--- conflicted
+++ resolved
@@ -62,12 +62,6 @@
       "spaced-comment": ["error", "always", {
           "markers": ["/"]
       }],
-<<<<<<< HEAD
-      "max-classes-per-file": "off",
-      "no-param-reassign": ["error", { "props": false}],
-      "no-plusplus": "off",
-=======
->>>>>>> c93b5e12
       "prefer-destructuring": ["error", {"object": true, "array": false}],
       "@typescript-eslint/no-use-before-define": ["error", { "functions": false, "classes": true }],
       "no-nested-ternary": "off"
