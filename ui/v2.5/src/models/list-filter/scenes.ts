import {
  createMandatoryNumberCriterionOption,
  createMandatoryStringCriterionOption,
  createStringCriterionOption,
  createDateCriterionOption,
  createMandatoryTimestampCriterionOption,
  createDurationCriterionOption,
} from "./criteria/criterion";
import { HasMarkersCriterionOption } from "./criteria/has-markers";
import { SceneIsMissingCriterionOption } from "./criteria/is-missing";
import {
  GroupsCriterionOption,
  LegacyMoviesCriterionOption,
} from "./criteria/groups";
import { GalleriesCriterionOption } from "./criteria/galleries";
import { OrganizedCriterionOption } from "./criteria/organized";
import { PerformersCriterionOption } from "./criteria/performers";
import { ResolutionCriterionOption } from "./criteria/resolution";
import { StudiosCriterionOption } from "./criteria/studios";
import { InteractiveCriterionOption } from "./criteria/interactive";
import {
  PerformerTagsCriterionOption,
  // StudioTagsCriterionOption,
  TagsCriterionOption,
} from "./criteria/tags";
import { ListFilterOptions, MediaSortByOptions } from "./filter-options";
import { DisplayMode } from "./types";
import {
  DuplicatedCriterionOption,
  PhashCriterionOption,
} from "./criteria/phash";
import { PerformerFavoriteCriterionOption } from "./criteria/favorite";
import { CaptionsCriterionOption } from "./criteria/captions";
import { StashIDCriterionOption } from "./criteria/stash-ids";
import { RatingCriterionOption } from "./criteria/rating";
import { PathCriterionOption } from "./criteria/path";
import { OrientationCriterionOption } from "./criteria/orientation";

const defaultSortBy = "date";
const sortByOptions = [
  "organized",
  "date",
  "file_count",
  "filesize",
  "duration",
  "framerate",
  "bitrate",
  "last_played_at",
  "last_o_at",
  "resume_time",
  "play_duration",
  "play_count",
  "interactive",
  "interactive_speed",
  "perceptual_similarity",
<<<<<<< HEAD
  "performer_age",
=======
  "studio",
>>>>>>> 289b6985
  ...MediaSortByOptions,
]
  .map(ListFilterOptions.createSortBy)
  .concat([
    {
      messageID: "o_count",
      value: "o_counter",
    },
    {
      messageID: "group_scene_number",
      value: "group_scene_number",
    },
    {
      messageID: "scene_code",
      value: "code",
    },
  ]);
const displayModeOptions = [
  DisplayMode.Grid,
  DisplayMode.List,
  DisplayMode.Wall,
  DisplayMode.Tagger,
];

const criterionOptions = [
  createStringCriterionOption("title"),
  createStringCriterionOption("code", "scene_code"),
  PathCriterionOption,
  createStringCriterionOption("details"),
  createStringCriterionOption("director"),
  createMandatoryStringCriterionOption("oshash", "media_info.hash"),
  createStringCriterionOption("checksum", "media_info.checksum"),
  PhashCriterionOption,
  DuplicatedCriterionOption,
  OrganizedCriterionOption,
  RatingCriterionOption,
  createMandatoryNumberCriterionOption("o_counter", "o_count"),
  ResolutionCriterionOption,
  OrientationCriterionOption,
  createMandatoryNumberCriterionOption("framerate"),
  createMandatoryNumberCriterionOption("bitrate"),
  createStringCriterionOption("video_codec"),
  createStringCriterionOption("audio_codec"),
  createDurationCriterionOption("duration"),
  createDurationCriterionOption("resume_time"),
  createDurationCriterionOption("play_duration"),
  createMandatoryNumberCriterionOption("play_count"),
  createMandatoryTimestampCriterionOption("last_played_at"),
  HasMarkersCriterionOption,
  SceneIsMissingCriterionOption,
  TagsCriterionOption,
  createMandatoryNumberCriterionOption("tag_count"),
  PerformerTagsCriterionOption,
  PerformersCriterionOption,
  createMandatoryNumberCriterionOption("performer_count"),
  createMandatoryNumberCriterionOption("performer_age"),
  PerformerFavoriteCriterionOption,
  // StudioTagsCriterionOption,
  StudiosCriterionOption,
  GroupsCriterionOption,
  LegacyMoviesCriterionOption,
  GalleriesCriterionOption,
  createStringCriterionOption("url"),
  StashIDCriterionOption,
  InteractiveCriterionOption,
  CaptionsCriterionOption,
  createMandatoryNumberCriterionOption("interactive_speed"),
  createMandatoryNumberCriterionOption("file_count"),
  createDateCriterionOption("date"),
  createMandatoryTimestampCriterionOption("created_at"),
  createMandatoryTimestampCriterionOption("updated_at"),
];

export const SceneListFilterOptions = new ListFilterOptions(
  defaultSortBy,
  sortByOptions,
  displayModeOptions,
  criterionOptions
);<|MERGE_RESOLUTION|>--- conflicted
+++ resolved
@@ -53,11 +53,8 @@
   "interactive",
   "interactive_speed",
   "perceptual_similarity",
-<<<<<<< HEAD
   "performer_age",
-=======
   "studio",
->>>>>>> 289b6985
   ...MediaSortByOptions,
 ]
   .map(ListFilterOptions.createSortBy)
