--- conflicted
+++ resolved
@@ -58,7 +58,6 @@
 );
 
 export class PerformerIsMissingCriterion extends IsMissingCriterion {
-<<<<<<< HEAD
   constructor() {
     super(PerformerIsMissingCriterionOption, [
       "url",
@@ -77,35 +76,11 @@
       "piercings",
       "aliases",
       "gender",
-      "scenes",
       "image",
       "details",
       "stash_id",
     ]);
   }
-=======
-  public type: CriterionType = "performerIsMissing";
-  public options: string[] = [
-    "url",
-    "twitter",
-    "instagram",
-    "ethnicity",
-    "country",
-    "hair_color",
-    "eye_color",
-    "height",
-    "weight",
-    "measurements",
-    "fake_tits",
-    "career_length",
-    "tattoos",
-    "piercings",
-    "aliases",
-    "gender",
-    "image",
-    "details",
-  ];
->>>>>>> 3d93f7f0
 }
 
 export const GalleryIsMissingCriterionOption = new CriterionOption(
