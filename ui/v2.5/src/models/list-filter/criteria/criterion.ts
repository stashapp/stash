--- conflicted
+++ resolved
@@ -6,177 +6,18 @@
   MultiCriterionInput,
 } from "src/core/generated-graphql";
 import DurationUtils from "src/utils/duration";
-<<<<<<< HEAD
 import {
   CriterionType,
   ILabeledId,
   ILabeledValue,
   IOptionType,
 } from "../types";
-=======
-import { ILabeledId, ILabeledValue, IOptionType } from "../types";
-
-export type CriterionType =
-  | "none"
-  | "path"
-  | "rating"
-  | "organized"
-  | "o_counter"
-  | "resolution"
-  | "average_resolution"
-  | "duration"
-  | "favorite"
-  | "hasMarkers"
-  | "sceneIsMissing"
-  | "imageIsMissing"
-  | "performerIsMissing"
-  | "galleryIsMissing"
-  | "tagIsMissing"
-  | "studioIsMissing"
-  | "movieIsMissing"
-  | "tags"
-  | "sceneTags"
-  | "performerTags"
-  | "tag_count"
-  | "performers"
-  | "studios"
-  | "movies"
-  | "galleries"
-  | "birth_year"
-  | "age"
-  | "ethnicity"
-  | "country"
-  | "hair_color"
-  | "eye_color"
-  | "height"
-  | "weight"
-  | "measurements"
-  | "fake_tits"
-  | "career_length"
-  | "tattoos"
-  | "piercings"
-  | "aliases"
-  | "gender"
-  | "parent_studios"
-  | "scene_count"
-  | "marker_count"
-  | "image_count"
-  | "gallery_count"
-  | "performer_count"
-  | "death_year"
-  | "url"
-  | "stash_id"
-  | "interactive";
->>>>>>> 3d93f7f0
 
 type Option = string | number | IOptionType;
 export type CriterionValue = string | number | ILabeledId[];
 
-<<<<<<< HEAD
 // V = criterion value type
 export abstract class Criterion<V extends CriterionValue> {
-=======
-export abstract class Criterion {
-  public static getLabel(type: CriterionType = "none") {
-    switch (type) {
-      case "none":
-        return "None";
-      case "path":
-        return "Path";
-      case "rating":
-        return "Rating";
-      case "organized":
-        return "Organized";
-      case "o_counter":
-        return "O-Counter";
-      case "resolution":
-        return "Resolution";
-      case "average_resolution":
-        return "Average Resolution";
-      case "duration":
-        return "Duration";
-      case "favorite":
-        return "Favorite";
-      case "hasMarkers":
-        return "Has Markers";
-      case "sceneIsMissing":
-      case "imageIsMissing":
-      case "performerIsMissing":
-      case "galleryIsMissing":
-      case "tagIsMissing":
-      case "studioIsMissing":
-      case "movieIsMissing":
-        return "Is Missing";
-      case "tags":
-        return "Tags";
-      case "sceneTags":
-        return "Scene Tags";
-      case "performerTags":
-        return "Performer Tags";
-      case "tag_count":
-        return "Tag Count";
-      case "performers":
-        return "Performers";
-      case "studios":
-        return "Studios";
-      case "movies":
-        return "Movies";
-      case "galleries":
-        return "Galleries";
-      case "birth_year":
-        return "Birth Year";
-      case "death_year":
-        return "Death Year";
-      case "age":
-        return "Age";
-      case "ethnicity":
-        return "Ethnicity";
-      case "country":
-        return "Country";
-      case "hair_color":
-        return "Hair Color";
-      case "eye_color":
-        return "Eye Color";
-      case "height":
-        return "Height";
-      case "weight":
-        return "Weight";
-      case "measurements":
-        return "Measurements";
-      case "fake_tits":
-        return "Fake Tits";
-      case "career_length":
-        return "Career Length";
-      case "tattoos":
-        return "Tattoos";
-      case "piercings":
-        return "Piercings";
-      case "aliases":
-        return "Aliases";
-      case "gender":
-        return "Gender";
-      case "parent_studios":
-        return "Parent Studios";
-      case "scene_count":
-        return "Scene Count";
-      case "marker_count":
-        return "Marker Count";
-      case "image_count":
-        return "Image Count";
-      case "gallery_count":
-        return "Gallery Count";
-      case "performer_count":
-        return "Performer Count";
-      case "url":
-        return "URL";
-      case "stash_id":
-        return "StashID";
-      case "interactive":
-        return "Interactive";
-    }
-  }
-
->>>>>>> 3d93f7f0
   public static getModifierOption(
     modifier: CriterionModifier = CriterionModifier.Equals
   ): ILabeledValue {
@@ -318,6 +159,11 @@
   }
 }
 
+// used in various places, to eliminate the need to disable eslint rules
+// every time its used.
+// eslint-disable-next-line @typescript-eslint/no-explicit-any
+export type CriterionAny = Criterion<any>;
+
 export class CriterionOption {
   public readonly messageID: string;
   public readonly value: CriterionType;
