--- conflicted
+++ resolved
@@ -497,46 +497,11 @@
   }
 }
 
-<<<<<<< HEAD
-export class NullNumberCriterionOption extends CriterionOption {
-  constructor(messageID: string, value: CriterionType, parameterName?: string) {
-    super({
-      messageID,
-      type: value,
-      parameterName,
-      modifierOptions: [
-        CriterionModifier.Equals,
-        CriterionModifier.NotEquals,
-        CriterionModifier.GreaterThan,
-        CriterionModifier.LessThan,
-        CriterionModifier.Between,
-        CriterionModifier.NotBetween,
-        CriterionModifier.IsNull,
-        CriterionModifier.NotNull,
-      ],
-      defaultModifier: CriterionModifier.GreaterThan,
-      inputType: "number",
-    });
-  }
-}
-
-=======
->>>>>>> c5033c36
 export function createMandatoryNumberCriterionOption(
   value: CriterionType,
   messageID?: string
 ) {
   return new MandatoryNumberCriterionOption(messageID ?? value, value, value);
-<<<<<<< HEAD
-}
-
-export function createNullNumberCriterionOption(
-  value: CriterionType,
-  messageID?: string
-) {
-  return new NullNumberCriterionOption(messageID ?? value, value, value);
-=======
->>>>>>> c5033c36
 }
 
 export class DurationCriterion extends Criterion<INumberValue> {
