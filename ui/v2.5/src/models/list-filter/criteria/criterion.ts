--- conflicted
+++ resolved
@@ -51,11 +51,8 @@
   | "image_count"
   | "gallery_count"
   | "performer_count"
-<<<<<<< HEAD
-  | "death_year";
-=======
+  | "death_year"
   | "url";
->>>>>>> a2582047
 
 type Option = string | number | IOptionType;
 export type CriterionValue = string | number | ILabeledId[];
