--- conflicted
+++ resolved
@@ -22,11 +22,8 @@
   IStashIDValue,
   IDateValue,
   ITimestampValue,
-<<<<<<< HEAD
   ILabeledValueListValue,
-=======
   IPhashDistanceValue,
->>>>>>> 9a41841b
 } from "../types";
 
 export type Option = string | number | IOptionType;
