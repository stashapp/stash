--- conflicted
+++ resolved
@@ -50,13 +50,10 @@
 import { CaptionCriterion } from "./captions";
 import { RatingCriterion } from "./rating";
 import { CountryCriterion } from "./country";
-<<<<<<< HEAD
 import { StashIDCriterion } from "./stash-ids";
-=======
 import * as GQL from "src/core/generated-graphql";
 import { IUIConfig } from "src/core/config";
 import { defaultRatingSystemOptions } from "src/utils/rating";
->>>>>>> 0443439f
 
 export function makeCriteria(
   config: GQL.ConfigDataFragment | undefined,
