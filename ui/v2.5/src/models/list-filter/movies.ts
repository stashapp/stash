import {
  createStringCriterionOption,
  createDateCriterionOption,
  createMandatoryTimestampCriterionOption,
  createDurationCriterionOption,
  createMandatoryNumberCriterionOption,
} from "./criteria/criterion";
import { MovieIsMissingCriterionOption } from "./criteria/is-missing";
import { StudiosCriterionOption } from "./criteria/studios";
import { PerformersCriterionOption } from "./criteria/performers";
import { ListFilterOptions } from "./filter-options";
import { DisplayMode } from "./types";
import { RatingCriterionOption } from "./criteria/rating";
<<<<<<< HEAD
import { StudioTagsCriterionOption } from "./criteria/tags";
=======
import { TagsCriterionOption } from "./criteria/tags";
>>>>>>> f2676603

const defaultSortBy = "name";

const sortByOptions = [
  "name",
  "random",
  "date",
  "duration",
  "rating",
  "tag_count",
]
  .map(ListFilterOptions.createSortBy)
  .concat([
    {
      messageID: "scene_count",
      value: "scenes_count",
    },
  ]);
const displayModeOptions = [DisplayMode.Grid];
const criterionOptions = [
  StudioTagsCriterionOption,
  StudiosCriterionOption,
  MovieIsMissingCriterionOption,
  createStringCriterionOption("url"),
  createStringCriterionOption("name"),
  createStringCriterionOption("director"),
  createStringCriterionOption("synopsis"),
  createDurationCriterionOption("duration"),
  RatingCriterionOption,
  PerformersCriterionOption,
  createDateCriterionOption("date"),
  TagsCriterionOption,
  createMandatoryNumberCriterionOption("tag_count"),
  createMandatoryTimestampCriterionOption("created_at"),
  createMandatoryTimestampCriterionOption("updated_at"),
];

export const MovieListFilterOptions = new ListFilterOptions(
  defaultSortBy,
  sortByOptions,
  displayModeOptions,
  criterionOptions
);<|MERGE_RESOLUTION|>--- conflicted
+++ resolved
@@ -11,11 +11,8 @@
 import { ListFilterOptions } from "./filter-options";
 import { DisplayMode } from "./types";
 import { RatingCriterionOption } from "./criteria/rating";
-<<<<<<< HEAD
 import { StudioTagsCriterionOption } from "./criteria/tags";
-=======
 import { TagsCriterionOption } from "./criteria/tags";
->>>>>>> f2676603
 
 const defaultSortBy = "name";
 
