import queryString, { ParsedQuery } from "query-string";
import {
  FindFilterType,
  PerformerFilterType,
  ResolutionEnum,
  SceneFilterType,
  SceneMarkerFilterType,
  SortDirectionEnum
} from "src/core/generated-graphql";
import {
  Criterion,
  ICriterionOption,
  CriterionType,
  CriterionOption,
  NumberCriterion,
  StringCriterion,
  DurationCriterion
} from "./criteria/criterion";
import {
  FavoriteCriterion,
  FavoriteCriterionOption
} from "./criteria/favorite";
import {
  HasMarkersCriterion,
  HasMarkersCriterionOption
} from "./criteria/has-markers";
import {
  IsMissingCriterion,
  IsMissingCriterionOption
} from "./criteria/is-missing";
import { NoneCriterionOption } from "./criteria/none";
import {
  PerformersCriterion,
  PerformersCriterionOption
} from "./criteria/performers";
import { RatingCriterion, RatingCriterionOption } from "./criteria/rating";
import {
  ResolutionCriterion,
  ResolutionCriterionOption
} from "./criteria/resolution";
import { StudiosCriterion, StudiosCriterionOption } from "./criteria/studios";
import {
  SceneTagsCriterionOption,
  TagsCriterion,
  TagsCriterionOption
} from "./criteria/tags";
import { makeCriteria } from "./criteria/utils";
import { DisplayMode, FilterMode } from "./types";
<<<<<<< HEAD
import { GenderCriterionOption, GenderCriterion } from "./criteria/gender";
import { StashService } from "src/core/StashService";
=======
import { MoviesCriterionOption, MoviesCriterion } from "./criteria/movies";
>>>>>>> abf2b498

interface IQueryParameters {
  perPage?: string;
  sortby?: string;
  sortdir?: string;
  disp?: string;
  q?: string;
  p?: string;
  c?: string[];
}

const DEFAULT_PARAMS = {
  sortDirection: SortDirectionEnum.Asc,
  displayMode: DisplayMode.Grid,
  currentPage: 1,
  itemsPerPage: 40
};

// TODO: handle customCriteria
export class ListFilterModel {
  public filterMode: FilterMode = FilterMode.Scenes;
  public searchTerm?: string;
  public currentPage = DEFAULT_PARAMS.currentPage;
  public itemsPerPage = DEFAULT_PARAMS.itemsPerPage;
  public sortDirection: SortDirectionEnum = SortDirectionEnum.Asc;
  public sortBy?: string;
  public sortByOptions: string[] = [];
  public displayMode: DisplayMode = DEFAULT_PARAMS.displayMode;
  public displayModeOptions: DisplayMode[] = [];
  public criterionOptions: ICriterionOption[] = [];
  public criteria: Array<Criterion> = [];
  public randomSeed = -1;

  private static createCriterionOption(criterion: CriterionType) {
    return new CriterionOption(Criterion.getLabel(criterion), criterion);
  }

  public constructor(filterMode: FilterMode, rawParms?: ParsedQuery<string>) {
    const params = rawParms as IQueryParameters;
    switch (filterMode) {
      case FilterMode.Scenes:
        this.sortBy = "date";
        this.sortByOptions = [
          "title",
          "path",
          "rating",
          "o_counter",
          "date",
          "filesize",
          "duration",
          "framerate",
          "bitrate",
          "random"
        ];
        this.displayModeOptions = [
          DisplayMode.Grid,
          DisplayMode.List,
          DisplayMode.Wall
        ];
        this.criterionOptions = [
          new NoneCriterionOption(),
          new RatingCriterionOption(),
          ListFilterModel.createCriterionOption("o_counter"),
          new ResolutionCriterionOption(),
          ListFilterModel.createCriterionOption("duration"),
          new HasMarkersCriterionOption(),
          new IsMissingCriterionOption(),
          new TagsCriterionOption(),
          new PerformersCriterionOption(),
          new StudiosCriterionOption(),
          new MoviesCriterionOption()
        ];
        break;
      case FilterMode.Performers: {
        this.sortBy = "name";
        this.sortByOptions = ["name", "height", "birthdate", "scenes_count"];
        this.displayModeOptions = [DisplayMode.Grid, DisplayMode.List];

        const numberCriteria: CriterionType[] = ["birth_year", "age"];
        const stringCriteria: CriterionType[] = [
          "ethnicity",
          "country",
          "eye_color",
          "height",
          "measurements",
          "fake_tits",
          "career_length",
          "tattoos",
          "piercings",
          "aliases"
        ];

        this.criterionOptions = [
          new NoneCriterionOption(),
          new FavoriteCriterionOption(),
          new GenderCriterionOption(),
        ];

        this.criterionOptions = this.criterionOptions.concat(
          numberCriteria.concat(stringCriteria).map(c => {
            return ListFilterModel.createCriterionOption(c);
          })
        );
        break;
      }
      case FilterMode.Studios:
        this.sortBy = "name";
        this.sortByOptions = ["name", "scenes_count"];
        this.displayModeOptions = [DisplayMode.Grid];
        this.criterionOptions = [new NoneCriterionOption()];
        break;
      case FilterMode.Movies:
        this.sortBy = "name";
        this.sortByOptions = ["name", "scenes_count"];
        this.displayModeOptions = [DisplayMode.Grid];
        this.criterionOptions = [new NoneCriterionOption()];
        break;
      case FilterMode.Galleries:
        this.sortBy = "path";
        this.sortByOptions = ["path"];
        this.displayModeOptions = [DisplayMode.List];
        this.criterionOptions = [new NoneCriterionOption()];
        break;
      case FilterMode.SceneMarkers:
        this.sortBy = "title";
        this.sortByOptions = [
          "title",
          "seconds",
          "scene_id",
          "random",
          "scenes_updated_at"
        ];
        this.displayModeOptions = [DisplayMode.Wall];
        this.criterionOptions = [
          new NoneCriterionOption(),
          new TagsCriterionOption(),
          new SceneTagsCriterionOption(),
          new PerformersCriterionOption()
        ];
        break;
      default:
        this.sortByOptions = [];
        this.displayModeOptions = [];
        this.criterionOptions = [new NoneCriterionOption()];
        break;
    }
    if (!!this.displayMode === false) {
      this.displayMode = this.displayModeOptions[0];
    }
    this.sortByOptions = [...this.sortByOptions, "created_at", "updated_at"];
    if (params) this.configureFromQueryParameters(params);
  }

  public configureFromQueryParameters(params: IQueryParameters) {
    if (params.sortby !== undefined) {
      this.sortBy = params.sortby;

      // parse the random seed if provided
      const randomPrefix = "random_";
      if (this.sortBy && this.sortBy.startsWith(randomPrefix)) {
        const seedStr = this.sortBy.substring(randomPrefix.length);

        this.sortBy = "random";
        try {
          this.randomSeed = Number.parseInt(seedStr, 10);
        } catch (err) {
          // ignore
        }
      }
    }
    this.sortDirection =
      params.sortdir === "desc"
        ? SortDirectionEnum.Desc
        : SortDirectionEnum.Asc;
    if (params.disp) {
      this.displayMode = Number.parseInt(params.disp, 10);
    }
    if (params.q) {
      this.searchTerm = params.q;
    }
    if (params.p) {
      this.currentPage = Number.parseInt(params.p, 10);
    }
    if (params.perPage) this.itemsPerPage = Number.parseInt(params.perPage, 10);

    if (params.c !== undefined) {
      this.criteria = [];

      let jsonParameters: string[];
      if (params.c instanceof Array) {
        jsonParameters = params.c;
      } else {
        jsonParameters = [params.c];
      }

      jsonParameters.forEach(jsonString => {
        const encodedCriterion = JSON.parse(jsonString);
        const criterion = makeCriteria(encodedCriterion.type);
        // it's possible that we have unsupported criteria. Just skip if so.
        if (criterion) {
          criterion.value = encodedCriterion.value;
          criterion.modifier = encodedCriterion.modifier;
          this.criteria.push(criterion);
        }
      });
    }
  }

  private setRandomSeed() {
    if (this.sortBy === "random") {
      // #321 - set the random seed if it is not set
      if (this.randomSeed === -1) {
        // generate 8-digit seed
        this.randomSeed = Math.floor(Math.random() * 10 ** 8);
      }
    } else {
      this.randomSeed = -1;
    }
  }

  private getSortBy(): string | undefined {
    this.setRandomSeed();

    if (this.sortBy === "random") {
      return `${this.sortBy}_${this.randomSeed.toString()}`;
    }

    return this.sortBy;
  }

  public makeQueryParameters(): string {
    const encodedCriteria: string[] = [];
    this.criteria.forEach(criterion => {
      const encodedCriterion: Partial<Criterion> = {
        type: criterion.type,
        // #394 - the presence of a # symbol results in the query URL being
        // malformed. We could set encode: true in the queryString.stringify
        // call below, but this results in a URL that gets pretty long and ugly.
        // Instead, we'll encode the criteria values.
        value: criterion.encodeValue(),
        modifier: criterion.modifier
      };
      const jsonCriterion = JSON.stringify(encodedCriterion);
      encodedCriteria.push(jsonCriterion);
    });

    const result = {
      perPage:
        this.itemsPerPage !== DEFAULT_PARAMS.itemsPerPage
          ? this.itemsPerPage
          : undefined,
      sortby: this.sortBy !== "date" ? this.getSortBy() : undefined,
      sortdir:
        this.sortDirection === SortDirectionEnum.Desc ? "desc" : undefined,
      disp:
        this.displayMode !== DEFAULT_PARAMS.displayMode
          ? this.displayMode
          : undefined,
      q: this.searchTerm,
      p:
        this.currentPage !== DEFAULT_PARAMS.currentPage
          ? this.currentPage
          : undefined,
      c: encodedCriteria
    };
    return queryString.stringify(result, { encode: false });
  }

  // TODO: These don't support multiple of the same criteria, only the last one set is used.

  public makeFindFilter(): FindFilterType {
    return {
      q: this.searchTerm,
      page: this.currentPage,
      per_page: this.itemsPerPage,
      sort: this.getSortBy(),
      direction: this.sortDirection
    };
  }

  public makeSceneFilter(): SceneFilterType {
    const result: SceneFilterType = {};
    this.criteria.forEach(criterion => {
      switch (criterion.type) {
        case "rating": {
          const ratingCrit = criterion as RatingCriterion;
          result.rating = {
            value: ratingCrit.value,
            modifier: ratingCrit.modifier
          };
          break;
        }
        case "o_counter": {
          const oCounterCrit = criterion as NumberCriterion;
          result.o_counter = {
            value: oCounterCrit.value,
            modifier: oCounterCrit.modifier
          };
          break;
        }
        case "resolution": {
          switch ((criterion as ResolutionCriterion).value) {
            case "240p":
              result.resolution = ResolutionEnum.Low;
              break;
            case "480p":
              result.resolution = ResolutionEnum.Standard;
              break;
            case "720p":
              result.resolution = ResolutionEnum.StandardHd;
              break;
            case "1080p":
              result.resolution = ResolutionEnum.FullHd;
              break;
            case "4k":
              result.resolution = ResolutionEnum.FourK;
              break;
            // no default
          }
          break;
        }
        case "duration": {
          const durationCrit = criterion as DurationCriterion;
          result.duration = {
            value: durationCrit.value,
            modifier: durationCrit.modifier
          };
          break;
        }
        case "hasMarkers":
          result.has_markers = (criterion as HasMarkersCriterion).value;
          break;
        case "isMissing":
          result.is_missing = (criterion as IsMissingCriterion).value;
          break;
        case "tags": {
          const tagsCrit = criterion as TagsCriterion;
          result.tags = {
            value: tagsCrit.value.map(tag => tag.id),
            modifier: tagsCrit.modifier
          };
          break;
        }
        case "performers": {
          const perfCrit = criterion as PerformersCriterion;
          result.performers = {
            value: perfCrit.value.map(perf => perf.id),
            modifier: perfCrit.modifier
          };
          break;
        }
        case "studios": {
          const studCrit = criterion as StudiosCriterion;
          result.studios = {
            value: studCrit.value.map(studio => studio.id),
            modifier: studCrit.modifier
          };
          break;
        }
        case "movies": {
          const movCrit = criterion as MoviesCriterion;
          result.movies = {
            value: movCrit.value.map(movie => movie.id),
            modifier: movCrit.modifier
          };
          break;
        }
        // no default
      }
    });
    return result;
  }

  public makePerformerFilter(): PerformerFilterType {
    const result: PerformerFilterType = {};
    this.criteria.forEach(criterion => {
      switch (criterion.type) {
        case "favorite":
          result.filter_favorites =
            (criterion as FavoriteCriterion).value === "true";
          break;
        case "birth_year": {
          const byCrit = criterion as NumberCriterion;
          result.birth_year = {
            value: byCrit.value,
            modifier: byCrit.modifier
          };
          break;
        }
        case "age": {
          const ageCrit = criterion as NumberCriterion;
          result.age = { value: ageCrit.value, modifier: ageCrit.modifier };
          break;
        }
        case "ethnicity": {
          const ethCrit = criterion as StringCriterion;
          result.ethnicity = {
            value: ethCrit.value,
            modifier: ethCrit.modifier
          };
          break;
        }
        case "country": {
          const cntryCrit = criterion as StringCriterion;
          result.country = {
            value: cntryCrit.value,
            modifier: cntryCrit.modifier
          };
          break;
        }
        case "eye_color": {
          const ecCrit = criterion as StringCriterion;
          result.eye_color = { value: ecCrit.value, modifier: ecCrit.modifier };
          break;
        }
        case "height": {
          const hCrit = criterion as StringCriterion;
          result.height = { value: hCrit.value, modifier: hCrit.modifier };
          break;
        }
        case "measurements": {
          const mCrit = criterion as StringCriterion;
          result.measurements = {
            value: mCrit.value,
            modifier: mCrit.modifier
          };
          break;
        }
        case "fake_tits": {
          const ftCrit = criterion as StringCriterion;
          result.fake_tits = { value: ftCrit.value, modifier: ftCrit.modifier };
          break;
        }
        case "career_length": {
          const clCrit = criterion as StringCriterion;
          result.career_length = {
            value: clCrit.value,
            modifier: clCrit.modifier
          };
          break;
        }
        case "tattoos": {
          const tCrit = criterion as StringCriterion;
          result.tattoos = { value: tCrit.value, modifier: tCrit.modifier };
          break;
        }
        case "piercings": {
          const pCrit = criterion as StringCriterion;
          result.piercings = { value: pCrit.value, modifier: pCrit.modifier };
          break;
        }
        case "aliases": {
          const aCrit = criterion as StringCriterion;
          result.aliases = { value: aCrit.value, modifier: aCrit.modifier };
          break;
        }
        case "gender": {
          const gCrit = criterion as GenderCriterion;
          result.gender = { value: StashService.stringToGender(gCrit.value), modifier: gCrit.modifier };
          break;
        }
        // no default
      }
    });
    return result;
  }

  public makeSceneMarkerFilter(): SceneMarkerFilterType {
    const result: SceneMarkerFilterType = {};
    this.criteria.forEach(criterion => {
      switch (criterion.type) {
        case "tags": {
          const tagsCrit = criterion as TagsCriterion;
          result.tags = {
            value: tagsCrit.value.map(tag => tag.id),
            modifier: tagsCrit.modifier
          };
          break;
        }
        case "sceneTags": {
          const sceneTagsCrit = criterion as TagsCriterion;
          result.scene_tags = {
            value: sceneTagsCrit.value.map(tag => tag.id),
            modifier: sceneTagsCrit.modifier
          };
          break;
        }
        case "performers": {
          const performersCrit = criterion as PerformersCriterion;
          result.performers = {
            value: performersCrit.value.map(performer => performer.id),
            modifier: performersCrit.modifier
          };
          break;
        }
        // no default
      }
    });
    return result;
  }
}<|MERGE_RESOLUTION|>--- conflicted
+++ resolved
@@ -46,12 +46,9 @@
 } from "./criteria/tags";
 import { makeCriteria } from "./criteria/utils";
 import { DisplayMode, FilterMode } from "./types";
-<<<<<<< HEAD
 import { GenderCriterionOption, GenderCriterion } from "./criteria/gender";
 import { StashService } from "src/core/StashService";
-=======
 import { MoviesCriterionOption, MoviesCriterion } from "./criteria/movies";
->>>>>>> abf2b498
 
 interface IQueryParameters {
   perPage?: string;
