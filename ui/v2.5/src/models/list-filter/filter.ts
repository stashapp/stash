--- conflicted
+++ resolved
@@ -1,90 +1,8 @@
 import queryString, { ParsedQuery } from "query-string";
-<<<<<<< HEAD
 import { FindFilterType, SortDirectionEnum } from "src/core/generated-graphql";
-import { Criterion } from "./criteria/criterion";
+import { CriterionAny } from "./criteria/criterion";
 import { makeCriteria } from "./criteria/factory";
 import { DisplayMode } from "./types";
-=======
-import {
-  FindFilterType,
-  PerformerFilterType,
-  ResolutionEnum,
-  SceneFilterType,
-  SceneMarkerFilterType,
-  SortDirectionEnum,
-  MovieFilterType,
-  StudioFilterType,
-  GalleryFilterType,
-  TagFilterType,
-  ImageFilterType,
-} from "src/core/generated-graphql";
-import { stringToGender } from "src/core/StashService";
-import {
-  Criterion,
-  ICriterionOption,
-  CriterionType,
-  CriterionOption,
-  NumberCriterion,
-  StringCriterion,
-  DurationCriterion,
-  MandatoryStringCriterion,
-} from "./criteria/criterion";
-import {
-  FavoriteCriterion,
-  FavoriteCriterionOption,
-} from "./criteria/favorite";
-import {
-  OrganizedCriterion,
-  OrganizedCriterionOption,
-} from "./criteria/organized";
-import {
-  HasMarkersCriterion,
-  HasMarkersCriterionOption,
-} from "./criteria/has-markers";
-import {
-  IsMissingCriterion,
-  PerformerIsMissingCriterionOption,
-  SceneIsMissingCriterionOption,
-  GalleryIsMissingCriterionOption,
-  TagIsMissingCriterionOption,
-  StudioIsMissingCriterionOption,
-  MovieIsMissingCriterionOption,
-  ImageIsMissingCriterionOption,
-} from "./criteria/is-missing";
-import { NoneCriterionOption } from "./criteria/none";
-import {
-  PerformersCriterion,
-  PerformersCriterionOption,
-} from "./criteria/performers";
-import { RatingCriterion, RatingCriterionOption } from "./criteria/rating";
-import {
-  AverageResolutionCriterion,
-  AverageResolutionCriterionOption,
-  ResolutionCriterion,
-  ResolutionCriterionOption,
-} from "./criteria/resolution";
-import {
-  StudiosCriterion,
-  StudiosCriterionOption,
-  ParentStudiosCriterion,
-  ParentStudiosCriterionOption,
-} from "./criteria/studios";
-import {
-  PerformerTagsCriterionOption,
-  SceneTagsCriterionOption,
-  TagsCriterion,
-  TagsCriterionOption,
-} from "./criteria/tags";
-import { makeCriteria } from "./criteria/utils";
-import { DisplayMode, FilterMode } from "./types";
-import { GenderCriterionOption, GenderCriterion } from "./criteria/gender";
-import { MoviesCriterionOption, MoviesCriterion } from "./criteria/movies";
-import { GalleriesCriterion } from "./criteria/galleries";
-import {
-  InteractiveCriterion,
-  InteractiveCriterionOption,
-} from "./criteria/interactive";
->>>>>>> 3d93f7f0
 
 interface IQueryParameters {
   perPage?: string;
@@ -112,273 +30,12 @@
   public sortBy?: string;
   public displayMode: DisplayMode = DEFAULT_PARAMS.displayMode;
   // eslint-disable-next-line @typescript-eslint/no-explicit-any
-  public criteria: Array<Criterion<any>> = [];
+  public criteria: Array<CriterionAny> = [];
   public randomSeed = -1;
 
   public constructor(rawParms?: ParsedQuery<string>, defaultSort?: string) {
     const params = rawParms as IQueryParameters;
-<<<<<<< HEAD
     this.sortBy = defaultSort;
-=======
-    switch (filterMode) {
-      case FilterMode.Scenes:
-        this.sortBy = defaultSort ?? "date";
-        this.sortByOptions = [
-          "title",
-          "path",
-          "rating",
-          "organized",
-          "o_counter",
-          "date",
-          "filesize",
-          "file_mod_time",
-          "duration",
-          "framerate",
-          "bitrate",
-          "tag_count",
-          "performer_count",
-          "random",
-          "movie_scene_number",
-          "interactive",
-        ];
-        this.displayModeOptions = [
-          DisplayMode.Grid,
-          DisplayMode.List,
-          DisplayMode.Wall,
-          DisplayMode.Tagger,
-        ];
-        this.criterionOptions = [
-          new NoneCriterionOption(),
-          ListFilterModel.createCriterionOption("path"),
-          new RatingCriterionOption(),
-          new OrganizedCriterionOption(),
-          ListFilterModel.createCriterionOption("o_counter"),
-          new ResolutionCriterionOption(),
-          ListFilterModel.createCriterionOption("duration"),
-          new HasMarkersCriterionOption(),
-          new SceneIsMissingCriterionOption(),
-          new TagsCriterionOption(),
-          ListFilterModel.createCriterionOption("tag_count"),
-          new PerformerTagsCriterionOption(),
-          new PerformersCriterionOption(),
-          ListFilterModel.createCriterionOption("performer_count"),
-          new StudiosCriterionOption(),
-          new MoviesCriterionOption(),
-          ListFilterModel.createCriterionOption("url"),
-          ListFilterModel.createCriterionOption("stash_id"),
-          new InteractiveCriterionOption(),
-        ];
-        break;
-      case FilterMode.Images:
-        this.sortBy = defaultSort ?? "path";
-        this.sortByOptions = [
-          "title",
-          "path",
-          "rating",
-          "o_counter",
-          "filesize",
-          "file_mod_time",
-          "tag_count",
-          "performer_count",
-          "random",
-        ];
-        this.displayModeOptions = [DisplayMode.Grid, DisplayMode.Wall];
-        this.criterionOptions = [
-          new NoneCriterionOption(),
-          ListFilterModel.createCriterionOption("path"),
-          new RatingCriterionOption(),
-          new OrganizedCriterionOption(),
-          ListFilterModel.createCriterionOption("o_counter"),
-          new ResolutionCriterionOption(),
-          new ImageIsMissingCriterionOption(),
-          new TagsCriterionOption(),
-          ListFilterModel.createCriterionOption("tag_count"),
-          new PerformerTagsCriterionOption(),
-          new PerformersCriterionOption(),
-          ListFilterModel.createCriterionOption("performer_count"),
-          new StudiosCriterionOption(),
-        ];
-        break;
-      case FilterMode.Performers: {
-        this.sortBy = defaultSort ?? "name";
-        this.sortByOptions = [
-          "name",
-          "height",
-          "birthdate",
-          "scenes_count",
-          "tag_count",
-          "random",
-          "rating",
-        ];
-        this.displayModeOptions = [
-          DisplayMode.Grid,
-          DisplayMode.List,
-          DisplayMode.Tagger,
-        ];
-
-        const numberCriteria: CriterionType[] = [
-          "birth_year",
-          "death_year",
-          "age",
-          "weight",
-        ];
-        const stringCriteria: CriterionType[] = [
-          "ethnicity",
-          "country",
-          "hair_color",
-          "eye_color",
-          "height",
-          "measurements",
-          "fake_tits",
-          "career_length",
-          "tattoos",
-          "piercings",
-          "aliases",
-          "stash_id",
-        ];
-
-        this.criterionOptions = [
-          new NoneCriterionOption(),
-          new FavoriteCriterionOption(),
-          new GenderCriterionOption(),
-          new PerformerIsMissingCriterionOption(),
-          new TagsCriterionOption(),
-          new RatingCriterionOption(),
-          new StudiosCriterionOption(),
-          ListFilterModel.createCriterionOption("url"),
-          ListFilterModel.createCriterionOption("tag_count"),
-          ListFilterModel.createCriterionOption("scene_count"),
-          ListFilterModel.createCriterionOption("image_count"),
-          ListFilterModel.createCriterionOption("gallery_count"),
-          ...numberCriteria
-            .concat(stringCriteria)
-            .map((c) => ListFilterModel.createCriterionOption(c)),
-        ];
-
-        break;
-      }
-      case FilterMode.Studios:
-        this.sortBy = defaultSort ?? "name";
-        this.sortByOptions = [
-          "name",
-          "scenes_count",
-          "images_count",
-          "galleries_count",
-          "random",
-          "rating",
-        ];
-        this.displayModeOptions = [DisplayMode.Grid];
-        this.criterionOptions = [
-          new NoneCriterionOption(),
-          new ParentStudiosCriterionOption(),
-          new StudioIsMissingCriterionOption(),
-          new RatingCriterionOption(),
-          ListFilterModel.createCriterionOption("scene_count"),
-          ListFilterModel.createCriterionOption("image_count"),
-          ListFilterModel.createCriterionOption("gallery_count"),
-          ListFilterModel.createCriterionOption("url"),
-          ListFilterModel.createCriterionOption("stash_id"),
-        ];
-        break;
-      case FilterMode.Movies:
-        this.sortBy = defaultSort ?? "name";
-        this.sortByOptions = ["name", "scenes_count", "random"];
-        this.displayModeOptions = [DisplayMode.Grid];
-        this.criterionOptions = [
-          new NoneCriterionOption(),
-          new StudiosCriterionOption(),
-          new MovieIsMissingCriterionOption(),
-          ListFilterModel.createCriterionOption("url"),
-        ];
-        break;
-      case FilterMode.Galleries:
-        this.sortBy = defaultSort ?? "path";
-        this.sortByOptions = [
-          "date",
-          "path",
-          "file_mod_time",
-          "images_count",
-          "tag_count",
-          "performer_count",
-          "title",
-          "random",
-        ];
-        this.displayModeOptions = [DisplayMode.Grid, DisplayMode.List];
-        this.criterionOptions = [
-          new NoneCriterionOption(),
-          ListFilterModel.createCriterionOption("path"),
-          new RatingCriterionOption(),
-          new OrganizedCriterionOption(),
-          new AverageResolutionCriterionOption(),
-          new GalleryIsMissingCriterionOption(),
-          new TagsCriterionOption(),
-          ListFilterModel.createCriterionOption("tag_count"),
-          new PerformerTagsCriterionOption(),
-          new PerformersCriterionOption(),
-          ListFilterModel.createCriterionOption("performer_count"),
-          ListFilterModel.createCriterionOption("image_count"),
-          new StudiosCriterionOption(),
-          ListFilterModel.createCriterionOption("url"),
-        ];
-        this.displayModeOptions = [
-          DisplayMode.Grid,
-          DisplayMode.List,
-          DisplayMode.Wall,
-        ];
-        break;
-      case FilterMode.SceneMarkers:
-        this.sortBy = defaultSort ?? "title";
-        this.sortByOptions = [
-          "title",
-          "seconds",
-          "scene_id",
-          "random",
-          "scenes_updated_at",
-        ];
-        this.displayModeOptions = [DisplayMode.Wall];
-        this.criterionOptions = [
-          new NoneCriterionOption(),
-          new TagsCriterionOption(),
-          new SceneTagsCriterionOption(),
-          new PerformersCriterionOption(),
-        ];
-        break;
-      case FilterMode.Tags:
-        this.sortBy = defaultSort ?? "name";
-        // scene markers count has been disabled for now due to performance
-        // issues
-        this.sortByOptions = [
-          "name",
-          "scenes_count",
-          "images_count",
-          "galleries_count",
-          "performers_count",
-          "random",
-          /* "scene_markers_count" */
-        ];
-        this.displayModeOptions = [DisplayMode.Grid, DisplayMode.List];
-        this.criterionOptions = [
-          new NoneCriterionOption(),
-          new TagIsMissingCriterionOption(),
-          ListFilterModel.createCriterionOption("scene_count"),
-          ListFilterModel.createCriterionOption("image_count"),
-          ListFilterModel.createCriterionOption("gallery_count"),
-          ListFilterModel.createCriterionOption("performer_count"),
-          // marker count has been disabled for now due to performance issues
-          // ListFilterModel.createCriterionOption("marker_count"),
-        ];
-        break;
-      default:
-        this.sortByOptions = [];
-        this.displayModeOptions = [];
-        this.criterionOptions = [new NoneCriterionOption()];
-        break;
-    }
-    if (!!this.displayMode === false) {
-      this.displayMode = this.displayModeOptions[0];
-    }
-    this.sortByOptions = [...this.sortByOptions, "created_at", "updated_at"];
->>>>>>> 3d93f7f0
     if (params) this.configureFromQueryParameters(params);
   }
 
@@ -512,847 +169,9 @@
     // eslint-disable-next-line @typescript-eslint/no-explicit-any
     const output: Record<string, any> = {};
     this.criteria.forEach((criterion) => {
-<<<<<<< HEAD
       criterion.apply(output);
-=======
-      switch (criterion.type) {
-        case "path": {
-          const pathCrit = criterion as MandatoryStringCriterion;
-          result.path = {
-            value: pathCrit.value,
-            modifier: pathCrit.modifier,
-          };
-          break;
-        }
-        case "rating": {
-          const ratingCrit = criterion as RatingCriterion;
-          result.rating = {
-            value: ratingCrit.value,
-            modifier: ratingCrit.modifier,
-          };
-          break;
-        }
-        case "organized": {
-          result.organized = (criterion as OrganizedCriterion).value === "true";
-          break;
-        }
-        case "o_counter": {
-          const oCounterCrit = criterion as NumberCriterion;
-          result.o_counter = {
-            value: oCounterCrit.value,
-            modifier: oCounterCrit.modifier,
-          };
-          break;
-        }
-        case "resolution": {
-          switch ((criterion as ResolutionCriterion).value) {
-            case "144p":
-              result.resolution = ResolutionEnum.VeryLow;
-              break;
-            case "240p":
-              result.resolution = ResolutionEnum.Low;
-              break;
-            case "360p":
-              result.resolution = ResolutionEnum.R360P;
-              break;
-            case "480p":
-              result.resolution = ResolutionEnum.Standard;
-              break;
-            case "540p":
-              result.resolution = ResolutionEnum.WebHd;
-              break;
-            case "720p":
-              result.resolution = ResolutionEnum.StandardHd;
-              break;
-            case "1080p":
-              result.resolution = ResolutionEnum.FullHd;
-              break;
-            case "1440p":
-              result.resolution = ResolutionEnum.QuadHd;
-              break;
-            case "1920p":
-              result.resolution = ResolutionEnum.VrHd;
-              break;
-            case "4k":
-              result.resolution = ResolutionEnum.FourK;
-              break;
-            case "5k":
-              result.resolution = ResolutionEnum.FiveK;
-              break;
-            case "6k":
-              result.resolution = ResolutionEnum.SixK;
-              break;
-            case "8k":
-              result.resolution = ResolutionEnum.EightK;
-              break;
-            // no default
-          }
-          break;
-        }
-        case "duration": {
-          const durationCrit = criterion as DurationCriterion;
-          result.duration = {
-            value: durationCrit.value,
-            modifier: durationCrit.modifier,
-          };
-          break;
-        }
-        case "hasMarkers":
-          result.has_markers = (criterion as HasMarkersCriterion).value;
-          break;
-        case "sceneIsMissing":
-          result.is_missing = (criterion as IsMissingCriterion).value;
-          break;
-        case "tags": {
-          const tagsCrit = criterion as TagsCriterion;
-          result.tags = {
-            value: tagsCrit.value.map((tag) => tag.id),
-            modifier: tagsCrit.modifier,
-          };
-          break;
-        }
-        case "performerTags": {
-          const performerTagsCrit = criterion as TagsCriterion;
-          result.performer_tags = {
-            value: performerTagsCrit.value.map((tag) => tag.id),
-            modifier: performerTagsCrit.modifier,
-          };
-          break;
-        }
-        case "tag_count": {
-          const tagCountCrit = criterion as NumberCriterion;
-          result.tag_count = {
-            value: tagCountCrit.value,
-            modifier: tagCountCrit.modifier,
-          };
-          break;
-        }
-        case "performers": {
-          const perfCrit = criterion as PerformersCriterion;
-          result.performers = {
-            value: perfCrit.value.map((perf) => perf.id),
-            modifier: perfCrit.modifier,
-          };
-          break;
-        }
-        case "performer_count": {
-          const performerCountCrit = criterion as NumberCriterion;
-          result.performer_count = {
-            value: performerCountCrit.value,
-            modifier: performerCountCrit.modifier,
-          };
-          break;
-        }
-        case "studios": {
-          const studCrit = criterion as StudiosCriterion;
-          result.studios = {
-            value: studCrit.value.map((studio) => studio.id),
-            modifier: studCrit.modifier,
-          };
-          break;
-        }
-        case "movies": {
-          const movCrit = criterion as MoviesCriterion;
-          result.movies = {
-            value: movCrit.value.map((movie) => movie.id),
-            modifier: movCrit.modifier,
-          };
-          break;
-        }
-        case "url": {
-          const urlCrit = criterion as StringCriterion;
-          result.url = {
-            value: urlCrit.value,
-            modifier: urlCrit.modifier,
-          };
-          break;
-        }
-        case "stash_id": {
-          const stashIdCrit = criterion as StringCriterion;
-          result.stash_id = {
-            value: stashIdCrit.value,
-            modifier: stashIdCrit.modifier,
-          };
-          break;
-        }
-        case "interactive": {
-          result.interactive =
-            (criterion as InteractiveCriterion).value === "true";
-          break;
-        }
-        // no default
-      }
->>>>>>> 3d93f7f0
     });
 
-<<<<<<< HEAD
     return output;
-=======
-  public makePerformerFilter(): PerformerFilterType {
-    const result: PerformerFilterType = {};
-    this.criteria.forEach((criterion) => {
-      switch (criterion.type) {
-        case "favorite":
-          result.filter_favorites =
-            (criterion as FavoriteCriterion).value === "true";
-          break;
-        case "birth_year": {
-          const byCrit = criterion as NumberCriterion;
-          result.birth_year = {
-            value: byCrit.value,
-            modifier: byCrit.modifier,
-          };
-          break;
-        }
-        case "death_year": {
-          const dyCrit = criterion as NumberCriterion;
-          result.death_year = {
-            value: dyCrit.value,
-            modifier: dyCrit.modifier,
-          };
-          break;
-        }
-        case "age": {
-          const ageCrit = criterion as NumberCriterion;
-          result.age = { value: ageCrit.value, modifier: ageCrit.modifier };
-          break;
-        }
-        case "ethnicity": {
-          const ethCrit = criterion as StringCriterion;
-          result.ethnicity = {
-            value: ethCrit.value,
-            modifier: ethCrit.modifier,
-          };
-          break;
-        }
-        case "country": {
-          const cntryCrit = criterion as StringCriterion;
-          result.country = {
-            value: cntryCrit.value,
-            modifier: cntryCrit.modifier,
-          };
-          break;
-        }
-        case "hair_color": {
-          const hcCrit = criterion as StringCriterion;
-          result.hair_color = {
-            value: hcCrit.value,
-            modifier: hcCrit.modifier,
-          };
-          break;
-        }
-        case "eye_color": {
-          const ecCrit = criterion as StringCriterion;
-          result.eye_color = { value: ecCrit.value, modifier: ecCrit.modifier };
-          break;
-        }
-        case "height": {
-          const hCrit = criterion as StringCriterion;
-          result.height = { value: hCrit.value, modifier: hCrit.modifier };
-          break;
-        }
-        case "weight": {
-          const wCrit = criterion as NumberCriterion;
-          result.weight = { value: wCrit.value, modifier: wCrit.modifier };
-          break;
-        }
-        case "measurements": {
-          const mCrit = criterion as StringCriterion;
-          result.measurements = {
-            value: mCrit.value,
-            modifier: mCrit.modifier,
-          };
-          break;
-        }
-        case "fake_tits": {
-          const ftCrit = criterion as StringCriterion;
-          result.fake_tits = { value: ftCrit.value, modifier: ftCrit.modifier };
-          break;
-        }
-        case "career_length": {
-          const clCrit = criterion as StringCriterion;
-          result.career_length = {
-            value: clCrit.value,
-            modifier: clCrit.modifier,
-          };
-          break;
-        }
-        case "tattoos": {
-          const tCrit = criterion as StringCriterion;
-          result.tattoos = { value: tCrit.value, modifier: tCrit.modifier };
-          break;
-        }
-        case "piercings": {
-          const pCrit = criterion as StringCriterion;
-          result.piercings = { value: pCrit.value, modifier: pCrit.modifier };
-          break;
-        }
-        case "aliases": {
-          const aCrit = criterion as StringCriterion;
-          result.aliases = { value: aCrit.value, modifier: aCrit.modifier };
-          break;
-        }
-        case "gender": {
-          const gCrit = criterion as GenderCriterion;
-          result.gender = {
-            value: stringToGender(gCrit.value),
-            modifier: gCrit.modifier,
-          };
-          break;
-        }
-        case "performerIsMissing":
-          result.is_missing = (criterion as IsMissingCriterion).value;
-          break;
-        case "tags": {
-          const tagsCrit = criterion as TagsCriterion;
-          result.tags = {
-            value: tagsCrit.value.map((tag) => tag.id),
-            modifier: tagsCrit.modifier,
-          };
-          break;
-        }
-        case "rating": {
-          const ratingCrit = criterion as RatingCriterion;
-          result.rating = {
-            value: ratingCrit.value,
-            modifier: ratingCrit.modifier,
-          };
-          break;
-        }
-        case "url": {
-          const urlCrit = criterion as StringCriterion;
-          result.url = {
-            value: urlCrit.value,
-            modifier: urlCrit.modifier,
-          };
-          break;
-        }
-        case "studios": {
-          const studCrit = criterion as StudiosCriterion;
-          result.studios = {
-            value: studCrit.value.map((studio) => studio.id),
-            modifier: studCrit.modifier,
-          };
-          break;
-        }
-        case "tag_count": {
-          const tagCountCrit = criterion as NumberCriterion;
-          result.tag_count = {
-            value: tagCountCrit.value,
-            modifier: tagCountCrit.modifier,
-          };
-          break;
-        }
-        case "scene_count": {
-          const countCrit = criterion as NumberCriterion;
-          result.scene_count = {
-            value: countCrit.value,
-            modifier: countCrit.modifier,
-          };
-          break;
-        }
-        case "image_count": {
-          const countCrit = criterion as NumberCriterion;
-          result.image_count = {
-            value: countCrit.value,
-            modifier: countCrit.modifier,
-          };
-          break;
-        }
-        case "gallery_count": {
-          const countCrit = criterion as NumberCriterion;
-          result.gallery_count = {
-            value: countCrit.value,
-            modifier: countCrit.modifier,
-          };
-          break;
-        }
-        case "stash_id": {
-          const stashIdCrit = criterion as StringCriterion;
-          result.stash_id = {
-            value: stashIdCrit.value,
-            modifier: stashIdCrit.modifier,
-          };
-          break;
-        }
-        // no default
-      }
-    });
-
-    return result;
-  }
-
-  public makeSceneMarkerFilter(): SceneMarkerFilterType {
-    const result: SceneMarkerFilterType = {};
-    this.criteria.forEach((criterion) => {
-      switch (criterion.type) {
-        case "tags": {
-          const tagsCrit = criterion as TagsCriterion;
-          result.tags = {
-            value: tagsCrit.value.map((tag) => tag.id),
-            modifier: tagsCrit.modifier,
-          };
-          break;
-        }
-        case "sceneTags": {
-          const sceneTagsCrit = criterion as TagsCriterion;
-          result.scene_tags = {
-            value: sceneTagsCrit.value.map((tag) => tag.id),
-            modifier: sceneTagsCrit.modifier,
-          };
-          break;
-        }
-        case "performers": {
-          const performersCrit = criterion as PerformersCriterion;
-          result.performers = {
-            value: performersCrit.value.map((performer) => performer.id),
-            modifier: performersCrit.modifier,
-          };
-          break;
-        }
-        // no default
-      }
-    });
-    return result;
-  }
-
-  public makeImageFilter(): ImageFilterType {
-    const result: ImageFilterType = {};
-    this.criteria.forEach((criterion) => {
-      switch (criterion.type) {
-        case "path": {
-          const pathCrit = criterion as MandatoryStringCriterion;
-          result.path = {
-            value: pathCrit.value,
-            modifier: pathCrit.modifier,
-          };
-          break;
-        }
-        case "rating": {
-          const ratingCrit = criterion as RatingCriterion;
-          result.rating = {
-            value: ratingCrit.value,
-            modifier: ratingCrit.modifier,
-          };
-          break;
-        }
-        case "organized": {
-          result.organized = (criterion as OrganizedCriterion).value === "true";
-          break;
-        }
-        case "o_counter": {
-          const oCounterCrit = criterion as NumberCriterion;
-          result.o_counter = {
-            value: oCounterCrit.value,
-            modifier: oCounterCrit.modifier,
-          };
-          break;
-        }
-        case "resolution": {
-          switch ((criterion as ResolutionCriterion).value) {
-            case "144p":
-              result.resolution = ResolutionEnum.VeryLow;
-              break;
-            case "240p":
-              result.resolution = ResolutionEnum.Low;
-              break;
-            case "360p":
-              result.resolution = ResolutionEnum.R360P;
-              break;
-            case "480p":
-              result.resolution = ResolutionEnum.Standard;
-              break;
-            case "540p":
-              result.resolution = ResolutionEnum.WebHd;
-              break;
-            case "720p":
-              result.resolution = ResolutionEnum.StandardHd;
-              break;
-            case "1080p":
-              result.resolution = ResolutionEnum.FullHd;
-              break;
-            case "1440p":
-              result.resolution = ResolutionEnum.QuadHd;
-              break;
-            case "1920p":
-              result.resolution = ResolutionEnum.VrHd;
-              break;
-            case "4k":
-              result.resolution = ResolutionEnum.FourK;
-              break;
-            case "5k":
-              result.resolution = ResolutionEnum.FiveK;
-              break;
-            case "6k":
-              result.resolution = ResolutionEnum.SixK;
-              break;
-            case "8k":
-              result.resolution = ResolutionEnum.EightK;
-              break;
-            // no default
-          }
-          break;
-        }
-        case "imageIsMissing":
-          result.is_missing = (criterion as IsMissingCriterion).value;
-          break;
-        case "tags": {
-          const tagsCrit = criterion as TagsCriterion;
-          result.tags = {
-            value: tagsCrit.value.map((tag) => tag.id),
-            modifier: tagsCrit.modifier,
-          };
-          break;
-        }
-        case "tag_count": {
-          const tagCountCrit = criterion as NumberCriterion;
-          result.tag_count = {
-            value: tagCountCrit.value,
-            modifier: tagCountCrit.modifier,
-          };
-          break;
-        }
-        case "performerTags": {
-          const performerTagsCrit = criterion as TagsCriterion;
-          result.performer_tags = {
-            value: performerTagsCrit.value.map((tag) => tag.id),
-            modifier: performerTagsCrit.modifier,
-          };
-          break;
-        }
-        case "performers": {
-          const perfCrit = criterion as PerformersCriterion;
-          result.performers = {
-            value: perfCrit.value.map((perf) => perf.id),
-            modifier: perfCrit.modifier,
-          };
-          break;
-        }
-        case "performer_count": {
-          const countCrit = criterion as NumberCriterion;
-          result.performer_count = {
-            value: countCrit.value,
-            modifier: countCrit.modifier,
-          };
-          break;
-        }
-        case "studios": {
-          const studCrit = criterion as StudiosCriterion;
-          result.studios = {
-            value: studCrit.value.map((studio) => studio.id),
-            modifier: studCrit.modifier,
-          };
-          break;
-        }
-        case "galleries": {
-          const perfCrit = criterion as GalleriesCriterion;
-          result.galleries = {
-            value: perfCrit.value.map((gallery) => gallery.id),
-            modifier: perfCrit.modifier,
-          };
-          break;
-        }
-        // no default
-      }
-    });
-    return result;
-  }
-
-  public makeMovieFilter(): MovieFilterType {
-    const result: MovieFilterType = {};
-    this.criteria.forEach((criterion) => {
-      switch (criterion.type) {
-        case "studios": {
-          const studCrit = criterion as StudiosCriterion;
-          result.studios = {
-            value: studCrit.value.map((studio) => studio.id),
-            modifier: studCrit.modifier,
-          };
-          break;
-        }
-        case "url": {
-          const urlCrit = criterion as StringCriterion;
-          result.url = {
-            value: urlCrit.value,
-            modifier: urlCrit.modifier,
-          };
-          break;
-        }
-        case "movieIsMissing":
-          result.is_missing = (criterion as IsMissingCriterion).value;
-        // no default
-      }
-    });
-    return result;
-  }
-
-  public makeStudioFilter(): StudioFilterType {
-    const result: StudioFilterType = {};
-    this.criteria.forEach((criterion) => {
-      switch (criterion.type) {
-        case "parent_studios": {
-          const studCrit = criterion as ParentStudiosCriterion;
-          result.parents = {
-            value: studCrit.value.map((studio) => studio.id),
-            modifier: studCrit.modifier,
-          };
-          break;
-        }
-        case "rating": {
-          const ratingCrit = criterion as RatingCriterion;
-          result.rating = {
-            value: ratingCrit.value,
-            modifier: ratingCrit.modifier,
-          };
-          break;
-        }
-        case "url": {
-          const urlCrit = criterion as StringCriterion;
-          result.url = {
-            value: urlCrit.value,
-            modifier: urlCrit.modifier,
-          };
-          break;
-        }
-        case "studioIsMissing": {
-          result.is_missing = (criterion as IsMissingCriterion).value;
-          break;
-        }
-        case "scene_count": {
-          const countCrit = criterion as NumberCriterion;
-          result.scene_count = {
-            value: countCrit.value,
-            modifier: countCrit.modifier,
-          };
-          break;
-        }
-        case "image_count": {
-          const countCrit = criterion as NumberCriterion;
-          result.image_count = {
-            value: countCrit.value,
-            modifier: countCrit.modifier,
-          };
-          break;
-        }
-        case "gallery_count": {
-          const countCrit = criterion as NumberCriterion;
-          result.gallery_count = {
-            value: countCrit.value,
-            modifier: countCrit.modifier,
-          };
-          break;
-        }
-        case "stash_id": {
-          const stashIdCrit = criterion as StringCriterion;
-          result.stash_id = {
-            value: stashIdCrit.value,
-            modifier: stashIdCrit.modifier,
-          };
-          break;
-        }
-        // no default
-      }
-    });
-
-    return result;
-  }
-
-  public makeGalleryFilter(): GalleryFilterType {
-    const result: GalleryFilterType = {};
-    this.criteria.forEach((criterion) => {
-      switch (criterion.type) {
-        case "path": {
-          const pathCrit = criterion as MandatoryStringCriterion;
-          result.path = {
-            value: pathCrit.value,
-            modifier: pathCrit.modifier,
-          };
-          break;
-        }
-        case "rating": {
-          const ratingCrit = criterion as RatingCriterion;
-          result.rating = {
-            value: ratingCrit.value,
-            modifier: ratingCrit.modifier,
-          };
-          break;
-        }
-        case "organized": {
-          result.organized = (criterion as OrganizedCriterion).value === "true";
-          break;
-        }
-        case "average_resolution": {
-          switch ((criterion as AverageResolutionCriterion).value) {
-            case "144p":
-              result.average_resolution = ResolutionEnum.VeryLow;
-              break;
-            case "240p":
-              result.average_resolution = ResolutionEnum.Low;
-              break;
-            case "360p":
-              result.average_resolution = ResolutionEnum.R360P;
-              break;
-            case "480p":
-              result.average_resolution = ResolutionEnum.Standard;
-              break;
-            case "540p":
-              result.average_resolution = ResolutionEnum.WebHd;
-              break;
-            case "720p":
-              result.average_resolution = ResolutionEnum.StandardHd;
-              break;
-            case "1080p":
-              result.average_resolution = ResolutionEnum.FullHd;
-              break;
-            case "1440p":
-              result.average_resolution = ResolutionEnum.QuadHd;
-              break;
-            case "1920p":
-              result.average_resolution = ResolutionEnum.VrHd;
-              break;
-            case "4k":
-              result.average_resolution = ResolutionEnum.FourK;
-              break;
-            case "5k":
-              result.average_resolution = ResolutionEnum.FiveK;
-              break;
-            case "6k":
-              result.average_resolution = ResolutionEnum.SixK;
-              break;
-            case "8k":
-              result.average_resolution = ResolutionEnum.EightK;
-              break;
-            // no default
-          }
-          break;
-        }
-        case "galleryIsMissing":
-          result.is_missing = (criterion as IsMissingCriterion).value;
-          break;
-        case "tags": {
-          const tagsCrit = criterion as TagsCriterion;
-          result.tags = {
-            value: tagsCrit.value.map((tag) => tag.id),
-            modifier: tagsCrit.modifier,
-          };
-          break;
-        }
-        case "tag_count": {
-          const tagCountCrit = criterion as NumberCriterion;
-          result.tag_count = {
-            value: tagCountCrit.value,
-            modifier: tagCountCrit.modifier,
-          };
-          break;
-        }
-        case "performerTags": {
-          const performerTagsCrit = criterion as TagsCriterion;
-          result.performer_tags = {
-            value: performerTagsCrit.value.map((tag) => tag.id),
-            modifier: performerTagsCrit.modifier,
-          };
-          break;
-        }
-        case "performers": {
-          const perfCrit = criterion as PerformersCriterion;
-          result.performers = {
-            value: perfCrit.value.map((perf) => perf.id),
-            modifier: perfCrit.modifier,
-          };
-          break;
-        }
-        case "performer_count": {
-          const countCrit = criterion as NumberCriterion;
-          result.performer_count = {
-            value: countCrit.value,
-            modifier: countCrit.modifier,
-          };
-          break;
-        }
-        case "image_count": {
-          const countCrit = criterion as NumberCriterion;
-          result.image_count = {
-            value: countCrit.value,
-            modifier: countCrit.modifier,
-          };
-          break;
-        }
-        case "studios": {
-          const studCrit = criterion as StudiosCriterion;
-          result.studios = {
-            value: studCrit.value.map((studio) => studio.id),
-            modifier: studCrit.modifier,
-          };
-          break;
-        }
-        case "url": {
-          const urlCrit = criterion as StringCriterion;
-          result.url = {
-            value: urlCrit.value,
-            modifier: urlCrit.modifier,
-          };
-          break;
-        }
-        // no default
-      }
-    });
-
-    return result;
-  }
-
-  public makeTagFilter(): TagFilterType {
-    const result: TagFilterType = {};
-    this.criteria.forEach((criterion) => {
-      switch (criterion.type) {
-        case "tagIsMissing":
-          result.is_missing = (criterion as IsMissingCriterion).value;
-          break;
-        case "scene_count": {
-          const countCrit = criterion as NumberCriterion;
-          result.scene_count = {
-            value: countCrit.value,
-            modifier: countCrit.modifier,
-          };
-          break;
-        }
-        case "image_count": {
-          const countCrit = criterion as NumberCriterion;
-          result.image_count = {
-            value: countCrit.value,
-            modifier: countCrit.modifier,
-          };
-          break;
-        }
-        case "gallery_count": {
-          const countCrit = criterion as NumberCriterion;
-          result.gallery_count = {
-            value: countCrit.value,
-            modifier: countCrit.modifier,
-          };
-          break;
-        }
-        case "performer_count": {
-          const countCrit = criterion as NumberCriterion;
-          result.performer_count = {
-            value: countCrit.value,
-            modifier: countCrit.modifier,
-          };
-          break;
-        }
-        // disabled due to performance issues
-        // case "marker_count": {
-        //   const countCrit = criterion as NumberCriterion;
-        //   result.marker_count = {
-        //     value: countCrit.value,
-        //     modifier: countCrit.modifier,
-        //   };
-        //   break;
-        // }
-        // no default
-      }
-    });
-
-    return result;
->>>>>>> 3d93f7f0
   }
 }