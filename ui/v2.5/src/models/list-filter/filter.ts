--- conflicted
+++ resolved
@@ -221,15 +221,12 @@
           new GenderCriterionOption(),
           new PerformerIsMissingCriterionOption(),
           new TagsCriterionOption(),
-<<<<<<< HEAD
           new RatingCriterionOption(),
-=======
           ListFilterModel.createCriterionOption("url"),
           ListFilterModel.createCriterionOption("tag_count"),
           ListFilterModel.createCriterionOption("scene_count"),
           ListFilterModel.createCriterionOption("image_count"),
           ListFilterModel.createCriterionOption("gallery_count"),
->>>>>>> 0b40017b
           ...numberCriteria
             .concat(stringCriteria)
             .map((c) => ListFilterModel.createCriterionOption(c)),
@@ -239,21 +236,14 @@
       }
       case FilterMode.Studios:
         this.sortBy = "name";
-<<<<<<< HEAD
-        this.sortByOptions = ["name", "rating", "scenes_count"];
-=======
-        this.sortByOptions = ["name", "scenes_count", "random"];
->>>>>>> 0b40017b
+        this.sortByOptions = ["name", "random", "rating", "scenes_count"];
         this.displayModeOptions = [DisplayMode.Grid];
         this.criterionOptions = [
           new NoneCriterionOption(),
           new ParentStudiosCriterionOption(),
           new StudioIsMissingCriterionOption(),
-<<<<<<< HEAD
           new RatingCriterionOption(),
-=======
           ListFilterModel.createCriterionOption("url"),
->>>>>>> 0b40017b
         ];
         break;
       case FilterMode.Movies:
@@ -749,13 +739,14 @@
           };
           break;
         }
-<<<<<<< HEAD
         case "rating": {
           const ratingCrit = criterion as RatingCriterion;
           result.rating = {
             value: ratingCrit.value,
             modifier: ratingCrit.modifier,
-=======
+          };
+          break;
+        }
         case "url": {
           const urlCrit = criterion as StringCriterion;
           result.url = {
@@ -793,7 +784,6 @@
           result.gallery_count = {
             value: countCrit.value,
             modifier: countCrit.modifier,
->>>>>>> 0b40017b
           };
           break;
         }
@@ -1020,19 +1010,19 @@
           };
           break;
         }
-<<<<<<< HEAD
         case "rating": {
           const ratingCrit = criterion as RatingCriterion;
           result.rating = {
             value: ratingCrit.value,
             modifier: ratingCrit.modifier,
-=======
+          };
+          break;
+        }
         case "url": {
           const urlCrit = criterion as StringCriterion;
           result.url = {
             value: urlCrit.value,
             modifier: urlCrit.modifier,
->>>>>>> 0b40017b
           };
           break;
         }
