import queryString, { ParsedQuery } from "query-string";
import {
  FindFilterType,
  PerformerFilterType,
  ResolutionEnum,
  SceneFilterType,
  SceneMarkerFilterType,
  SortDirectionEnum,
  MovieFilterType,
  StudioFilterType,
  GalleryFilterType,
  TagFilterType,
  ImageFilterType,
} from "src/core/generated-graphql";
import { stringToGender } from "src/core/StashService";
import {
  Criterion,
  ICriterionOption,
  CriterionType,
  CriterionOption,
  NumberCriterion,
  StringCriterion,
  DurationCriterion,
  MandatoryStringCriterion,
} from "./criteria/criterion";
import {
  FavoriteCriterion,
  FavoriteCriterionOption,
} from "./criteria/favorite";
import {
  OrganizedCriterion,
  OrganizedCriterionOption,
} from "./criteria/organized";
import {
  HasMarkersCriterion,
  HasMarkersCriterionOption,
} from "./criteria/has-markers";
import {
  IsMissingCriterion,
  PerformerIsMissingCriterionOption,
  SceneIsMissingCriterionOption,
  GalleryIsMissingCriterionOption,
  TagIsMissingCriterionOption,
  StudioIsMissingCriterionOption,
  MovieIsMissingCriterionOption,
  ImageIsMissingCriterionOption,
} from "./criteria/is-missing";
import { NoneCriterionOption } from "./criteria/none";
import {
  PerformersCriterion,
  PerformersCriterionOption,
} from "./criteria/performers";
import { RatingCriterion, RatingCriterionOption } from "./criteria/rating";
import {
  AverageResolutionCriterion,
  AverageResolutionCriterionOption,
  ResolutionCriterion,
  ResolutionCriterionOption,
} from "./criteria/resolution";
import {
  StudiosCriterion,
  StudiosCriterionOption,
  ParentStudiosCriterion,
  ParentStudiosCriterionOption,
} from "./criteria/studios";
import {
  PerformerTagsCriterionOption,
  SceneTagsCriterionOption,
  TagsCriterion,
  TagsCriterionOption,
} from "./criteria/tags";
import { makeCriteria } from "./criteria/utils";
import { DisplayMode, FilterMode } from "./types";
import { GenderCriterionOption, GenderCriterion } from "./criteria/gender";
import { MoviesCriterionOption, MoviesCriterion } from "./criteria/movies";
import { GalleriesCriterion } from "./criteria/galleries";

interface IQueryParameters {
  perPage?: string;
  sortby?: string;
  sortdir?: string;
  disp?: string;
  q?: string;
  p?: string;
  c?: string[];
}

const DEFAULT_PARAMS = {
  sortDirection: SortDirectionEnum.Asc,
  displayMode: DisplayMode.Grid,
  currentPage: 1,
  itemsPerPage: 40,
};

// TODO: handle customCriteria
export class ListFilterModel {
  public filterMode: FilterMode = FilterMode.Scenes;
  public searchTerm?: string;
  public currentPage = DEFAULT_PARAMS.currentPage;
  public itemsPerPage = DEFAULT_PARAMS.itemsPerPage;
  public sortDirection: SortDirectionEnum = SortDirectionEnum.Asc;
  public sortBy?: string;
  public sortByOptions: string[] = [];
  public displayMode: DisplayMode = DEFAULT_PARAMS.displayMode;
  public displayModeOptions: DisplayMode[] = [];
  public criterionOptions: ICriterionOption[] = [];
  public criteria: Array<Criterion> = [];
  public randomSeed = -1;

  private static createCriterionOption(criterion: CriterionType) {
    return new CriterionOption(Criterion.getLabel(criterion), criterion);
  }

  public constructor(filterMode: FilterMode, rawParms?: ParsedQuery<string>) {
    const params = rawParms as IQueryParameters;
    switch (filterMode) {
      case FilterMode.Scenes:
        this.sortBy = "date";
        this.sortByOptions = [
          "title",
          "path",
          "rating",
          "organized",
          "o_counter",
          "date",
          "filesize",
          "file_mod_time",
          "duration",
          "framerate",
          "bitrate",
          "tag_count",
          "performer_count",
          "random",
        ];
        this.displayModeOptions = [
          DisplayMode.Grid,
          DisplayMode.List,
          DisplayMode.Wall,
          DisplayMode.Tagger,
        ];
        this.criterionOptions = [
          new NoneCriterionOption(),
          ListFilterModel.createCriterionOption("path"),
          new RatingCriterionOption(),
          new OrganizedCriterionOption(),
          ListFilterModel.createCriterionOption("o_counter"),
          new ResolutionCriterionOption(),
          ListFilterModel.createCriterionOption("duration"),
          new HasMarkersCriterionOption(),
          new SceneIsMissingCriterionOption(),
          new TagsCriterionOption(),
          ListFilterModel.createCriterionOption("tag_count"),
          new PerformerTagsCriterionOption(),
          new PerformersCriterionOption(),
          ListFilterModel.createCriterionOption("performer_count"),
          new StudiosCriterionOption(),
          new MoviesCriterionOption(),
          ListFilterModel.createCriterionOption("url"),
        ];
        break;
      case FilterMode.Images:
        this.sortBy = "path";
        this.sortByOptions = [
          "title",
          "path",
          "rating",
          "o_counter",
          "filesize",
          "file_mod_time",
          "tag_count",
          "performer_count",
          "random",
        ];
        this.displayModeOptions = [DisplayMode.Grid, DisplayMode.Wall];
        this.criterionOptions = [
          new NoneCriterionOption(),
          ListFilterModel.createCriterionOption("path"),
          new RatingCriterionOption(),
          new OrganizedCriterionOption(),
          ListFilterModel.createCriterionOption("o_counter"),
          new ResolutionCriterionOption(),
          new ImageIsMissingCriterionOption(),
          new TagsCriterionOption(),
          ListFilterModel.createCriterionOption("tag_count"),
          new PerformerTagsCriterionOption(),
          new PerformersCriterionOption(),
          ListFilterModel.createCriterionOption("performer_count"),
          new StudiosCriterionOption(),
        ];
        break;
      case FilterMode.Performers: {
        this.sortBy = "name";
        this.sortByOptions = [
          "name",
          "height",
          "birthdate",
          "scenes_count",
          "random",
        ];
        this.displayModeOptions = [DisplayMode.Grid, DisplayMode.List];

        const numberCriteria: CriterionType[] = ["birth_year", "age"];
        const stringCriteria: CriterionType[] = [
          "ethnicity",
          "country",
          "eye_color",
          "height",
          "measurements",
          "fake_tits",
          "career_length",
          "tattoos",
          "piercings",
          "aliases",
        ];

        this.criterionOptions = [
          new NoneCriterionOption(),
          new FavoriteCriterionOption(),
          new GenderCriterionOption(),
          new PerformerIsMissingCriterionOption(),
          new TagsCriterionOption(),
<<<<<<< HEAD
          ListFilterModel.createCriterionOption("tag_count"),
          ListFilterModel.createCriterionOption("scene_count"),
          ListFilterModel.createCriterionOption("image_count"),
          ListFilterModel.createCriterionOption("gallery_count"),
=======
          ListFilterModel.createCriterionOption("url"),
>>>>>>> 25311247
          ...numberCriteria
            .concat(stringCriteria)
            .map((c) => ListFilterModel.createCriterionOption(c)),
        ];

        break;
      }
      case FilterMode.Studios:
        this.sortBy = "name";
        this.sortByOptions = ["name", "scenes_count", "random"];
        this.displayModeOptions = [DisplayMode.Grid];
        this.criterionOptions = [
          new NoneCriterionOption(),
          new ParentStudiosCriterionOption(),
          new StudioIsMissingCriterionOption(),
          ListFilterModel.createCriterionOption("url"),
        ];
        break;
      case FilterMode.Movies:
        this.sortBy = "name";
        this.sortByOptions = ["name", "scenes_count", "random"];
        this.displayModeOptions = [DisplayMode.Grid];
        this.criterionOptions = [
          new NoneCriterionOption(),
          new StudiosCriterionOption(),
          new MovieIsMissingCriterionOption(),
          ListFilterModel.createCriterionOption("url"),
        ];
        break;
      case FilterMode.Galleries:
        this.sortBy = "path";
        this.sortByOptions = [
          "path",
          "file_mod_time",
          "images_count",
<<<<<<< HEAD
          "tag_count",
          "performer_count",
=======
          "random",
>>>>>>> 25311247
        ];
        this.displayModeOptions = [DisplayMode.Grid, DisplayMode.List];
        this.criterionOptions = [
          new NoneCriterionOption(),
          ListFilterModel.createCriterionOption("path"),
          new RatingCriterionOption(),
          new OrganizedCriterionOption(),
          new AverageResolutionCriterionOption(),
          new GalleryIsMissingCriterionOption(),
          new TagsCriterionOption(),
          ListFilterModel.createCriterionOption("tag_count"),
          new PerformerTagsCriterionOption(),
          new PerformersCriterionOption(),
          ListFilterModel.createCriterionOption("performer_count"),
          new StudiosCriterionOption(),
          ListFilterModel.createCriterionOption("url"),
        ];
        this.displayModeOptions = [
          DisplayMode.Grid,
          DisplayMode.List,
          DisplayMode.Wall,
        ];
        break;
      case FilterMode.SceneMarkers:
        this.sortBy = "title";
        this.sortByOptions = [
          "title",
          "seconds",
          "scene_id",
          "random",
          "scenes_updated_at",
        ];
        this.displayModeOptions = [DisplayMode.Wall];
        this.criterionOptions = [
          new NoneCriterionOption(),
          new TagsCriterionOption(),
          new SceneTagsCriterionOption(),
          new PerformersCriterionOption(),
        ];
        break;
      case FilterMode.Tags:
        this.sortBy = "name";
        // scene markers count has been disabled for now due to performance
        // issues
        this.sortByOptions = [
          "name",
          "scenes_count",
          "images_count",
          "galleries_count",
          "performers_count",
          "random",
          /* "scene_markers_count" */
        ];
        this.displayModeOptions = [DisplayMode.Grid, DisplayMode.List];
        this.criterionOptions = [
          new NoneCriterionOption(),
          new TagIsMissingCriterionOption(),
          ListFilterModel.createCriterionOption("scene_count"),
          ListFilterModel.createCriterionOption("image_count"),
          ListFilterModel.createCriterionOption("gallery_count"),
          ListFilterModel.createCriterionOption("performer_count"),
          // marker count has been disabled for now due to performance issues
          // ListFilterModel.createCriterionOption("marker_count"),
        ];
        break;
      default:
        this.sortByOptions = [];
        this.displayModeOptions = [];
        this.criterionOptions = [new NoneCriterionOption()];
        break;
    }
    if (!!this.displayMode === false) {
      this.displayMode = this.displayModeOptions[0];
    }
    this.sortByOptions = [...this.sortByOptions, "created_at", "updated_at"];
    if (params) this.configureFromQueryParameters(params);
  }

  public configureFromQueryParameters(params: IQueryParameters) {
    if (params.sortby !== undefined) {
      this.sortBy = params.sortby;

      // parse the random seed if provided
      const randomPrefix = "random_";
      if (this.sortBy && this.sortBy.startsWith(randomPrefix)) {
        const seedStr = this.sortBy.substring(randomPrefix.length);

        this.sortBy = "random";
        try {
          this.randomSeed = Number.parseInt(seedStr, 10);
        } catch (err) {
          // ignore
        }
      }
    }
    this.sortDirection =
      params.sortdir === "desc"
        ? SortDirectionEnum.Desc
        : SortDirectionEnum.Asc;
    if (params.disp) {
      this.displayMode = Number.parseInt(params.disp, 10);
    }
    if (params.q) {
      this.searchTerm = params.q;
    }
    if (params.p) {
      this.currentPage = Number.parseInt(params.p, 10);
    }
    if (params.perPage) this.itemsPerPage = Number.parseInt(params.perPage, 10);

    if (params.c !== undefined) {
      this.criteria = [];

      let jsonParameters: string[];
      if (params.c instanceof Array) {
        jsonParameters = params.c;
      } else {
        jsonParameters = [params.c];
      }

      jsonParameters.forEach((jsonString) => {
        const encodedCriterion = JSON.parse(jsonString);
        const criterion = makeCriteria(encodedCriterion.type);
        // it's possible that we have unsupported criteria. Just skip if so.
        if (criterion) {
          criterion.value = encodedCriterion.value;
          criterion.modifier = encodedCriterion.modifier;
          this.criteria.push(criterion);
        }
      });
    }
  }

  private setRandomSeed() {
    if (this.sortBy === "random") {
      // #321 - set the random seed if it is not set
      if (this.randomSeed === -1) {
        // generate 8-digit seed
        this.randomSeed = Math.floor(Math.random() * 10 ** 8);
      }
    } else {
      this.randomSeed = -1;
    }
  }

  private getSortBy(): string | undefined {
    this.setRandomSeed();

    if (this.sortBy === "random") {
      return `${this.sortBy}_${this.randomSeed.toString()}`;
    }

    return this.sortBy;
  }

  public getQueryParameters() {
    const encodedCriteria: string[] = [];
    this.criteria.forEach((criterion) => {
      const encodedCriterion: Partial<Criterion> = {
        type: criterion.type,
        // #394 - the presence of a # symbol results in the query URL being
        // malformed. We could set encode: true in the queryString.stringify
        // call below, but this results in a URL that gets pretty long and ugly.
        // Instead, we'll encode the criteria values.
        value: criterion.encodeValue(),
        modifier: criterion.modifier,
      };
      const jsonCriterion = JSON.stringify(encodedCriterion);
      encodedCriteria.push(jsonCriterion);
    });

    const result = {
      perPage:
        this.itemsPerPage !== DEFAULT_PARAMS.itemsPerPage
          ? this.itemsPerPage
          : undefined,
      sortby: this.sortBy !== "date" ? this.getSortBy() : undefined,
      sortdir:
        this.sortDirection === SortDirectionEnum.Desc ? "desc" : undefined,
      disp:
        this.displayMode !== DEFAULT_PARAMS.displayMode
          ? this.displayMode
          : undefined,
      q: this.searchTerm,
      p:
        this.currentPage !== DEFAULT_PARAMS.currentPage
          ? this.currentPage
          : undefined,
      c: encodedCriteria,
    };

    return result;
  }

  public makeQueryParameters(): string {
    return queryString.stringify(this.getQueryParameters(), { encode: false });
  }

  // TODO: These don't support multiple of the same criteria, only the last one set is used.

  public makeFindFilter(): FindFilterType {
    return {
      q: this.searchTerm,
      page: this.currentPage,
      per_page: this.itemsPerPage,
      sort: this.getSortBy(),
      direction: this.sortDirection,
    };
  }

  public makeSceneFilter(): SceneFilterType {
    const result: SceneFilterType = {};
    this.criteria.forEach((criterion) => {
      switch (criterion.type) {
        case "path": {
          const pathCrit = criterion as MandatoryStringCriterion;
          result.path = {
            value: pathCrit.value,
            modifier: pathCrit.modifier,
          };
          break;
        }
        case "rating": {
          const ratingCrit = criterion as RatingCriterion;
          result.rating = {
            value: ratingCrit.value,
            modifier: ratingCrit.modifier,
          };
          break;
        }
        case "organized": {
          result.organized = (criterion as OrganizedCriterion).value === "true";
          break;
        }
        case "o_counter": {
          const oCounterCrit = criterion as NumberCriterion;
          result.o_counter = {
            value: oCounterCrit.value,
            modifier: oCounterCrit.modifier,
          };
          break;
        }
        case "resolution": {
          switch ((criterion as ResolutionCriterion).value) {
            case "144p":
              result.resolution = ResolutionEnum.VeryLow;
              break;
            case "240p":
              result.resolution = ResolutionEnum.Low;
              break;
            case "360p":
              result.resolution = ResolutionEnum.R360P;
              break;
            case "480p":
              result.resolution = ResolutionEnum.Standard;
              break;
            case "540p":
              result.resolution = ResolutionEnum.WebHd;
              break;
            case "720p":
              result.resolution = ResolutionEnum.StandardHd;
              break;
            case "1080p":
              result.resolution = ResolutionEnum.FullHd;
              break;
            case "1440p":
              result.resolution = ResolutionEnum.QuadHd;
              break;
            case "1920p":
              result.resolution = ResolutionEnum.VrHd;
              break;
            case "4k":
              result.resolution = ResolutionEnum.FourK;
              break;
            case "5k":
              result.resolution = ResolutionEnum.FiveK;
              break;
            case "6k":
              result.resolution = ResolutionEnum.SixK;
              break;
            case "8k":
              result.resolution = ResolutionEnum.EightK;
              break;
            // no default
          }
          break;
        }
        case "duration": {
          const durationCrit = criterion as DurationCriterion;
          result.duration = {
            value: durationCrit.value,
            modifier: durationCrit.modifier,
          };
          break;
        }
        case "hasMarkers":
          result.has_markers = (criterion as HasMarkersCriterion).value;
          break;
        case "sceneIsMissing":
          result.is_missing = (criterion as IsMissingCriterion).value;
          break;
        case "tags": {
          const tagsCrit = criterion as TagsCriterion;
          result.tags = {
            value: tagsCrit.value.map((tag) => tag.id),
            modifier: tagsCrit.modifier,
          };
          break;
        }
        case "performerTags": {
          const performerTagsCrit = criterion as TagsCriterion;
          result.performer_tags = {
            value: performerTagsCrit.value.map((tag) => tag.id),
            modifier: performerTagsCrit.modifier,
          };
          break;
        }
        case "tag_count": {
          const tagCountCrit = criterion as NumberCriterion;
          result.tag_count = {
            value: tagCountCrit.value,
            modifier: tagCountCrit.modifier,
          };
          break;
        }
        case "performers": {
          const perfCrit = criterion as PerformersCriterion;
          result.performers = {
            value: perfCrit.value.map((perf) => perf.id),
            modifier: perfCrit.modifier,
          };
          break;
        }
        case "performer_count": {
          const performerCountCrit = criterion as NumberCriterion;
          result.performer_count = {
            value: performerCountCrit.value,
            modifier: performerCountCrit.modifier,
          };
          break;
        }
        case "studios": {
          const studCrit = criterion as StudiosCriterion;
          result.studios = {
            value: studCrit.value.map((studio) => studio.id),
            modifier: studCrit.modifier,
          };
          break;
        }
        case "movies": {
          const movCrit = criterion as MoviesCriterion;
          result.movies = {
            value: movCrit.value.map((movie) => movie.id),
            modifier: movCrit.modifier,
          };
          break;
        }
        case "url": {
          const urlCrit = criterion as StringCriterion;
          result.url = {
            value: urlCrit.value,
            modifier: urlCrit.modifier,
          };
          break;
        }
        // no default
      }
    });
    return result;
  }

  public makePerformerFilter(): PerformerFilterType {
    const result: PerformerFilterType = {};
    this.criteria.forEach((criterion) => {
      switch (criterion.type) {
        case "favorite":
          result.filter_favorites =
            (criterion as FavoriteCriterion).value === "true";
          break;
        case "birth_year": {
          const byCrit = criterion as NumberCriterion;
          result.birth_year = {
            value: byCrit.value,
            modifier: byCrit.modifier,
          };
          break;
        }
        case "age": {
          const ageCrit = criterion as NumberCriterion;
          result.age = { value: ageCrit.value, modifier: ageCrit.modifier };
          break;
        }
        case "ethnicity": {
          const ethCrit = criterion as StringCriterion;
          result.ethnicity = {
            value: ethCrit.value,
            modifier: ethCrit.modifier,
          };
          break;
        }
        case "country": {
          const cntryCrit = criterion as StringCriterion;
          result.country = {
            value: cntryCrit.value,
            modifier: cntryCrit.modifier,
          };
          break;
        }
        case "eye_color": {
          const ecCrit = criterion as StringCriterion;
          result.eye_color = { value: ecCrit.value, modifier: ecCrit.modifier };
          break;
        }
        case "height": {
          const hCrit = criterion as StringCriterion;
          result.height = { value: hCrit.value, modifier: hCrit.modifier };
          break;
        }
        case "measurements": {
          const mCrit = criterion as StringCriterion;
          result.measurements = {
            value: mCrit.value,
            modifier: mCrit.modifier,
          };
          break;
        }
        case "fake_tits": {
          const ftCrit = criterion as StringCriterion;
          result.fake_tits = { value: ftCrit.value, modifier: ftCrit.modifier };
          break;
        }
        case "career_length": {
          const clCrit = criterion as StringCriterion;
          result.career_length = {
            value: clCrit.value,
            modifier: clCrit.modifier,
          };
          break;
        }
        case "tattoos": {
          const tCrit = criterion as StringCriterion;
          result.tattoos = { value: tCrit.value, modifier: tCrit.modifier };
          break;
        }
        case "piercings": {
          const pCrit = criterion as StringCriterion;
          result.piercings = { value: pCrit.value, modifier: pCrit.modifier };
          break;
        }
        case "aliases": {
          const aCrit = criterion as StringCriterion;
          result.aliases = { value: aCrit.value, modifier: aCrit.modifier };
          break;
        }
        case "gender": {
          const gCrit = criterion as GenderCriterion;
          result.gender = {
            value: stringToGender(gCrit.value),
            modifier: gCrit.modifier,
          };
          break;
        }
        case "performerIsMissing":
          result.is_missing = (criterion as IsMissingCriterion).value;
          break;
        case "tags": {
          const tagsCrit = criterion as TagsCriterion;
          result.tags = {
            value: tagsCrit.value.map((tag) => tag.id),
            modifier: tagsCrit.modifier,
          };
          break;
        }
<<<<<<< HEAD
        case "tag_count": {
          const tagCountCrit = criterion as NumberCriterion;
          result.tag_count = {
            value: tagCountCrit.value,
            modifier: tagCountCrit.modifier,
          };
          break;
        }
        case "scene_count": {
          const countCrit = criterion as NumberCriterion;
          result.scene_count = {
            value: countCrit.value,
            modifier: countCrit.modifier,
          };
          break;
        }
        case "image_count": {
          const countCrit = criterion as NumberCriterion;
          result.image_count = {
            value: countCrit.value,
            modifier: countCrit.modifier,
          };
          break;
        }
        case "gallery_count": {
          const countCrit = criterion as NumberCriterion;
          result.gallery_count = {
            value: countCrit.value,
            modifier: countCrit.modifier,
=======
        case "url": {
          const urlCrit = criterion as StringCriterion;
          result.url = {
            value: urlCrit.value,
            modifier: urlCrit.modifier,
>>>>>>> 25311247
          };
          break;
        }
        // no default
      }
    });
    return result;
  }

  public makeSceneMarkerFilter(): SceneMarkerFilterType {
    const result: SceneMarkerFilterType = {};
    this.criteria.forEach((criterion) => {
      switch (criterion.type) {
        case "tags": {
          const tagsCrit = criterion as TagsCriterion;
          result.tags = {
            value: tagsCrit.value.map((tag) => tag.id),
            modifier: tagsCrit.modifier,
          };
          break;
        }
        case "sceneTags": {
          const sceneTagsCrit = criterion as TagsCriterion;
          result.scene_tags = {
            value: sceneTagsCrit.value.map((tag) => tag.id),
            modifier: sceneTagsCrit.modifier,
          };
          break;
        }
        case "performers": {
          const performersCrit = criterion as PerformersCriterion;
          result.performers = {
            value: performersCrit.value.map((performer) => performer.id),
            modifier: performersCrit.modifier,
          };
          break;
        }
        // no default
      }
    });
    return result;
  }

  public makeImageFilter(): ImageFilterType {
    const result: ImageFilterType = {};
    this.criteria.forEach((criterion) => {
      switch (criterion.type) {
        case "path": {
          const pathCrit = criterion as MandatoryStringCriterion;
          result.path = {
            value: pathCrit.value,
            modifier: pathCrit.modifier,
          };
          break;
        }
        case "rating": {
          const ratingCrit = criterion as RatingCriterion;
          result.rating = {
            value: ratingCrit.value,
            modifier: ratingCrit.modifier,
          };
          break;
        }
        case "organized": {
          result.organized = (criterion as OrganizedCriterion).value === "true";
          break;
        }
        case "o_counter": {
          const oCounterCrit = criterion as NumberCriterion;
          result.o_counter = {
            value: oCounterCrit.value,
            modifier: oCounterCrit.modifier,
          };
          break;
        }
        case "resolution": {
          switch ((criterion as ResolutionCriterion).value) {
            case "144p":
              result.resolution = ResolutionEnum.VeryLow;
              break;
            case "240p":
              result.resolution = ResolutionEnum.Low;
              break;
            case "360p":
              result.resolution = ResolutionEnum.R360P;
              break;
            case "480p":
              result.resolution = ResolutionEnum.Standard;
              break;
            case "540p":
              result.resolution = ResolutionEnum.WebHd;
              break;
            case "720p":
              result.resolution = ResolutionEnum.StandardHd;
              break;
            case "1080p":
              result.resolution = ResolutionEnum.FullHd;
              break;
            case "1440p":
              result.resolution = ResolutionEnum.QuadHd;
              break;
            case "1920p":
              result.resolution = ResolutionEnum.VrHd;
              break;
            case "4k":
              result.resolution = ResolutionEnum.FourK;
              break;
            case "5k":
              result.resolution = ResolutionEnum.FiveK;
              break;
            case "6k":
              result.resolution = ResolutionEnum.SixK;
              break;
            case "8k":
              result.resolution = ResolutionEnum.EightK;
              break;
            // no default
          }
          break;
        }
        case "imageIsMissing":
          result.is_missing = (criterion as IsMissingCriterion).value;
          break;
        case "tags": {
          const tagsCrit = criterion as TagsCriterion;
          result.tags = {
            value: tagsCrit.value.map((tag) => tag.id),
            modifier: tagsCrit.modifier,
          };
          break;
        }
        case "tag_count": {
          const tagCountCrit = criterion as NumberCriterion;
          result.tag_count = {
            value: tagCountCrit.value,
            modifier: tagCountCrit.modifier,
          };
          break;
        }
        case "performerTags": {
          const performerTagsCrit = criterion as TagsCriterion;
          result.performer_tags = {
            value: performerTagsCrit.value.map((tag) => tag.id),
            modifier: performerTagsCrit.modifier,
          };
          break;
        }
        case "performers": {
          const perfCrit = criterion as PerformersCriterion;
          result.performers = {
            value: perfCrit.value.map((perf) => perf.id),
            modifier: perfCrit.modifier,
          };
          break;
        }
        case "performer_count": {
          const countCrit = criterion as NumberCriterion;
          result.performer_count = {
            value: countCrit.value,
            modifier: countCrit.modifier,
          };
          break;
        }
        case "studios": {
          const studCrit = criterion as StudiosCriterion;
          result.studios = {
            value: studCrit.value.map((studio) => studio.id),
            modifier: studCrit.modifier,
          };
          break;
        }
        case "galleries": {
          const perfCrit = criterion as GalleriesCriterion;
          result.galleries = {
            value: perfCrit.value.map((gallery) => gallery.id),
            modifier: perfCrit.modifier,
          };
          break;
        }
        // no default
      }
    });
    return result;
  }

  public makeMovieFilter(): MovieFilterType {
    const result: MovieFilterType = {};
    this.criteria.forEach((criterion) => {
      switch (criterion.type) {
        case "studios": {
          const studCrit = criterion as StudiosCriterion;
          result.studios = {
            value: studCrit.value.map((studio) => studio.id),
            modifier: studCrit.modifier,
          };
          break;
        }
        case "url": {
          const urlCrit = criterion as StringCriterion;
          result.url = {
            value: urlCrit.value,
            modifier: urlCrit.modifier,
          };
          break;
        }
        case "movieIsMissing":
          result.is_missing = (criterion as IsMissingCriterion).value;
        // no default
      }
    });
    return result;
  }

  public makeStudioFilter(): StudioFilterType {
    const result: StudioFilterType = {};
    this.criteria.forEach((criterion) => {
      switch (criterion.type) {
        case "parent_studios": {
          const studCrit = criterion as ParentStudiosCriterion;
          result.parents = {
            value: studCrit.value.map((studio) => studio.id),
            modifier: studCrit.modifier,
          };
          break;
        }
        case "url": {
          const urlCrit = criterion as StringCriterion;
          result.url = {
            value: urlCrit.value,
            modifier: urlCrit.modifier,
          };
          break;
        }
        case "studioIsMissing":
          result.is_missing = (criterion as IsMissingCriterion).value;
        // no default
      }
    });

    return result;
  }

  public makeGalleryFilter(): GalleryFilterType {
    const result: GalleryFilterType = {};
    this.criteria.forEach((criterion) => {
      switch (criterion.type) {
        case "path": {
          const pathCrit = criterion as MandatoryStringCriterion;
          result.path = {
            value: pathCrit.value,
            modifier: pathCrit.modifier,
          };
          break;
        }
        case "rating": {
          const ratingCrit = criterion as RatingCriterion;
          result.rating = {
            value: ratingCrit.value,
            modifier: ratingCrit.modifier,
          };
          break;
        }
        case "organized": {
          result.organized = (criterion as OrganizedCriterion).value === "true";
          break;
        }
        case "average_resolution": {
          switch ((criterion as AverageResolutionCriterion).value) {
            case "144p":
              result.average_resolution = ResolutionEnum.VeryLow;
              break;
            case "240p":
              result.average_resolution = ResolutionEnum.Low;
              break;
            case "360p":
              result.average_resolution = ResolutionEnum.R360P;
              break;
            case "480p":
              result.average_resolution = ResolutionEnum.Standard;
              break;
            case "540p":
              result.average_resolution = ResolutionEnum.WebHd;
              break;
            case "720p":
              result.average_resolution = ResolutionEnum.StandardHd;
              break;
            case "1080p":
              result.average_resolution = ResolutionEnum.FullHd;
              break;
            case "1440p":
              result.average_resolution = ResolutionEnum.QuadHd;
              break;
            case "1920p":
              result.average_resolution = ResolutionEnum.VrHd;
              break;
            case "4k":
              result.average_resolution = ResolutionEnum.FourK;
              break;
            case "5k":
              result.average_resolution = ResolutionEnum.FiveK;
              break;
            case "6k":
              result.average_resolution = ResolutionEnum.SixK;
              break;
            case "8k":
              result.average_resolution = ResolutionEnum.EightK;
              break;
            // no default
          }
          break;
        }
        case "galleryIsMissing":
          result.is_missing = (criterion as IsMissingCriterion).value;
          break;
        case "tags": {
          const tagsCrit = criterion as TagsCriterion;
          result.tags = {
            value: tagsCrit.value.map((tag) => tag.id),
            modifier: tagsCrit.modifier,
          };
          break;
        }
        case "tag_count": {
          const tagCountCrit = criterion as NumberCriterion;
          result.tag_count = {
            value: tagCountCrit.value,
            modifier: tagCountCrit.modifier,
          };
          break;
        }
        case "performerTags": {
          const performerTagsCrit = criterion as TagsCriterion;
          result.performer_tags = {
            value: performerTagsCrit.value.map((tag) => tag.id),
            modifier: performerTagsCrit.modifier,
          };
          break;
        }
        case "performers": {
          const perfCrit = criterion as PerformersCriterion;
          result.performers = {
            value: perfCrit.value.map((perf) => perf.id),
            modifier: perfCrit.modifier,
          };
          break;
        }
        case "performer_count": {
          const countCrit = criterion as NumberCriterion;
          result.performer_count = {
            value: countCrit.value,
            modifier: countCrit.modifier,
          };
          break;
        }
        case "studios": {
          const studCrit = criterion as StudiosCriterion;
          result.studios = {
            value: studCrit.value.map((studio) => studio.id),
            modifier: studCrit.modifier,
          };
          break;
        }
        case "url": {
          const urlCrit = criterion as StringCriterion;
          result.url = {
            value: urlCrit.value,
            modifier: urlCrit.modifier,
          };
          break;
        }
        // no default
      }
    });

    return result;
  }

  public makeTagFilter(): TagFilterType {
    const result: TagFilterType = {};
    this.criteria.forEach((criterion) => {
      switch (criterion.type) {
        case "tagIsMissing":
          result.is_missing = (criterion as IsMissingCriterion).value;
          break;
        case "scene_count": {
          const countCrit = criterion as NumberCriterion;
          result.scene_count = {
            value: countCrit.value,
            modifier: countCrit.modifier,
          };
          break;
        }
        case "image_count": {
          const countCrit = criterion as NumberCriterion;
          result.image_count = {
            value: countCrit.value,
            modifier: countCrit.modifier,
          };
          break;
        }
        case "gallery_count": {
          const countCrit = criterion as NumberCriterion;
          result.gallery_count = {
            value: countCrit.value,
            modifier: countCrit.modifier,
          };
          break;
        }
        case "performer_count": {
          const countCrit = criterion as NumberCriterion;
          result.performer_count = {
            value: countCrit.value,
            modifier: countCrit.modifier,
          };
          break;
        }
        // disabled due to performance issues
        // case "marker_count": {
        //   const countCrit = criterion as NumberCriterion;
        //   result.marker_count = {
        //     value: countCrit.value,
        //     modifier: countCrit.modifier,
        //   };
        //   break;
        // }
        // no default
      }
    });

    return result;
  }
}<|MERGE_RESOLUTION|>--- conflicted
+++ resolved
@@ -219,14 +219,11 @@
           new GenderCriterionOption(),
           new PerformerIsMissingCriterionOption(),
           new TagsCriterionOption(),
-<<<<<<< HEAD
+          ListFilterModel.createCriterionOption("url"),
           ListFilterModel.createCriterionOption("tag_count"),
           ListFilterModel.createCriterionOption("scene_count"),
           ListFilterModel.createCriterionOption("image_count"),
           ListFilterModel.createCriterionOption("gallery_count"),
-=======
-          ListFilterModel.createCriterionOption("url"),
->>>>>>> 25311247
           ...numberCriteria
             .concat(stringCriteria)
             .map((c) => ListFilterModel.createCriterionOption(c)),
@@ -262,12 +259,9 @@
           "path",
           "file_mod_time",
           "images_count",
-<<<<<<< HEAD
           "tag_count",
           "performer_count",
-=======
           "random",
->>>>>>> 25311247
         ];
         this.displayModeOptions = [DisplayMode.Grid, DisplayMode.List];
         this.criterionOptions = [
@@ -741,7 +735,14 @@
           };
           break;
         }
-<<<<<<< HEAD
+        case "url": {
+          const urlCrit = criterion as StringCriterion;
+          result.url = {
+            value: urlCrit.value,
+            modifier: urlCrit.modifier,
+          };
+          break;
+        }
         case "tag_count": {
           const tagCountCrit = criterion as NumberCriterion;
           result.tag_count = {
@@ -771,16 +772,6 @@
           result.gallery_count = {
             value: countCrit.value,
             modifier: countCrit.modifier,
-=======
-        case "url": {
-          const urlCrit = criterion as StringCriterion;
-          result.url = {
-            value: urlCrit.value,
-            modifier: urlCrit.modifier,
->>>>>>> 25311247
-          };
-          break;
-        }
         // no default
       }
     });
