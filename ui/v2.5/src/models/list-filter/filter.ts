--- conflicted
+++ resolved
@@ -7,14 +7,10 @@
 } from "src/core/generated-graphql";
 import { Criterion, CriterionValue } from "./criteria/criterion";
 import { makeCriteria } from "./criteria/factory";
-<<<<<<< HEAD
-import { DisplayMode } from "./types";
+import { CriterionType, DisplayMode } from "./types";
 import * as GQL from "src/core/generated-graphql";
 import { useFindDefaultFilter } from "src/core/StashService";
 import { useEffect, useRef, useState } from "react";
-=======
-import { CriterionType, DisplayMode } from "./types";
->>>>>>> c364346a
 
 interface IDecodedParams {
   perPage?: number;
@@ -446,7 +442,24 @@
 
     return output;
   }
-<<<<<<< HEAD
+
+  public makeSavedFindFilter() {
+    // eslint-disable-next-line @typescript-eslint/no-explicit-any
+    const output: Record<string, any> = {};
+    this.criteria.forEach((criterion) => {
+      criterion.toSavedFilter(output);
+    });
+
+    return output;
+  }
+
+  // eslint-disable-next-line @typescript-eslint/no-explicit-any
+  public makeUIOptions(): Record<string, any> {
+    return {
+      display_mode: this.displayMode,
+      zoom_index: this.zoomIndex,
+    };
+  }
 }
 
 // Returns the default filter as a filtermodel
@@ -478,25 +491,4 @@
   ]);
 
   return defaultFilter.current;
-};
-=======
-
-  public makeSavedFindFilter() {
-    // eslint-disable-next-line @typescript-eslint/no-explicit-any
-    const output: Record<string, any> = {};
-    this.criteria.forEach((criterion) => {
-      criterion.toSavedFilter(output);
-    });
-
-    return output;
-  }
-
-  // eslint-disable-next-line @typescript-eslint/no-explicit-any
-  public makeUIOptions(): Record<string, any> {
-    return {
-      display_mode: this.displayMode,
-      zoom_index: this.zoomIndex,
-    };
-  }
-}
->>>>>>> c364346a
+};