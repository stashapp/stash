--- conflicted
+++ resolved
@@ -126,9 +126,6 @@
   | "duplicated"
   | "ignore_auto_tag"
   | "file_count"
-<<<<<<< HEAD
-  | "stash_id_endpoint";
-=======
+  | "stash_id_endpoint"
   | "description"
-  | "scene_code";
->>>>>>> ce17230c
+  | "scene_code";