--- conflicted
+++ resolved
@@ -173,11 +173,8 @@
   | "image_count"
   | "gallery_count"
   | "performer_count"
-<<<<<<< HEAD
   | "studio_count"
-=======
   | "movie_count"
->>>>>>> f2676603
   | "death_year"
   | "url"
   | "interactive"
