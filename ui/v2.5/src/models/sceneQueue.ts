import { FilterMode, Scene } from "src/core/generated-graphql";
import { ListFilterModel } from "./list-filter/filter";
<<<<<<< HEAD
=======
import { SceneListFilterOptions } from "./list-filter/scenes";
import { INamedObject } from "src/utils/navigation";
>>>>>>> dd8da7f3

export type QueuedScene = Pick<Scene, "id" | "title" | "date" | "paths"> & {
  performers?: INamedObject[] | null;
  studio?: INamedObject | null;
};

export interface IPlaySceneOptions {
  sceneIndex?: number;
  newPage?: number;
  autoPlay?: boolean;
  continue?: boolean;
  start?: number;
}

export class SceneQueue {
  public query?: ListFilterModel;
  public sceneIDs?: number[];
  private originalQueryPage?: number;
  private originalQueryPageSize?: number;

  public static fromListFilterModel(filter: ListFilterModel) {
    const ret = new SceneQueue();

    const filterCopy = filter.clone();
    filterCopy.itemsPerPage = 40;

    ret.originalQueryPage = filter.currentPage;
    ret.originalQueryPageSize = filter.itemsPerPage;

    ret.query = filterCopy;
    return ret;
  }

  public static fromSceneIDList(sceneIDs: string[]) {
    const ret = new SceneQueue();
    ret.sceneIDs = sceneIDs.map((v) => Number(v));
    return ret;
  }

  private makeQueryParameters(sceneIndex?: number, page?: number) {
    const ret: string[] = [];

    if (this.query) {
      const queryParams = this.query.getEncodedParams();

      if (queryParams.sortby) {
        ret.push(`qsort=${queryParams.sortby}`);
      }
      if (queryParams.sortdir) {
        ret.push(`qsortd=${queryParams.sortdir}`);
      }
      if (queryParams.q) {
        ret.push(`qfq=${queryParams.q}`);
      }
      for (const c of queryParams.c ?? []) {
        ret.push(`qfc=${c}`);
      }

      let qfp = queryParams.p ?? "1";
      if (page !== undefined) {
        qfp = String(page);
      } else if (
        sceneIndex !== undefined &&
        this.originalQueryPage !== undefined &&
        this.originalQueryPageSize !== undefined
      ) {
        // adjust page to be correct for the index
        const filterIndex =
          sceneIndex +
          (this.originalQueryPage - 1) * this.originalQueryPageSize;
        const newPage = Math.floor(filterIndex / this.query.itemsPerPage) + 1;
        qfp = String(newPage);
      }
      ret.push(`qfp=${qfp}`);
    } else if (this.sceneIDs && this.sceneIDs.length > 0) {
      for (const id of this.sceneIDs) {
        ret.push(`qs=${id}`);
      }
    }

    return ret.join("&");
  }

  public static fromQueryParameters(params: URLSearchParams) {
    const ret = new SceneQueue();

    if (params.has("qfp")) {
      const translated = {
        sortby: params.get("qsort"),
        sortdir: params.get("qsortd"),
        q: params.get("qfq"),
        p: params.get("qfp"),
        c: params.getAll("qfc"),
      };
      const decoded = ListFilterModel.decodeParams(translated);
      const query = new ListFilterModel(FilterMode.Scenes);
      query.configureFromDecodedParams(decoded);
      ret.query = query;
    } else if (params.has("qs")) {
      // must be scene list
      ret.sceneIDs = params.getAll("qs").map((v) => Number(v));
    }

    return ret;
  }

  public makeLink(sceneID: string, options: IPlaySceneOptions) {
    let params = [
      this.makeQueryParameters(options.sceneIndex, options.newPage),
    ];
    if (options.autoPlay) {
      params.push("autoplay=true");
    }
    if (options.continue !== undefined) {
      params.push("continue=" + options.continue);
    }
    if (options.start !== undefined) {
      params.push("t=" + options.start);
    }
    return `/scenes/${sceneID}${params.length ? "?" + params.join("&") : ""}`;
  }
}

export default SceneQueue;<|MERGE_RESOLUTION|>--- conflicted
+++ resolved
@@ -1,10 +1,6 @@
 import { FilterMode, Scene } from "src/core/generated-graphql";
 import { ListFilterModel } from "./list-filter/filter";
-<<<<<<< HEAD
-=======
-import { SceneListFilterOptions } from "./list-filter/scenes";
 import { INamedObject } from "src/utils/navigation";
->>>>>>> dd8da7f3
 
 export type QueuedScene = Pick<Scene, "id" | "title" | "date" | "paths"> & {
   performers?: INamedObject[] | null;
