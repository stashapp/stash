--- conflicted
+++ resolved
@@ -61,17 +61,14 @@
   }
 }
 
-<<<<<<< HEAD
-#gallery-page,
-#image-page,
-=======
 .main {
   @include media-breakpoint-up(sm) {
     padding-top: 0.5rem;
   }
 }
 
->>>>>>> 2b5ac9b3
+#gallery-page,
+#image-page,
 #group-page,
 #performer-page,
 #scene-page,
