--- conflicted
+++ resolved
@@ -596,21 +596,13 @@
   }
 }
 
-<<<<<<< HEAD
- /* stylelint-disable declaration-no-important */
-=======
 /* stylelint-disable declaration-no-important */
->>>>>>> 6271f189
 .border-row {
   background-color: #414c53;
   height: 1px;
   padding: 0 !important;
 }
-<<<<<<< HEAD
- /* stylelint-enable declaration-no-important */
-=======
 /* stylelint-enable declaration-no-important */
->>>>>>> 6271f189
 
 @media (max-width: 576px) {
   .row.justify-content-center {
