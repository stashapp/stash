/* eslint-disable no-console */

// This optional code is used to register a service worker.
// register() is not called by default.

// This lets the app load faster on subsequent visits in production, and gives
// it offline capabilities. However, it also means that developers (and users)
// will only see deployed updates on subsequent visits to a page, after all the
// existing tabs open on the page have been closed, since previously cached
// resources are updated in the background.

// To learn more about the benefits of this model and instructions on how to
// opt-in, read http://bit.ly/CRA-PWA

const isLocalhost = Boolean(
  window.location.hostname === "localhost" ||
    // [::1] is the IPv6 localhost address.
    window.location.hostname === "[::1]" ||
    // 127.0.0.1/8 is considered localhost for IPv4.
    window.location.hostname.match(
      /^127(?:\.(?:25[0-5]|2[0-4][0-9]|[01]?[0-9][0-9]?)){3}$/
    )
);

interface IConfig {
  onSuccess?: (registration: ServiceWorkerRegistration) => void;
  onUpdate?: (registration: ServiceWorkerRegistration) => void;
}

function registerValidSW(swUrl: string, config?: IConfig) {
  navigator.serviceWorker
    .register(swUrl)
    .then((registration) => {
      // eslint-disable-next-line no-param-reassign
      registration.onupdatefound = () => {
        const installingWorker = registration.installing;
        if (installingWorker == null) {
          return;
        }
        installingWorker.onstatechange = () => {
          if (installingWorker.state === "installed") {
            if (navigator.serviceWorker.controller) {
              // At this point, the updated precached content has been fetched,
              // but the previous service worker will still serve the older
              // content until all client tabs are closed.
              console.log(
                "New content is available and will be used when all " +
                  "tabs for this page are closed. See http://bit.ly/CRA-PWA."
              );

              // Execute callback
              if (config && config.onUpdate) {
                config.onUpdate(registration);
              }
            } else {
              // At this point, everything has been precached.
              // It's the perfect time to display a
              // "Content is cached for offline use." message.
              console.log("Content is cached for offline use.");

              // Execute callback
              if (config && config.onSuccess) {
                config.onSuccess(registration);
              }
            }
          }
        };
      };
    })
    .catch((error) => {
      console.error("Error during service worker registration:", error);
    });
}

function checkValidServiceWorker(swUrl: string, config?: IConfig) {
  // Check if the service worker can be found. If it can't reload the page.
  fetch(swUrl)
    .then((response) => {
      // Ensure service worker exists, and that we really are getting a JS file.
      const contentType = response.headers.get("content-type");
      if (
        response.status === 404 ||
        (contentType != null && contentType.indexOf("javascript") === -1)
      ) {
        // No service worker found. Probably a different app. Reload the page.
        navigator.serviceWorker.ready.then((registration) => {
          registration.unregister().then(() => {
            window.location.reload();
          });
        });
      } else {
        // Service worker found. Proceed as normal.
        registerValidSW(swUrl, config);
      }
    })
    .catch(() => {
      console.log(
        "No internet connection found. App is running in offline mode."
      );
    });
}

export function register(config?: IConfig) {
<<<<<<< HEAD
  if (
    import.meta.env.NODE_ENV === "production" &&
    "serviceWorker" in navigator
  ) {
=======
  if (import.meta.env.PROD && "serviceWorker" in navigator) {
>>>>>>> 2e1b76f1
    // The URL constructor is available in all browsers that support SW.
    const publicUrl = new URL(
      (process as { env: { [key: string]: string } }).env.PUBLIC_URL,
      window.location.href
    );
    if (publicUrl.origin !== window.location.origin) {
      // Our service worker won't work if PUBLIC_URL is on a different origin
      // from what our page is served on. This might happen if a CDN is used to
      // serve assets; see https://github.com/facebook/create-react-app/issues/2374
      return;
    }

    window.addEventListener("load", () => {
      const swUrl = `${import.meta.env.PUBLIC_URL}/service-worker.js`;

      if (isLocalhost) {
        // This is running on localhost. Let's check if a service worker still exists or not.
        checkValidServiceWorker(swUrl, config);

        // Add some additional logging to localhost, pointing developers to the
        // service worker/PWA documentation.
        navigator.serviceWorker.ready.then(() => {
          console.log(
            "This web app is being served cache-first by a service " +
              "worker. To learn more, visit http://bit.ly/CRA-PWA"
          );
        });
      } else {
        // Is not localhost. Just register service worker
        registerValidSW(swUrl, config);
      }
    });
  }
}

export function unregister() {
  if ("serviceWorker" in navigator) {
    navigator.serviceWorker.ready.then((registration) => {
      registration.unregister();
    });
  }
}<|MERGE_RESOLUTION|>--- conflicted
+++ resolved
@@ -101,14 +101,7 @@
 }
 
 export function register(config?: IConfig) {
-<<<<<<< HEAD
-  if (
-    import.meta.env.NODE_ENV === "production" &&
-    "serviceWorker" in navigator
-  ) {
-=======
   if (import.meta.env.PROD && "serviceWorker" in navigator) {
->>>>>>> 2e1b76f1
     // The URL constructor is available in all browsers that support SW.
     const publicUrl = new URL(
       (process as { env: { [key: string]: string } }).env.PUBLIC_URL,
