--- conflicted
+++ resolved
@@ -15,11 +15,8 @@
 import * as FontAwesomeSolid from "@fortawesome/free-solid-svg-icons";
 import * as FontAwesomeRegular from "@fortawesome/free-regular-svg-icons";
 import { useSpriteInfo } from "./hooks/sprite";
-<<<<<<< HEAD
+import { useToast } from "./hooks/Toast";
 import Event from "./hooks/event";
-=======
-import { useToast } from "./hooks/Toast";
->>>>>>> 6fb1c41a
 
 // due to code splitting, some components may not have been loaded when a plugin
 // page is loaded. This function will load all components passed to it.
