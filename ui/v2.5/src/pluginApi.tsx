--- conflicted
+++ resolved
@@ -19,11 +19,8 @@
 import { after, before, components, instead, RegisterComponent } from "./patch";
 import { useSettings } from "./components/Settings/context";
 import { useInteractive } from "./hooks/Interactive/context";
-<<<<<<< HEAD
 import InteractiveUtils from "./hooks/Interactive/utils";
-=======
 import { useLightbox, useGalleryLightbox } from "./hooks/Lightbox/hooks";
->>>>>>> 108c0c7d
 
 // due to code splitting, some components may not have been loaded when a plugin
 // page is loaded. This function will load all components passed to it.
