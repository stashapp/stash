--- conflicted
+++ resolved
@@ -325,12 +325,6 @@
 
 export const useSceneUpdate = () =>
   GQL.useSceneUpdateMutation({
-<<<<<<< HEAD
-=======
-    variables: {
-      input,
-    },
->>>>>>> 86747acc
     update: deleteCache(sceneMutationImpactedQueries),
   });
 
