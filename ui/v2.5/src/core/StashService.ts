import { ApolloCache, DocumentNode, FetchResult } from "@apollo/client";
import { Modifiers } from "@apollo/client/cache";
import {
  isField,
  getQueryDefinition,
  StoreObject,
} from "@apollo/client/utilities";
import { ListFilterModel } from "../models/list-filter/filter";
import * as GQL from "./generated-graphql";

import { createClient } from "./createClient";

const { client } = createClient();

export const getClient = () => client;

// Evicts cached results for the given queries.
// Will also call a cache GC afterwards.
export function evictQueries(
  cache: ApolloCache<unknown>,
  queries: DocumentNode[]
) {
  const fields: Modifiers = {};
  for (const query of queries) {
    const { selections } = getQueryDefinition(query).selectionSet;
    for (const field of selections) {
      if (!isField(field)) continue;
      const keyName = field.name.value;
      fields[keyName] = (_value, { DELETE }) => DELETE;
    }
  }

  cache.modify({ fields });

  // evictQueries is usually called at the end of
  // an update function - so call a GC here
  cache.gc();
}

/**
 * Evicts fields from all objects of a given type.
 *
 * @param input   a map from typename -> list of field names to evict
 * @param ignore  optionally specify a cache id to ignore and not modify
 */
function evictTypeFields(
  cache: ApolloCache<Record<string, StoreObject>>,
  input: Record<string, string[]>,
  ignore?: string
) {
  const data = cache.extract();
  for (const key in data) {
    if (ignore?.includes(key)) continue;

    const obj = data[key];
    const typename = obj.__typename;

    if (typename && input[typename]) {
      const modifiers: Modifiers = {};
      for (const field of input[typename]) {
        modifiers[field] = (_value, { DELETE }) => DELETE;
      }
      cache.modify({
        id: key,
        fields: modifiers,
      });
    }
  }
}

// Appends obj to the cached result of the given query.
// Use to append objects to "All*" queries in "Create" mutations.
function appendObject(
  cache: ApolloCache<unknown>,
  obj: StoreObject,
  query: DocumentNode
) {
  const field = getQueryDefinition(query).selectionSet.selections[0];
  if (!isField(field)) return;
  const keyName = field.name.value;

  cache.modify({
    fields: {
      [keyName]: (value, { toReference }) => {
        return [...value, toReference(obj)];
      },
    },
  });
}

// Deletes obj from the cache, and sets the
// cached result of the given query to null.
// Use with "Destroy" mutations.
function deleteObject(
  cache: ApolloCache<unknown>,
  obj: StoreObject,
  query: DocumentNode
) {
  const field = getQueryDefinition(query).selectionSet.selections[0];
  if (!isField(field)) return;
  const keyName = field.name.value;

  cache.writeQuery({
    query,
    variables: { id: obj.id },
    data: { [keyName]: null },
  });
  cache.evict({ id: cache.identify(obj) });
}

/// Object queries

export const useFindScene = (id: string) => {
  const skip = id === "new" || id === "";
  return GQL.useFindSceneQuery({ variables: { id }, skip });
};

export const useSceneStreams = (id: string) =>
  GQL.useSceneStreamsQuery({ variables: { id } });

export const useFindScenes = (filter?: ListFilterModel) =>
  GQL.useFindScenesQuery({
    skip: filter === undefined,
    variables: {
      filter: filter?.makeFindFilter(),
      scene_filter: filter?.makeFilter(),
    },
  });

export const queryFindScenes = (filter: ListFilterModel) =>
  client.query<GQL.FindScenesQuery>({
    query: GQL.FindScenesDocument,
    variables: {
      filter: filter.makeFindFilter(),
      scene_filter: filter.makeFilter(),
    },
  });

export const queryFindScenesByID = (sceneIDs: number[]) =>
  client.query<GQL.FindScenesQuery>({
    query: GQL.FindScenesDocument,
    variables: {
      scene_ids: sceneIDs,
    },
  });

<<<<<<< HEAD
export const useFindSceneFilters = (filter?: ListFilterModel) =>
  GQL.useFindSceneFiltersQuery({
    skip: filter === undefined,
    variables: {
      filter: filter?.makeFindFilter(),
      scene_filter_filter: filter?.makeFilter(),
    },
  });

export const queryFindSceneFilters = (filter: ListFilterModel) =>
  client.query<GQL.FindSceneFiltersQuery>({
    query: GQL.FindSceneFiltersDocument,
    variables: {
      filter: filter.makeFindFilter(),
      scene_filter_filter: filter.makeFilter(),
    },
  });

export const useFindSceneMarkers = (filter?: ListFilterModel) =>
  GQL.useFindSceneMarkersQuery({
    skip: filter === undefined,
    variables: {
      filter: filter?.makeFindFilter(),
      scene_marker_filter: filter?.makeFilter(),
    },
=======
export const querySceneByPathRegex = (filter: GQL.FindFilterType) =>
  client.query<GQL.FindScenesByPathRegexQuery>({
    query: GQL.FindScenesByPathRegexDocument,
    variables: { filter },
>>>>>>> 2bb04a62
  });

export const useFindImage = (id: string) =>
  GQL.useFindImageQuery({ variables: { id } });

export const useFindImages = (filter?: ListFilterModel) =>
  GQL.useFindImagesQuery({
    skip: filter === undefined,
    variables: {
      filter: filter?.makeFindFilter(),
      image_filter: filter?.makeFilter(),
    },
  });

export const queryFindImages = (filter: ListFilterModel) =>
  client.query<GQL.FindImagesQuery>({
    query: GQL.FindImagesDocument,
    variables: {
      filter: filter.makeFindFilter(),
      image_filter: filter.makeFilter(),
    },
  });

export const useFindMovie = (id: string) => {
  const skip = id === "new" || id === "";
  return GQL.useFindMovieQuery({ variables: { id }, skip });
};

export const useFindMovies = (filter?: ListFilterModel) =>
  GQL.useFindMoviesQuery({
    skip: filter === undefined,
    variables: {
      filter: filter?.makeFindFilter(),
      movie_filter: filter?.makeFilter(),
    },
  });

export const queryFindMovies = (filter: ListFilterModel) =>
  client.query<GQL.FindMoviesQuery>({
    query: GQL.FindMoviesDocument,
    variables: {
      filter: filter.makeFindFilter(),
      movie_filter: filter.makeFilter(),
    },
  });

export const useAllMoviesForFilter = () => GQL.useAllMoviesForFilterQuery();

export const useFindSceneMarkers = (filter?: ListFilterModel) =>
  GQL.useFindSceneMarkersQuery({
    skip: filter === undefined,
    variables: {
      filter: filter?.makeFindFilter(),
      scene_marker_filter: filter?.makeFilter(),
    },
  });

export const queryFindSceneMarkers = (filter: ListFilterModel) =>
  client.query<GQL.FindSceneMarkersQuery>({
    query: GQL.FindSceneMarkersDocument,
    variables: {
      filter: filter.makeFindFilter(),
      scene_marker_filter: filter.makeFilter(),
    },
  });

export const useMarkerStrings = () => GQL.useMarkerStringsQuery();

export const useFindGallery = (id: string) => {
  const skip = id === "new" || id === "";
  return GQL.useFindGalleryQuery({ variables: { id }, skip });
};

export const useFindGalleries = (filter?: ListFilterModel) =>
  GQL.useFindGalleriesQuery({
    skip: filter === undefined,
    variables: {
      filter: filter?.makeFindFilter(),
      gallery_filter: filter?.makeFilter(),
    },
  });

export const queryFindGalleries = (filter: ListFilterModel) =>
  client.query<GQL.FindGalleriesQuery>({
    query: GQL.FindGalleriesDocument,
    variables: {
      filter: filter.makeFindFilter(),
      gallery_filter: filter.makeFilter(),
    },
  });

export const useFindPerformer = (id: string) => {
  const skip = id === "new" || id === "";
  return GQL.useFindPerformerQuery({ variables: { id }, skip });
};

export const queryFindPerformer = (id: string) =>
  client.query<GQL.FindPerformerQuery>({
    query: GQL.FindPerformerDocument,
    variables: { id },
  });

export const useFindPerformers = (filter?: ListFilterModel) =>
  GQL.useFindPerformersQuery({
    skip: filter === undefined,
    variables: {
      filter: filter?.makeFindFilter(),
      performer_filter: filter?.makeFilter(),
    },
  });

export const queryFindPerformers = (filter: ListFilterModel) =>
  client.query<GQL.FindPerformersQuery>({
    query: GQL.FindPerformersDocument,
    variables: {
      filter: filter.makeFindFilter(),
      performer_filter: filter.makeFilter(),
    },
  });

export const useAllPerformersForFilter = () =>
  GQL.useAllPerformersForFilterQuery();

export const useFindStudio = (id: string) => {
  const skip = id === "new" || id === "";
  return GQL.useFindStudioQuery({ variables: { id }, skip });
};

export const queryFindStudio = (id: string) =>
  client.query<GQL.FindStudioQuery>({
    query: GQL.FindStudioDocument,
    variables: { id },
  });

export const useFindStudios = (filter?: ListFilterModel) =>
  GQL.useFindStudiosQuery({
    skip: filter === undefined,
    variables: {
      filter: filter?.makeFindFilter(),
      studio_filter: filter?.makeFilter(),
    },
  });

export const queryFindStudios = (filter: ListFilterModel) =>
  client.query<GQL.FindStudiosQuery>({
    query: GQL.FindStudiosDocument,
    variables: {
      filter: filter.makeFindFilter(),
      studio_filter: filter.makeFilter(),
    },
  });

export const useAllStudiosForFilter = () => GQL.useAllStudiosForFilterQuery();

export const useFindTag = (id: string) => {
  const skip = id === "new" || id === "";
  return GQL.useFindTagQuery({ variables: { id }, skip });
};

<<<<<<< HEAD
const sceneFilterMutationImpactedQueries = [
  GQL.FindSceneDocument,
  GQL.FindScenesDocument,
  GQL.FindSceneFiltersDocument,
];

export const useSceneFilterCreate = () =>
  GQL.useSceneFilterCreateMutation({
    refetchQueries: getQueryNames([GQL.FindSceneDocument]),
    update: deleteCache(sceneFilterMutationImpactedQueries),
  });
export const useSceneFilterUpdate = () =>
  GQL.useSceneFilterUpdateMutation({
    refetchQueries: getQueryNames([GQL.FindSceneDocument]),
    update: deleteCache(sceneFilterMutationImpactedQueries),
  });
export const useSceneFilterDestroy = () =>
  GQL.useSceneFilterDestroyMutation({
    refetchQueries: getQueryNames([GQL.FindSceneDocument]),
    update: deleteCache(sceneFilterMutationImpactedQueries),
  });

const sceneMarkerMutationImpactedQueries = [
  GQL.FindSceneDocument,
  GQL.FindScenesDocument,
  GQL.FindSceneMarkersDocument,
  GQL.MarkerStringsDocument,
  GQL.FindSceneMarkerTagsDocument,
];

export const useSceneMarkerCreate = () =>
  GQL.useSceneMarkerCreateMutation({
    refetchQueries: getQueryNames([GQL.FindSceneDocument]),
    update: deleteCache(sceneMarkerMutationImpactedQueries),
  });
export const useSceneMarkerUpdate = () =>
  GQL.useSceneMarkerUpdateMutation({
    refetchQueries: getQueryNames([GQL.FindSceneDocument]),
    update: deleteCache(sceneMarkerMutationImpactedQueries),
  });
export const useSceneMarkerDestroy = () =>
  GQL.useSceneMarkerDestroyMutation({
    refetchQueries: getQueryNames([GQL.FindSceneDocument]),
    update: deleteCache(sceneMarkerMutationImpactedQueries),
=======
export const useFindTags = (filter?: ListFilterModel) =>
  GQL.useFindTagsQuery({
    skip: filter === undefined,
    variables: {
      filter: filter?.makeFindFilter(),
      tag_filter: filter?.makeFilter(),
    },
>>>>>>> 2bb04a62
  });

export const queryFindTags = (filter: ListFilterModel) =>
  client.query<GQL.FindTagsQuery>({
    query: GQL.FindTagsDocument,
    variables: {
      filter: filter.makeFindFilter(),
      tag_filter: filter.makeFilter(),
    },
  });

export const useAllTagsForFilter = () => GQL.useAllTagsForFilterQuery();

export const useFindSavedFilter = (id: string) =>
  GQL.useFindSavedFilterQuery({
    variables: { id },
  });

export const useFindSavedFilters = (mode?: GQL.FilterMode) =>
  GQL.useFindSavedFiltersQuery({
    variables: { mode },
  });

export const useFindDefaultFilter = (mode: GQL.FilterMode) =>
  GQL.useFindDefaultFilterQuery({
    variables: { mode },
  });

/// Object Mutations

// Increases/decreases the given field of the Stats query by diff
function updateStats(cache: ApolloCache<unknown>, field: string, diff: number) {
  cache.modify({
    fields: {
      stats(value) {
        return {
          ...value,
          [field]: value[field] + diff,
        };
      },
    },
  });
}

function updateO(
  cache: ApolloCache<unknown>,
  typename: string,
  id: string,
  updatedOCount: number
) {
  cache.modify({
    id: cache.identify({ __typename: typename, id }),
    fields: {
      o_counter() {
        return updatedOCount;
      },
    },
  });
}

const sceneMutationImpactedTypeFields = {
  Movie: ["scenes", "scene_count"],
  Gallery: ["scenes"],
  Performer: [
    "scenes",
    "scene_count",
    "movies",
    "movie_count",
    "performer_count",
  ],
  Studio: ["scene_count", "performer_count"],
  Tag: ["scene_count"],
};

const sceneMutationImpactedQueries = [
<<<<<<< HEAD
  GQL.FindPerformerDocument,
  GQL.FindPerformersDocument,
  GQL.FindScenesDocument,
  GQL.FindSceneFiltersDocument,
  GQL.FindSceneMarkersDocument,
  GQL.FindStudioDocument,
  GQL.FindStudiosDocument,
  GQL.FindMovieDocument,
  GQL.FindMoviesDocument,
  GQL.FindTagDocument,
  GQL.FindTagsDocument,
=======
  GQL.FindScenesDocument, // various filters
  GQL.FindMoviesDocument, // is missing scenes
  GQL.FindGalleriesDocument, // is missing scenes
  GQL.FindPerformersDocument, // filter by scene count
  GQL.FindStudiosDocument, // filter by scene count
  GQL.FindTagsDocument, // filter by scene count
>>>>>>> 2bb04a62
];

export const mutateCreateScene = (input: GQL.SceneCreateInput) =>
  client.mutate<GQL.SceneCreateMutation>({
    mutation: GQL.SceneCreateDocument,
    variables: { input },
    update(cache, result) {
      const scene = result.data?.sceneCreate;
      if (!scene) return;

      // update stats
      updateStats(cache, "scene_count", 1);

      // if we're reassigning files, refetch files from other scenes
      if (input.file_ids?.length) {
        const obj = { __typename: "Scene", id: scene.id };
        evictTypeFields(
          cache,
          {
            ...sceneMutationImpactedTypeFields,
            Scene: ["files"],
          },
          cache.identify(obj) // don't evict this scene
        );
      } else {
        evictTypeFields(cache, sceneMutationImpactedTypeFields);
      }

      evictQueries(cache, sceneMutationImpactedQueries);
    },
  });

export const useSceneUpdate = () =>
  GQL.useSceneUpdateMutation({
    update(cache, result) {
      if (!result.data?.sceneUpdate) return;

      evictTypeFields(cache, sceneMutationImpactedTypeFields);
      evictQueries(cache, sceneMutationImpactedQueries);
    },
  });

export const useBulkSceneUpdate = (input: GQL.BulkSceneUpdateInput) =>
  GQL.useBulkSceneUpdateMutation({
    variables: { input },
    update(cache, result) {
      if (!result.data?.bulkSceneUpdate) return;

      evictTypeFields(cache, sceneMutationImpactedTypeFields);
      evictQueries(cache, sceneMutationImpactedQueries);
    },
  });

export const useScenesUpdate = (input: GQL.SceneUpdateInput[]) =>
  GQL.useScenesUpdateMutation({
    variables: { input },
    update(cache, result) {
      if (!result.data?.scenesUpdate) return;

      evictTypeFields(cache, sceneMutationImpactedTypeFields);
      evictQueries(cache, sceneMutationImpactedQueries);
    },
  });

export const useSceneDestroy = (input: GQL.SceneDestroyInput) =>
  GQL.useSceneDestroyMutation({
    variables: input,
    update(cache, result) {
      if (!result.data?.sceneDestroy) return;

      const obj = { __typename: "Scene", id: input.id };
      deleteObject(cache, obj, GQL.FindSceneDocument);

      evictTypeFields(cache, sceneMutationImpactedTypeFields);
      evictQueries(cache, [
        ...sceneMutationImpactedQueries,
        GQL.FindSceneMarkersDocument, // filter by scene tags
        GQL.StatsDocument, // scenes size, scene count, etc
      ]);
    },
  });

export const useScenesDestroy = (input: GQL.ScenesDestroyInput) =>
  GQL.useScenesDestroyMutation({
    variables: input,
    update(cache, result) {
      if (!result.data?.scenesDestroy) return;

      for (const id of input.ids) {
        const obj = { __typename: "Scene", id };
        deleteObject(cache, obj, GQL.FindSceneDocument);
      }

      evictTypeFields(cache, sceneMutationImpactedTypeFields);
      evictQueries(cache, [
        ...sceneMutationImpactedQueries,
        GQL.FindSceneMarkersDocument, // filter by scene tags
        GQL.StatsDocument, // scenes size, scene count, etc
      ]);
    },
  });

export const useSceneIncrementO = (id: string) =>
  GQL.useSceneIncrementOMutation({
    variables: { id },
    update(cache, result) {
      const updatedOCount = result.data?.sceneIncrementO;
      if (updatedOCount === undefined) return;

      const scene = cache.readFragment<GQL.SlimSceneDataFragment>({
        id: cache.identify({ __typename: "Scene", id }),
        fragment: GQL.SlimSceneDataFragmentDoc,
        fragmentName: "SlimSceneData",
      });

      if (scene) {
        // if we have the scene, update performer o_counters manually
        for (const performer of scene.performers) {
          cache.modify({
            id: cache.identify(performer),
            fields: {
              o_counter(value) {
                return value + 1;
              },
            },
          });
        }
      } else {
        // else refresh all performer o_counters
        evictTypeFields(cache, {
          Performer: ["o_counter"],
        });
      }

      updateStats(cache, "total_o_count", 1);
      updateO(cache, "Scene", id, updatedOCount);
      evictQueries(cache, [
        GQL.FindScenesDocument, // filter by o_counter
        GQL.FindPerformersDocument, // filter by o_counter
      ]);
    },
  });

export const useSceneDecrementO = (id: string) =>
  GQL.useSceneDecrementOMutation({
    variables: { id },
    update(cache, result) {
      const updatedOCount = result.data?.sceneDecrementO;
      if (updatedOCount === undefined) return;

      const scene = cache.readFragment<GQL.SlimSceneDataFragment>({
        id: cache.identify({ __typename: "Scene", id }),
        fragment: GQL.SlimSceneDataFragmentDoc,
        fragmentName: "SlimSceneData",
      });

      if (scene) {
        // if we have the scene, update performer o_counters manually
        for (const performer of scene.performers) {
          cache.modify({
            id: cache.identify(performer),
            fields: {
              o_counter(value) {
                return value - 1;
              },
            },
          });
        }
      } else {
        // else refresh all performer o_counters
        evictTypeFields(cache, {
          Performer: ["o_counter"],
        });
      }

      updateStats(cache, "total_o_count", -1);
      updateO(cache, "Scene", id, updatedOCount);
      evictQueries(cache, [
        GQL.FindScenesDocument, // filter by o_counter
        GQL.FindPerformersDocument, // filter by o_counter
      ]);
    },
  });

export const useSceneResetO = (id: string) =>
  GQL.useSceneResetOMutation({
    variables: { id },
    update(cache, result) {
      const updatedOCount = result.data?.sceneResetO;
      if (updatedOCount === undefined) return;

      const scene = cache.readFragment<GQL.SlimSceneDataFragment>({
        id: cache.identify({ __typename: "Scene", id }),
        fragment: GQL.SlimSceneDataFragmentDoc,
        fragmentName: "SlimSceneData",
      });

      if (scene) {
        // if we have the scene, update performer o_counters manually
        const old_count = scene.o_counter ?? 0;
        for (const performer of scene.performers) {
          cache.modify({
            id: cache.identify(performer),
            fields: {
              o_counter(value) {
                return value - old_count;
              },
            },
          });
        }
        updateStats(cache, "total_o_count", -old_count);
      } else {
        // else refresh all performer o_counters
        evictTypeFields(cache, {
          Performer: ["o_counter"],
        });
        // also refresh stats total_o_count
        cache.modify({
          fields: {
            stats: (value) => ({
              ...value,
              total_o_count: undefined,
            }),
          },
        });
      }

      updateO(cache, "Scene", id, updatedOCount);
      evictQueries(cache, [
        GQL.FindScenesDocument, // filter by o_counter
        GQL.FindPerformersDocument, // filter by o_counter
      ]);
    },
  });

export const useSceneGenerateScreenshot = () =>
  GQL.useSceneGenerateScreenshotMutation();

export const mutateSceneSetPrimaryFile = (id: string, fileID: string) =>
  client.mutate<GQL.SceneUpdateMutation>({
    mutation: GQL.SceneUpdateDocument,
    variables: {
      input: {
        id,
        primary_file_id: fileID,
      },
    },
    update(cache, result) {
      if (!result.data?.sceneUpdate) return;

      evictQueries(cache, [
        GQL.FindScenesDocument, // sort by primary basename when missing title
      ]);
    },
  });

export const mutateSceneAssignFile = (sceneID: string, fileID: string) =>
  client.mutate<GQL.SceneAssignFileMutation>({
    mutation: GQL.SceneAssignFileDocument,
    variables: {
      input: {
        scene_id: sceneID,
        file_id: fileID,
      },
    },
    update(cache, result) {
      if (!result.data?.sceneAssignFile) return;

      // refetch target scene
      cache.evict({
        id: cache.identify({ __typename: "Scene", id: sceneID }),
      });

      // refetch files of the scene the file was previously assigned to
      evictTypeFields(cache, { Scene: ["files"] });

      evictQueries(cache, [
        GQL.FindScenesDocument, // filter by file count
      ]);
    },
  });

export const mutateSceneMerge = (
  destination: string,
  source: string[],
  values: GQL.SceneUpdateInput
) =>
  client.mutate<GQL.SceneMergeMutation>({
    mutation: GQL.SceneMergeDocument,
    variables: {
      input: {
        source,
        destination,
        values,
      },
    },
    update(cache, result) {
      if (!result.data?.sceneMerge) return;

      for (const id of source) {
        const obj = { __typename: "Scene", id };
        deleteObject(cache, obj, GQL.FindSceneDocument);
      }

      evictTypeFields(cache, sceneMutationImpactedTypeFields);
      evictQueries(cache, [
        ...sceneMutationImpactedQueries,
        GQL.StatsDocument, // scenes size, scene count, etc
      ]);
    },
  });

export const useSceneSaveActivity = () =>
  GQL.useSceneSaveActivityMutation({
    update(cache, result, { variables }) {
      if (!result.data?.sceneSaveActivity || !variables) return;

      const { id, playDuration, resume_time: resumeTime } = variables;

      cache.modify({
        id: cache.identify({ __typename: "Scene", id }),
        fields: {
          resume_time() {
            return resumeTime;
          },
          play_duration(value) {
            return value + playDuration;
          },
        },
      });

      if (playDuration) {
        updateStats(cache, "total_play_duration", playDuration);
      }

      evictQueries(cache, [
        GQL.FindScenesDocument, // filter by play duration
      ]);
    },
  });

export const useSceneIncrementPlayCount = () =>
  GQL.useSceneIncrementPlayCountMutation({
    update(cache, result, { variables }) {
      if (!result.data?.sceneIncrementPlayCount || !variables) return;

      let lastPlayCount = 0;
      cache.modify({
        id: cache.identify({ __typename: "Scene", id: variables.id }),
        fields: {
          play_count(value) {
            lastPlayCount = value;
            return value + 1;
          },
          last_played_at() {
            // this is not perfectly accurate, the time is set server-side
            // it isn't even displayed anywhere in the UI anyway
            return new Date().toISOString();
          },
        },
      });

      updateStats(cache, "total_play_count", 1);
      if (lastPlayCount === 0) {
        updateStats(cache, "scenes_played", 1);
      }

      evictQueries(cache, [
        GQL.FindScenesDocument, // filter by play count
      ]);
    },
  });

const imageMutationImpactedTypeFields = {
  Gallery: ["images", "image_count"],
  Performer: ["image_count", "performer_count"],
  Studio: ["image_count", "performer_count"],
  Tag: ["image_count"],
};

const imageMutationImpactedQueries = [
  GQL.FindImagesDocument, // various filters
  GQL.FindGalleriesDocument, // filter by image count
  GQL.FindPerformersDocument, // filter by image count
  GQL.FindStudiosDocument, // filter by image count
  GQL.FindTagsDocument, // filter by image count
];

export const useImageUpdate = () =>
  GQL.useImageUpdateMutation({
    update(cache, result) {
      if (!result.data?.imageUpdate) return;

      evictTypeFields(cache, imageMutationImpactedTypeFields);
      evictQueries(cache, imageMutationImpactedQueries);
    },
  });

export const useBulkImageUpdate = () =>
  GQL.useBulkImageUpdateMutation({
    update(cache, result) {
      if (!result.data?.bulkImageUpdate) return;

      evictTypeFields(cache, imageMutationImpactedTypeFields);
      evictQueries(cache, imageMutationImpactedQueries);
    },
  });

export const useImagesDestroy = (input: GQL.ImagesDestroyInput) =>
  GQL.useImagesDestroyMutation({
    variables: input,
    update(cache, result) {
      if (!result.data?.imagesDestroy) return;

      for (const id of input.ids) {
        const obj = { __typename: "Image", id };
        deleteObject(cache, obj, GQL.FindImageDocument);
      }

      evictTypeFields(cache, imageMutationImpactedTypeFields);
      evictQueries(cache, [
        ...imageMutationImpactedQueries,
        GQL.StatsDocument, // images size, images count
      ]);
    },
  });

function updateImageIncrementO(id: string) {
  return (
    // eslint-disable-next-line @typescript-eslint/no-explicit-any
    cache: ApolloCache<any>,
    result: FetchResult<GQL.ImageIncrementOMutation>
  ) => {
    const updatedOCount = result.data?.imageIncrementO;
    if (updatedOCount === undefined) return;

    const image = cache.readFragment<GQL.SlimImageDataFragment>({
      id: cache.identify({ __typename: "Image", id }),
      fragment: GQL.SlimImageDataFragmentDoc,
      fragmentName: "SlimImageData",
    });

    if (image) {
      // if we have the image, update performer o_counters manually
      for (const performer of image.performers) {
        cache.modify({
          id: cache.identify(performer),
          fields: {
            o_counter(value) {
              return value + 1;
            },
          },
        });
      }
    } else {
      // else refresh all performer o_counters
      evictTypeFields(cache, {
        Performer: ["o_counter"],
      });
    }

    updateStats(cache, "total_o_count", 1);
    updateO(cache, "Image", id, updatedOCount);
    evictQueries(cache, [
      GQL.FindImagesDocument, // filter by o_counter
      GQL.FindPerformersDocument, // filter by o_counter
    ]);
  };
}
export const useImageIncrementO = (id: string) =>
  GQL.useImageIncrementOMutation({
    variables: { id },
    update: updateImageIncrementO(id),
  });

export const mutateImageIncrementO = (id: string) =>
  client.mutate<GQL.ImageIncrementOMutation>({
    mutation: GQL.ImageIncrementODocument,
    variables: { id },
    update: updateImageIncrementO(id),
  });

function updateImageDecrementO(id: string) {
  return (
    // eslint-disable-next-line @typescript-eslint/no-explicit-any
    cache: ApolloCache<any>,
    result: FetchResult<GQL.ImageDecrementOMutation>
  ) => {
    const updatedOCount = result.data?.imageDecrementO;
    if (updatedOCount === undefined) return;

    const image = cache.readFragment<GQL.SlimImageDataFragment>({
      id: cache.identify({ __typename: "Image", id }),
      fragment: GQL.SlimImageDataFragmentDoc,
      fragmentName: "SlimImageData",
    });

    if (image) {
      // if we have the image, update performer o_counters manually
      for (const performer of image.performers) {
        cache.modify({
          id: cache.identify(performer),
          fields: {
            o_counter(value) {
              return value - 1;
            },
          },
        });
      }
    } else {
      // else refresh all performer o_counters
      evictTypeFields(cache, {
        Performer: ["o_counter"],
      });
    }

    updateStats(cache, "total_o_count", -1);
    updateO(cache, "Image", id, updatedOCount);
    evictQueries(cache, [
      GQL.FindImagesDocument, // filter by o_counter
      GQL.FindPerformersDocument, // filter by o_counter
    ]);
  };
}

export const useImageDecrementO = (id: string) =>
  GQL.useImageDecrementOMutation({
    variables: { id },
    update: updateImageDecrementO(id),
  });

export const mutateImageDecrementO = (id: string) =>
  client.mutate<GQL.ImageDecrementOMutation>({
    mutation: GQL.ImageDecrementODocument,
    variables: { id },
    update: updateImageDecrementO(id),
  });

function updateImageResetO(id: string) {
  return (
    // eslint-disable-next-line @typescript-eslint/no-explicit-any
    cache: ApolloCache<any>,
    result: FetchResult<GQL.ImageResetOMutation>
  ) => {
    const updatedOCount = result.data?.imageResetO;
    if (updatedOCount === undefined) return;

    const image = cache.readFragment<GQL.SlimImageDataFragment>({
      id: cache.identify({ __typename: "Image", id }),
      fragment: GQL.SlimImageDataFragmentDoc,
      fragmentName: "SlimImageData",
    });

    if (image) {
      // if we have the image, update performer o_counters manually
      const old_count = image.o_counter ?? 0;
      for (const performer of image.performers) {
        cache.modify({
          id: cache.identify(performer),
          fields: {
            o_counter(value) {
              return value - old_count;
            },
          },
        });
      }
      updateStats(cache, "total_o_count", -old_count);
    } else {
      // else refresh all performer o_counters
      evictTypeFields(cache, {
        Performer: ["o_counter"],
      });
      // also refresh stats total_o_count
      cache.modify({
        fields: {
          stats: (value) => ({
            ...value,
            total_o_count: undefined,
          }),
        },
      });
    }

    updateO(cache, "Image", id, updatedOCount);
    evictQueries(cache, [
      GQL.FindImagesDocument, // filter by o_counter
      GQL.FindPerformersDocument, // filter by o_counter
    ]);
  };
}

export const useImageResetO = (id: string) =>
  GQL.useImageResetOMutation({
    variables: { id },
    update: updateImageResetO(id),
  });

export const mutateImageResetO = (id: string) =>
  client.mutate<GQL.ImageResetOMutation>({
    mutation: GQL.ImageResetODocument,
    variables: { id },
    update: updateImageResetO(id),
  });

export const mutateImageSetPrimaryFile = (id: string, fileID: string) =>
  client.mutate<GQL.ImageUpdateMutation>({
    mutation: GQL.ImageUpdateDocument,
    variables: {
      input: {
        id,
        primary_file_id: fileID,
      },
    },
    update(cache, result) {
      if (!result.data?.imageUpdate) return;

      evictQueries(cache, [
        GQL.FindImagesDocument, // sort by primary basename when missing title
      ]);
    },
  });

const movieMutationImpactedTypeFields = {
  Studio: ["movie_count"],
};

const movieMutationImpactedQueries = [
  GQL.FindMoviesDocument, // various filters
];

export const useMovieCreate = () =>
  GQL.useMovieCreateMutation({
    update(cache, result) {
      const movie = result.data?.movieCreate;
      if (!movie) return;

      appendObject(cache, movie, GQL.AllMoviesForFilterDocument);

      // update stats
      updateStats(cache, "studio_count", 1);

      evictTypeFields(cache, movieMutationImpactedTypeFields);
      evictQueries(cache, movieMutationImpactedQueries);
    },
  });

export const useMovieUpdate = () =>
  GQL.useMovieUpdateMutation({
    update(cache, result) {
      if (!result.data?.movieUpdate) return;

      evictTypeFields(cache, movieMutationImpactedTypeFields);
      evictQueries(cache, movieMutationImpactedQueries);
    },
  });

export const useBulkMovieUpdate = (input: GQL.BulkMovieUpdateInput) =>
  GQL.useBulkMovieUpdateMutation({
    variables: { input },
    update(cache, result) {
      if (!result.data?.bulkMovieUpdate) return;

      evictTypeFields(cache, movieMutationImpactedTypeFields);
      evictQueries(cache, movieMutationImpactedQueries);
    },
  });

export const useMovieDestroy = (input: GQL.MovieDestroyInput) =>
  GQL.useMovieDestroyMutation({
    variables: input,
    update(cache, result) {
      if (!result.data?.movieDestroy) return;

      const obj = { __typename: "Movie", id: input.id };
      deleteObject(cache, obj, GQL.FindMovieDocument);

      // update stats
      updateStats(cache, "movie_count", -1);

      evictTypeFields(cache, {
        Scene: ["movies"],
        Performer: ["movie_count"],
        Studio: ["movie_count"],
      });
      evictQueries(cache, [
        ...movieMutationImpactedQueries,
        GQL.FindScenesDocument, // filter by movie
      ]);
    },
  });

export const useMoviesDestroy = (input: GQL.MoviesDestroyMutationVariables) =>
  GQL.useMoviesDestroyMutation({
    variables: input,
    update(cache, result) {
      if (!result.data?.moviesDestroy) return;

      const { ids } = input;

      for (const id of ids) {
        const obj = { __typename: "Movie", id };
        deleteObject(cache, obj, GQL.FindMovieDocument);
      }

      // update stats
      updateStats(cache, "movie_count", -ids.length);

      evictTypeFields(cache, {
        Scene: ["movies"],
        Performer: ["movie_count"],
        Studio: ["movie_count"],
      });
      evictQueries(cache, [
        ...movieMutationImpactedQueries,
        GQL.FindScenesDocument, // filter by movie
      ]);
    },
  });

const sceneMarkerMutationImpactedTypeFields = {
  Tag: ["scene_marker_count"],
};

const sceneMarkerMutationImpactedQueries = [
  GQL.FindScenesDocument, // has marker filter
  GQL.FindSceneMarkersDocument, // various filters
  GQL.MarkerStringsDocument, // marker list
  GQL.FindSceneMarkerTagsDocument, // marker tag list
  GQL.FindTagsDocument, // filter by marker count
];

export const useSceneMarkerCreate = () =>
  GQL.useSceneMarkerCreateMutation({
    update(cache, result, { variables }) {
      if (!result.data?.sceneMarkerCreate || !variables) return;

      // refetch linked scene's marker list
      cache.evict({
        id: cache.identify({ __typename: "Scene", id: variables.scene_id }),
        fieldName: "scene_markers",
      });

      evictTypeFields(cache, sceneMarkerMutationImpactedTypeFields);
      evictQueries(cache, sceneMarkerMutationImpactedQueries);
    },
  });

export const useSceneMarkerUpdate = () =>
  GQL.useSceneMarkerUpdateMutation({
    update(cache, result, { variables }) {
      if (!result.data?.sceneMarkerUpdate || !variables) return;

      // refetch linked scene's marker list
      cache.evict({
        id: cache.identify({ __typename: "Scene", id: variables.scene_id }),
        fieldName: "scene_markers",
      });

      evictTypeFields(cache, sceneMarkerMutationImpactedTypeFields);
      evictQueries(cache, sceneMarkerMutationImpactedQueries);
    },
  });

export const useSceneMarkerDestroy = () =>
  GQL.useSceneMarkerDestroyMutation({
    update(cache, result, { variables }) {
      if (!result.data?.sceneMarkerDestroy || !variables) return;

      const obj = { __typename: "SceneMarker", id: variables.id };
      cache.evict({ id: cache.identify(obj) });

      evictTypeFields(cache, sceneMarkerMutationImpactedTypeFields);
      evictQueries(cache, sceneMarkerMutationImpactedQueries);
    },
  });

const galleryMutationImpactedTypeFields = {
  Scene: ["galleries"],
  Performer: ["gallery_count", "performer_count"],
  Studio: ["gallery_count", "performer_count"],
  Tag: ["gallery_count"],
};

const galleryMutationImpactedQueries = [
  GQL.FindScenesDocument, // is missing galleries
  GQL.FindGalleriesDocument, // various filters
  GQL.FindPerformersDocument, // filter by gallery count
  GQL.FindStudiosDocument, // filter by gallery count
  GQL.FindTagsDocument, // filter by gallery count
];

export const useGalleryCreate = () =>
  GQL.useGalleryCreateMutation({
    update(cache, result) {
      if (!result.data?.galleryCreate) return;

      // update stats
      updateStats(cache, "gallery_count", 1);

      evictTypeFields(cache, galleryMutationImpactedTypeFields);
      evictQueries(cache, galleryMutationImpactedQueries);
    },
  });

export const useGalleryUpdate = () =>
  GQL.useGalleryUpdateMutation({
    update(cache, result) {
      if (!result.data?.galleryUpdate) return;

      evictTypeFields(cache, galleryMutationImpactedTypeFields);
      evictQueries(cache, galleryMutationImpactedQueries);
    },
  });

export const useBulkGalleryUpdate = () =>
  GQL.useBulkGalleryUpdateMutation({
    update(cache, result) {
      if (!result.data?.bulkGalleryUpdate) return;

      evictTypeFields(cache, galleryMutationImpactedTypeFields);
      evictQueries(cache, galleryMutationImpactedQueries);
    },
  });

export const useGalleryDestroy = (input: GQL.GalleryDestroyInput) =>
  GQL.useGalleryDestroyMutation({
    variables: input,
    update(cache, result) {
      if (!result.data?.galleryDestroy) return;

      for (const id of input.ids) {
        const obj = { __typename: "Gallery", id };
        deleteObject(cache, obj, GQL.FindGalleryDocument);
      }

      evictTypeFields(cache, galleryMutationImpactedTypeFields);
      evictQueries(cache, [
        ...galleryMutationImpactedQueries,
        GQL.FindImagesDocument, // filter by gallery
        GQL.StatsDocument, // images size, gallery count, etc
      ]);
    },
  });

export const mutateAddGalleryImages = (input: GQL.GalleryAddInput) =>
  client.mutate<GQL.AddGalleryImagesMutation>({
    mutation: GQL.AddGalleryImagesDocument,
    variables: input,
    update(cache, result) {
      if (!result.data?.addGalleryImages) return;

      // refetch gallery image_count
      cache.evict({
        id: cache.identify({ __typename: "Gallery", id: input.gallery_id }),
        fieldName: "image_count",
      });

      // refetch images galleries field
      for (const id of input.image_ids) {
        cache.evict({
          id: cache.identify({ __typename: "Image", id }),
          fieldName: "galleries",
        });
      }

      evictQueries(cache, [
        GQL.FindGalleriesDocument, // filter by image count
        GQL.FindImagesDocument, // filter by gallery
      ]);
    },
  });

export const mutateRemoveGalleryImages = (input: GQL.GalleryRemoveInput) =>
  client.mutate<GQL.RemoveGalleryImagesMutation>({
    mutation: GQL.RemoveGalleryImagesDocument,
    variables: input,
    update(cache, result) {
      if (!result.data?.removeGalleryImages) return;

      // refetch gallery image_count
      cache.evict({
        id: cache.identify({ __typename: "Gallery", id: input.gallery_id }),
        fieldName: "image_count",
      });

      // refetch images galleries field
      for (const id of input.image_ids) {
        cache.evict({
          id: cache.identify({ __typename: "Image", id }),
          fieldName: "galleries",
        });
      }

      evictQueries(cache, [
        GQL.FindGalleriesDocument, // filter by image count
        GQL.FindImagesDocument, // filter by gallery
      ]);
    },
  });

export const mutateGallerySetPrimaryFile = (id: string, fileID: string) =>
  client.mutate<GQL.GalleryUpdateMutation>({
    mutation: GQL.GalleryUpdateDocument,
    variables: {
      input: {
        id,
        primary_file_id: fileID,
      },
    },
    update(cache, result) {
      if (!result.data?.galleryUpdate) return;

      evictQueries(cache, [
        GQL.FindGalleriesDocument, // sort by primary basename when missing title
      ]);
    },
  });

const galleryChapterMutationImpactedTypeFields = {
  Gallery: ["chapters"],
};

const galleryChapterMutationImpactedQueries = [
  GQL.FindGalleriesDocument, // filter by has chapters
];

export const useGalleryChapterCreate = () =>
  GQL.useGalleryChapterCreateMutation({
    update(cache, result) {
      if (!result.data?.galleryChapterCreate) return;

      evictTypeFields(cache, galleryChapterMutationImpactedTypeFields);
      evictQueries(cache, galleryChapterMutationImpactedQueries);
    },
  });

export const useGalleryChapterUpdate = () =>
  GQL.useGalleryChapterUpdateMutation({
    update(cache, result) {
      if (!result.data?.galleryChapterUpdate) return;

      evictTypeFields(cache, galleryChapterMutationImpactedTypeFields);
      evictQueries(cache, galleryChapterMutationImpactedQueries);
    },
  });

export const useGalleryChapterDestroy = () =>
  GQL.useGalleryChapterDestroyMutation({
    update(cache, result, { variables }) {
      if (!result.data?.galleryChapterDestroy || !variables) return;

      const obj = { __typename: "GalleryChapter", id: variables.id };
      cache.evict({ id: cache.identify(obj) });

      evictTypeFields(cache, galleryChapterMutationImpactedTypeFields);
      evictQueries(cache, galleryChapterMutationImpactedQueries);
    },
  });

const performerMutationImpactedTypeFields = {
  Tag: ["performer_count"],
};

const performerMutationImpactedQueries = [
  GQL.FindScenesDocument, // filter by performer tags
  GQL.FindImagesDocument, // filter by performer tags
  GQL.FindGalleriesDocument, // filter by performer tags
  GQL.FindPerformersDocument, // various filters
  GQL.FindTagsDocument, // filter by performer count
];

export const usePerformerCreate = () =>
  GQL.usePerformerCreateMutation({
    update(cache, result) {
      const performer = result.data?.performerCreate;
      if (!performer) return;

      appendObject(cache, performer, GQL.AllPerformersForFilterDocument);

      // update stats
      updateStats(cache, "performer_count", 1);

      evictTypeFields(cache, performerMutationImpactedTypeFields);
      evictQueries(cache, [
        GQL.FindPerformersDocument, // various filters
        GQL.FindTagsDocument, // filter by performer count
      ]);
    },
  });

export const usePerformerUpdate = () =>
  GQL.usePerformerUpdateMutation({
    update(cache, result) {
      if (!result.data?.performerUpdate) return;

      evictTypeFields(cache, performerMutationImpactedTypeFields);
      evictQueries(cache, performerMutationImpactedQueries);
    },
  });

export const useBulkPerformerUpdate = (input: GQL.BulkPerformerUpdateInput) =>
  GQL.useBulkPerformerUpdateMutation({
    variables: { input },
    update(cache, result) {
      if (!result.data?.bulkPerformerUpdate) return;

      evictTypeFields(cache, performerMutationImpactedTypeFields);
      evictQueries(cache, performerMutationImpactedQueries);
    },
  });

export const usePerformerDestroy = () =>
  GQL.usePerformerDestroyMutation({
    update(cache, result, { variables }) {
      if (!result.data?.performerDestroy || !variables) return;

      const obj = { __typename: "Performer", id: variables.id };
      deleteObject(cache, obj, GQL.FindPerformerDocument);

      // update stats
      updateStats(cache, "performer_count", -1);

      evictTypeFields(cache, {
        ...performerMutationImpactedTypeFields,
        Performer: ["performer_count"],
        Studio: ["performer_count"],
      });
      evictQueries(cache, [
        ...performerMutationImpactedQueries,
        GQL.FindPerformersDocument, // appears with
        GQL.FindMoviesDocument, // filter by performers
        GQL.FindSceneMarkersDocument, // filter by performers
      ]);
    },
  });

export const usePerformersDestroy = (
  input: GQL.PerformersDestroyMutationVariables
) =>
  GQL.usePerformersDestroyMutation({
    variables: input,
    update(cache, result) {
      if (!result.data?.performersDestroy) return;

      const { ids } = input;

      let count: number;
      if (Array.isArray(ids)) {
        for (const id of ids) {
          const obj = { __typename: "Performer", id };
          deleteObject(cache, obj, GQL.FindPerformerDocument);
        }
        count = ids.length;
      } else {
        const obj = { __typename: "Performer", id: ids };
        deleteObject(cache, obj, GQL.FindPerformerDocument);
        count = 1;
      }

      // update stats
      updateStats(cache, "performer_count", -count);

      evictTypeFields(cache, {
        ...performerMutationImpactedTypeFields,
        Performer: ["performer_count"],
        Studio: ["performer_count"],
      });
      evictQueries(cache, [
        ...performerMutationImpactedQueries,
        GQL.FindPerformersDocument, // appears with
        GQL.FindMoviesDocument, // filter by performers
        GQL.FindSceneMarkersDocument, // filter by performers
      ]);
    },
  });

const studioMutationImpactedTypeFields = {
  Studio: ["child_studios"],
};

export const studioMutationImpactedQueries = [
  GQL.FindScenesDocument, // filter by studio
  GQL.FindImagesDocument, // filter by studio
  GQL.FindMoviesDocument, // filter by studio
  GQL.FindGalleriesDocument, // filter by studio
  GQL.FindPerformersDocument, // filter by studio
  GQL.FindStudiosDocument, // various filters
];

export const useStudioCreate = () =>
  GQL.useStudioCreateMutation({
    update(cache, result, { variables }) {
      const studio = result.data?.studioCreate;
      if (!studio || !variables) return;

      appendObject(cache, studio, GQL.AllStudiosForFilterDocument);

      // update stats
      updateStats(cache, "studio_count", 1);

      // if new scene has a parent studio,
      // refetch the parent's list of child studios
      const { parent_id } = variables.input;
      if (parent_id !== undefined) {
        cache.evict({
          id: cache.identify({ __typename: "Studio", id: parent_id }),
          fieldName: "child_studios",
        });
      }

      evictQueries(cache, [
        GQL.FindStudiosDocument, // various filters
      ]);
    },
  });

export const useStudioUpdate = () =>
  GQL.useStudioUpdateMutation({
    update(cache, result) {
      const studio = result.data?.studioUpdate;
      if (!studio) return;

      const obj = { __typename: "Studio", id: studio.id };
      evictTypeFields(
        cache,
        studioMutationImpactedTypeFields,
        cache.identify(obj) // don't evict this studio
      );

      evictQueries(cache, studioMutationImpactedQueries);
    },
  });

export const useStudioDestroy = (input: GQL.StudioDestroyInput) =>
  GQL.useStudioDestroyMutation({
    variables: input,
    update(cache, result) {
      if (!result.data?.studioDestroy) return;

      const obj = { __typename: "Studio", id: input.id };
      deleteObject(cache, obj, GQL.FindStudioDocument);

      // update stats
      updateStats(cache, "studio_count", -1);

      evictTypeFields(cache, studioMutationImpactedTypeFields);
      evictQueries(cache, studioMutationImpactedQueries);
    },
  });

export const useStudiosDestroy = (input: GQL.StudiosDestroyMutationVariables) =>
  GQL.useStudiosDestroyMutation({
    variables: input,
    update(cache, result) {
      if (!result.data?.studiosDestroy) return;

      const { ids } = input;

      for (const id of ids) {
        const obj = { __typename: "Studio", id };
        deleteObject(cache, obj, GQL.FindStudioDocument);
      }

      // update stats
      updateStats(cache, "studio_count", -ids.length);

      evictTypeFields(cache, studioMutationImpactedTypeFields);
      evictQueries(cache, studioMutationImpactedQueries);
    },
  });

const tagMutationImpactedTypeFields = {
  Tag: ["parents", "children"],
};

const tagMutationImpactedQueries = [
  GQL.FindScenesDocument, // filter by tags
  GQL.FindImagesDocument, // filter by tags
  GQL.FindGalleriesDocument, // filter by tags
  GQL.FindPerformersDocument, // filter by tags
  GQL.FindTagsDocument, // various filters
];

export const useTagCreate = () =>
  GQL.useTagCreateMutation({
    update(cache, result) {
      const tag = result.data?.tagCreate;
      if (!tag) return;

      appendObject(cache, tag, GQL.AllTagsForFilterDocument);

      // update stats
      updateStats(cache, "tag_count", 1);

      const obj = { __typename: "Tag", id: tag.id };
      evictTypeFields(
        cache,
        tagMutationImpactedTypeFields,
        cache.identify(obj) // don't evict this tag
      );

      evictQueries(cache, [
        GQL.FindTagsDocument, // various filters
      ]);
    },
  });

export const useTagUpdate = () =>
  GQL.useTagUpdateMutation({
    update(cache, result) {
      const tag = result.data?.tagUpdate;
      if (!tag) return;

      const obj = { __typename: "Tag", id: tag.id };
      evictTypeFields(
        cache,
        tagMutationImpactedTypeFields,
        cache.identify(obj) // don't evict this tag
      );

      evictQueries(cache, tagMutationImpactedQueries);
    },
  });

export const useTagDestroy = (input: GQL.TagDestroyInput) =>
  GQL.useTagDestroyMutation({
    variables: input,
    update(cache, result) {
      if (!result.data?.tagDestroy) return;

      const obj = { __typename: "Tag", id: input.id };
      deleteObject(cache, obj, GQL.FindTagDocument);

      // update stats
      updateStats(cache, "tag_count", -1);

      evictTypeFields(cache, tagMutationImpactedTypeFields);
      evictQueries(cache, tagMutationImpactedQueries);
    },
  });

export const useTagsDestroy = (input: GQL.TagsDestroyMutationVariables) =>
  GQL.useTagsDestroyMutation({
    variables: input,
    update(cache, result) {
      if (!result.data?.tagsDestroy) return;

      const { ids } = input;

      for (const id of ids) {
        const obj = { __typename: "Tag", id };
        deleteObject(cache, obj, GQL.FindTagDocument);
      }

      // update stats
      updateStats(cache, "tag_count", -ids.length);

      evictTypeFields(cache, tagMutationImpactedTypeFields);
      evictQueries(cache, tagMutationImpactedQueries);
    },
  });

export const useTagsMerge = () =>
  GQL.useTagsMergeMutation({
    update(cache, result, { variables }) {
      if (!result.data?.tagsMerge || !variables) return;

      const { source, destination } = variables;

      for (const id of source) {
        const obj = { __typename: "Tag", id };
        deleteObject(cache, obj, GQL.FindTagDocument);
      }

      updateStats(cache, "tag_count", -source.length);

      const obj = { __typename: "Tag", id: destination };
      evictTypeFields(
        cache,
        tagMutationImpactedTypeFields,
        cache.identify(obj) // don't evict destination tag
      );

      evictQueries(cache, tagMutationImpactedQueries);
    },
  });

export const useSaveFilter = () =>
  GQL.useSaveFilterMutation({
    update(cache, result) {
      if (!result.data?.saveFilter) return;

      evictQueries(cache, [GQL.FindSavedFiltersDocument]);
    },
  });

export const useSetDefaultFilter = () =>
  GQL.useSetDefaultFilterMutation({
    update(cache, result) {
      if (!result.data?.setDefaultFilter) return;

      evictQueries(cache, [GQL.FindDefaultFilterDocument]);
    },
  });

export const useSavedFilterDestroy = () =>
  GQL.useDestroySavedFilterMutation({
    update(cache, result, { variables }) {
      if (!result.data?.destroySavedFilter || !variables) return;

      const obj = { __typename: "SavedFilter", id: variables.input.id };
      deleteObject(cache, obj, GQL.FindSavedFilterDocument);

      evictQueries(cache, [GQL.FindDefaultFilterDocument]);
    },
  });

export const mutateDeleteFiles = (ids: string[]) =>
  client.mutate<GQL.DeleteFilesMutation>({
    mutation: GQL.DeleteFilesDocument,
    variables: { ids },
    update(cache, result) {
      if (!result.data?.deleteFiles) return;

      // we don't know which type the files are,
      // so evict all of them
      for (const id of ids) {
        cache.evict({
          id: cache.identify({ __typename: "VideoFile", id }),
        });
        cache.evict({
          id: cache.identify({ __typename: "ImageFile", id }),
        });
        cache.evict({
          id: cache.identify({ __typename: "GalleryFile", id }),
        });
      }

      evictQueries(cache, [
        GQL.FindScenesDocument, // filter by file count
        GQL.FindImagesDocument, // filter by file count
        GQL.FindGalleriesDocument, // filter by file count
        GQL.StatsDocument, // scenes size, images size
      ]);
    },
  });

/// Scrapers

export const useListSceneScrapers = () => GQL.useListSceneScrapersQuery();

export const queryScrapeScene = (
  source: GQL.ScraperSourceInput,
  sceneId: string
) =>
  client.query<GQL.ScrapeSingleSceneQuery>({
    query: GQL.ScrapeSingleSceneDocument,
    variables: {
      source,
      input: {
        scene_id: sceneId,
      },
    },
    fetchPolicy: "network-only",
  });

export const queryScrapeSceneQuery = (
  source: GQL.ScraperSourceInput,
  q: string
) =>
  client.query<GQL.ScrapeSingleSceneQuery>({
    query: GQL.ScrapeSingleSceneDocument,
    variables: {
      source,
      input: {
        query: q,
      },
    },
    fetchPolicy: "network-only",
  });

export const queryScrapeSceneURL = (url: string) =>
  client.query<GQL.ScrapeSceneUrlQuery>({
    query: GQL.ScrapeSceneUrlDocument,
    variables: { url },
    fetchPolicy: "network-only",
  });

export const queryScrapeSceneQueryFragment = (
  source: GQL.ScraperSourceInput,
  input: GQL.ScrapedSceneInput
) =>
  client.query<GQL.ScrapeSingleSceneQuery>({
    query: GQL.ScrapeSingleSceneDocument,
    variables: {
      source,
      input: {
        scene_input: input,
      },
    },
    fetchPolicy: "network-only",
  });

export const stashBoxSceneBatchQuery = (
  sceneIds: string[],
  stashBoxIndex: number
) =>
  client.query<GQL.ScrapeMultiScenesQuery>({
    query: GQL.ScrapeMultiScenesDocument,
    variables: {
      source: {
        stash_box_index: stashBoxIndex,
      },
      input: {
        scene_ids: sceneIds,
      },
    },
  });

export const useListPerformerScrapers = () =>
  GQL.useListPerformerScrapersQuery();

export const useScrapePerformerList = (scraperId: string, q: string) =>
  GQL.useScrapeSinglePerformerQuery({
    variables: {
      source: {
        scraper_id: scraperId,
      },
      input: {
        query: q,
      },
    },
    skip: q === "",
  });

export const queryScrapePerformer = (
  scraperId: string,
  scrapedPerformer: GQL.ScrapedPerformerInput
) =>
  client.query<GQL.ScrapeSinglePerformerQuery>({
    query: GQL.ScrapeSinglePerformerDocument,
    variables: {
      source: {
        scraper_id: scraperId,
      },
      input: {
        performer_input: scrapedPerformer,
      },
    },
    fetchPolicy: "network-only",
  });

export const queryScrapePerformerURL = (url: string) =>
  client.query<GQL.ScrapePerformerUrlQuery>({
    query: GQL.ScrapePerformerUrlDocument,
    variables: { url },
    fetchPolicy: "network-only",
  });

export const stashBoxPerformerQuery = (
  searchVal: string,
  stashBoxIndex: number
) =>
  client.query<GQL.ScrapeSinglePerformerQuery>({
    query: GQL.ScrapeSinglePerformerDocument,
    variables: {
      source: {
        stash_box_index: stashBoxIndex,
      },
      input: {
        query: searchVal,
      },
    },
    fetchPolicy: "network-only",
  });

export const stashBoxStudioQuery = (
  query: string | null,
  stashBoxIndex: number
) =>
  client.query<GQL.ScrapeSingleStudioQuery>({
    query: GQL.ScrapeSingleStudioDocument,
    variables: {
      source: {
        stash_box_index: stashBoxIndex,
      },
      input: {
        query: query,
      },
    },
    fetchPolicy: "network-only",
  });

export const mutateStashBoxBatchPerformerTag = (
  input: GQL.StashBoxBatchTagInput
) =>
  client.mutate<GQL.StashBoxBatchPerformerTagMutation>({
    mutation: GQL.StashBoxBatchPerformerTagDocument,
    variables: { input },
  });

export const mutateStashBoxBatchStudioTag = (
  input: GQL.StashBoxBatchTagInput
) =>
  client.mutate<GQL.StashBoxBatchStudioTagMutation>({
    mutation: GQL.StashBoxBatchStudioTagDocument,
    variables: { input },
  });

export const useListMovieScrapers = () => GQL.useListMovieScrapersQuery();

export const queryScrapeMovieURL = (url: string) =>
  client.query<GQL.ScrapeMovieUrlQuery>({
    query: GQL.ScrapeMovieUrlDocument,
    variables: { url },
    fetchPolicy: "network-only",
  });

export const useListGalleryScrapers = () => GQL.useListGalleryScrapersQuery();

export const queryScrapeGallery = (scraperId: string, galleryId: string) =>
  client.query<GQL.ScrapeSingleGalleryQuery>({
    query: GQL.ScrapeSingleGalleryDocument,
    variables: {
      source: {
        scraper_id: scraperId,
      },
      input: {
        gallery_id: galleryId,
      },
    },
    fetchPolicy: "network-only",
  });

export const queryScrapeGalleryURL = (url: string) =>
  client.query<GQL.ScrapeGalleryUrlQuery>({
    query: GQL.ScrapeGalleryUrlDocument,
    variables: { url },
    fetchPolicy: "network-only",
  });

/// Configuration

export const useConfiguration = () => GQL.useConfigurationQuery();

export const usePlugins = () => GQL.usePluginsQuery();

export const usePluginTasks = () => GQL.usePluginTasksQuery();

export const useStats = () => GQL.useStatsQuery();

export const useVersion = () => GQL.useVersionQuery();

export const useLatestVersion = () =>
  GQL.useLatestVersionQuery({
    notifyOnNetworkStatusChange: true,
    errorPolicy: "ignore",
  });

export const useDLNAStatus = () =>
  GQL.useDlnaStatusQuery({
    fetchPolicy: "no-cache",
  });

export const useJobQueue = () =>
  GQL.useJobQueueQuery({
    fetchPolicy: "no-cache",
  });

export const useLogs = () =>
  GQL.useLogsQuery({
    fetchPolicy: "no-cache",
  });

export const queryLogs = () =>
  client.query<GQL.LogsQuery>({
    query: GQL.LogsDocument,
    fetchPolicy: "no-cache",
  });

export const useSystemStatus = () => GQL.useSystemStatusQuery();

export const useJobsSubscribe = () => GQL.useJobsSubscribeSubscription();

export const useLoggingSubscribe = () => GQL.useLoggingSubscribeSubscription();

function updateConfiguration(cache: ApolloCache<unknown>, result: FetchResult) {
  if (!result.data) return;

  evictQueries(cache, [GQL.ConfigurationDocument]);
}

export const useConfigureGeneral = () =>
  GQL.useConfigureGeneralMutation({
    update: updateConfiguration,
  });

export const useConfigureInterface = () =>
  GQL.useConfigureInterfaceMutation({
    update: updateConfiguration,
  });

export const useGenerateAPIKey = () =>
  GQL.useGenerateApiKeyMutation({
    update: updateConfiguration,
  });

export const useConfigureDefaults = () =>
  GQL.useConfigureDefaultsMutation({
    update: updateConfiguration,
  });

export const useConfigureUI = () =>
  GQL.useConfigureUiMutation({
    update: updateConfiguration,
  });

export const useConfigureScraping = () =>
  GQL.useConfigureScrapingMutation({
    update: updateConfiguration,
  });

export const useConfigureDLNA = () =>
  GQL.useConfigureDlnaMutation({
    update: updateConfiguration,
  });

export const useEnableDLNA = () => GQL.useEnableDlnaMutation();

export const useDisableDLNA = () => GQL.useDisableDlnaMutation();

export const useAddTempDLNAIP = () => GQL.useAddTempDlnaipMutation();

export const useRemoveTempDLNAIP = () => GQL.useRemoveTempDlnaipMutation();

export const mutateReloadScrapers = () =>
  client.mutate<GQL.ReloadScrapersMutation>({
    mutation: GQL.ReloadScrapersDocument,
    refetchQueries: [
      GQL.refetchListMovieScrapersQuery(),
      GQL.refetchListPerformerScrapersQuery(),
      GQL.refetchListSceneScrapersQuery(),
    ],
  });

export const mutateReloadPlugins = () =>
  client.mutate<GQL.ReloadPluginsMutation>({
    mutation: GQL.ReloadPluginsDocument,
    refetchQueries: [GQL.refetchPluginsQuery(), GQL.refetchPluginTasksQuery()],
  });

export const mutateStopJob = (jobID: string) =>
  client.mutate<GQL.StopJobMutation>({
    mutation: GQL.StopJobDocument,
    variables: { job_id: jobID },
  });

const setupMutationImpactedQueries = [
  GQL.ConfigurationDocument,
  GQL.SystemStatusDocument,
];

export const mutateSetup = (input: GQL.SetupInput) =>
  client.mutate<GQL.SetupMutation>({
    mutation: GQL.SetupDocument,
    variables: { input },
    update(cache, result) {
      if (!result.data?.setup) return;

      evictQueries(cache, setupMutationImpactedQueries);
    },
  });

export const mutateMigrate = (input: GQL.MigrateInput) =>
  client.mutate<GQL.MigrateMutation>({
    mutation: GQL.MigrateDocument,
    variables: { input },
    update(cache, result) {
      if (!result.data?.migrate) return;

      evictQueries(cache, setupMutationImpactedQueries);
    },
  });

/// Tasks

export const mutateMetadataScan = (input: GQL.ScanMetadataInput) =>
  client.mutate<GQL.MetadataScanMutation>({
    mutation: GQL.MetadataScanDocument,
    variables: { input },
  });

export const mutateMetadataIdentify = (input: GQL.IdentifyMetadataInput) =>
  client.mutate<GQL.MetadataIdentifyMutation>({
    mutation: GQL.MetadataIdentifyDocument,
    variables: { input },
  });

export const mutateMetadataAutoTag = (input: GQL.AutoTagMetadataInput) =>
  client.mutate<GQL.MetadataAutoTagMutation>({
    mutation: GQL.MetadataAutoTagDocument,
    variables: { input },
  });

export const mutateMetadataGenerate = (input: GQL.GenerateMetadataInput) =>
  client.mutate<GQL.MetadataGenerateMutation>({
    mutation: GQL.MetadataGenerateDocument,
    variables: { input },
  });

export const mutateMetadataClean = (input: GQL.CleanMetadataInput) =>
  client.mutate<GQL.MetadataCleanMutation>({
    mutation: GQL.MetadataCleanDocument,
    variables: { input },
  });

export const mutateRunPluginTask = (
  pluginId: string,
  taskName: string,
  args?: GQL.PluginArgInput[]
) =>
  client.mutate<GQL.RunPluginTaskMutation>({
    mutation: GQL.RunPluginTaskDocument,
    variables: { plugin_id: pluginId, task_name: taskName, args },
  });

export const mutateMetadataExport = () =>
  client.mutate<GQL.MetadataExportMutation>({
    mutation: GQL.MetadataExportDocument,
  });

export const mutateExportObjects = (input: GQL.ExportObjectsInput) =>
  client.mutate<GQL.ExportObjectsMutation>({
    mutation: GQL.ExportObjectsDocument,
    variables: { input },
  });

export const mutateMetadataImport = () =>
  client.mutate<GQL.MetadataImportMutation>({
    mutation: GQL.MetadataImportDocument,
  });

export const mutateImportObjects = (input: GQL.ImportObjectsInput) =>
  client.mutate<GQL.ImportObjectsMutation>({
    mutation: GQL.ImportObjectsDocument,
    variables: { input },
  });

export const mutateBackupDatabase = (input: GQL.BackupDatabaseInput) =>
  client.mutate<GQL.BackupDatabaseMutation>({
    mutation: GQL.BackupDatabaseDocument,
    variables: { input },
  });

export const mutateAnonymiseDatabase = (input: GQL.AnonymiseDatabaseInput) =>
  client.mutate<GQL.AnonymiseDatabaseMutation>({
    mutation: GQL.AnonymiseDatabaseDocument,
    variables: { input },
  });

export const mutateOptimiseDatabase = () =>
  client.mutate<GQL.OptimiseDatabaseMutation>({
    mutation: GQL.OptimiseDatabaseDocument,
  });

export const mutateMigrateHashNaming = () =>
  client.mutate<GQL.MigrateHashNamingMutation>({
    mutation: GQL.MigrateHashNamingDocument,
  });

export const mutateMigrateSceneScreenshots = (
  input: GQL.MigrateSceneScreenshotsInput
) =>
  client.mutate<GQL.MigrateSceneScreenshotsMutation>({
    mutation: GQL.MigrateSceneScreenshotsDocument,
    variables: { input },
  });

export const mutateMigrateBlobs = (input: GQL.MigrateBlobsInput) =>
  client.mutate<GQL.MigrateBlobsMutation>({
    mutation: GQL.MigrateBlobsDocument,
    variables: { input },
  });

/// Misc

export const useDirectory = (path?: string) =>
  GQL.useDirectoryQuery({ variables: { path } });

export const queryParseSceneFilenames = (
  filter: GQL.FindFilterType,
  config: GQL.SceneParserInput
) =>
  client.query<GQL.ParseSceneFilenamesQuery>({
    query: GQL.ParseSceneFilenamesDocument,
    variables: { filter, config },
    fetchPolicy: "network-only",
  });<|MERGE_RESOLUTION|>--- conflicted
+++ resolved
@@ -144,8 +144,8 @@
     },
   });
 
-<<<<<<< HEAD
-export const useFindSceneFilters = (filter?: ListFilterModel) =>
+
+  export const useFindSceneFilters = (filter?: ListFilterModel) =>
   GQL.useFindSceneFiltersQuery({
     skip: filter === undefined,
     variables: {
@@ -163,19 +163,10 @@
     },
   });
 
-export const useFindSceneMarkers = (filter?: ListFilterModel) =>
-  GQL.useFindSceneMarkersQuery({
-    skip: filter === undefined,
-    variables: {
-      filter: filter?.makeFindFilter(),
-      scene_marker_filter: filter?.makeFilter(),
-    },
-=======
 export const querySceneByPathRegex = (filter: GQL.FindFilterType) =>
   client.query<GQL.FindScenesByPathRegexQuery>({
     query: GQL.FindScenesByPathRegexDocument,
     variables: { filter },
->>>>>>> 2bb04a62
   });
 
 export const useFindImage = (id: string) =>
@@ -335,52 +326,6 @@
   return GQL.useFindTagQuery({ variables: { id }, skip });
 };
 
-<<<<<<< HEAD
-const sceneFilterMutationImpactedQueries = [
-  GQL.FindSceneDocument,
-  GQL.FindScenesDocument,
-  GQL.FindSceneFiltersDocument,
-];
-
-export const useSceneFilterCreate = () =>
-  GQL.useSceneFilterCreateMutation({
-    refetchQueries: getQueryNames([GQL.FindSceneDocument]),
-    update: deleteCache(sceneFilterMutationImpactedQueries),
-  });
-export const useSceneFilterUpdate = () =>
-  GQL.useSceneFilterUpdateMutation({
-    refetchQueries: getQueryNames([GQL.FindSceneDocument]),
-    update: deleteCache(sceneFilterMutationImpactedQueries),
-  });
-export const useSceneFilterDestroy = () =>
-  GQL.useSceneFilterDestroyMutation({
-    refetchQueries: getQueryNames([GQL.FindSceneDocument]),
-    update: deleteCache(sceneFilterMutationImpactedQueries),
-  });
-
-const sceneMarkerMutationImpactedQueries = [
-  GQL.FindSceneDocument,
-  GQL.FindScenesDocument,
-  GQL.FindSceneMarkersDocument,
-  GQL.MarkerStringsDocument,
-  GQL.FindSceneMarkerTagsDocument,
-];
-
-export const useSceneMarkerCreate = () =>
-  GQL.useSceneMarkerCreateMutation({
-    refetchQueries: getQueryNames([GQL.FindSceneDocument]),
-    update: deleteCache(sceneMarkerMutationImpactedQueries),
-  });
-export const useSceneMarkerUpdate = () =>
-  GQL.useSceneMarkerUpdateMutation({
-    refetchQueries: getQueryNames([GQL.FindSceneDocument]),
-    update: deleteCache(sceneMarkerMutationImpactedQueries),
-  });
-export const useSceneMarkerDestroy = () =>
-  GQL.useSceneMarkerDestroyMutation({
-    refetchQueries: getQueryNames([GQL.FindSceneDocument]),
-    update: deleteCache(sceneMarkerMutationImpactedQueries),
-=======
 export const useFindTags = (filter?: ListFilterModel) =>
   GQL.useFindTagsQuery({
     skip: filter === undefined,
@@ -388,16 +333,31 @@
       filter: filter?.makeFindFilter(),
       tag_filter: filter?.makeFilter(),
     },
->>>>>>> 2bb04a62
-  });
-
-export const queryFindTags = (filter: ListFilterModel) =>
-  client.query<GQL.FindTagsQuery>({
-    query: GQL.FindTagsDocument,
-    variables: {
-      filter: filter.makeFindFilter(),
-      tag_filter: filter.makeFilter(),
-    },
+  });
+
+export const useFindTags = (filter?: ListFilterModel) =>
+  GQL.useFindTagsQuery({
+    skip: filter === undefined,
+    variables: {
+      filter: filter?.makeFindFilter(),
+      tag_filter: filter?.makeFilter(),
+    },
+  });
+
+export const useListPerformerScrapers = () =>
+  GQL.useListPerformerScrapersQuery();
+
+export const useScrapePerformerList = (scraperId: string, q: string) =>
+  GQL.useScrapeSinglePerformerQuery({
+    variables: {
+      source: {
+        scraper_id: scraperId,
+      },
+      input: {
+        query: q,
+      },
+    },
+    skip: q === "",
   });
 
 export const useAllTagsForFilter = () => GQL.useAllTagsForFilterQuery();
@@ -464,26 +424,12 @@
 };
 
 const sceneMutationImpactedQueries = [
-<<<<<<< HEAD
-  GQL.FindPerformerDocument,
-  GQL.FindPerformersDocument,
-  GQL.FindScenesDocument,
-  GQL.FindSceneFiltersDocument,
-  GQL.FindSceneMarkersDocument,
-  GQL.FindStudioDocument,
-  GQL.FindStudiosDocument,
-  GQL.FindMovieDocument,
-  GQL.FindMoviesDocument,
-  GQL.FindTagDocument,
-  GQL.FindTagsDocument,
-=======
   GQL.FindScenesDocument, // various filters
   GQL.FindMoviesDocument, // is missing scenes
   GQL.FindGalleriesDocument, // is missing scenes
   GQL.FindPerformersDocument, // filter by scene count
   GQL.FindStudiosDocument, // filter by scene count
   GQL.FindTagsDocument, // filter by scene count
->>>>>>> 2bb04a62
 ];
 
 export const mutateCreateScene = (input: GQL.SceneCreateInput) =>
@@ -1203,6 +1149,28 @@
     },
   });
 
+  const sceneFilterMutationImpactedQueries = [
+    GQL.FindSceneDocument,
+    GQL.FindScenesDocument,
+    GQL.FindSceneFiltersDocument,
+  ];
+  
+  export const useSceneFilterCreate = () =>
+    GQL.useSceneFilterCreateMutation({
+      refetchQueries: getQueryNames([GQL.FindSceneDocument]),
+      update: deleteCache(sceneFilterMutationImpactedQueries),
+    });
+  export const useSceneFilterUpdate = () =>
+    GQL.useSceneFilterUpdateMutation({
+      refetchQueries: getQueryNames([GQL.FindSceneDocument]),
+      update: deleteCache(sceneFilterMutationImpactedQueries),
+    });
+  export const useSceneFilterDestroy = () =>
+    GQL.useSceneFilterDestroyMutation({
+      refetchQueries: getQueryNames([GQL.FindSceneDocument]),
+      update: deleteCache(sceneFilterMutationImpactedQueries),
+    });
+
 const sceneMarkerMutationImpactedTypeFields = {
   Tag: ["scene_marker_count"],
 };
