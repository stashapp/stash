import { ApolloCache, DocumentNode } from "@apollo/client";
import {
  isField,
  resultKeyNameFromField,
  getQueryDefinition,
  getOperationName,
} from "@apollo/client/utilities";
import { filterData } from "../utils";
import { ListFilterModel } from "../models/list-filter/filter";
import * as GQL from "./generated-graphql";

import { createClient } from "./createClient";

const { client } = createClient();

export const getClient = () => client;

const getQueryNames = (queries: DocumentNode[]): string[] =>
  queries.map((q) => getOperationName(q)).filter((n) => n !== null) as string[];

// Will delete the entire cache for any queries passed in
const deleteCache = (queries: DocumentNode[]) => {
  const fields = queries
    .map((q) => {
      const field = getQueryDefinition(q).selectionSet.selections[0];
      return isField(field) ? resultKeyNameFromField(field) : "";
    })
    .filter((name) => name !== "")
    .reduce(
      (prevFields, name) => ({
        ...prevFields,
        // eslint-disable-next-line @typescript-eslint/no-explicit-any
        [name]: (_items: any, { DELETE }: any) => DELETE,
      }),
      {}
    );

  // eslint-disable-next-line @typescript-eslint/no-explicit-any
  return (cache: ApolloCache<any>) =>
    cache.modify({
      id: "ROOT_QUERY",
      fields,
    });
};

export const useFindGalleries = (filter: ListFilterModel) =>
  GQL.useFindGalleriesQuery({
    variables: {
      filter: filter.makeFindFilter(),
      gallery_filter: filter.makeGalleryFilter(),
    },
  });

export const queryFindGalleries = (filter: ListFilterModel) =>
  client.query<GQL.FindGalleriesQuery>({
    query: GQL.FindGalleriesDocument,
    variables: {
      filter: filter.makeFindFilter(),
      gallery_filter: filter.makeImageFilter(),
    },
  });

export const useFindScenes = (filter: ListFilterModel) =>
  GQL.useFindScenesQuery({
    variables: {
      filter: filter.makeFindFilter(),
      scene_filter: filter.makeSceneFilter(),
    },
  });

export const queryFindScenes = (filter: ListFilterModel) =>
  client.query<GQL.FindScenesQuery>({
    query: GQL.FindScenesDocument,
    variables: {
      filter: filter.makeFindFilter(),
      scene_filter: filter.makeSceneFilter(),
    },
  });

export const queryFindScenesByID = (sceneIDs: number[]) =>
  client.query<GQL.FindScenesQuery>({
    query: GQL.FindScenesDocument,
    variables: {
      scene_ids: sceneIDs,
    },
  });

export const useFindSceneMarkers = (filter: ListFilterModel) =>
  GQL.useFindSceneMarkersQuery({
    variables: {
      filter: filter.makeFindFilter(),
      scene_marker_filter: filter.makeSceneMarkerFilter(),
    },
  });

export const queryFindSceneMarkers = (filter: ListFilterModel) =>
  client.query<GQL.FindSceneMarkersQuery>({
    query: GQL.FindSceneMarkersDocument,
    variables: {
      filter: filter.makeFindFilter(),
      scene_marker_filter: filter.makeSceneMarkerFilter(),
    },
  });

export const useFindImages = (filter: ListFilterModel) =>
  GQL.useFindImagesQuery({
    variables: {
      filter: filter.makeFindFilter(),
      image_filter: filter.makeImageFilter(),
    },
  });

export const queryFindImages = (filter: ListFilterModel) =>
  client.query<GQL.FindImagesQuery>({
    query: GQL.FindImagesDocument,
    variables: {
      filter: filter.makeFindFilter(),
      image_filter: filter.makeImageFilter(),
    },
  });

export const useFindStudios = (filter: ListFilterModel) =>
  GQL.useFindStudiosQuery({
    variables: {
      filter: filter.makeFindFilter(),
      studio_filter: filter.makeStudioFilter(),
    },
  });

export const queryFindStudios = (filter: ListFilterModel) =>
  client.query<GQL.FindStudiosQuery>({
    query: GQL.FindStudiosDocument,
    variables: {
      filter: filter.makeFindFilter(),
      studio_filter: filter.makeStudioFilter(),
    },
  });

export const useFindMovies = (filter: ListFilterModel) =>
  GQL.useFindMoviesQuery({
    variables: {
      filter: filter.makeFindFilter(),
      movie_filter: filter.makeMovieFilter(),
    },
  });

export const queryFindMovies = (filter: ListFilterModel) =>
  client.query<GQL.FindMoviesQuery>({
    query: GQL.FindMoviesDocument,
    variables: {
      filter: filter.makeFindFilter(),
      movie_filter: filter.makeMovieFilter(),
    },
  });

export const useFindPerformers = (filter: ListFilterModel) =>
  GQL.useFindPerformersQuery({
    variables: {
      filter: filter.makeFindFilter(),
      performer_filter: filter.makePerformerFilter(),
    },
  });

export const useFindTags = (filter: ListFilterModel) =>
  GQL.useFindTagsQuery({
    variables: {
      filter: filter.makeFindFilter(),
      tag_filter: filter.makeTagFilter(),
    },
  });

export const queryFindTags = (filter: ListFilterModel) =>
  client.query<GQL.FindTagsQuery>({
    query: GQL.FindTagsDocument,
    variables: {
      filter: filter.makeFindFilter(),
      tag_filter: filter.makeTagFilter(),
    },
  });

export const queryFindPerformers = (filter: ListFilterModel) =>
  client.query<GQL.FindPerformersQuery>({
    query: GQL.FindPerformersDocument,
    variables: {
      filter: filter.makeFindFilter(),
      performer_filter: filter.makePerformerFilter(),
    },
  });

export const useFindGallery = (id: string) => {
  const skip = id === "new";
  return GQL.useFindGalleryQuery({ variables: { id }, skip });
};
export const useFindScene = (id: string) =>
  GQL.useFindSceneQuery({ variables: { id } });
export const useSceneStreams = (id: string) =>
  GQL.useSceneStreamsQuery({ variables: { id } });

export const useFindImage = (id: string) =>
  GQL.useFindImageQuery({ variables: { id } });

export const useFindPerformer = (id: string) => {
  const skip = id === "new";
  return GQL.useFindPerformerQuery({ variables: { id }, skip });
};
export const useFindStudio = (id: string) => {
  const skip = id === "new";
  return GQL.useFindStudioQuery({ variables: { id }, skip });
};
export const useFindMovie = (id: string) => {
  const skip = id === "new";
  return GQL.useFindMovieQuery({ variables: { id }, skip });
};
export const useFindTag = (id: string) => {
  const skip = id === "new";
  return GQL.useFindTagQuery({ variables: { id }, skip });
};

const sceneMarkerMutationImpactedQueries = [
  GQL.FindSceneDocument,
  GQL.FindScenesDocument,
  GQL.FindSceneMarkersDocument,
  GQL.MarkerStringsDocument,
];

export const useSceneMarkerCreate = () =>
  GQL.useSceneMarkerCreateMutation({
    refetchQueries: getQueryNames([GQL.FindSceneDocument]),
    update: deleteCache(sceneMarkerMutationImpactedQueries),
  });
export const useSceneMarkerUpdate = () =>
  GQL.useSceneMarkerUpdateMutation({
    refetchQueries: getQueryNames([GQL.FindSceneDocument]),
    update: deleteCache(sceneMarkerMutationImpactedQueries),
  });
export const useSceneMarkerDestroy = () =>
  GQL.useSceneMarkerDestroyMutation({
    refetchQueries: getQueryNames([GQL.FindSceneDocument]),
    update: deleteCache(sceneMarkerMutationImpactedQueries),
  });

export const useListPerformerScrapers = () =>
  GQL.useListPerformerScrapersQuery();
export const useScrapePerformerList = (scraperId: string, q: string) =>
  GQL.useScrapePerformerListQuery({
    variables: { scraper_id: scraperId, query: q },
    skip: q === "",
  });
export const useScrapePerformer = (
  scraperId: string,
  scrapedPerformer: GQL.ScrapedPerformerInput
) =>
  GQL.useScrapePerformerQuery({
    variables: { scraper_id: scraperId, scraped_performer: scrapedPerformer },
  });

export const useListSceneScrapers = () => GQL.useListSceneScrapersQuery();

export const useListGalleryScrapers = () => GQL.useListGalleryScrapersQuery();

export const useListMovieScrapers = () => GQL.useListMovieScrapersQuery();

export const useScrapeFreeonesPerformers = (q: string) =>
  GQL.useScrapeFreeonesPerformersQuery({ variables: { q } });

export const usePlugins = () => GQL.usePluginsQuery();
export const usePluginTasks = () => GQL.usePluginTasksQuery();

export const useMarkerStrings = () => GQL.useMarkerStringsQuery();
export const useAllTags = () => GQL.useAllTagsQuery();
export const useAllTagsForFilter = () => GQL.useAllTagsForFilterQuery();
export const useAllPerformersForFilter = () =>
  GQL.useAllPerformersForFilterQuery();
export const useAllStudiosForFilter = () => GQL.useAllStudiosForFilterQuery();
export const useAllMoviesForFilter = () => GQL.useAllMoviesForFilterQuery();
export const useStats = () => GQL.useStatsQuery();
export const useVersion = () => GQL.useVersionQuery();
export const useLatestVersion = () =>
  GQL.useLatestVersionQuery({
    notifyOnNetworkStatusChange: true,
    errorPolicy: "ignore",
  });

export const useConfiguration = () => GQL.useConfigurationQuery();
export const mutateSetup = (input: GQL.SetupInput) =>
  client.mutate<GQL.SetupMutation>({
    mutation: GQL.SetupDocument,
    variables: { input },
    refetchQueries: getQueryNames([GQL.ConfigurationDocument]),
    update: deleteCache([GQL.ConfigurationDocument]),
  });

export const mutateMigrate = (input: GQL.MigrateInput) =>
  client.mutate<GQL.MigrateMutation>({
    mutation: GQL.MigrateDocument,
    variables: { input },
  });

export const useDirectory = (path?: string) =>
  GQL.useDirectoryQuery({ variables: { path } });

const performerMutationImpactedQueries = [
  GQL.FindPerformersDocument,
  GQL.FindSceneDocument,
  GQL.FindScenesDocument,
  GQL.AllPerformersForFilterDocument,
];

export const usePerformerCreate = () =>
  GQL.usePerformerCreateMutation({
    refetchQueries: getQueryNames([
      GQL.FindPerformersDocument,
      GQL.AllPerformersForFilterDocument,
    ]),
    update: deleteCache([
      GQL.FindPerformersDocument,
      GQL.AllPerformersForFilterDocument,
    ]),
  });
export const usePerformerUpdate = () =>
  GQL.usePerformerUpdateMutation({
    update: deleteCache(performerMutationImpactedQueries),
  });

export const useBulkPerformerUpdate = (input: GQL.BulkPerformerUpdateInput) =>
  GQL.useBulkPerformerUpdateMutation({
    variables: {
      input,
    },
    update: deleteCache(performerMutationImpactedQueries),
  });

export const usePerformerDestroy = () =>
  GQL.usePerformerDestroyMutation({
    refetchQueries: getQueryNames([
      GQL.FindPerformersDocument,
      GQL.AllPerformersForFilterDocument,
    ]),
    update: deleteCache(performerMutationImpactedQueries),
  });

export const usePerformersDestroy = (
  variables: GQL.PerformersDestroyMutationVariables
) =>
  GQL.usePerformersDestroyMutation({
    variables,
    refetchQueries: getQueryNames([
      GQL.FindPerformersDocument,
      GQL.AllPerformersForFilterDocument,
    ]),
    update: deleteCache(performerMutationImpactedQueries),
  });

const sceneMutationImpactedQueries = [
  GQL.FindPerformerDocument,
  GQL.FindPerformersDocument,
  GQL.FindScenesDocument,
  GQL.FindSceneMarkersDocument,
  GQL.FindStudioDocument,
  GQL.FindStudiosDocument,
  GQL.FindMovieDocument,
  GQL.FindMoviesDocument,
  GQL.FindTagDocument,
  GQL.FindTagsDocument,
  GQL.AllTagsDocument,
];

export const useSceneUpdate = () =>
  GQL.useSceneUpdateMutation({
    update: deleteCache(sceneMutationImpactedQueries),
  });

export const useBulkSceneUpdate = (input: GQL.BulkSceneUpdateInput) =>
  GQL.useBulkSceneUpdateMutation({
    variables: {
      input,
    },
    update: deleteCache(sceneMutationImpactedQueries),
  });

export const useScenesUpdate = (input: GQL.SceneUpdateInput[]) =>
  GQL.useScenesUpdateMutation({ variables: { input } });

type SceneOMutation =
  | GQL.SceneIncrementOMutation
  | GQL.SceneDecrementOMutation
  | GQL.SceneResetOMutation;
const updateSceneO = (
  id: string,
  cache: ApolloCache<SceneOMutation>,
  updatedOCount?: number
) => {
  const scene = cache.readQuery<
    GQL.FindSceneQuery,
    GQL.FindSceneQueryVariables
  >({
    query: GQL.FindSceneDocument,
    variables: { id },
  });
  if (updatedOCount === undefined || !scene?.findScene) return;

  cache.writeQuery<GQL.FindSceneQuery, GQL.FindSceneQueryVariables>({
    query: GQL.FindSceneDocument,
    variables: { id },
    data: {
      ...scene,
      findScene: {
        ...scene.findScene,
        o_counter: updatedOCount,
      },
    },
  });
};

export const useSceneIncrementO = (id: string) =>
  GQL.useSceneIncrementOMutation({
    variables: { id },
    update: (cache, data) =>
      updateSceneO(id, cache, data.data?.sceneIncrementO),
  });

export const useSceneDecrementO = (id: string) =>
  GQL.useSceneDecrementOMutation({
    variables: { id },
    update: (cache, data) =>
      updateSceneO(id, cache, data.data?.sceneDecrementO),
  });

export const useSceneResetO = (id: string) =>
  GQL.useSceneResetOMutation({
    variables: { id },
    update: (cache, data) => updateSceneO(id, cache, data.data?.sceneResetO),
  });

export const useSceneDestroy = (input: GQL.SceneDestroyInput) =>
  GQL.useSceneDestroyMutation({
    variables: input,
    update: deleteCache(sceneMutationImpactedQueries),
  });

export const useScenesDestroy = (input: GQL.ScenesDestroyInput) =>
  GQL.useScenesDestroyMutation({
    variables: input,
    update: deleteCache(sceneMutationImpactedQueries),
  });

export const useSceneGenerateScreenshot = () =>
  GQL.useSceneGenerateScreenshotMutation({
    update: deleteCache([GQL.FindScenesDocument]),
  });

const imageMutationImpactedQueries = [
  GQL.FindPerformerDocument,
  GQL.FindPerformersDocument,
  GQL.FindImagesDocument,
  GQL.FindStudioDocument,
  GQL.FindStudiosDocument,
  GQL.FindTagDocument,
  GQL.FindTagsDocument,
  GQL.AllTagsDocument,
  GQL.FindGalleryDocument,
  GQL.FindGalleriesDocument,
];

export const useImageUpdate = () =>
  GQL.useImageUpdateMutation({
    update: deleteCache(imageMutationImpactedQueries),
  });

export const useBulkImageUpdate = () =>
  GQL.useBulkImageUpdateMutation({
    update: deleteCache(imageMutationImpactedQueries),
  });

export const useImagesDestroy = (input: GQL.ImagesDestroyInput) =>
  GQL.useImagesDestroyMutation({
    variables: input,
    update: deleteCache(imageMutationImpactedQueries),
  });

type ImageOMutation =
  | GQL.ImageIncrementOMutation
  | GQL.ImageDecrementOMutation
  | GQL.ImageResetOMutation;
const updateImageO = (
  id: string,
  cache: ApolloCache<ImageOMutation>,
  updatedOCount?: number
) => {
  const image = cache.readQuery<
    GQL.FindImageQuery,
    GQL.FindImageQueryVariables
  >({
    query: GQL.FindImageDocument,
    variables: { id },
  });
  if (updatedOCount === undefined || !image?.findImage) return;

  cache.writeQuery<GQL.FindImageQuery, GQL.FindImageQueryVariables>({
    query: GQL.FindImageDocument,
    variables: { id },
    data: {
      findImage: {
        ...image.findImage,
        o_counter: updatedOCount,
      },
    },
  });
};

export const useImageIncrementO = (id: string) =>
  GQL.useImageIncrementOMutation({
    variables: { id },
    update: (cache, data) =>
      updateImageO(id, cache, data.data?.imageIncrementO),
  });

export const useImageDecrementO = (id: string) =>
  GQL.useImageDecrementOMutation({
    variables: { id },
    update: (cache, data) =>
      updateImageO(id, cache, data.data?.imageDecrementO),
  });

export const useImageResetO = (id: string) =>
  GQL.useImageResetOMutation({
    variables: { id },
    update: (cache, data) => updateImageO(id, cache, data.data?.imageResetO),
  });

const galleryMutationImpactedQueries = [
  GQL.FindPerformerDocument,
  GQL.FindPerformersDocument,
  GQL.FindImagesDocument,
  GQL.FindStudioDocument,
  GQL.FindStudiosDocument,
  GQL.FindTagDocument,
  GQL.FindTagsDocument,
  GQL.AllTagsDocument,
  GQL.FindGalleryDocument,
  GQL.FindGalleriesDocument,
];

export const useGalleryCreate = () =>
  GQL.useGalleryCreateMutation({
    update: deleteCache(galleryMutationImpactedQueries),
  });

export const useGalleryUpdate = () =>
  GQL.useGalleryUpdateMutation({
    update: deleteCache(galleryMutationImpactedQueries),
  });

export const useBulkGalleryUpdate = () =>
  GQL.useBulkGalleryUpdateMutation({
    update: deleteCache(galleryMutationImpactedQueries),
  });

export const useGalleryDestroy = (input: GQL.GalleryDestroyInput) =>
  GQL.useGalleryDestroyMutation({
    variables: input,
    update: deleteCache(galleryMutationImpactedQueries),
  });

export const mutateAddGalleryImages = (input: GQL.GalleryAddInput) =>
  client.mutate<GQL.AddGalleryImagesMutation>({
    mutation: GQL.AddGalleryImagesDocument,
    variables: input,
    update: deleteCache(galleryMutationImpactedQueries),
  });

export const mutateRemoveGalleryImages = (input: GQL.GalleryRemoveInput) =>
  client.mutate<GQL.RemoveGalleryImagesMutation>({
    mutation: GQL.RemoveGalleryImagesDocument,
    variables: input,
    update: deleteCache(galleryMutationImpactedQueries),
  });

export const studioMutationImpactedQueries = [
  GQL.FindStudiosDocument,
  GQL.FindSceneDocument,
  GQL.FindScenesDocument,
  GQL.AllStudiosForFilterDocument,
];

export const useStudioCreate = (input: GQL.StudioCreateInput) =>
  GQL.useStudioCreateMutation({
    variables: { input },
    refetchQueries: getQueryNames([GQL.AllStudiosForFilterDocument]),
    update: deleteCache([
      GQL.FindStudiosDocument,
      GQL.AllStudiosForFilterDocument,
    ]),
  });

export const useStudioUpdate = () =>
  GQL.useStudioUpdateMutation({
    update: deleteCache(studioMutationImpactedQueries),
  });

export const useStudioDestroy = (input: GQL.StudioDestroyInput) =>
  GQL.useStudioDestroyMutation({
    variables: input,
    update: deleteCache(studioMutationImpactedQueries),
  });

export const useStudiosDestroy = (input: GQL.StudiosDestroyMutationVariables) =>
  GQL.useStudiosDestroyMutation({
    variables: input,
    update: deleteCache(studioMutationImpactedQueries),
  });

export const movieMutationImpactedQueries = [
  GQL.FindSceneDocument,
  GQL.FindScenesDocument,
  GQL.FindMoviesDocument,
  GQL.AllMoviesForFilterDocument,
];

export const useMovieCreate = () =>
  GQL.useMovieCreateMutation({
    update: deleteCache([
      GQL.FindMoviesDocument,
      GQL.AllMoviesForFilterDocument,
    ]),
  });

export const useMovieUpdate = () =>
  GQL.useMovieUpdateMutation({
    update: deleteCache(movieMutationImpactedQueries),
  });

export const useMovieDestroy = (input: GQL.MovieDestroyInput) =>
  GQL.useMovieDestroyMutation({
    variables: input,
    update: deleteCache(movieMutationImpactedQueries),
  });

export const useMoviesDestroy = (input: GQL.MoviesDestroyMutationVariables) =>
  GQL.useMoviesDestroyMutation({
    variables: input,
    update: deleteCache(movieMutationImpactedQueries),
  });

export const tagMutationImpactedQueries = [
  GQL.FindSceneDocument,
  GQL.FindScenesDocument,
  GQL.FindSceneMarkersDocument,
  GQL.AllTagsDocument,
  GQL.AllTagsForFilterDocument,
  GQL.FindTagsDocument,
];

export const useTagCreate = (input: GQL.TagCreateInput) =>
  GQL.useTagCreateMutation({
    variables: input,
    refetchQueries: getQueryNames([
      GQL.AllTagsDocument,
      GQL.AllTagsForFilterDocument,
      GQL.FindTagsDocument,
    ]),
    update: deleteCache([
      GQL.FindTagsDocument,
      GQL.AllTagsDocument,
      GQL.AllTagsForFilterDocument,
    ]),
  });
export const useTagUpdate = () =>
  GQL.useTagUpdateMutation({
    update: deleteCache(tagMutationImpactedQueries),
  });
export const useTagDestroy = (input: GQL.TagDestroyInput) =>
  GQL.useTagDestroyMutation({
    variables: input,
    update: deleteCache(tagMutationImpactedQueries),
  });

export const useTagsDestroy = (input: GQL.TagsDestroyMutationVariables) =>
  GQL.useTagsDestroyMutation({
    variables: input,
    update: deleteCache(tagMutationImpactedQueries),
  });

export const useConfigureGeneral = (input: GQL.ConfigGeneralInput) =>
  GQL.useConfigureGeneralMutation({
    variables: { input },
    refetchQueries: getQueryNames([GQL.ConfigurationDocument]),
    update: deleteCache([GQL.ConfigurationDocument]),
  });

export const useConfigureInterface = (input: GQL.ConfigInterfaceInput) =>
  GQL.useConfigureInterfaceMutation({
    variables: { input },
    refetchQueries: getQueryNames([GQL.ConfigurationDocument]),
    update: deleteCache([GQL.ConfigurationDocument]),
  });

export const useGenerateAPIKey = () =>
  GQL.useGenerateApiKeyMutation({
    refetchQueries: getQueryNames([GQL.ConfigurationDocument]),
    update: deleteCache([GQL.ConfigurationDocument]),
  });

<<<<<<< HEAD
export const useJobsSubscribe = () => GQL.useJobsSubscribeSubscription();
=======
export const useConfigureDLNA = () =>
  GQL.useConfigureDlnaMutation({
    refetchQueries: getQueryNames([GQL.ConfigurationDocument]),
    update: deleteCache([GQL.ConfigurationDocument]),
  });

export const useEnableDLNA = () => GQL.useEnableDlnaMutation();

export const useDisableDLNA = () => GQL.useDisableDlnaMutation();

export const useAddTempDLNAIP = () => GQL.useAddTempDlnaipMutation();

export const useRemoveTempDLNAIP = () => GQL.useRemoveTempDlnaipMutation();

export const useMetadataUpdate = () => GQL.useMetadataUpdateSubscription();
>>>>>>> 547f6d79

export const useLoggingSubscribe = () => GQL.useLoggingSubscribeSubscription();

export const querySystemStatus = () =>
  client.query<GQL.SystemStatusQuery>({
    query: GQL.SystemStatusDocument,
    fetchPolicy: "no-cache",
  });

export const useSystemStatus = () =>
  GQL.useSystemStatusQuery({
    fetchPolicy: "no-cache",
  });

export const useLogs = () =>
  GQL.useLogsQuery({
    fetchPolicy: "no-cache",
  });

export const useJobQueue = () =>
  GQL.useJobQueueQuery({
    fetchPolicy: "no-cache",
  });

export const mutateStopJob = (jobID: string) =>
  client.mutate<GQL.StopJobMutation>({
    mutation: GQL.StopJobDocument,
    variables: {
      job_id: jobID,
    },
  });

export const useDLNAStatus = () =>
  GQL.useDlnaStatusQuery({
    fetchPolicy: "no-cache",
  });

export const queryScrapeFreeones = (performerName: string) =>
  client.query<GQL.ScrapeFreeonesQuery>({
    query: GQL.ScrapeFreeonesDocument,
    variables: {
      performer_name: performerName,
    },
    fetchPolicy: "network-only",
  });

export const queryScrapePerformer = (
  scraperId: string,
  scrapedPerformer: GQL.ScrapedPerformerInput
) =>
  client.query<GQL.ScrapePerformerQuery>({
    query: GQL.ScrapePerformerDocument,
    variables: {
      scraper_id: scraperId,
      scraped_performer: scrapedPerformer,
    },
    fetchPolicy: "network-only",
  });

export const queryScrapePerformerURL = (url: string) =>
  client.query<GQL.ScrapePerformerUrlQuery>({
    query: GQL.ScrapePerformerUrlDocument,
    variables: {
      url,
    },
    fetchPolicy: "network-only",
  });

export const queryScrapeSceneURL = (url: string) =>
  client.query<GQL.ScrapeSceneUrlQuery>({
    query: GQL.ScrapeSceneUrlDocument,
    variables: {
      url,
    },
    fetchPolicy: "network-only",
  });

export const queryScrapeGalleryURL = (url: string) =>
  client.query<GQL.ScrapeGalleryUrlQuery>({
    query: GQL.ScrapeGalleryUrlDocument,
    variables: {
      url,
    },
    fetchPolicy: "network-only",
  });

export const queryScrapeMovieURL = (url: string) =>
  client.query<GQL.ScrapeMovieUrlQuery>({
    query: GQL.ScrapeMovieUrlDocument,
    variables: {
      url,
    },
    fetchPolicy: "network-only",
  });

export const queryScrapeScene = (
  scraperId: string,
  scene: GQL.SceneUpdateInput
) =>
  client.query<GQL.ScrapeSceneQuery>({
    query: GQL.ScrapeSceneDocument,
    variables: {
      scraper_id: scraperId,
      scene,
    },
    fetchPolicy: "network-only",
  });

export const queryStashBoxScene = (stashBoxIndex: number, sceneID: string) =>
  client.query<GQL.QueryStashBoxSceneQuery>({
    query: GQL.QueryStashBoxSceneDocument,
    variables: {
      input: {
        stash_box_index: stashBoxIndex,
        scene_ids: [sceneID],
      },
    },
  });

export const queryStashBoxPerformer = (
  stashBoxIndex: number,
  performerID: string
) =>
  client.query<GQL.QueryStashBoxPerformerQuery>({
    query: GQL.QueryStashBoxPerformerDocument,
    variables: {
      input: {
        stash_box_index: stashBoxIndex,
        performer_ids: [performerID],
      },
    },
  });

export const queryScrapeGallery = (
  scraperId: string,
  gallery: GQL.GalleryUpdateInput
) =>
  client.query<GQL.ScrapeGalleryQuery>({
    query: GQL.ScrapeGalleryDocument,
    variables: {
      scraper_id: scraperId,
      gallery,
    },
    fetchPolicy: "network-only",
  });

export const mutateReloadScrapers = () =>
  client.mutate<GQL.ReloadScrapersMutation>({
    mutation: GQL.ReloadScrapersDocument,
    refetchQueries: [
      GQL.refetchListMovieScrapersQuery(),
      GQL.refetchListPerformerScrapersQuery(),
      GQL.refetchListSceneScrapersQuery(),
    ],
  });

export const mutateReloadPlugins = () =>
  client.mutate<GQL.ReloadPluginsMutation>({
    mutation: GQL.ReloadPluginsDocument,
    refetchQueries: [GQL.refetchPluginsQuery(), GQL.refetchPluginTasksQuery()],
  });

export const mutateRunPluginTask = (
  pluginId: string,
  taskName: string,
  args?: GQL.PluginArgInput[]
) =>
  client.mutate<GQL.RunPluginTaskMutation>({
    mutation: GQL.RunPluginTaskDocument,
    variables: { plugin_id: pluginId, task_name: taskName, args },
  });

export const mutateMetadataScan = (input: GQL.ScanMetadataInput) =>
  client.mutate<GQL.MetadataScanMutation>({
    mutation: GQL.MetadataScanDocument,
    variables: { input },
  });

export const mutateMetadataAutoTag = (input: GQL.AutoTagMetadataInput) =>
  client.mutate<GQL.MetadataAutoTagMutation>({
    mutation: GQL.MetadataAutoTagDocument,
    variables: { input },
  });

export const mutateMetadataGenerate = (input: GQL.GenerateMetadataInput) =>
  client.mutate<GQL.MetadataGenerateMutation>({
    mutation: GQL.MetadataGenerateDocument,
    variables: { input },
  });

export const mutateMetadataClean = (input: GQL.CleanMetadataInput) =>
  client.mutate<GQL.MetadataCleanMutation>({
    mutation: GQL.MetadataCleanDocument,
    variables: { input },
  });

export const mutateMigrateHashNaming = () =>
  client.mutate<GQL.MigrateHashNamingMutation>({
    mutation: GQL.MigrateHashNamingDocument,
  });

export const mutateMetadataExport = () =>
  client.mutate<GQL.MetadataExportMutation>({
    mutation: GQL.MetadataExportDocument,
  });

export const mutateExportObjects = (input: GQL.ExportObjectsInput) =>
  client.mutate<GQL.ExportObjectsMutation>({
    mutation: GQL.ExportObjectsDocument,
    variables: { input },
  });

export const mutateMetadataImport = () =>
  client.mutate<GQL.MetadataImportMutation>({
    mutation: GQL.MetadataImportDocument,
  });

export const mutateImportObjects = (input: GQL.ImportObjectsInput) =>
  client.mutate<GQL.ImportObjectsMutation>({
    mutation: GQL.ImportObjectsDocument,
    variables: { input },
  });

export const mutateBackupDatabase = (input: GQL.BackupDatabaseInput) =>
  client.mutate<GQL.BackupDatabaseMutation>({
    mutation: GQL.BackupDatabaseDocument,
    variables: { input },
  });

export const mutateStashBoxBatchPerformerTag = (
  input: GQL.StashBoxBatchPerformerTagInput
) =>
  client.mutate<GQL.StashBoxBatchPerformerTagMutation>({
    mutation: GQL.StashBoxBatchPerformerTagDocument,
    variables: { input },
  });

export const querySceneByPathRegex = (filter: GQL.FindFilterType) =>
  client.query<GQL.FindScenesByPathRegexQuery>({
    query: GQL.FindScenesByPathRegexDocument,
    variables: { filter },
  });

export const queryParseSceneFilenames = (
  filter: GQL.FindFilterType,
  config: GQL.SceneParserInput
) =>
  client.query<GQL.ParseSceneFilenamesQuery>({
    query: GQL.ParseSceneFilenamesDocument,
    variables: { filter, config },
    fetchPolicy: "network-only",
  });

export const stringGenderMap = new Map<string, GQL.GenderEnum>([
  ["Male", GQL.GenderEnum.Male],
  ["Female", GQL.GenderEnum.Female],
  ["Transgender Male", GQL.GenderEnum.TransgenderMale],
  ["Transgender Female", GQL.GenderEnum.TransgenderFemale],
  ["Intersex", GQL.GenderEnum.Intersex],
  ["Non-Binary", GQL.GenderEnum.NonBinary],
]);

export const genderToString = (value?: GQL.GenderEnum | string) => {
  if (!value) {
    return undefined;
  }

  const foundEntry = Array.from(stringGenderMap.entries()).find((e) => {
    return e[1] === value;
  });

  if (foundEntry) {
    return foundEntry[0];
  }
};

export const stringToGender = (
  value?: string | null,
  caseInsensitive?: boolean
) => {
  if (!value) {
    return undefined;
  }

  const ret = stringGenderMap.get(value);
  if (ret || !caseInsensitive) {
    return ret;
  }

  const asUpper = value.toUpperCase();
  const foundEntry = Array.from(stringGenderMap.entries()).find((e) => {
    return e[0].toUpperCase() === asUpper;
  });

  if (foundEntry) {
    return foundEntry[1];
  }
};

export const getGenderStrings = () => Array.from(stringGenderMap.keys());

export const makePerformerCreateInput = (
  toCreate: GQL.ScrapedScenePerformer
) => {
  const input: GQL.PerformerCreateInput = {
    name: toCreate.name,
    url: toCreate.url,
    gender: stringToGender(toCreate.gender),
    birthdate: toCreate.birthdate,
    ethnicity: toCreate.ethnicity,
    country: toCreate.country,
    eye_color: toCreate.eye_color,
    height: toCreate.height,
    measurements: toCreate.measurements,
    fake_tits: toCreate.fake_tits,
    career_length: toCreate.career_length,
    tattoos: toCreate.tattoos,
    piercings: toCreate.piercings,
    aliases: toCreate.aliases,
    twitter: toCreate.twitter,
    instagram: toCreate.instagram,
    tag_ids: filterData((toCreate.tags ?? []).map((t) => t.stored_id)),
    image:
      (toCreate.images ?? []).length > 0
        ? (toCreate.images ?? [])[0]
        : undefined,
    details: toCreate.details,
    death_date: toCreate.death_date,
    hair_color: toCreate.hair_color,
    weight: toCreate.weight ? Number(toCreate.weight) : undefined,
  };
  return input;
};

export const stashBoxSceneQuery = (searchVal: string, stashBoxIndex: number) =>
  client?.query<
    GQL.QueryStashBoxSceneQuery,
    GQL.QueryStashBoxSceneQueryVariables
  >({
    query: GQL.QueryStashBoxSceneDocument,
    variables: { input: { q: searchVal, stash_box_index: stashBoxIndex } },
  });

export const stashBoxPerformerQuery = (
  searchVal: string,
  stashBoxIndex: number
) =>
  client?.query<
    GQL.QueryStashBoxPerformerQuery,
    GQL.QueryStashBoxPerformerQueryVariables
  >({
    query: GQL.QueryStashBoxPerformerDocument,
    variables: { input: { q: searchVal, stash_box_index: stashBoxIndex } },
  });

export const stashBoxSceneBatchQuery = (
  sceneIds: string[],
  stashBoxIndex: number
) =>
  client?.query<
    GQL.QueryStashBoxSceneQuery,
    GQL.QueryStashBoxSceneQueryVariables
  >({
    query: GQL.QueryStashBoxSceneDocument,
    variables: {
      input: { scene_ids: sceneIds, stash_box_index: stashBoxIndex },
    },
  });

export const stashBoxPerformerBatchQuery = (
  performerIds: string[],
  stashBoxIndex: number
) =>
  client?.query<
    GQL.QueryStashBoxPerformerQuery,
    GQL.QueryStashBoxPerformerQueryVariables
  >({
    query: GQL.QueryStashBoxPerformerDocument,
    variables: {
      input: { performer_ids: performerIds, stash_box_index: stashBoxIndex },
    },
  });<|MERGE_RESOLUTION|>--- conflicted
+++ resolved
@@ -701,9 +701,8 @@
     update: deleteCache([GQL.ConfigurationDocument]),
   });
 
-<<<<<<< HEAD
 export const useJobsSubscribe = () => GQL.useJobsSubscribeSubscription();
-=======
+
 export const useConfigureDLNA = () =>
   GQL.useConfigureDlnaMutation({
     refetchQueries: getQueryNames([GQL.ConfigurationDocument]),
@@ -719,7 +718,6 @@
 export const useRemoveTempDLNAIP = () => GQL.useRemoveTempDlnaipMutation();
 
 export const useMetadataUpdate = () => GQL.useMetadataUpdateSubscription();
->>>>>>> 547f6d79
 
 export const useLoggingSubscribe = () => GQL.useLoggingSubscribeSubscription();
 
