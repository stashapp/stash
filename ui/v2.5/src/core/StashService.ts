import { ApolloCache, DocumentNode, FetchResult } from "@apollo/client";
import { Modifiers } from "@apollo/client/cache";
import {
  isField,
  getQueryDefinition,
  StoreObject,
} from "@apollo/client/utilities";
import { stringToGender } from "src/utils/gender";
import { stringToCircumcised } from "src/utils/circumcised";
import { filterData } from "../utils/data";
import { ListFilterModel } from "../models/list-filter/filter";
import * as GQL from "./generated-graphql";

import { createClient } from "./createClient";

const { client } = createClient();

export const getClient = () => client;

// Evicts cached results for the given queries.
// Will also call a cache GC afterwards.
function evictQueries(cache: ApolloCache<unknown>, queries: DocumentNode[]) {
  const fields: Modifiers = {};
  for (const query of queries) {
    const { selections } = getQueryDefinition(query).selectionSet;
    for (const field of selections) {
      if (!isField(field)) continue;
      const keyName = field.name.value;
      fields[keyName] = (_value, { DELETE }) => DELETE;
    }
  }

  cache.modify({ fields });

  // evictQueries is usually called at the end of
  // an update function - so call a GC here
  cache.gc();
}

/**
 * Evicts fields from all objects of a given type.
 *
 * @param input   a map from typename -> list of field names to evict
 * @param ignore  optionally specify a cache id to ignore and not modify
 */
function evictTypeFields(
  cache: ApolloCache<Record<string, StoreObject>>,
  input: Record<string, string[]>,
  ignore?: string
) {
  const data = cache.extract();
  for (const key in data) {
    if (ignore?.includes(key)) continue;

    const obj = data[key];
    const typename = obj.__typename;

    if (typename && input[typename]) {
      const modifiers: Modifiers = {};
      for (const field of input[typename]) {
        modifiers[field] = (_value, { DELETE }) => DELETE;
      }
      cache.modify({
        id: key,
        fields: modifiers,
      });
    }
  }
}

// Appends obj to the cached result of the given query.
// Use to append objects to "All*" queries in "Create" mutations.
function appendObject(
  cache: ApolloCache<unknown>,
  obj: StoreObject,
  query: DocumentNode
) {
  const field = getQueryDefinition(query).selectionSet.selections[0];
  if (!isField(field)) return;
  const keyName = field.name.value;

  cache.modify({
    fields: {
      [keyName]: (value, { toReference }) => {
        return [...value, toReference(obj)];
      },
    },
  });
}

// Deletes obj from the cache, and sets the
// cached result of the given query to null.
// Use with "Destroy" mutations.
function deleteObject(
  cache: ApolloCache<unknown>,
  obj: StoreObject,
  query: DocumentNode
) {
  const field = getQueryDefinition(query).selectionSet.selections[0];
  if (!isField(field)) return;
  const keyName = field.name.value;

  cache.writeQuery({
    query,
    variables: { id: obj.id },
    data: { [keyName]: null },
  });
  cache.evict({ id: cache.identify(obj) });
}

/// Object queries

export const useFindScene = (id: string) => {
  const skip = id === "new";
  return GQL.useFindSceneQuery({ variables: { id }, skip });
};

export const useSceneStreams = (id: string) =>
  GQL.useSceneStreamsQuery({ variables: { id } });

export const useFindScenes = (filter?: ListFilterModel) =>
  GQL.useFindScenesQuery({
    skip: filter === undefined,
    variables: {
      filter: filter?.makeFindFilter(),
      scene_filter: filter?.makeFilter(),
    },
  });

export const queryFindScenes = (filter: ListFilterModel) =>
  client.query<GQL.FindScenesQuery>({
    query: GQL.FindScenesDocument,
    variables: {
      filter: filter.makeFindFilter(),
      scene_filter: filter.makeFilter(),
    },
  });

export const queryFindScenesByID = (sceneIDs: number[]) =>
  client.query<GQL.FindScenesQuery>({
    query: GQL.FindScenesDocument,
    variables: {
      scene_ids: sceneIDs,
    },
  });

export const querySceneByPathRegex = (filter: GQL.FindFilterType) =>
  client.query<GQL.FindScenesByPathRegexQuery>({
    query: GQL.FindScenesByPathRegexDocument,
    variables: { filter },
  });

export const useFindImage = (id: string) =>
  GQL.useFindImageQuery({ variables: { id } });

export const useFindImages = (filter?: ListFilterModel) =>
  GQL.useFindImagesQuery({
    skip: filter === undefined,
    variables: {
      filter: filter?.makeFindFilter(),
      image_filter: filter?.makeFilter(),
    },
  });

export const queryFindImages = (filter: ListFilterModel) =>
  client.query<GQL.FindImagesQuery>({
    query: GQL.FindImagesDocument,
    variables: {
      filter: filter.makeFindFilter(),
      image_filter: filter.makeFilter(),
    },
  });

export const useFindMovie = (id: string) => {
  const skip = id === "new";
  return GQL.useFindMovieQuery({ variables: { id }, skip });
};

export const useFindMovies = (filter?: ListFilterModel) =>
  GQL.useFindMoviesQuery({
    skip: filter === undefined,
    variables: {
      filter: filter?.makeFindFilter(),
      movie_filter: filter?.makeFilter(),
    },
  });

export const queryFindMovies = (filter: ListFilterModel) =>
  client.query<GQL.FindMoviesQuery>({
    query: GQL.FindMoviesDocument,
    variables: {
      filter: filter.makeFindFilter(),
      movie_filter: filter.makeFilter(),
    },
  });

export const useAllMoviesForFilter = () => GQL.useAllMoviesForFilterQuery();

export const useFindSceneMarkers = (filter?: ListFilterModel) =>
  GQL.useFindSceneMarkersQuery({
    skip: filter === undefined,
    variables: {
      filter: filter?.makeFindFilter(),
      scene_marker_filter: filter?.makeFilter(),
    },
  });

export const queryFindSceneMarkers = (filter: ListFilterModel) =>
  client.query<GQL.FindSceneMarkersQuery>({
    query: GQL.FindSceneMarkersDocument,
    variables: {
      filter: filter.makeFindFilter(),
      scene_marker_filter: filter.makeFilter(),
    },
  });

export const useMarkerStrings = () => GQL.useMarkerStringsQuery();

export const useFindGallery = (id: string) => {
  const skip = id === "new";
  return GQL.useFindGalleryQuery({ variables: { id }, skip });
};

export const useFindGalleries = (filter?: ListFilterModel) =>
  GQL.useFindGalleriesQuery({
    skip: filter === undefined,
    variables: {
      filter: filter?.makeFindFilter(),
      gallery_filter: filter?.makeFilter(),
    },
  });

export const queryFindGalleries = (filter: ListFilterModel) =>
  client.query<GQL.FindGalleriesQuery>({
    query: GQL.FindGalleriesDocument,
    variables: {
      filter: filter.makeFindFilter(),
      gallery_filter: filter.makeFilter(),
    },
  });

export const useFindPerformer = (id: string) => {
  const skip = id === "new";
  return GQL.useFindPerformerQuery({ variables: { id }, skip });
};

export const queryFindPerformer = (id: string) =>
  client.query<GQL.FindPerformerQuery>({
    query: GQL.FindPerformerDocument,
    variables: { id },
  });

export const useFindPerformers = (filter?: ListFilterModel) =>
  GQL.useFindPerformersQuery({
    skip: filter === undefined,
    variables: {
      filter: filter?.makeFindFilter(),
      performer_filter: filter?.makeFilter(),
    },
  });

export const queryFindPerformers = (filter: ListFilterModel) =>
  client.query<GQL.FindPerformersQuery>({
    query: GQL.FindPerformersDocument,
    variables: {
      filter: filter.makeFindFilter(),
      performer_filter: filter.makeFilter(),
    },
  });

export const useAllPerformersForFilter = () =>
  GQL.useAllPerformersForFilterQuery();

export const useFindStudio = (id: string) => {
  const skip = id === "new";
  return GQL.useFindStudioQuery({ variables: { id }, skip });
};

export const queryFindStudio = (id: string) =>
  client.query<GQL.FindStudioQuery>({
    query: GQL.FindStudioDocument,
    variables: { id },
  });

export const useFindStudios = (filter?: ListFilterModel) =>
  GQL.useFindStudiosQuery({
    skip: filter === undefined,
    variables: {
      filter: filter?.makeFindFilter(),
      studio_filter: filter?.makeFilter(),
    },
  });

export const queryFindStudios = (filter: ListFilterModel) =>
  client.query<GQL.FindStudiosQuery>({
    query: GQL.FindStudiosDocument,
    variables: {
      filter: filter.makeFindFilter(),
      studio_filter: filter.makeFilter(),
    },
  });

export const useAllStudiosForFilter = () => GQL.useAllStudiosForFilterQuery();

export const useFindTag = (id: string) => {
  const skip = id === "new";
  return GQL.useFindTagQuery({ variables: { id }, skip });
};

export const useFindTags = (filter?: ListFilterModel) =>
  GQL.useFindTagsQuery({
    skip: filter === undefined,
    variables: {
      filter: filter?.makeFindFilter(),
      tag_filter: filter?.makeFilter(),
    },
  });

export const queryFindTags = (filter: ListFilterModel) =>
  client.query<GQL.FindTagsQuery>({
    query: GQL.FindTagsDocument,
    variables: {
      filter: filter.makeFindFilter(),
      tag_filter: filter.makeFilter(),
    },
  });

export const useAllTagsForFilter = () => GQL.useAllTagsForFilterQuery();

export const useFindSavedFilter = (id: string) =>
  GQL.useFindSavedFilterQuery({
    variables: { id },
  });

export const useFindSavedFilters = (mode?: GQL.FilterMode) =>
  GQL.useFindSavedFiltersQuery({
    variables: { mode },
  });

export const useFindDefaultFilter = (mode: GQL.FilterMode) =>
  GQL.useFindDefaultFilterQuery({
    variables: { mode },
  });

/// Object Mutations

// Increases/decreases the given field of the Stats query by diff
function updateStats(cache: ApolloCache<unknown>, field: string, diff: number) {
  cache.modify({
    fields: {
      stats(value) {
        return {
          ...value,
          [field]: value[field] + diff,
        };
      },
    },
  });
}

function updateO(
  cache: ApolloCache<unknown>,
  typename: string,
  id: string,
  updatedOCount: number
) {
  cache.modify({
    id: cache.identify({ __typename: typename, id }),
    fields: {
      o_counter() {
        return updatedOCount;
      },
    },
  });
}

const sceneMutationImpactedTypeFields = {
  Movie: ["scenes", "scene_count"],
  Gallery: ["scenes"],
  Performer: [
    "scenes",
    "scene_count",
    "movies",
    "movie_count",
    "performer_count",
  ],
  Studio: ["scene_count", "performer_count"],
  Tag: ["scene_count"],
};

const sceneMutationImpactedQueries = [
  GQL.FindScenesDocument, // various filters
  GQL.FindMoviesDocument, // is missing scenes
  GQL.FindGalleriesDocument, // is missing scenes
  GQL.FindPerformersDocument, // filter by scene count
  GQL.FindStudiosDocument, // filter by scene count
  GQL.FindTagsDocument, // filter by scene count
];

export const mutateCreateScene = (input: GQL.SceneCreateInput) =>
  client.mutate<GQL.SceneCreateMutation>({
    mutation: GQL.SceneCreateDocument,
    variables: { input },
    update(cache, result) {
      const scene = result.data?.sceneCreate;
      if (!scene) return;

      // update stats
      updateStats(cache, "scene_count", 1);

      // if we're reassigning files, refetch files from other scenes
      if (input.file_ids?.length) {
        const obj = { __typename: "Scene", id: scene.id };
        evictTypeFields(
          cache,
          {
            ...sceneMutationImpactedTypeFields,
            Scene: ["files"],
          },
          cache.identify(obj) // don't evict this scene
        );
      } else {
        evictTypeFields(cache, sceneMutationImpactedTypeFields);
      }

      evictQueries(cache, sceneMutationImpactedQueries);
    },
  });

export const useSceneUpdate = () =>
  GQL.useSceneUpdateMutation({
    update(cache, result) {
      if (!result.data?.sceneUpdate) return;

      evictTypeFields(cache, sceneMutationImpactedTypeFields);
      evictQueries(cache, sceneMutationImpactedQueries);
    },
  });

export const useBulkSceneUpdate = (input: GQL.BulkSceneUpdateInput) =>
  GQL.useBulkSceneUpdateMutation({
    variables: { input },
    update(cache, result) {
      if (!result.data?.bulkSceneUpdate) return;

      evictTypeFields(cache, sceneMutationImpactedTypeFields);
      evictQueries(cache, sceneMutationImpactedQueries);
    },
  });

export const useScenesUpdate = (input: GQL.SceneUpdateInput[]) =>
  GQL.useScenesUpdateMutation({
    variables: { input },
    update(cache, result) {
      if (!result.data?.scenesUpdate) return;

      evictTypeFields(cache, sceneMutationImpactedTypeFields);
      evictQueries(cache, sceneMutationImpactedQueries);
    },
  });

export const useSceneDestroy = (input: GQL.SceneDestroyInput) =>
  GQL.useSceneDestroyMutation({
    variables: input,
    update(cache, result) {
      if (!result.data?.sceneDestroy) return;

      const obj = { __typename: "Scene", id: input.id };
      deleteObject(cache, obj, GQL.FindSceneDocument);

      evictTypeFields(cache, sceneMutationImpactedTypeFields);
      evictQueries(cache, [
        ...sceneMutationImpactedQueries,
        GQL.FindSceneMarkersDocument, // filter by scene tags
        GQL.StatsDocument, // scenes size, scene count, etc
      ]);
    },
  });

export const useScenesDestroy = (input: GQL.ScenesDestroyInput) =>
  GQL.useScenesDestroyMutation({
    variables: input,
    update(cache, result) {
      if (!result.data?.scenesDestroy) return;

      for (const id of input.ids) {
        const obj = { __typename: "Scene", id };
        deleteObject(cache, obj, GQL.FindSceneDocument);
      }

      evictTypeFields(cache, sceneMutationImpactedTypeFields);
      evictQueries(cache, [
        ...sceneMutationImpactedQueries,
        GQL.FindSceneMarkersDocument, // filter by scene tags
        GQL.StatsDocument, // scenes size, scene count, etc
      ]);
    },
  });

export const useSceneIncrementO = (id: string) =>
  GQL.useSceneIncrementOMutation({
    variables: { id },
    update(cache, result) {
      const updatedOCount = result.data?.sceneIncrementO;
      if (updatedOCount === undefined) return;

      const scene = cache.readFragment<GQL.SlimSceneDataFragment>({
        id: cache.identify({ __typename: "Scene", id }),
        fragment: GQL.SlimSceneDataFragmentDoc,
        fragmentName: "SlimSceneData",
      });

      if (scene) {
        // if we have the scene, update performer o_counters manually
        for (const performer of scene.performers) {
          cache.modify({
            id: cache.identify(performer),
            fields: {
              o_counter(value) {
                return value + 1;
              },
            },
          });
        }
      } else {
        // else refresh all performer o_counters
        evictTypeFields(cache, {
          Performer: ["o_counter"],
        });
      }

      updateStats(cache, "total_o_count", 1);
      updateO(cache, "Scene", id, updatedOCount);
      evictQueries(cache, [
        GQL.FindScenesDocument, // filter by o_counter
        GQL.FindPerformersDocument, // filter by o_counter
      ]);
    },
  });

export const useSceneDecrementO = (id: string) =>
  GQL.useSceneDecrementOMutation({
    variables: { id },
    update(cache, result) {
      const updatedOCount = result.data?.sceneDecrementO;
      if (updatedOCount === undefined) return;

      const scene = cache.readFragment<GQL.SlimSceneDataFragment>({
        id: cache.identify({ __typename: "Scene", id }),
        fragment: GQL.SlimSceneDataFragmentDoc,
        fragmentName: "SlimSceneData",
      });

      if (scene) {
        // if we have the scene, update performer o_counters manually
        for (const performer of scene.performers) {
          cache.modify({
            id: cache.identify(performer),
            fields: {
              o_counter(value) {
                return value - 1;
              },
            },
          });
        }
      } else {
        // else refresh all performer o_counters
        evictTypeFields(cache, {
          Performer: ["o_counter"],
        });
      }

      updateStats(cache, "total_o_count", -1);
      updateO(cache, "Scene", id, updatedOCount);
      evictQueries(cache, [
        GQL.FindScenesDocument, // filter by o_counter
        GQL.FindPerformersDocument, // filter by o_counter
      ]);
    },
  });

export const useSceneResetO = (id: string) =>
  GQL.useSceneResetOMutation({
    variables: { id },
    update(cache, result) {
      const updatedOCount = result.data?.sceneResetO;
      if (updatedOCount === undefined) return;

      const scene = cache.readFragment<GQL.SlimSceneDataFragment>({
        id: cache.identify({ __typename: "Scene", id }),
        fragment: GQL.SlimSceneDataFragmentDoc,
        fragmentName: "SlimSceneData",
      });

      if (scene) {
        // if we have the scene, update performer o_counters manually
        const old_count = scene.o_counter ?? 0;
        for (const performer of scene.performers) {
          cache.modify({
            id: cache.identify(performer),
            fields: {
              o_counter(value) {
                return value - old_count;
              },
            },
          });
        }
        updateStats(cache, "total_o_count", -old_count);
      } else {
        // else refresh all performer o_counters
        evictTypeFields(cache, {
          Performer: ["o_counter"],
        });
        // also refresh stats total_o_count
        cache.modify({
          fields: {
            stats: (value) => ({
              ...value,
              total_o_count: undefined,
            }),
          },
        });
      }

      updateO(cache, "Scene", id, updatedOCount);
      evictQueries(cache, [
        GQL.FindScenesDocument, // filter by o_counter
        GQL.FindPerformersDocument, // filter by o_counter
      ]);
    },
  });

export const useSceneGenerateScreenshot = () =>
  GQL.useSceneGenerateScreenshotMutation();

export const mutateSceneSetPrimaryFile = (id: string, fileID: string) =>
  client.mutate<GQL.SceneUpdateMutation>({
    mutation: GQL.SceneUpdateDocument,
    variables: {
      input: {
        id,
        primary_file_id: fileID,
      },
    },
    update(cache, result) {
      if (!result.data?.sceneUpdate) return;

      evictQueries(cache, [
        GQL.FindScenesDocument, // sort by primary basename when missing title
      ]);
    },
  });

export const mutateSceneAssignFile = (sceneID: string, fileID: string) =>
  client.mutate<GQL.SceneAssignFileMutation>({
    mutation: GQL.SceneAssignFileDocument,
    variables: {
      input: {
        scene_id: sceneID,
        file_id: fileID,
      },
    },
    update(cache, result) {
      if (!result.data?.sceneAssignFile) return;

      // refetch target scene
      cache.evict({
        id: cache.identify({ __typename: "Scene", id: sceneID }),
      });

      // refetch files of the scene the file was previously assigned to
      evictTypeFields(cache, { Scene: ["files"] });

      evictQueries(cache, [
        GQL.FindScenesDocument, // filter by file count
      ]);
    },
  });

export const mutateSceneMerge = (
  destination: string,
  source: string[],
  values: GQL.SceneUpdateInput
) =>
  client.mutate<GQL.SceneMergeMutation>({
    mutation: GQL.SceneMergeDocument,
    variables: {
      input: {
        source,
        destination,
        values,
      },
    },
    update(cache, result) {
      if (!result.data?.sceneMerge) return;

      for (const id of source) {
        const obj = { __typename: "Scene", id };
        deleteObject(cache, obj, GQL.FindSceneDocument);
      }

      evictTypeFields(cache, sceneMutationImpactedTypeFields);
      evictQueries(cache, [
        ...sceneMutationImpactedQueries,
        GQL.StatsDocument, // scenes size, scene count, etc
      ]);
    },
  });

export const useSceneSaveActivity = () =>
  GQL.useSceneSaveActivityMutation({
    update(cache, result, { variables }) {
      if (!result.data?.sceneSaveActivity || !variables) return;

      const { id, playDuration, resume_time: resumeTime } = variables;

      cache.modify({
        id: cache.identify({ __typename: "Scene", id }),
        fields: {
          resume_time() {
            return resumeTime;
          },
          play_duration(value) {
            return value + playDuration;
          },
        },
      });

      if (playDuration) {
        updateStats(cache, "total_play_duration", playDuration);
      }

      evictQueries(cache, [
        GQL.FindScenesDocument, // filter by play duration
      ]);
    },
  });

export const useSceneIncrementPlayCount = () =>
  GQL.useSceneIncrementPlayCountMutation({
    update(cache, result, { variables }) {
      if (!result.data?.sceneIncrementPlayCount || !variables) return;

      let lastPlayCount = 0;
      cache.modify({
        id: cache.identify({ __typename: "Scene", id: variables.id }),
        fields: {
          play_count(value) {
            lastPlayCount = value;
            return value + 1;
          },
          last_played_at() {
            // this is not perfectly accurate, the time is set server-side
            // it isn't even displayed anywhere in the UI anyway
            return new Date().toISOString();
          },
        },
      });

      updateStats(cache, "total_play_count", 1);
      if (lastPlayCount === 0) {
        updateStats(cache, "scenes_played", 1);
      }

      evictQueries(cache, [
        GQL.FindScenesDocument, // filter by play count
      ]);
    },
  });

const imageMutationImpactedTypeFields = {
  Gallery: ["images", "image_count"],
  Performer: ["image_count", "performer_count"],
  Studio: ["image_count", "performer_count"],
  Tag: ["image_count"],
};

const imageMutationImpactedQueries = [
  GQL.FindImagesDocument, // various filters
  GQL.FindGalleriesDocument, // filter by image count
  GQL.FindPerformersDocument, // filter by image count
  GQL.FindStudiosDocument, // filter by image count
  GQL.FindTagsDocument, // filter by image count
];

export const useImageUpdate = () =>
  GQL.useImageUpdateMutation({
    update(cache, result) {
      if (!result.data?.imageUpdate) return;

      evictTypeFields(cache, imageMutationImpactedTypeFields);
      evictQueries(cache, imageMutationImpactedQueries);
    },
  });

export const useBulkImageUpdate = () =>
  GQL.useBulkImageUpdateMutation({
    update(cache, result) {
      if (!result.data?.bulkImageUpdate) return;

      evictTypeFields(cache, imageMutationImpactedTypeFields);
      evictQueries(cache, imageMutationImpactedQueries);
    },
  });

export const useImagesDestroy = (input: GQL.ImagesDestroyInput) =>
  GQL.useImagesDestroyMutation({
    variables: input,
    update(cache, result) {
      if (!result.data?.imagesDestroy) return;

      for (const id of input.ids) {
        const obj = { __typename: "Image", id };
        deleteObject(cache, obj, GQL.FindImageDocument);
      }

      evictTypeFields(cache, imageMutationImpactedTypeFields);
      evictQueries(cache, [
        ...imageMutationImpactedQueries,
        GQL.StatsDocument, // images size, images count
      ]);
    },
  });

function updateImageIncrementO(id: string) {
  return (
    // eslint-disable-next-line @typescript-eslint/no-explicit-any
    cache: ApolloCache<any>,
    result: FetchResult<GQL.ImageIncrementOMutation>
  ) => {
    const updatedOCount = result.data?.imageIncrementO;
    if (updatedOCount === undefined) return;

    const image = cache.readFragment<GQL.SlimImageDataFragment>({
      id: cache.identify({ __typename: "Image", id }),
      fragment: GQL.SlimImageDataFragmentDoc,
      fragmentName: "SlimImageData",
    });

    if (image) {
      // if we have the image, update performer o_counters manually
      for (const performer of image.performers) {
        cache.modify({
          id: cache.identify(performer),
          fields: {
            o_counter(value) {
              return value + 1;
            },
          },
        });
      }
    } else {
      // else refresh all performer o_counters
      evictTypeFields(cache, {
        Performer: ["o_counter"],
      });
    }

    updateStats(cache, "total_o_count", 1);
    updateO(cache, "Image", id, updatedOCount);
    evictQueries(cache, [
      GQL.FindImagesDocument, // filter by o_counter
      GQL.FindPerformersDocument, // filter by o_counter
    ]);
  };
}
export const useImageIncrementO = (id: string) =>
  GQL.useImageIncrementOMutation({
    variables: { id },
    update: updateImageIncrementO(id),
  });

export const mutateImageIncrementO = (id: string) =>
  client.mutate<GQL.ImageIncrementOMutation>({
    mutation: GQL.ImageIncrementODocument,
    variables: { id },
    update: updateImageIncrementO(id),
  });

function updateImageDecrementO(id: string) {
  return (
    // eslint-disable-next-line @typescript-eslint/no-explicit-any
    cache: ApolloCache<any>,
    result: FetchResult<GQL.ImageDecrementOMutation>
  ) => {
    const updatedOCount = result.data?.imageDecrementO;
    if (updatedOCount === undefined) return;

    const image = cache.readFragment<GQL.SlimImageDataFragment>({
      id: cache.identify({ __typename: "Image", id }),
      fragment: GQL.SlimImageDataFragmentDoc,
      fragmentName: "SlimImageData",
    });

    if (image) {
      // if we have the image, update performer o_counters manually
      for (const performer of image.performers) {
        cache.modify({
          id: cache.identify(performer),
          fields: {
            o_counter(value) {
              return value - 1;
            },
          },
        });
      }
    } else {
      // else refresh all performer o_counters
      evictTypeFields(cache, {
        Performer: ["o_counter"],
      });
    }

    updateStats(cache, "total_o_count", -1);
    updateO(cache, "Image", id, updatedOCount);
    evictQueries(cache, [
      GQL.FindImagesDocument, // filter by o_counter
      GQL.FindPerformersDocument, // filter by o_counter
    ]);
  };
}

export const useImageDecrementO = (id: string) =>
  GQL.useImageDecrementOMutation({
    variables: { id },
    update: updateImageDecrementO(id),
  });

export const mutateImageDecrementO = (id: string) =>
  client.mutate<GQL.ImageDecrementOMutation>({
    mutation: GQL.ImageDecrementODocument,
    variables: { id },
    update: updateImageDecrementO(id),
  });

function updateImageResetO(id: string) {
  return (
    // eslint-disable-next-line @typescript-eslint/no-explicit-any
    cache: ApolloCache<any>,
    result: FetchResult<GQL.ImageResetOMutation>
  ) => {
    const updatedOCount = result.data?.imageResetO;
    if (updatedOCount === undefined) return;

    const image = cache.readFragment<GQL.SlimImageDataFragment>({
      id: cache.identify({ __typename: "Image", id }),
      fragment: GQL.SlimImageDataFragmentDoc,
      fragmentName: "SlimImageData",
    });

    if (image) {
      // if we have the image, update performer o_counters manually
      const old_count = image.o_counter ?? 0;
      for (const performer of image.performers) {
        cache.modify({
          id: cache.identify(performer),
          fields: {
            o_counter(value) {
              return value - old_count;
            },
          },
        });
      }
      updateStats(cache, "total_o_count", -old_count);
    } else {
      // else refresh all performer o_counters
      evictTypeFields(cache, {
        Performer: ["o_counter"],
      });
      // also refresh stats total_o_count
      cache.modify({
        fields: {
          stats: (value) => ({
            ...value,
            total_o_count: undefined,
          }),
        },
      });
    }

    updateO(cache, "Image", id, updatedOCount);
    evictQueries(cache, [
      GQL.FindImagesDocument, // filter by o_counter
      GQL.FindPerformersDocument, // filter by o_counter
    ]);
  };
}

export const useImageResetO = (id: string) =>
  GQL.useImageResetOMutation({
    variables: { id },
    update: updateImageResetO(id),
  });

export const mutateImageResetO = (id: string) =>
  client.mutate<GQL.ImageResetOMutation>({
    mutation: GQL.ImageResetODocument,
    variables: { id },
    update: updateImageResetO(id),
  });

export const mutateImageSetPrimaryFile = (id: string, fileID: string) =>
  client.mutate<GQL.ImageUpdateMutation>({
    mutation: GQL.ImageUpdateDocument,
    variables: {
      input: {
        id,
        primary_file_id: fileID,
      },
    },
    update(cache, result) {
      if (!result.data?.imageUpdate) return;

      evictQueries(cache, [
        GQL.FindImagesDocument, // sort by primary basename when missing title
      ]);
    },
  });

const movieMutationImpactedTypeFields = {
  Studio: ["movie_count"],
};

const movieMutationImpactedQueries = [
  GQL.FindMoviesDocument, // various filters
];

export const useMovieCreate = () =>
  GQL.useMovieCreateMutation({
    update(cache, result) {
      const movie = result.data?.movieCreate;
      if (!movie) return;

      appendObject(cache, movie, GQL.AllMoviesForFilterDocument);

      // update stats
      updateStats(cache, "studio_count", 1);

      evictTypeFields(cache, movieMutationImpactedTypeFields);
      evictQueries(cache, movieMutationImpactedQueries);
    },
  });

export const useMovieUpdate = () =>
  GQL.useMovieUpdateMutation({
    update(cache, result) {
      if (!result.data?.movieUpdate) return;

      evictTypeFields(cache, movieMutationImpactedTypeFields);
      evictQueries(cache, movieMutationImpactedQueries);
    },
  });

export const useBulkMovieUpdate = (input: GQL.BulkMovieUpdateInput) =>
  GQL.useBulkMovieUpdateMutation({
    variables: { input },
    update(cache, result) {
      if (!result.data?.bulkMovieUpdate) return;

      evictTypeFields(cache, movieMutationImpactedTypeFields);
      evictQueries(cache, movieMutationImpactedQueries);
    },
  });

export const useMovieDestroy = (input: GQL.MovieDestroyInput) =>
  GQL.useMovieDestroyMutation({
    variables: input,
    update(cache, result) {
      if (!result.data?.movieDestroy) return;

      const obj = { __typename: "Movie", id: input.id };
      deleteObject(cache, obj, GQL.FindMovieDocument);

      // update stats
      updateStats(cache, "movie_count", -1);

      evictTypeFields(cache, {
        Scene: ["movies"],
        Performer: ["movie_count"],
        Studio: ["movie_count"],
      });
      evictQueries(cache, [
        ...movieMutationImpactedQueries,
        GQL.FindScenesDocument, // filter by movie
      ]);
    },
  });

export const useMoviesDestroy = (input: GQL.MoviesDestroyMutationVariables) =>
  GQL.useMoviesDestroyMutation({
    variables: input,
    update(cache, result) {
      if (!result.data?.moviesDestroy) return;

      const { ids } = input;

      for (const id of ids) {
        const obj = { __typename: "Movie", id };
        deleteObject(cache, obj, GQL.FindMovieDocument);
      }

      // update stats
      updateStats(cache, "movie_count", -ids.length);

      evictTypeFields(cache, {
        Scene: ["movies"],
        Performer: ["movie_count"],
        Studio: ["movie_count"],
      });
      evictQueries(cache, [
        ...movieMutationImpactedQueries,
        GQL.FindScenesDocument, // filter by movie
      ]);
    },
  });

const sceneMarkerMutationImpactedTypeFields = {
  Tag: ["scene_marker_count"],
};

const sceneMarkerMutationImpactedQueries = [
  GQL.FindScenesDocument, // has marker filter
  GQL.FindSceneMarkersDocument, // various filters
  GQL.MarkerStringsDocument, // marker list
  GQL.FindSceneMarkerTagsDocument, // marker tag list
  GQL.FindTagsDocument, // filter by marker count
];

export const useSceneMarkerCreate = () =>
  GQL.useSceneMarkerCreateMutation({
    update(cache, result, { variables }) {
      if (!result.data?.sceneMarkerCreate || !variables) return;

      // refetch linked scene's marker list
      cache.evict({
        id: cache.identify({ __typename: "Scene", id: variables.scene_id }),
        fieldName: "scene_markers",
      });

      evictTypeFields(cache, sceneMarkerMutationImpactedTypeFields);
      evictQueries(cache, sceneMarkerMutationImpactedQueries);
    },
  });

export const useSceneMarkerUpdate = () =>
  GQL.useSceneMarkerUpdateMutation({
    update(cache, result, { variables }) {
      if (!result.data?.sceneMarkerUpdate || !variables) return;

      // refetch linked scene's marker list
      cache.evict({
        id: cache.identify({ __typename: "Scene", id: variables.scene_id }),
        fieldName: "scene_markers",
      });

      evictTypeFields(cache, sceneMarkerMutationImpactedTypeFields);
      evictQueries(cache, sceneMarkerMutationImpactedQueries);
    },
  });

export const useSceneMarkerDestroy = () =>
  GQL.useSceneMarkerDestroyMutation({
    update(cache, result, { variables }) {
      if (!result.data?.sceneMarkerDestroy || !variables) return;

      const obj = { __typename: "SceneMarker", id: variables.id };
      cache.evict({ id: cache.identify(obj) });

      evictTypeFields(cache, sceneMarkerMutationImpactedTypeFields);
      evictQueries(cache, sceneMarkerMutationImpactedQueries);
    },
  });

const galleryMutationImpactedTypeFields = {
  Scene: ["galleries"],
  Performer: ["gallery_count", "performer_count"],
  Studio: ["gallery_count", "performer_count"],
  Tag: ["gallery_count"],
};

const galleryMutationImpactedQueries = [
  GQL.FindScenesDocument, // is missing galleries
  GQL.FindGalleriesDocument, // various filters
  GQL.FindPerformersDocument, // filter by gallery count
  GQL.FindStudiosDocument, // filter by gallery count
  GQL.FindTagsDocument, // filter by gallery count
];

export const useGalleryCreate = () =>
  GQL.useGalleryCreateMutation({
    update(cache, result) {
      if (!result.data?.galleryCreate) return;

      // update stats
      updateStats(cache, "gallery_count", 1);

      evictTypeFields(cache, galleryMutationImpactedTypeFields);
      evictQueries(cache, galleryMutationImpactedQueries);
    },
  });

export const useGalleryUpdate = () =>
  GQL.useGalleryUpdateMutation({
    update(cache, result) {
      if (!result.data?.galleryUpdate) return;

      evictTypeFields(cache, galleryMutationImpactedTypeFields);
      evictQueries(cache, galleryMutationImpactedQueries);
    },
  });

export const useBulkGalleryUpdate = () =>
  GQL.useBulkGalleryUpdateMutation({
    update(cache, result) {
      if (!result.data?.bulkGalleryUpdate) return;

      evictTypeFields(cache, galleryMutationImpactedTypeFields);
      evictQueries(cache, galleryMutationImpactedQueries);
    },
  });

export const useGalleryDestroy = (input: GQL.GalleryDestroyInput) =>
  GQL.useGalleryDestroyMutation({
    variables: input,
    update(cache, result) {
      if (!result.data?.galleryDestroy) return;

      for (const id of input.ids) {
        const obj = { __typename: "Gallery", id };
        deleteObject(cache, obj, GQL.FindGalleryDocument);
      }

      evictTypeFields(cache, galleryMutationImpactedTypeFields);
      evictQueries(cache, [
        ...galleryMutationImpactedQueries,
        GQL.FindImagesDocument, // filter by gallery
        GQL.StatsDocument, // images size, gallery count, etc
      ]);
    },
  });

export const mutateAddGalleryImages = (input: GQL.GalleryAddInput) =>
  client.mutate<GQL.AddGalleryImagesMutation>({
    mutation: GQL.AddGalleryImagesDocument,
    variables: input,
    update(cache, result) {
      if (!result.data?.addGalleryImages) return;

      // refetch gallery image_count
      cache.evict({
        id: cache.identify({ __typename: "Gallery", id: input.gallery_id }),
        fieldName: "image_count",
      });

      // refetch images galleries field
      for (const id of input.image_ids) {
        cache.evict({
          id: cache.identify({ __typename: "Image", id }),
          fieldName: "galleries",
        });
      }

      evictQueries(cache, [
        GQL.FindGalleriesDocument, // filter by image count
        GQL.FindImagesDocument, // filter by gallery
      ]);
    },
  });

export const mutateRemoveGalleryImages = (input: GQL.GalleryRemoveInput) =>
  client.mutate<GQL.RemoveGalleryImagesMutation>({
    mutation: GQL.RemoveGalleryImagesDocument,
    variables: input,
    update(cache, result) {
      if (!result.data?.removeGalleryImages) return;

      // refetch gallery image_count
      cache.evict({
        id: cache.identify({ __typename: "Gallery", id: input.gallery_id }),
        fieldName: "image_count",
      });

      // refetch images galleries field
      for (const id of input.image_ids) {
        cache.evict({
          id: cache.identify({ __typename: "Image", id }),
          fieldName: "galleries",
        });
      }

      evictQueries(cache, [
        GQL.FindGalleriesDocument, // filter by image count
        GQL.FindImagesDocument, // filter by gallery
      ]);
    },
  });

export const mutateGallerySetPrimaryFile = (id: string, fileID: string) =>
  client.mutate<GQL.GalleryUpdateMutation>({
    mutation: GQL.GalleryUpdateDocument,
    variables: {
      input: {
        id,
        primary_file_id: fileID,
      },
    },
    update(cache, result) {
      if (!result.data?.galleryUpdate) return;

      evictQueries(cache, [
        GQL.FindGalleriesDocument, // sort by primary basename when missing title
      ]);
    },
  });

const galleryChapterMutationImpactedTypeFields = {
  Gallery: ["chapters"],
};

const galleryChapterMutationImpactedQueries = [
  GQL.FindGalleriesDocument, // filter by has chapters
];

export const useGalleryChapterCreate = () =>
  GQL.useGalleryChapterCreateMutation({
    update(cache, result) {
      if (!result.data?.galleryChapterCreate) return;

      evictTypeFields(cache, galleryChapterMutationImpactedTypeFields);
      evictQueries(cache, galleryChapterMutationImpactedQueries);
    },
  });

export const useGalleryChapterUpdate = () =>
  GQL.useGalleryChapterUpdateMutation({
    update(cache, result) {
      if (!result.data?.galleryChapterUpdate) return;

      evictTypeFields(cache, galleryChapterMutationImpactedTypeFields);
      evictQueries(cache, galleryChapterMutationImpactedQueries);
    },
  });

export const useGalleryChapterDestroy = () =>
  GQL.useGalleryChapterDestroyMutation({
    update(cache, result, { variables }) {
      if (!result.data?.galleryChapterDestroy || !variables) return;

      const obj = { __typename: "GalleryChapter", id: variables.id };
      cache.evict({ id: cache.identify(obj) });

      evictTypeFields(cache, galleryChapterMutationImpactedTypeFields);
      evictQueries(cache, galleryChapterMutationImpactedQueries);
    },
  });

const performerMutationImpactedTypeFields = {
  Tag: ["performer_count"],
};

const performerMutationImpactedQueries = [
  GQL.FindScenesDocument, // filter by performer tags
  GQL.FindImagesDocument, // filter by performer tags
  GQL.FindGalleriesDocument, // filter by performer tags
  GQL.FindPerformersDocument, // various filters
  GQL.FindTagsDocument, // filter by performer count
];

export const usePerformerCreate = () =>
  GQL.usePerformerCreateMutation({
    update(cache, result) {
      const performer = result.data?.performerCreate;
      if (!performer) return;

      appendObject(cache, performer, GQL.AllPerformersForFilterDocument);

      // update stats
      updateStats(cache, "performer_count", 1);

      evictTypeFields(cache, performerMutationImpactedTypeFields);
      evictQueries(cache, [
        GQL.FindPerformersDocument, // various filters
        GQL.FindTagsDocument, // filter by performer count
      ]);
    },
  });

export const usePerformerUpdate = () =>
  GQL.usePerformerUpdateMutation({
    update(cache, result) {
      if (!result.data?.performerUpdate) return;

      evictTypeFields(cache, performerMutationImpactedTypeFields);
      evictQueries(cache, performerMutationImpactedQueries);
    },
  });

export const useBulkPerformerUpdate = (input: GQL.BulkPerformerUpdateInput) =>
  GQL.useBulkPerformerUpdateMutation({
    variables: { input },
    update(cache, result) {
      if (!result.data?.bulkPerformerUpdate) return;

      evictTypeFields(cache, performerMutationImpactedTypeFields);
      evictQueries(cache, performerMutationImpactedQueries);
    },
  });

export const usePerformerDestroy = () =>
  GQL.usePerformerDestroyMutation({
    update(cache, result, { variables }) {
      if (!result.data?.performerDestroy || !variables) return;

      const obj = { __typename: "Performer", id: variables.id };
      deleteObject(cache, obj, GQL.FindPerformerDocument);

      // update stats
      updateStats(cache, "performer_count", -1);

      evictTypeFields(cache, {
        ...performerMutationImpactedTypeFields,
        Performer: ["performer_count"],
        Studio: ["performer_count"],
      });
      evictQueries(cache, [
        ...performerMutationImpactedQueries,
        GQL.FindPerformersDocument, // appears with
        GQL.FindMoviesDocument, // filter by performers
        GQL.FindSceneMarkersDocument, // filter by performers
      ]);
    },
  });

export const usePerformersDestroy = (
  input: GQL.PerformersDestroyMutationVariables
) =>
  GQL.usePerformersDestroyMutation({
    variables: input,
    update(cache, result) {
      if (!result.data?.performersDestroy) return;

      const { ids } = input;

      let count: number;
      if (Array.isArray(ids)) {
        for (const id of ids) {
          const obj = { __typename: "Performer", id };
          deleteObject(cache, obj, GQL.FindPerformerDocument);
        }
        count = ids.length;
      } else {
        const obj = { __typename: "Performer", id: ids };
        deleteObject(cache, obj, GQL.FindPerformerDocument);
        count = 1;
      }

      // update stats
      updateStats(cache, "performer_count", -count);

      evictTypeFields(cache, {
        ...performerMutationImpactedTypeFields,
        Performer: ["performer_count"],
        Studio: ["performer_count"],
      });
      evictQueries(cache, [
        ...performerMutationImpactedQueries,
        GQL.FindPerformersDocument, // appears with
        GQL.FindMoviesDocument, // filter by performers
        GQL.FindSceneMarkersDocument, // filter by performers
      ]);
    },
  });

const studioMutationImpactedTypeFields = {
  Studio: ["child_studios"],
};

const studioMutationImpactedQueries = [
  GQL.FindScenesDocument, // filter by studio
  GQL.FindImagesDocument, // filter by studio
  GQL.FindMoviesDocument, // filter by studio
  GQL.FindGalleriesDocument, // filter by studio
  GQL.FindPerformersDocument, // filter by studio
  GQL.FindStudiosDocument, // various filters
];

export const useStudioCreate = () =>
  GQL.useStudioCreateMutation({
    update(cache, result, { variables }) {
      const studio = result.data?.studioCreate;
      if (!studio || !variables) return;

      appendObject(cache, studio, GQL.AllStudiosForFilterDocument);

      // update stats
      updateStats(cache, "studio_count", 1);

      // if new scene has a parent studio,
      // refetch the parent's list of child studios
      const { parent_id } = variables.input;
      if (parent_id !== undefined) {
        cache.evict({
          id: cache.identify({ __typename: "Studio", id: parent_id }),
          fieldName: "child_studios",
        });
      }

      evictQueries(cache, [
        GQL.FindStudiosDocument, // various filters
      ]);
    },
  });

export const useStudioUpdate = () =>
  GQL.useStudioUpdateMutation({
    update(cache, result) {
      const studio = result.data?.studioUpdate;
      if (!studio) return;

      const obj = { __typename: "Studio", id: studio.id };
      evictTypeFields(
        cache,
        studioMutationImpactedTypeFields,
        cache.identify(obj) // don't evict this studio
      );

      evictQueries(cache, studioMutationImpactedQueries);
    },
  });

export const useStudioDestroy = (input: GQL.StudioDestroyInput) =>
  GQL.useStudioDestroyMutation({
    variables: input,
    update(cache, result) {
      if (!result.data?.studioDestroy) return;

      const obj = { __typename: "Studio", id: input.id };
      deleteObject(cache, obj, GQL.FindStudioDocument);

      // update stats
      updateStats(cache, "studio_count", -1);

      evictTypeFields(cache, studioMutationImpactedTypeFields);
      evictQueries(cache, studioMutationImpactedQueries);
    },
  });

export const useStudiosDestroy = (input: GQL.StudiosDestroyMutationVariables) =>
  GQL.useStudiosDestroyMutation({
    variables: input,
    update(cache, result) {
      if (!result.data?.studiosDestroy) return;

      const { ids } = input;

      for (const id of ids) {
        const obj = { __typename: "Studio", id };
        deleteObject(cache, obj, GQL.FindStudioDocument);
      }

      // update stats
      updateStats(cache, "studio_count", -ids.length);

      evictTypeFields(cache, studioMutationImpactedTypeFields);
      evictQueries(cache, studioMutationImpactedQueries);
    },
  });

const tagMutationImpactedTypeFields = {
  Tag: ["parents", "children"],
};

const tagMutationImpactedQueries = [
  GQL.FindScenesDocument, // filter by tags
  GQL.FindImagesDocument, // filter by tags
  GQL.FindGalleriesDocument, // filter by tags
  GQL.FindPerformersDocument, // filter by tags
  GQL.FindTagsDocument, // various filters
];

export const useTagCreate = () =>
  GQL.useTagCreateMutation({
    update(cache, result) {
      const tag = result.data?.tagCreate;
      if (!tag) return;

      appendObject(cache, tag, GQL.AllTagsForFilterDocument);

      // update stats
      updateStats(cache, "tag_count", 1);

      const obj = { __typename: "Tag", id: tag.id };
      evictTypeFields(
        cache,
        tagMutationImpactedTypeFields,
        cache.identify(obj) // don't evict this tag
      );

      evictQueries(cache, [
        GQL.FindTagsDocument, // various filters
      ]);
    },
  });

export const useTagUpdate = () =>
  GQL.useTagUpdateMutation({
    update(cache, result) {
      const tag = result.data?.tagUpdate;
      if (!tag) return;

      const obj = { __typename: "Tag", id: tag.id };
      evictTypeFields(
        cache,
        tagMutationImpactedTypeFields,
        cache.identify(obj) // don't evict this tag
      );

      evictQueries(cache, tagMutationImpactedQueries);
    },
  });

export const useTagDestroy = (input: GQL.TagDestroyInput) =>
  GQL.useTagDestroyMutation({
    variables: input,
    update(cache, result) {
      if (!result.data?.tagDestroy) return;

      const obj = { __typename: "Tag", id: input.id };
      deleteObject(cache, obj, GQL.FindTagDocument);

      // update stats
      updateStats(cache, "tag_count", -1);

      evictTypeFields(cache, tagMutationImpactedTypeFields);
      evictQueries(cache, tagMutationImpactedQueries);
    },
  });

export const useTagsDestroy = (input: GQL.TagsDestroyMutationVariables) =>
  GQL.useTagsDestroyMutation({
    variables: input,
    update(cache, result) {
      if (!result.data?.tagsDestroy) return;

      const { ids } = input;

      for (const id of ids) {
        const obj = { __typename: "Tag", id };
        deleteObject(cache, obj, GQL.FindTagDocument);
      }

      // update stats
      updateStats(cache, "tag_count", -ids.length);

      evictTypeFields(cache, tagMutationImpactedTypeFields);
      evictQueries(cache, tagMutationImpactedQueries);
    },
  });

export const useTagsMerge = () =>
  GQL.useTagsMergeMutation({
    update(cache, result, { variables }) {
      if (!result.data?.tagsMerge || !variables) return;

      const { source, destination } = variables;

      for (const id of source) {
        const obj = { __typename: "Tag", id };
        deleteObject(cache, obj, GQL.FindTagDocument);
      }

      updateStats(cache, "tag_count", -source.length);

      const obj = { __typename: "Tag", id: destination };
      evictTypeFields(
        cache,
        tagMutationImpactedTypeFields,
        cache.identify(obj) // don't evict destination tag
      );

      evictQueries(cache, tagMutationImpactedQueries);
    },
  });

export const useSaveFilter = () =>
  GQL.useSaveFilterMutation({
    update(cache, result) {
      if (!result.data?.saveFilter) return;

      evictQueries(cache, [GQL.FindSavedFiltersDocument]);
    },
  });

export const useSetDefaultFilter = () =>
  GQL.useSetDefaultFilterMutation({
    update(cache, result) {
      if (!result.data?.setDefaultFilter) return;

      evictQueries(cache, [GQL.FindDefaultFilterDocument]);
    },
  });

export const useSavedFilterDestroy = () =>
  GQL.useDestroySavedFilterMutation({
    update(cache, result, { variables }) {
      if (!result.data?.destroySavedFilter || !variables) return;

      const obj = { __typename: "SavedFilter", id: variables.input.id };
      deleteObject(cache, obj, GQL.FindSavedFilterDocument);

      evictQueries(cache, [GQL.FindDefaultFilterDocument]);
    },
  });

export const mutateDeleteFiles = (ids: string[]) =>
  client.mutate<GQL.DeleteFilesMutation>({
    mutation: GQL.DeleteFilesDocument,
    variables: { ids },
    update(cache, result) {
      if (!result.data?.deleteFiles) return;

      // we don't know which type the files are,
      // so evict all of them
      for (const id of ids) {
        cache.evict({
          id: cache.identify({ __typename: "VideoFile", id }),
        });
        cache.evict({
          id: cache.identify({ __typename: "ImageFile", id }),
        });
        cache.evict({
          id: cache.identify({ __typename: "GalleryFile", id }),
        });
      }

      evictQueries(cache, [
        GQL.FindScenesDocument, // filter by file count
        GQL.FindImagesDocument, // filter by file count
        GQL.FindGalleriesDocument, // filter by file count
        GQL.StatsDocument, // scenes size, images size
      ]);
    },
  });

/// Scrapers

export const useListSceneScrapers = () => GQL.useListSceneScrapersQuery();

export const queryScrapeScene = (
  source: GQL.ScraperSourceInput,
  sceneId: string
) =>
  client.query<GQL.ScrapeSingleSceneQuery>({
    query: GQL.ScrapeSingleSceneDocument,
    variables: {
      source,
      input: {
        scene_id: sceneId,
      },
    },
    fetchPolicy: "network-only",
  });

export const queryScrapeSceneQuery = (
  source: GQL.ScraperSourceInput,
  q: string
) =>
  client.query<GQL.ScrapeSingleSceneQuery>({
    query: GQL.ScrapeSingleSceneDocument,
    variables: {
      source,
      input: {
        query: q,
      },
    },
    fetchPolicy: "network-only",
  });

export const queryScrapeSceneURL = (url: string) =>
  client.query<GQL.ScrapeSceneUrlQuery>({
    query: GQL.ScrapeSceneUrlDocument,
    variables: { url },
    fetchPolicy: "network-only",
  });

export const queryScrapeSceneQueryFragment = (
  source: GQL.ScraperSourceInput,
  input: GQL.ScrapedSceneInput
) =>
  client.query<GQL.ScrapeSingleSceneQuery>({
    query: GQL.ScrapeSingleSceneDocument,
    variables: {
      source,
      input: {
        scene_input: input,
      },
    },
    fetchPolicy: "network-only",
  });

export const stashBoxSceneBatchQuery = (
  sceneIds: string[],
  stashBoxIndex: number
) =>
  client.query<GQL.ScrapeMultiScenesQuery>({
    query: GQL.ScrapeMultiScenesDocument,
    variables: {
      source: {
        stash_box_index: stashBoxIndex,
      },
      input: {
        scene_ids: sceneIds,
      },
    },
  });

export const useListPerformerScrapers = () =>
  GQL.useListPerformerScrapersQuery();

export const useScrapePerformerList = (scraperId: string, q: string) =>
  GQL.useScrapeSinglePerformerQuery({
    variables: {
      source: {
        scraper_id: scraperId,
      },
      input: {
        query: q,
      },
    },
    skip: q === "",
  });

export const queryScrapePerformer = (
  scraperId: string,
  scrapedPerformer: GQL.ScrapedPerformerInput
) =>
  client.query<GQL.ScrapeSinglePerformerQuery>({
    query: GQL.ScrapeSinglePerformerDocument,
    variables: {
      source: {
        scraper_id: scraperId,
      },
      input: {
        performer_input: scrapedPerformer,
      },
    },
    fetchPolicy: "network-only",
  });

export const queryScrapePerformerURL = (url: string) =>
  client.query<GQL.ScrapePerformerUrlQuery>({
    query: GQL.ScrapePerformerUrlDocument,
    variables: { url },
    fetchPolicy: "network-only",
  });

export const stashBoxPerformerQuery = (
  searchVal: string,
  stashBoxIndex: number
) =>
  client.query<GQL.ScrapeSinglePerformerQuery>({
    query: GQL.ScrapeSinglePerformerDocument,
    variables: {
      source: {
        stash_box_index: stashBoxIndex,
      },
      input: {
        query: searchVal,
      },
    },
  });

export const mutateStashBoxBatchPerformerTag = (
  input: GQL.StashBoxBatchPerformerTagInput
) =>
  client.mutate<GQL.StashBoxBatchPerformerTagMutation>({
    mutation: GQL.StashBoxBatchPerformerTagDocument,
    variables: { input },
  });

export const useListMovieScrapers = () => GQL.useListMovieScrapersQuery();

export const queryScrapeMovieURL = (url: string) =>
  client.query<GQL.ScrapeMovieUrlQuery>({
    query: GQL.ScrapeMovieUrlDocument,
    variables: { url },
    fetchPolicy: "network-only",
  });

export const useListGalleryScrapers = () => GQL.useListGalleryScrapersQuery();

export const queryScrapeGallery = (scraperId: string, galleryId: string) =>
  client.query<GQL.ScrapeSingleGalleryQuery>({
    query: GQL.ScrapeSingleGalleryDocument,
    variables: {
      source: {
        scraper_id: scraperId,
      },
      input: {
        gallery_id: galleryId,
      },
    },
    fetchPolicy: "network-only",
  });

export const queryScrapeGalleryURL = (url: string) =>
  client.query<GQL.ScrapeGalleryUrlQuery>({
    query: GQL.ScrapeGalleryUrlDocument,
    variables: { url },
    fetchPolicy: "network-only",
  });

/// Configuration

export const useConfiguration = () => GQL.useConfigurationQuery();

export const usePlugins = () => GQL.usePluginsQuery();

export const usePluginTasks = () => GQL.usePluginTasksQuery();

export const useStats = () => GQL.useStatsQuery();

export const useVersion = () => GQL.useVersionQuery();

export const useLatestVersion = () =>
  GQL.useLatestVersionQuery({
    notifyOnNetworkStatusChange: true,
    errorPolicy: "ignore",
  });

export const useDLNAStatus = () =>
  GQL.useDlnaStatusQuery({
    fetchPolicy: "no-cache",
  });

export const useJobQueue = () =>
  GQL.useJobQueueQuery({
    fetchPolicy: "no-cache",
  });

export const useLogs = () =>
  GQL.useLogsQuery({
    fetchPolicy: "no-cache",
  });

export const queryLogs = () =>
  client.query<GQL.LogsQuery>({
    query: GQL.LogsDocument,
    fetchPolicy: "no-cache",
  });

export const useSystemStatus = () =>
  GQL.useSystemStatusQuery({
    fetchPolicy: "no-cache",
  });

export const querySystemStatus = () =>
  client.query<GQL.SystemStatusQuery>({
    query: GQL.SystemStatusDocument,
    fetchPolicy: "no-cache",
  });

export const useJobsSubscribe = () => GQL.useJobsSubscribeSubscription();

export const useLoggingSubscribe = () => GQL.useLoggingSubscribeSubscription();

function updateConfiguration(cache: ApolloCache<unknown>, result: FetchResult) {
  if (!result.data) return;

  evictQueries(cache, [GQL.ConfigurationDocument]);
}

export const useConfigureGeneral = () =>
  GQL.useConfigureGeneralMutation({
    update: updateConfiguration,
  });

export const useConfigureInterface = () =>
  GQL.useConfigureInterfaceMutation({
    update: updateConfiguration,
  });

export const useGenerateAPIKey = () =>
  GQL.useGenerateApiKeyMutation({
    update: updateConfiguration,
  });

export const useConfigureDefaults = () =>
  GQL.useConfigureDefaultsMutation({
    update: updateConfiguration,
  });

export const useConfigureUI = () =>
  GQL.useConfigureUiMutation({
    update: updateConfiguration,
  });

export const useConfigureScraping = () =>
  GQL.useConfigureScrapingMutation({
    update: updateConfiguration,
  });

export const useConfigureDLNA = () =>
  GQL.useConfigureDlnaMutation({
    update: updateConfiguration,
  });

export const useEnableDLNA = () => GQL.useEnableDlnaMutation();

export const useDisableDLNA = () => GQL.useDisableDlnaMutation();

export const useAddTempDLNAIP = () => GQL.useAddTempDlnaipMutation();

export const useRemoveTempDLNAIP = () => GQL.useRemoveTempDlnaipMutation();

export const mutateReloadScrapers = () =>
  client.mutate<GQL.ReloadScrapersMutation>({
    mutation: GQL.ReloadScrapersDocument,
    refetchQueries: [
      GQL.refetchListMovieScrapersQuery(),
      GQL.refetchListPerformerScrapersQuery(),
      GQL.refetchListSceneScrapersQuery(),
    ],
  });

export const mutateReloadPlugins = () =>
  client.mutate<GQL.ReloadPluginsMutation>({
    mutation: GQL.ReloadPluginsDocument,
    refetchQueries: [GQL.refetchPluginsQuery(), GQL.refetchPluginTasksQuery()],
  });

export const mutateStopJob = (jobID: string) =>
  client.mutate<GQL.StopJobMutation>({
    mutation: GQL.StopJobDocument,
    variables: { job_id: jobID },
  });

const setupMutationImpactedQueries = [
  GQL.ConfigurationDocument,
  GQL.SystemStatusDocument,
];

export const mutateSetup = (input: GQL.SetupInput) =>
  client.mutate<GQL.SetupMutation>({
    mutation: GQL.SetupDocument,
    variables: { input },
    update(cache, result) {
      if (!result.data?.setup) return;

      evictQueries(cache, setupMutationImpactedQueries);
    },
  });

export const mutateMigrate = (input: GQL.MigrateInput) =>
  client.mutate<GQL.MigrateMutation>({
    mutation: GQL.MigrateDocument,
    variables: { input },
    update(cache, result) {
      if (!result.data?.migrate) return;

      evictQueries(cache, setupMutationImpactedQueries);
    },
  });

/// Tasks

export const mutateMetadataScan = (input: GQL.ScanMetadataInput) =>
  client.mutate<GQL.MetadataScanMutation>({
    mutation: GQL.MetadataScanDocument,
    variables: { input },
  });

export const mutateMetadataIdentify = (input: GQL.IdentifyMetadataInput) =>
  client.mutate<GQL.MetadataIdentifyMutation>({
    mutation: GQL.MetadataIdentifyDocument,
    variables: { input },
  });

export const mutateMetadataAutoTag = (input: GQL.AutoTagMetadataInput) =>
  client.mutate<GQL.MetadataAutoTagMutation>({
    mutation: GQL.MetadataAutoTagDocument,
    variables: { input },
  });

export const mutateMetadataGenerate = (input: GQL.GenerateMetadataInput) =>
  client.mutate<GQL.MetadataGenerateMutation>({
    mutation: GQL.MetadataGenerateDocument,
    variables: { input },
  });

export const mutateMetadataClean = (input: GQL.CleanMetadataInput) =>
  client.mutate<GQL.MetadataCleanMutation>({
    mutation: GQL.MetadataCleanDocument,
    variables: { input },
  });

export const mutateRunPluginTask = (
  pluginId: string,
  taskName: string,
  args?: GQL.PluginArgInput[]
) =>
  client.mutate<GQL.RunPluginTaskMutation>({
    mutation: GQL.RunPluginTaskDocument,
    variables: { plugin_id: pluginId, task_name: taskName, args },
  });

export const mutateMetadataExport = () =>
  client.mutate<GQL.MetadataExportMutation>({
    mutation: GQL.MetadataExportDocument,
  });

export const mutateExportObjects = (input: GQL.ExportObjectsInput) =>
  client.mutate<GQL.ExportObjectsMutation>({
    mutation: GQL.ExportObjectsDocument,
    variables: { input },
  });

export const mutateMetadataImport = () =>
  client.mutate<GQL.MetadataImportMutation>({
    mutation: GQL.MetadataImportDocument,
  });

export const mutateImportObjects = (input: GQL.ImportObjectsInput) =>
  client.mutate<GQL.ImportObjectsMutation>({
    mutation: GQL.ImportObjectsDocument,
    variables: { input },
  });

export const mutateBackupDatabase = (input: GQL.BackupDatabaseInput) =>
  client.mutate<GQL.BackupDatabaseMutation>({
    mutation: GQL.BackupDatabaseDocument,
    variables: { input },
  });

export const mutateAnonymiseDatabase = (input: GQL.AnonymiseDatabaseInput) =>
  client.mutate<GQL.AnonymiseDatabaseMutation>({
    mutation: GQL.AnonymiseDatabaseDocument,
    variables: { input },
  });

<<<<<<< HEAD
export const mutateOptimiseDatabase = () =>
  client.mutate<GQL.OptimiseDatabaseMutation>({
    mutation: GQL.OptimiseDatabaseDocument,
  });

export const mutateStashBoxBatchPerformerTag = (
  input: GQL.StashBoxBatchPerformerTagInput
=======
export const mutateMigrateHashNaming = () =>
  client.mutate<GQL.MigrateHashNamingMutation>({
    mutation: GQL.MigrateHashNamingDocument,
  });

export const mutateMigrateSceneScreenshots = (
  input: GQL.MigrateSceneScreenshotsInput
>>>>>>> 7b77b898
) =>
  client.mutate<GQL.MigrateSceneScreenshotsMutation>({
    mutation: GQL.MigrateSceneScreenshotsDocument,
    variables: { input },
  });

export const mutateMigrateBlobs = (input: GQL.MigrateBlobsInput) =>
  client.mutate<GQL.MigrateBlobsMutation>({
    mutation: GQL.MigrateBlobsDocument,
    variables: { input },
  });

/// Misc

export const useDirectory = (path?: string) =>
  GQL.useDirectoryQuery({ variables: { path } });

export const queryParseSceneFilenames = (
  filter: GQL.FindFilterType,
  config: GQL.SceneParserInput
) =>
  client.query<GQL.ParseSceneFilenamesQuery>({
    query: GQL.ParseSceneFilenamesDocument,
    variables: { filter, config },
    fetchPolicy: "network-only",
  });

export const makePerformerCreateInput = (toCreate: GQL.ScrapedPerformer) => {
  const input: GQL.PerformerCreateInput = {
    name: toCreate.name ?? "",
    url: toCreate.url,
    gender: stringToGender(toCreate.gender),
    birthdate: toCreate.birthdate,
    ethnicity: toCreate.ethnicity,
    country: toCreate.country,
    eye_color: toCreate.eye_color,
    height_cm: toCreate.height ? Number(toCreate.height) : undefined,
    measurements: toCreate.measurements,
    fake_tits: toCreate.fake_tits,
    career_length: toCreate.career_length,
    tattoos: toCreate.tattoos,
    piercings: toCreate.piercings,
    aliases: toCreate.aliases,
    twitter: toCreate.twitter,
    instagram: toCreate.instagram,
    tag_ids: filterData((toCreate.tags ?? []).map((t) => t.stored_id)),
    image:
      (toCreate.images ?? []).length > 0
        ? (toCreate.images ?? [])[0]
        : undefined,
    details: toCreate.details,
    death_date: toCreate.death_date,
    hair_color: toCreate.hair_color,
    weight: toCreate.weight ? Number(toCreate.weight) : undefined,
    penis_length: toCreate.penis_length
      ? Number(toCreate.penis_length)
      : undefined,
    circumcised: stringToCircumcised(toCreate.circumcised),
  };
  return input;
};<|MERGE_RESOLUTION|>--- conflicted
+++ resolved
@@ -2138,15 +2138,11 @@
     variables: { input },
   });
 
-<<<<<<< HEAD
 export const mutateOptimiseDatabase = () =>
   client.mutate<GQL.OptimiseDatabaseMutation>({
     mutation: GQL.OptimiseDatabaseDocument,
   });
 
-export const mutateStashBoxBatchPerformerTag = (
-  input: GQL.StashBoxBatchPerformerTagInput
-=======
 export const mutateMigrateHashNaming = () =>
   client.mutate<GQL.MigrateHashNamingMutation>({
     mutation: GQL.MigrateHashNamingDocument,
@@ -2154,7 +2150,6 @@
 
 export const mutateMigrateSceneScreenshots = (
   input: GQL.MigrateSceneScreenshotsInput
->>>>>>> 7b77b898
 ) =>
   client.mutate<GQL.MigrateSceneScreenshotsMutation>({
     mutation: GQL.MigrateSceneScreenshotsDocument,
