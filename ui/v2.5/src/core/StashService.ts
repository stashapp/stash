import { ApolloCache, DocumentNode, FetchResult } from "@apollo/client";
import { Modifiers } from "@apollo/client/cache";
import {
  isField,
  getQueryDefinition,
  StoreObject,
} from "@apollo/client/utilities";
import { stringToGender } from "src/utils/gender";
import { stringToCircumcised } from "src/utils/circumcised";
import { filterData } from "../utils/data";
import { ListFilterModel } from "../models/list-filter/filter";
import * as GQL from "./generated-graphql";

import { createClient } from "./createClient";

const { client } = createClient();

export const getClient = () => client;

// Evicts cached results for the given queries.
// Will also call a cache GC afterwards.
function evictQueries(cache: ApolloCache<unknown>, queries: DocumentNode[]) {
  const fields: Modifiers = {};
  for (const query of queries) {
    const { selections } = getQueryDefinition(query).selectionSet;
    for (const field of selections) {
      if (!isField(field)) continue;
      const keyName = field.name.value;
      fields[keyName] = (_value, { DELETE }) => DELETE;
    }
  }

  cache.modify({ fields });

  // evictQueries is usually called at the end of
  // an update function - so call a GC here
  cache.gc();
}

/**
 * Evicts fields from all objects of a given type.
 *
 * @param input   a map from typename -> list of field names to evict
 * @param ignore  optionally specify a cache id to ignore and not modify
 */
function evictTypeFields(
  cache: ApolloCache<Record<string, StoreObject>>,
  input: Record<string, string[]>,
  ignore?: string
) {
  const data = cache.extract();
  for (const key in data) {
    if (ignore?.includes(key)) continue;

    const obj = data[key];
    const typename = obj.__typename;

    if (typename && input[typename]) {
      const modifiers: Modifiers = {};
      for (const field of input[typename]) {
        modifiers[field] = (_value, { DELETE }) => DELETE;
      }
      cache.modify({
        id: key,
        fields: modifiers,
      });
    }
  }
}

// Appends obj to the cached result of the given query.
// Use to append objects to "All*" queries in "Create" mutations.
function appendObject(
  cache: ApolloCache<unknown>,
  obj: StoreObject,
  query: DocumentNode
) {
  const field = getQueryDefinition(query).selectionSet.selections[0];
  if (!isField(field)) return;
  const keyName = field.name.value;

  cache.modify({
    fields: {
      [keyName]: (value, { toReference }) => {
        return [...value, toReference(obj)];
      },
    },
  });
}

// Deletes obj from the cache, and sets the
// cached result of the given query to null.
// Use with "Destroy" mutations.
function deleteObject(
  cache: ApolloCache<unknown>,
  obj: StoreObject,
  query: DocumentNode
) {
  const field = getQueryDefinition(query).selectionSet.selections[0];
  if (!isField(field)) return;
  const keyName = field.name.value;

  cache.writeQuery({
    query,
    variables: { id: obj.id },
    data: { [keyName]: null },
  });
  cache.evict({ id: cache.identify(obj) });
}

/// Object queries

export const useFindScene = (id: string) => {
  const skip = id === "new";
  return GQL.useFindSceneQuery({ variables: { id }, skip });
};

export const useSceneStreams = (id: string) =>
  GQL.useSceneStreamsQuery({ variables: { id } });

export const useFindScenes = (filter?: ListFilterModel) =>
  GQL.useFindScenesQuery({
    skip: filter === undefined,
    variables: {
      filter: filter?.makeFindFilter(),
      scene_filter: filter?.makeFilter(),
    },
  });

export const queryFindScenes = (filter: ListFilterModel) =>
  client.query<GQL.FindScenesQuery>({
    query: GQL.FindScenesDocument,
    variables: {
      filter: filter.makeFindFilter(),
      scene_filter: filter.makeFilter(),
    },
  });

export const queryFindScenesByID = (sceneIDs: number[]) =>
  client.query<GQL.FindScenesQuery>({
    query: GQL.FindScenesDocument,
    variables: {
      scene_ids: sceneIDs,
    },
  });

export const querySceneByPathRegex = (filter: GQL.FindFilterType) =>
  client.query<GQL.FindScenesByPathRegexQuery>({
    query: GQL.FindScenesByPathRegexDocument,
    variables: { filter },
  });

export const useFindImage = (id: string) =>
  GQL.useFindImageQuery({ variables: { id } });

export const useFindImages = (filter?: ListFilterModel) =>
  GQL.useFindImagesQuery({
    skip: filter === undefined,
    variables: {
      filter: filter?.makeFindFilter(),
      image_filter: filter?.makeFilter(),
    },
  });

export const queryFindImages = (filter: ListFilterModel) =>
  client.query<GQL.FindImagesQuery>({
    query: GQL.FindImagesDocument,
    variables: {
      filter: filter.makeFindFilter(),
      image_filter: filter.makeFilter(),
    },
  });

export const useFindMovie = (id: string) => {
  const skip = id === "new";
  return GQL.useFindMovieQuery({ variables: { id }, skip });
};

export const useFindMovies = (filter?: ListFilterModel) =>
  GQL.useFindMoviesQuery({
    skip: filter === undefined,
    variables: {
      filter: filter?.makeFindFilter(),
      movie_filter: filter?.makeFilter(),
    },
  });

export const queryFindMovies = (filter: ListFilterModel) =>
  client.query<GQL.FindMoviesQuery>({
    query: GQL.FindMoviesDocument,
    variables: {
      filter: filter.makeFindFilter(),
      movie_filter: filter.makeFilter(),
    },
  });

export const useAllMoviesForFilter = () => GQL.useAllMoviesForFilterQuery();

export const useFindSceneMarkers = (filter?: ListFilterModel) =>
  GQL.useFindSceneMarkersQuery({
    skip: filter === undefined,
    variables: {
      filter: filter?.makeFindFilter(),
      scene_marker_filter: filter?.makeFilter(),
    },
  });

export const queryFindSceneMarkers = (filter: ListFilterModel) =>
  client.query<GQL.FindSceneMarkersQuery>({
    query: GQL.FindSceneMarkersDocument,
    variables: {
      filter: filter.makeFindFilter(),
      scene_marker_filter: filter.makeFilter(),
    },
  });

export const useMarkerStrings = () => GQL.useMarkerStringsQuery();

export const useFindGallery = (id: string) => {
  const skip = id === "new";
  return GQL.useFindGalleryQuery({ variables: { id }, skip });
};

export const useFindGalleries = (filter?: ListFilterModel) =>
  GQL.useFindGalleriesQuery({
    skip: filter === undefined,
    variables: {
      filter: filter?.makeFindFilter(),
      gallery_filter: filter?.makeFilter(),
    },
  });

export const queryFindGalleries = (filter: ListFilterModel) =>
  client.query<GQL.FindGalleriesQuery>({
    query: GQL.FindGalleriesDocument,
    variables: {
      filter: filter.makeFindFilter(),
      gallery_filter: filter.makeFilter(),
    },
  });

<<<<<<< HEAD
export const useFindGallery = (id: string) => {
  const skip = id === "new" || id === "";
  return GQL.useFindGalleryQuery({ variables: { id }, skip });
};
export const useFindScene = (id: string) => {
  const skip = id === "new" || id === "";
  return GQL.useFindSceneQuery({ variables: { id }, skip });
=======
export const useFindPerformer = (id: string) => {
  const skip = id === "new";
  return GQL.useFindPerformerQuery({ variables: { id }, skip });
>>>>>>> 7b77b898
};

export const queryFindPerformer = (id: string) =>
  client.query<GQL.FindPerformerQuery>({
    query: GQL.FindPerformerDocument,
    variables: { id },
  });

export const useFindPerformers = (filter?: ListFilterModel) =>
  GQL.useFindPerformersQuery({
    skip: filter === undefined,
    variables: {
      filter: filter?.makeFindFilter(),
      performer_filter: filter?.makeFilter(),
    },
  });

<<<<<<< HEAD
export const useFindPerformer = (id: string) => {
  const skip = id === "new" || id === "";
  return GQL.useFindPerformerQuery({ variables: { id }, skip });
};
=======
export const queryFindPerformers = (filter: ListFilterModel) =>
  client.query<GQL.FindPerformersQuery>({
    query: GQL.FindPerformersDocument,
    variables: {
      filter: filter.makeFindFilter(),
      performer_filter: filter.makeFilter(),
    },
  });

export const useAllPerformersForFilter = () =>
  GQL.useAllPerformersForFilterQuery();

>>>>>>> 7b77b898
export const useFindStudio = (id: string) => {
  const skip = id === "new" || id === "";
  return GQL.useFindStudioQuery({ variables: { id }, skip });
};

export const queryFindStudio = (id: string) =>
  client.query<GQL.FindStudioQuery>({
    query: GQL.FindStudioDocument,
    variables: { id },
  });

export const useFindStudios = (filter?: ListFilterModel) =>
  GQL.useFindStudiosQuery({
    skip: filter === undefined,
    variables: {
      filter: filter?.makeFindFilter(),
      studio_filter: filter?.makeFilter(),
    },
  });
<<<<<<< HEAD
export const useFindMovie = (id: string) => {
  const skip = id === "new" || id === "";
  return GQL.useFindMovieQuery({ variables: { id }, skip });
};
=======

export const queryFindStudios = (filter: ListFilterModel) =>
  client.query<GQL.FindStudiosQuery>({
    query: GQL.FindStudiosDocument,
    variables: {
      filter: filter.makeFindFilter(),
      studio_filter: filter.makeFilter(),
    },
  });

export const useAllStudiosForFilter = () => GQL.useAllStudiosForFilterQuery();

>>>>>>> 7b77b898
export const useFindTag = (id: string) => {
  const skip = id === "new" || id === "";
  return GQL.useFindTagQuery({ variables: { id }, skip });
};

export const useFindTags = (filter?: ListFilterModel) =>
  GQL.useFindTagsQuery({
    skip: filter === undefined,
    variables: {
      filter: filter?.makeFindFilter(),
      tag_filter: filter?.makeFilter(),
    },
  });

export const queryFindTags = (filter: ListFilterModel) =>
  client.query<GQL.FindTagsQuery>({
    query: GQL.FindTagsDocument,
    variables: {
      filter: filter.makeFindFilter(),
      tag_filter: filter.makeFilter(),
    },
  });

export const useAllTagsForFilter = () => GQL.useAllTagsForFilterQuery();

export const useFindSavedFilter = (id: string) =>
  GQL.useFindSavedFilterQuery({
    variables: { id },
  });

export const useFindSavedFilters = (mode?: GQL.FilterMode) =>
  GQL.useFindSavedFiltersQuery({
    variables: { mode },
  });

export const useFindDefaultFilter = (mode: GQL.FilterMode) =>
  GQL.useFindDefaultFilterQuery({
    variables: { mode },
  });

/// Object Mutations

// Increases/decreases the given field of the Stats query by diff
function updateStats(cache: ApolloCache<unknown>, field: string, diff: number) {
  cache.modify({
    fields: {
      stats(value) {
        return {
          ...value,
          [field]: value[field] + diff,
        };
      },
    },
  });
}

function updateO(
  cache: ApolloCache<unknown>,
  typename: string,
  id: string,
  updatedOCount: number
) {
  cache.modify({
    id: cache.identify({ __typename: typename, id }),
    fields: {
      o_counter() {
        return updatedOCount;
      },
    },
  });
}

const sceneMutationImpactedTypeFields = {
  Movie: ["scenes", "scene_count"],
  Gallery: ["scenes"],
  Performer: [
    "scenes",
    "scene_count",
    "movies",
    "movie_count",
    "performer_count",
  ],
  Studio: ["scene_count", "performer_count"],
  Tag: ["scene_count"],
};

const sceneMutationImpactedQueries = [
  GQL.FindScenesDocument, // various filters
  GQL.FindMoviesDocument, // is missing scenes
  GQL.FindGalleriesDocument, // is missing scenes
  GQL.FindPerformersDocument, // filter by scene count
  GQL.FindStudiosDocument, // filter by scene count
  GQL.FindTagsDocument, // filter by scene count
];

export const mutateCreateScene = (input: GQL.SceneCreateInput) =>
  client.mutate<GQL.SceneCreateMutation>({
    mutation: GQL.SceneCreateDocument,
    variables: { input },
    update(cache, result) {
      const scene = result.data?.sceneCreate;
      if (!scene) return;

      // update stats
      updateStats(cache, "scene_count", 1);

      // if we're reassigning files, refetch files from other scenes
      if (input.file_ids?.length) {
        const obj = { __typename: "Scene", id: scene.id };
        evictTypeFields(
          cache,
          {
            ...sceneMutationImpactedTypeFields,
            Scene: ["files"],
          },
          cache.identify(obj) // don't evict this scene
        );
      } else {
        evictTypeFields(cache, sceneMutationImpactedTypeFields);
      }

      evictQueries(cache, sceneMutationImpactedQueries);
    },
  });

export const useSceneUpdate = () =>
  GQL.useSceneUpdateMutation({
    update(cache, result) {
      if (!result.data?.sceneUpdate) return;

      evictTypeFields(cache, sceneMutationImpactedTypeFields);
      evictQueries(cache, sceneMutationImpactedQueries);
    },
  });

export const useBulkSceneUpdate = (input: GQL.BulkSceneUpdateInput) =>
  GQL.useBulkSceneUpdateMutation({
    variables: { input },
    update(cache, result) {
      if (!result.data?.bulkSceneUpdate) return;

      evictTypeFields(cache, sceneMutationImpactedTypeFields);
      evictQueries(cache, sceneMutationImpactedQueries);
    },
  });

export const useScenesUpdate = (input: GQL.SceneUpdateInput[]) =>
  GQL.useScenesUpdateMutation({
    variables: { input },
    update(cache, result) {
      if (!result.data?.scenesUpdate) return;

      evictTypeFields(cache, sceneMutationImpactedTypeFields);
      evictQueries(cache, sceneMutationImpactedQueries);
    },
  });

export const useSceneDestroy = (input: GQL.SceneDestroyInput) =>
  GQL.useSceneDestroyMutation({
    variables: input,
    update(cache, result) {
      if (!result.data?.sceneDestroy) return;

      const obj = { __typename: "Scene", id: input.id };
      deleteObject(cache, obj, GQL.FindSceneDocument);

      evictTypeFields(cache, sceneMutationImpactedTypeFields);
      evictQueries(cache, [
        ...sceneMutationImpactedQueries,
        GQL.FindSceneMarkersDocument, // filter by scene tags
        GQL.StatsDocument, // scenes size, scene count, etc
      ]);
    },
  });

export const useScenesDestroy = (input: GQL.ScenesDestroyInput) =>
  GQL.useScenesDestroyMutation({
    variables: input,
    update(cache, result) {
      if (!result.data?.scenesDestroy) return;

      for (const id of input.ids) {
        const obj = { __typename: "Scene", id };
        deleteObject(cache, obj, GQL.FindSceneDocument);
      }

      evictTypeFields(cache, sceneMutationImpactedTypeFields);
      evictQueries(cache, [
        ...sceneMutationImpactedQueries,
        GQL.FindSceneMarkersDocument, // filter by scene tags
        GQL.StatsDocument, // scenes size, scene count, etc
      ]);
    },
  });

export const useSceneIncrementO = (id: string) =>
  GQL.useSceneIncrementOMutation({
    variables: { id },
    update(cache, result) {
      const updatedOCount = result.data?.sceneIncrementO;
      if (updatedOCount === undefined) return;

      const scene = cache.readFragment<GQL.SlimSceneDataFragment>({
        id: cache.identify({ __typename: "Scene", id }),
        fragment: GQL.SlimSceneDataFragmentDoc,
        fragmentName: "SlimSceneData",
      });

      if (scene) {
        // if we have the scene, update performer o_counters manually
        for (const performer of scene.performers) {
          cache.modify({
            id: cache.identify(performer),
            fields: {
              o_counter(value) {
                return value + 1;
              },
            },
          });
        }
      } else {
        // else refresh all performer o_counters
        evictTypeFields(cache, {
          Performer: ["o_counter"],
        });
      }

      updateStats(cache, "total_o_count", 1);
      updateO(cache, "Scene", id, updatedOCount);
      evictQueries(cache, [
        GQL.FindScenesDocument, // filter by o_counter
        GQL.FindPerformersDocument, // filter by o_counter
      ]);
    },
  });

export const useSceneDecrementO = (id: string) =>
  GQL.useSceneDecrementOMutation({
    variables: { id },
    update(cache, result) {
      const updatedOCount = result.data?.sceneDecrementO;
      if (updatedOCount === undefined) return;

      const scene = cache.readFragment<GQL.SlimSceneDataFragment>({
        id: cache.identify({ __typename: "Scene", id }),
        fragment: GQL.SlimSceneDataFragmentDoc,
        fragmentName: "SlimSceneData",
      });

      if (scene) {
        // if we have the scene, update performer o_counters manually
        for (const performer of scene.performers) {
          cache.modify({
            id: cache.identify(performer),
            fields: {
              o_counter(value) {
                return value - 1;
              },
            },
          });
        }
      } else {
        // else refresh all performer o_counters
        evictTypeFields(cache, {
          Performer: ["o_counter"],
        });
      }

      updateStats(cache, "total_o_count", -1);
      updateO(cache, "Scene", id, updatedOCount);
      evictQueries(cache, [
        GQL.FindScenesDocument, // filter by o_counter
        GQL.FindPerformersDocument, // filter by o_counter
      ]);
    },
  });

export const useSceneResetO = (id: string) =>
  GQL.useSceneResetOMutation({
    variables: { id },
    update(cache, result) {
      const updatedOCount = result.data?.sceneResetO;
      if (updatedOCount === undefined) return;

      const scene = cache.readFragment<GQL.SlimSceneDataFragment>({
        id: cache.identify({ __typename: "Scene", id }),
        fragment: GQL.SlimSceneDataFragmentDoc,
        fragmentName: "SlimSceneData",
      });

      if (scene) {
        // if we have the scene, update performer o_counters manually
        const old_count = scene.o_counter ?? 0;
        for (const performer of scene.performers) {
          cache.modify({
            id: cache.identify(performer),
            fields: {
              o_counter(value) {
                return value - old_count;
              },
            },
          });
        }
        updateStats(cache, "total_o_count", -old_count);
      } else {
        // else refresh all performer o_counters
        evictTypeFields(cache, {
          Performer: ["o_counter"],
        });
        // also refresh stats total_o_count
        cache.modify({
          fields: {
            stats: (value) => ({
              ...value,
              total_o_count: undefined,
            }),
          },
        });
      }

      updateO(cache, "Scene", id, updatedOCount);
      evictQueries(cache, [
        GQL.FindScenesDocument, // filter by o_counter
        GQL.FindPerformersDocument, // filter by o_counter
      ]);
    },
  });

export const useSceneGenerateScreenshot = () =>
  GQL.useSceneGenerateScreenshotMutation();

export const mutateSceneSetPrimaryFile = (id: string, fileID: string) =>
  client.mutate<GQL.SceneUpdateMutation>({
    mutation: GQL.SceneUpdateDocument,
    variables: {
      input: {
        id,
        primary_file_id: fileID,
      },
    },
    update(cache, result) {
      if (!result.data?.sceneUpdate) return;

      evictQueries(cache, [
        GQL.FindScenesDocument, // sort by primary basename when missing title
      ]);
    },
  });

export const mutateSceneAssignFile = (sceneID: string, fileID: string) =>
  client.mutate<GQL.SceneAssignFileMutation>({
    mutation: GQL.SceneAssignFileDocument,
    variables: {
      input: {
        scene_id: sceneID,
        file_id: fileID,
      },
    },
    update(cache, result) {
      if (!result.data?.sceneAssignFile) return;

      // refetch target scene
      cache.evict({
        id: cache.identify({ __typename: "Scene", id: sceneID }),
      });

      // refetch files of the scene the file was previously assigned to
      evictTypeFields(cache, { Scene: ["files"] });

      evictQueries(cache, [
        GQL.FindScenesDocument, // filter by file count
      ]);
    },
  });

export const mutateSceneMerge = (
  destination: string,
  source: string[],
  values: GQL.SceneUpdateInput
) =>
  client.mutate<GQL.SceneMergeMutation>({
    mutation: GQL.SceneMergeDocument,
    variables: {
      input: {
        source,
        destination,
        values,
      },
    },
    update(cache, result) {
      if (!result.data?.sceneMerge) return;

      for (const id of source) {
        const obj = { __typename: "Scene", id };
        deleteObject(cache, obj, GQL.FindSceneDocument);
      }

      evictTypeFields(cache, sceneMutationImpactedTypeFields);
      evictQueries(cache, [
        ...sceneMutationImpactedQueries,
        GQL.StatsDocument, // scenes size, scene count, etc
      ]);
    },
  });

export const useSceneSaveActivity = () =>
  GQL.useSceneSaveActivityMutation({
    update(cache, result, { variables }) {
      if (!result.data?.sceneSaveActivity || !variables) return;

      const { id, playDuration, resume_time: resumeTime } = variables;

      cache.modify({
        id: cache.identify({ __typename: "Scene", id }),
        fields: {
          resume_time() {
            return resumeTime;
          },
          play_duration(value) {
            return value + playDuration;
          },
        },
      });

      if (playDuration) {
        updateStats(cache, "total_play_duration", playDuration);
      }

      evictQueries(cache, [
        GQL.FindScenesDocument, // filter by play duration
      ]);
    },
  });

export const useSceneIncrementPlayCount = () =>
  GQL.useSceneIncrementPlayCountMutation({
    update(cache, result, { variables }) {
      if (!result.data?.sceneIncrementPlayCount || !variables) return;

      let lastPlayCount = 0;
      cache.modify({
        id: cache.identify({ __typename: "Scene", id: variables.id }),
        fields: {
          play_count(value) {
            lastPlayCount = value;
            return value + 1;
          },
          last_played_at() {
            // this is not perfectly accurate, the time is set server-side
            // it isn't even displayed anywhere in the UI anyway
            return new Date().toISOString();
          },
        },
      });

      updateStats(cache, "total_play_count", 1);
      if (lastPlayCount === 0) {
        updateStats(cache, "scenes_played", 1);
      }

      evictQueries(cache, [
        GQL.FindScenesDocument, // filter by play count
      ]);
    },
  });

const imageMutationImpactedTypeFields = {
  Gallery: ["images", "image_count"],
  Performer: ["image_count", "performer_count"],
  Studio: ["image_count", "performer_count"],
  Tag: ["image_count"],
};

const imageMutationImpactedQueries = [
  GQL.FindImagesDocument, // various filters
  GQL.FindGalleriesDocument, // filter by image count
  GQL.FindPerformersDocument, // filter by image count
  GQL.FindStudiosDocument, // filter by image count
  GQL.FindTagsDocument, // filter by image count
];

export const useImageUpdate = () =>
  GQL.useImageUpdateMutation({
    update(cache, result) {
      if (!result.data?.imageUpdate) return;

      evictTypeFields(cache, imageMutationImpactedTypeFields);
      evictQueries(cache, imageMutationImpactedQueries);
    },
  });

export const useBulkImageUpdate = () =>
  GQL.useBulkImageUpdateMutation({
    update(cache, result) {
      if (!result.data?.bulkImageUpdate) return;

      evictTypeFields(cache, imageMutationImpactedTypeFields);
      evictQueries(cache, imageMutationImpactedQueries);
    },
  });

export const useImagesDestroy = (input: GQL.ImagesDestroyInput) =>
  GQL.useImagesDestroyMutation({
    variables: input,
    update(cache, result) {
      if (!result.data?.imagesDestroy) return;

      for (const id of input.ids) {
        const obj = { __typename: "Image", id };
        deleteObject(cache, obj, GQL.FindImageDocument);
      }

      evictTypeFields(cache, imageMutationImpactedTypeFields);
      evictQueries(cache, [
        ...imageMutationImpactedQueries,
        GQL.StatsDocument, // images size, images count
      ]);
    },
  });

function updateImageIncrementO(id: string) {
  return (
    // eslint-disable-next-line @typescript-eslint/no-explicit-any
    cache: ApolloCache<any>,
    result: FetchResult<GQL.ImageIncrementOMutation>
  ) => {
    const updatedOCount = result.data?.imageIncrementO;
    if (updatedOCount === undefined) return;

    const image = cache.readFragment<GQL.SlimImageDataFragment>({
      id: cache.identify({ __typename: "Image", id }),
      fragment: GQL.SlimImageDataFragmentDoc,
      fragmentName: "SlimImageData",
    });

    if (image) {
      // if we have the image, update performer o_counters manually
      for (const performer of image.performers) {
        cache.modify({
          id: cache.identify(performer),
          fields: {
            o_counter(value) {
              return value + 1;
            },
          },
        });
      }
    } else {
      // else refresh all performer o_counters
      evictTypeFields(cache, {
        Performer: ["o_counter"],
      });
    }

    updateStats(cache, "total_o_count", 1);
    updateO(cache, "Image", id, updatedOCount);
    evictQueries(cache, [
      GQL.FindImagesDocument, // filter by o_counter
      GQL.FindPerformersDocument, // filter by o_counter
    ]);
  };
}
export const useImageIncrementO = (id: string) =>
  GQL.useImageIncrementOMutation({
    variables: { id },
    update: updateImageIncrementO(id),
  });

export const mutateImageIncrementO = (id: string) =>
  client.mutate<GQL.ImageIncrementOMutation>({
    mutation: GQL.ImageIncrementODocument,
    variables: { id },
    update: updateImageIncrementO(id),
  });

function updateImageDecrementO(id: string) {
  return (
    // eslint-disable-next-line @typescript-eslint/no-explicit-any
    cache: ApolloCache<any>,
    result: FetchResult<GQL.ImageDecrementOMutation>
  ) => {
    const updatedOCount = result.data?.imageDecrementO;
    if (updatedOCount === undefined) return;

    const image = cache.readFragment<GQL.SlimImageDataFragment>({
      id: cache.identify({ __typename: "Image", id }),
      fragment: GQL.SlimImageDataFragmentDoc,
      fragmentName: "SlimImageData",
    });

    if (image) {
      // if we have the image, update performer o_counters manually
      for (const performer of image.performers) {
        cache.modify({
          id: cache.identify(performer),
          fields: {
            o_counter(value) {
              return value - 1;
            },
          },
        });
      }
    } else {
      // else refresh all performer o_counters
      evictTypeFields(cache, {
        Performer: ["o_counter"],
      });
    }

    updateStats(cache, "total_o_count", -1);
    updateO(cache, "Image", id, updatedOCount);
    evictQueries(cache, [
      GQL.FindImagesDocument, // filter by o_counter
      GQL.FindPerformersDocument, // filter by o_counter
    ]);
  };
}

export const useImageDecrementO = (id: string) =>
  GQL.useImageDecrementOMutation({
    variables: { id },
    update: updateImageDecrementO(id),
  });

export const mutateImageDecrementO = (id: string) =>
  client.mutate<GQL.ImageDecrementOMutation>({
    mutation: GQL.ImageDecrementODocument,
    variables: { id },
    update: updateImageDecrementO(id),
  });

function updateImageResetO(id: string) {
  return (
    // eslint-disable-next-line @typescript-eslint/no-explicit-any
    cache: ApolloCache<any>,
    result: FetchResult<GQL.ImageResetOMutation>
  ) => {
    const updatedOCount = result.data?.imageResetO;
    if (updatedOCount === undefined) return;

    const image = cache.readFragment<GQL.SlimImageDataFragment>({
      id: cache.identify({ __typename: "Image", id }),
      fragment: GQL.SlimImageDataFragmentDoc,
      fragmentName: "SlimImageData",
    });

    if (image) {
      // if we have the image, update performer o_counters manually
      const old_count = image.o_counter ?? 0;
      for (const performer of image.performers) {
        cache.modify({
          id: cache.identify(performer),
          fields: {
            o_counter(value) {
              return value - old_count;
            },
          },
        });
      }
      updateStats(cache, "total_o_count", -old_count);
    } else {
      // else refresh all performer o_counters
      evictTypeFields(cache, {
        Performer: ["o_counter"],
      });
      // also refresh stats total_o_count
      cache.modify({
        fields: {
          stats: (value) => ({
            ...value,
            total_o_count: undefined,
          }),
        },
      });
    }

    updateO(cache, "Image", id, updatedOCount);
    evictQueries(cache, [
      GQL.FindImagesDocument, // filter by o_counter
      GQL.FindPerformersDocument, // filter by o_counter
    ]);
  };
}

export const useImageResetO = (id: string) =>
  GQL.useImageResetOMutation({
    variables: { id },
    update: updateImageResetO(id),
  });

export const mutateImageResetO = (id: string) =>
  client.mutate<GQL.ImageResetOMutation>({
    mutation: GQL.ImageResetODocument,
    variables: { id },
    update: updateImageResetO(id),
  });

export const mutateImageSetPrimaryFile = (id: string, fileID: string) =>
  client.mutate<GQL.ImageUpdateMutation>({
    mutation: GQL.ImageUpdateDocument,
    variables: {
      input: {
        id,
        primary_file_id: fileID,
      },
    },
    update(cache, result) {
      if (!result.data?.imageUpdate) return;

      evictQueries(cache, [
        GQL.FindImagesDocument, // sort by primary basename when missing title
      ]);
    },
  });

const movieMutationImpactedTypeFields = {
  Studio: ["movie_count"],
};

const movieMutationImpactedQueries = [
  GQL.FindMoviesDocument, // various filters
];

export const useMovieCreate = () =>
  GQL.useMovieCreateMutation({
    update(cache, result) {
      const movie = result.data?.movieCreate;
      if (!movie) return;

      appendObject(cache, movie, GQL.AllMoviesForFilterDocument);

      // update stats
      updateStats(cache, "studio_count", 1);

      evictTypeFields(cache, movieMutationImpactedTypeFields);
      evictQueries(cache, movieMutationImpactedQueries);
    },
  });

export const useMovieUpdate = () =>
  GQL.useMovieUpdateMutation({
    update(cache, result) {
      if (!result.data?.movieUpdate) return;

      evictTypeFields(cache, movieMutationImpactedTypeFields);
      evictQueries(cache, movieMutationImpactedQueries);
    },
  });

export const useBulkMovieUpdate = (input: GQL.BulkMovieUpdateInput) =>
  GQL.useBulkMovieUpdateMutation({
    variables: { input },
    update(cache, result) {
      if (!result.data?.bulkMovieUpdate) return;

      evictTypeFields(cache, movieMutationImpactedTypeFields);
      evictQueries(cache, movieMutationImpactedQueries);
    },
  });

export const useMovieDestroy = (input: GQL.MovieDestroyInput) =>
  GQL.useMovieDestroyMutation({
    variables: input,
    update(cache, result) {
      if (!result.data?.movieDestroy) return;

      const obj = { __typename: "Movie", id: input.id };
      deleteObject(cache, obj, GQL.FindMovieDocument);

      // update stats
      updateStats(cache, "movie_count", -1);

      evictTypeFields(cache, {
        Scene: ["movies"],
        Performer: ["movie_count"],
        Studio: ["movie_count"],
      });
      evictQueries(cache, [
        ...movieMutationImpactedQueries,
        GQL.FindScenesDocument, // filter by movie
      ]);
    },
  });

export const useMoviesDestroy = (input: GQL.MoviesDestroyMutationVariables) =>
  GQL.useMoviesDestroyMutation({
    variables: input,
    update(cache, result) {
      if (!result.data?.moviesDestroy) return;

      const { ids } = input;

      for (const id of ids) {
        const obj = { __typename: "Movie", id };
        deleteObject(cache, obj, GQL.FindMovieDocument);
      }

      // update stats
      updateStats(cache, "movie_count", -ids.length);

      evictTypeFields(cache, {
        Scene: ["movies"],
        Performer: ["movie_count"],
        Studio: ["movie_count"],
      });
      evictQueries(cache, [
        ...movieMutationImpactedQueries,
        GQL.FindScenesDocument, // filter by movie
      ]);
    },
  });

const sceneMarkerMutationImpactedTypeFields = {
  Tag: ["scene_marker_count"],
};

const sceneMarkerMutationImpactedQueries = [
  GQL.FindScenesDocument, // has marker filter
  GQL.FindSceneMarkersDocument, // various filters
  GQL.MarkerStringsDocument, // marker list
  GQL.FindSceneMarkerTagsDocument, // marker tag list
  GQL.FindTagsDocument, // filter by marker count
];

export const useSceneMarkerCreate = () =>
  GQL.useSceneMarkerCreateMutation({
    update(cache, result, { variables }) {
      if (!result.data?.sceneMarkerCreate || !variables) return;

      // refetch linked scene's marker list
      cache.evict({
        id: cache.identify({ __typename: "Scene", id: variables.scene_id }),
        fieldName: "scene_markers",
      });

      evictTypeFields(cache, sceneMarkerMutationImpactedTypeFields);
      evictQueries(cache, sceneMarkerMutationImpactedQueries);
    },
  });

export const useSceneMarkerUpdate = () =>
  GQL.useSceneMarkerUpdateMutation({
    update(cache, result, { variables }) {
      if (!result.data?.sceneMarkerUpdate || !variables) return;

      // refetch linked scene's marker list
      cache.evict({
        id: cache.identify({ __typename: "Scene", id: variables.scene_id }),
        fieldName: "scene_markers",
      });

      evictTypeFields(cache, sceneMarkerMutationImpactedTypeFields);
      evictQueries(cache, sceneMarkerMutationImpactedQueries);
    },
  });

export const useSceneMarkerDestroy = () =>
  GQL.useSceneMarkerDestroyMutation({
    update(cache, result, { variables }) {
      if (!result.data?.sceneMarkerDestroy || !variables) return;

      const obj = { __typename: "SceneMarker", id: variables.id };
      cache.evict({ id: cache.identify(obj) });

      evictTypeFields(cache, sceneMarkerMutationImpactedTypeFields);
      evictQueries(cache, sceneMarkerMutationImpactedQueries);
    },
  });

const galleryMutationImpactedTypeFields = {
  Scene: ["galleries"],
  Performer: ["gallery_count", "performer_count"],
  Studio: ["gallery_count", "performer_count"],
  Tag: ["gallery_count"],
};

const galleryMutationImpactedQueries = [
  GQL.FindScenesDocument, // is missing galleries
  GQL.FindGalleriesDocument, // various filters
  GQL.FindPerformersDocument, // filter by gallery count
  GQL.FindStudiosDocument, // filter by gallery count
  GQL.FindTagsDocument, // filter by gallery count
];

export const useGalleryCreate = () =>
  GQL.useGalleryCreateMutation({
    update(cache, result) {
      if (!result.data?.galleryCreate) return;

      // update stats
      updateStats(cache, "gallery_count", 1);

      evictTypeFields(cache, galleryMutationImpactedTypeFields);
      evictQueries(cache, galleryMutationImpactedQueries);
    },
  });

export const useGalleryUpdate = () =>
  GQL.useGalleryUpdateMutation({
    update(cache, result) {
      if (!result.data?.galleryUpdate) return;

      evictTypeFields(cache, galleryMutationImpactedTypeFields);
      evictQueries(cache, galleryMutationImpactedQueries);
    },
  });

export const useBulkGalleryUpdate = () =>
  GQL.useBulkGalleryUpdateMutation({
    update(cache, result) {
      if (!result.data?.bulkGalleryUpdate) return;

      evictTypeFields(cache, galleryMutationImpactedTypeFields);
      evictQueries(cache, galleryMutationImpactedQueries);
    },
  });

export const useGalleryDestroy = (input: GQL.GalleryDestroyInput) =>
  GQL.useGalleryDestroyMutation({
    variables: input,
    update(cache, result) {
      if (!result.data?.galleryDestroy) return;

      for (const id of input.ids) {
        const obj = { __typename: "Gallery", id };
        deleteObject(cache, obj, GQL.FindGalleryDocument);
      }

      evictTypeFields(cache, galleryMutationImpactedTypeFields);
      evictQueries(cache, [
        ...galleryMutationImpactedQueries,
        GQL.FindImagesDocument, // filter by gallery
        GQL.StatsDocument, // images size, gallery count, etc
      ]);
    },
  });

export const mutateAddGalleryImages = (input: GQL.GalleryAddInput) =>
  client.mutate<GQL.AddGalleryImagesMutation>({
    mutation: GQL.AddGalleryImagesDocument,
    variables: input,
    update(cache, result) {
      if (!result.data?.addGalleryImages) return;

      // refetch gallery image_count
      cache.evict({
        id: cache.identify({ __typename: "Gallery", id: input.gallery_id }),
        fieldName: "image_count",
      });

      // refetch images galleries field
      for (const id of input.image_ids) {
        cache.evict({
          id: cache.identify({ __typename: "Image", id }),
          fieldName: "galleries",
        });
      }

      evictQueries(cache, [
        GQL.FindGalleriesDocument, // filter by image count
        GQL.FindImagesDocument, // filter by gallery
      ]);
    },
  });

export const mutateRemoveGalleryImages = (input: GQL.GalleryRemoveInput) =>
  client.mutate<GQL.RemoveGalleryImagesMutation>({
    mutation: GQL.RemoveGalleryImagesDocument,
    variables: input,
    update(cache, result) {
      if (!result.data?.removeGalleryImages) return;

      // refetch gallery image_count
      cache.evict({
        id: cache.identify({ __typename: "Gallery", id: input.gallery_id }),
        fieldName: "image_count",
      });

      // refetch images galleries field
      for (const id of input.image_ids) {
        cache.evict({
          id: cache.identify({ __typename: "Image", id }),
          fieldName: "galleries",
        });
      }

      evictQueries(cache, [
        GQL.FindGalleriesDocument, // filter by image count
        GQL.FindImagesDocument, // filter by gallery
      ]);
    },
  });

export const mutateGallerySetPrimaryFile = (id: string, fileID: string) =>
  client.mutate<GQL.GalleryUpdateMutation>({
    mutation: GQL.GalleryUpdateDocument,
    variables: {
      input: {
        id,
        primary_file_id: fileID,
      },
    },
    update(cache, result) {
      if (!result.data?.galleryUpdate) return;

      evictQueries(cache, [
        GQL.FindGalleriesDocument, // sort by primary basename when missing title
      ]);
    },
  });

const galleryChapterMutationImpactedTypeFields = {
  Gallery: ["chapters"],
};

const galleryChapterMutationImpactedQueries = [
  GQL.FindGalleriesDocument, // filter by has chapters
];

export const useGalleryChapterCreate = () =>
  GQL.useGalleryChapterCreateMutation({
    update(cache, result) {
      if (!result.data?.galleryChapterCreate) return;

      evictTypeFields(cache, galleryChapterMutationImpactedTypeFields);
      evictQueries(cache, galleryChapterMutationImpactedQueries);
    },
  });

export const useGalleryChapterUpdate = () =>
  GQL.useGalleryChapterUpdateMutation({
    update(cache, result) {
      if (!result.data?.galleryChapterUpdate) return;

      evictTypeFields(cache, galleryChapterMutationImpactedTypeFields);
      evictQueries(cache, galleryChapterMutationImpactedQueries);
    },
  });

export const useGalleryChapterDestroy = () =>
  GQL.useGalleryChapterDestroyMutation({
    update(cache, result, { variables }) {
      if (!result.data?.galleryChapterDestroy || !variables) return;

      const obj = { __typename: "GalleryChapter", id: variables.id };
      cache.evict({ id: cache.identify(obj) });

      evictTypeFields(cache, galleryChapterMutationImpactedTypeFields);
      evictQueries(cache, galleryChapterMutationImpactedQueries);
    },
  });

const performerMutationImpactedTypeFields = {
  Tag: ["performer_count"],
};

const performerMutationImpactedQueries = [
  GQL.FindScenesDocument, // filter by performer tags
  GQL.FindImagesDocument, // filter by performer tags
  GQL.FindGalleriesDocument, // filter by performer tags
  GQL.FindPerformersDocument, // various filters
  GQL.FindTagsDocument, // filter by performer count
];

export const usePerformerCreate = () =>
  GQL.usePerformerCreateMutation({
    update(cache, result) {
      const performer = result.data?.performerCreate;
      if (!performer) return;

      appendObject(cache, performer, GQL.AllPerformersForFilterDocument);

      // update stats
      updateStats(cache, "performer_count", 1);

      evictTypeFields(cache, performerMutationImpactedTypeFields);
      evictQueries(cache, [
        GQL.FindPerformersDocument, // various filters
        GQL.FindTagsDocument, // filter by performer count
      ]);
    },
  });

export const usePerformerUpdate = () =>
  GQL.usePerformerUpdateMutation({
    update(cache, result) {
      if (!result.data?.performerUpdate) return;

      evictTypeFields(cache, performerMutationImpactedTypeFields);
      evictQueries(cache, performerMutationImpactedQueries);
    },
  });

export const useBulkPerformerUpdate = (input: GQL.BulkPerformerUpdateInput) =>
  GQL.useBulkPerformerUpdateMutation({
    variables: { input },
    update(cache, result) {
      if (!result.data?.bulkPerformerUpdate) return;

      evictTypeFields(cache, performerMutationImpactedTypeFields);
      evictQueries(cache, performerMutationImpactedQueries);
    },
  });

export const usePerformerDestroy = () =>
  GQL.usePerformerDestroyMutation({
    update(cache, result, { variables }) {
      if (!result.data?.performerDestroy || !variables) return;

      const obj = { __typename: "Performer", id: variables.id };
      deleteObject(cache, obj, GQL.FindPerformerDocument);

      // update stats
      updateStats(cache, "performer_count", -1);

      evictTypeFields(cache, {
        ...performerMutationImpactedTypeFields,
        Performer: ["performer_count"],
        Studio: ["performer_count"],
      });
      evictQueries(cache, [
        ...performerMutationImpactedQueries,
        GQL.FindPerformersDocument, // appears with
        GQL.FindMoviesDocument, // filter by performers
        GQL.FindSceneMarkersDocument, // filter by performers
      ]);
    },
  });

export const usePerformersDestroy = (
  input: GQL.PerformersDestroyMutationVariables
) =>
  GQL.usePerformersDestroyMutation({
    variables: input,
    update(cache, result) {
      if (!result.data?.performersDestroy) return;

      const { ids } = input;

      let count: number;
      if (Array.isArray(ids)) {
        for (const id of ids) {
          const obj = { __typename: "Performer", id };
          deleteObject(cache, obj, GQL.FindPerformerDocument);
        }
        count = ids.length;
      } else {
        const obj = { __typename: "Performer", id: ids };
        deleteObject(cache, obj, GQL.FindPerformerDocument);
        count = 1;
      }

      // update stats
      updateStats(cache, "performer_count", -count);

      evictTypeFields(cache, {
        ...performerMutationImpactedTypeFields,
        Performer: ["performer_count"],
        Studio: ["performer_count"],
      });
      evictQueries(cache, [
        ...performerMutationImpactedQueries,
        GQL.FindPerformersDocument, // appears with
        GQL.FindMoviesDocument, // filter by performers
        GQL.FindSceneMarkersDocument, // filter by performers
      ]);
    },
  });

const studioMutationImpactedTypeFields = {
  Studio: ["child_studios"],
};

const studioMutationImpactedQueries = [
  GQL.FindScenesDocument, // filter by studio
  GQL.FindImagesDocument, // filter by studio
  GQL.FindMoviesDocument, // filter by studio
  GQL.FindGalleriesDocument, // filter by studio
  GQL.FindPerformersDocument, // filter by studio
  GQL.FindStudiosDocument, // various filters
];

export const useStudioCreate = () =>
  GQL.useStudioCreateMutation({
    update(cache, result, { variables }) {
      const studio = result.data?.studioCreate;
      if (!studio || !variables) return;

      appendObject(cache, studio, GQL.AllStudiosForFilterDocument);

      // update stats
      updateStats(cache, "studio_count", 1);

      // if new scene has a parent studio,
      // refetch the parent's list of child studios
      const { parent_id } = variables.input;
      if (parent_id !== undefined) {
        cache.evict({
          id: cache.identify({ __typename: "Studio", id: parent_id }),
          fieldName: "child_studios",
        });
      }

      evictQueries(cache, [
        GQL.FindStudiosDocument, // various filters
      ]);
    },
  });

export const useStudioUpdate = () =>
  GQL.useStudioUpdateMutation({
    update(cache, result) {
      const studio = result.data?.studioUpdate;
      if (!studio) return;

      const obj = { __typename: "Studio", id: studio.id };
      evictTypeFields(
        cache,
        studioMutationImpactedTypeFields,
        cache.identify(obj) // don't evict this studio
      );

      evictQueries(cache, studioMutationImpactedQueries);
    },
  });

export const useStudioDestroy = (input: GQL.StudioDestroyInput) =>
  GQL.useStudioDestroyMutation({
    variables: input,
    update(cache, result) {
      if (!result.data?.studioDestroy) return;

      const obj = { __typename: "Studio", id: input.id };
      deleteObject(cache, obj, GQL.FindStudioDocument);

      // update stats
      updateStats(cache, "studio_count", -1);

      evictTypeFields(cache, studioMutationImpactedTypeFields);
      evictQueries(cache, studioMutationImpactedQueries);
    },
  });

export const useStudiosDestroy = (input: GQL.StudiosDestroyMutationVariables) =>
  GQL.useStudiosDestroyMutation({
    variables: input,
    update(cache, result) {
      if (!result.data?.studiosDestroy) return;

      const { ids } = input;

      for (const id of ids) {
        const obj = { __typename: "Studio", id };
        deleteObject(cache, obj, GQL.FindStudioDocument);
      }

      // update stats
      updateStats(cache, "studio_count", -ids.length);

      evictTypeFields(cache, studioMutationImpactedTypeFields);
      evictQueries(cache, studioMutationImpactedQueries);
    },
  });

const tagMutationImpactedTypeFields = {
  Tag: ["parents", "children"],
};

const tagMutationImpactedQueries = [
  GQL.FindScenesDocument, // filter by tags
  GQL.FindImagesDocument, // filter by tags
  GQL.FindGalleriesDocument, // filter by tags
  GQL.FindPerformersDocument, // filter by tags
  GQL.FindTagsDocument, // various filters
];

export const useTagCreate = () =>
  GQL.useTagCreateMutation({
    update(cache, result) {
      const tag = result.data?.tagCreate;
      if (!tag) return;

      appendObject(cache, tag, GQL.AllTagsForFilterDocument);

      // update stats
      updateStats(cache, "tag_count", 1);

      const obj = { __typename: "Tag", id: tag.id };
      evictTypeFields(
        cache,
        tagMutationImpactedTypeFields,
        cache.identify(obj) // don't evict this tag
      );

      evictQueries(cache, [
        GQL.FindTagsDocument, // various filters
      ]);
    },
  });

export const useTagUpdate = () =>
  GQL.useTagUpdateMutation({
    update(cache, result) {
      const tag = result.data?.tagUpdate;
      if (!tag) return;

      const obj = { __typename: "Tag", id: tag.id };
      evictTypeFields(
        cache,
        tagMutationImpactedTypeFields,
        cache.identify(obj) // don't evict this tag
      );

      evictQueries(cache, tagMutationImpactedQueries);
    },
  });

export const useTagDestroy = (input: GQL.TagDestroyInput) =>
  GQL.useTagDestroyMutation({
    variables: input,
    update(cache, result) {
      if (!result.data?.tagDestroy) return;

      const obj = { __typename: "Tag", id: input.id };
      deleteObject(cache, obj, GQL.FindTagDocument);

      // update stats
      updateStats(cache, "tag_count", -1);

      evictTypeFields(cache, tagMutationImpactedTypeFields);
      evictQueries(cache, tagMutationImpactedQueries);
    },
  });

export const useTagsDestroy = (input: GQL.TagsDestroyMutationVariables) =>
  GQL.useTagsDestroyMutation({
    variables: input,
    update(cache, result) {
      if (!result.data?.tagsDestroy) return;

      const { ids } = input;

      for (const id of ids) {
        const obj = { __typename: "Tag", id };
        deleteObject(cache, obj, GQL.FindTagDocument);
      }

      // update stats
      updateStats(cache, "tag_count", -ids.length);

      evictTypeFields(cache, tagMutationImpactedTypeFields);
      evictQueries(cache, tagMutationImpactedQueries);
    },
  });

export const useTagsMerge = () =>
  GQL.useTagsMergeMutation({
    update(cache, result, { variables }) {
      if (!result.data?.tagsMerge || !variables) return;

      const { source, destination } = variables;

      for (const id of source) {
        const obj = { __typename: "Tag", id };
        deleteObject(cache, obj, GQL.FindTagDocument);
      }

      updateStats(cache, "tag_count", -source.length);

      const obj = { __typename: "Tag", id: destination };
      evictTypeFields(
        cache,
        tagMutationImpactedTypeFields,
        cache.identify(obj) // don't evict destination tag
      );

      evictQueries(cache, tagMutationImpactedQueries);
    },
  });

export const useSaveFilter = () =>
  GQL.useSaveFilterMutation({
    update(cache, result) {
      if (!result.data?.saveFilter) return;

      evictQueries(cache, [GQL.FindSavedFiltersDocument]);
    },
  });

export const useSetDefaultFilter = () =>
  GQL.useSetDefaultFilterMutation({
    update(cache, result) {
      if (!result.data?.setDefaultFilter) return;

      evictQueries(cache, [GQL.FindDefaultFilterDocument]);
    },
  });

export const useSavedFilterDestroy = () =>
  GQL.useDestroySavedFilterMutation({
    update(cache, result, { variables }) {
      if (!result.data?.destroySavedFilter || !variables) return;

      const obj = { __typename: "SavedFilter", id: variables.input.id };
      deleteObject(cache, obj, GQL.FindSavedFilterDocument);

      evictQueries(cache, [GQL.FindDefaultFilterDocument]);
    },
  });

export const mutateDeleteFiles = (ids: string[]) =>
  client.mutate<GQL.DeleteFilesMutation>({
    mutation: GQL.DeleteFilesDocument,
    variables: { ids },
    update(cache, result) {
      if (!result.data?.deleteFiles) return;

      // we don't know which type the files are,
      // so evict all of them
      for (const id of ids) {
        cache.evict({
          id: cache.identify({ __typename: "VideoFile", id }),
        });
        cache.evict({
          id: cache.identify({ __typename: "ImageFile", id }),
        });
        cache.evict({
          id: cache.identify({ __typename: "GalleryFile", id }),
        });
      }

      evictQueries(cache, [
        GQL.FindScenesDocument, // filter by file count
        GQL.FindImagesDocument, // filter by file count
        GQL.FindGalleriesDocument, // filter by file count
        GQL.StatsDocument, // scenes size, images size
      ]);
    },
  });

/// Scrapers

export const useListSceneScrapers = () => GQL.useListSceneScrapersQuery();

export const queryScrapeScene = (
  source: GQL.ScraperSourceInput,
  sceneId: string
) =>
  client.query<GQL.ScrapeSingleSceneQuery>({
    query: GQL.ScrapeSingleSceneDocument,
    variables: {
      source,
      input: {
        scene_id: sceneId,
      },
    },
    fetchPolicy: "network-only",
  });

export const queryScrapeSceneQuery = (
  source: GQL.ScraperSourceInput,
  q: string
) =>
  client.query<GQL.ScrapeSingleSceneQuery>({
    query: GQL.ScrapeSingleSceneDocument,
    variables: {
      source,
      input: {
        query: q,
      },
    },
    fetchPolicy: "network-only",
  });

export const queryScrapeSceneURL = (url: string) =>
  client.query<GQL.ScrapeSceneUrlQuery>({
    query: GQL.ScrapeSceneUrlDocument,
    variables: { url },
    fetchPolicy: "network-only",
  });

export const queryScrapeSceneQueryFragment = (
  source: GQL.ScraperSourceInput,
  input: GQL.ScrapedSceneInput
) =>
  client.query<GQL.ScrapeSingleSceneQuery>({
    query: GQL.ScrapeSingleSceneDocument,
    variables: {
      source,
      input: {
        scene_input: input,
      },
    },
    fetchPolicy: "network-only",
  });

export const stashBoxSceneBatchQuery = (
  sceneIds: string[],
  stashBoxIndex: number
) =>
  client.query<GQL.ScrapeMultiScenesQuery>({
    query: GQL.ScrapeMultiScenesDocument,
    variables: {
      source: {
        stash_box_index: stashBoxIndex,
      },
      input: {
        scene_ids: sceneIds,
      },
    },
  });

export const useListPerformerScrapers = () =>
  GQL.useListPerformerScrapersQuery();

export const useScrapePerformerList = (scraperId: string, q: string) =>
  GQL.useScrapeSinglePerformerQuery({
    variables: {
      source: {
        scraper_id: scraperId,
      },
      input: {
        query: q,
      },
    },
    skip: q === "",
  });

export const queryScrapePerformer = (
  scraperId: string,
  scrapedPerformer: GQL.ScrapedPerformerInput
) =>
  client.query<GQL.ScrapeSinglePerformerQuery>({
    query: GQL.ScrapeSinglePerformerDocument,
    variables: {
      source: {
        scraper_id: scraperId,
      },
      input: {
        performer_input: scrapedPerformer,
      },
    },
    fetchPolicy: "network-only",
  });

export const queryScrapePerformerURL = (url: string) =>
  client.query<GQL.ScrapePerformerUrlQuery>({
    query: GQL.ScrapePerformerUrlDocument,
    variables: { url },
    fetchPolicy: "network-only",
  });

export const stashBoxPerformerQuery = (
  searchVal: string,
  stashBoxIndex: number
) =>
  client.query<GQL.ScrapeSinglePerformerQuery>({
    query: GQL.ScrapeSinglePerformerDocument,
    variables: {
      source: {
        stash_box_index: stashBoxIndex,
      },
      input: {
        query: searchVal,
      },
    },
  });

export const mutateStashBoxBatchPerformerTag = (
  input: GQL.StashBoxBatchPerformerTagInput
) =>
  client.mutate<GQL.StashBoxBatchPerformerTagMutation>({
    mutation: GQL.StashBoxBatchPerformerTagDocument,
    variables: { input },
  });

export const useListMovieScrapers = () => GQL.useListMovieScrapersQuery();

export const queryScrapeMovieURL = (url: string) =>
  client.query<GQL.ScrapeMovieUrlQuery>({
    query: GQL.ScrapeMovieUrlDocument,
    variables: { url },
    fetchPolicy: "network-only",
  });

export const useListGalleryScrapers = () => GQL.useListGalleryScrapersQuery();

export const queryScrapeGallery = (scraperId: string, galleryId: string) =>
  client.query<GQL.ScrapeSingleGalleryQuery>({
    query: GQL.ScrapeSingleGalleryDocument,
    variables: {
      source: {
        scraper_id: scraperId,
      },
      input: {
        gallery_id: galleryId,
      },
    },
    fetchPolicy: "network-only",
  });

export const queryScrapeGalleryURL = (url: string) =>
  client.query<GQL.ScrapeGalleryUrlQuery>({
    query: GQL.ScrapeGalleryUrlDocument,
    variables: { url },
    fetchPolicy: "network-only",
  });

/// Configuration

export const useConfiguration = () => GQL.useConfigurationQuery();

export const usePlugins = () => GQL.usePluginsQuery();

export const usePluginTasks = () => GQL.usePluginTasksQuery();

export const useStats = () => GQL.useStatsQuery();

export const useVersion = () => GQL.useVersionQuery();

export const useLatestVersion = () =>
  GQL.useLatestVersionQuery({
    notifyOnNetworkStatusChange: true,
    errorPolicy: "ignore",
  });

export const useDLNAStatus = () =>
  GQL.useDlnaStatusQuery({
    fetchPolicy: "no-cache",
  });

export const useJobQueue = () =>
  GQL.useJobQueueQuery({
    fetchPolicy: "no-cache",
  });

export const useLogs = () =>
  GQL.useLogsQuery({
    fetchPolicy: "no-cache",
  });

export const queryLogs = () =>
  client.query<GQL.LogsQuery>({
    query: GQL.LogsDocument,
    fetchPolicy: "no-cache",
  });

export const useSystemStatus = () =>
  GQL.useSystemStatusQuery({
    fetchPolicy: "no-cache",
  });

export const querySystemStatus = () =>
  client.query<GQL.SystemStatusQuery>({
    query: GQL.SystemStatusDocument,
    fetchPolicy: "no-cache",
  });

export const useJobsSubscribe = () => GQL.useJobsSubscribeSubscription();

export const useLoggingSubscribe = () => GQL.useLoggingSubscribeSubscription();

function updateConfiguration(cache: ApolloCache<unknown>, result: FetchResult) {
  if (!result.data) return;

  evictQueries(cache, [GQL.ConfigurationDocument]);
}

export const useConfigureGeneral = () =>
  GQL.useConfigureGeneralMutation({
    update: updateConfiguration,
  });

export const useConfigureInterface = () =>
  GQL.useConfigureInterfaceMutation({
    update: updateConfiguration,
  });

export const useGenerateAPIKey = () =>
  GQL.useGenerateApiKeyMutation({
    update: updateConfiguration,
  });

export const useConfigureDefaults = () =>
  GQL.useConfigureDefaultsMutation({
    update: updateConfiguration,
  });

export const useConfigureUI = () =>
  GQL.useConfigureUiMutation({
    update: updateConfiguration,
  });

export const useConfigureScraping = () =>
  GQL.useConfigureScrapingMutation({
    update: updateConfiguration,
  });

export const useConfigureDLNA = () =>
  GQL.useConfigureDlnaMutation({
    update: updateConfiguration,
  });

export const useEnableDLNA = () => GQL.useEnableDlnaMutation();

export const useDisableDLNA = () => GQL.useDisableDlnaMutation();

export const useAddTempDLNAIP = () => GQL.useAddTempDlnaipMutation();

export const useRemoveTempDLNAIP = () => GQL.useRemoveTempDlnaipMutation();

export const mutateReloadScrapers = () =>
  client.mutate<GQL.ReloadScrapersMutation>({
    mutation: GQL.ReloadScrapersDocument,
    refetchQueries: [
      GQL.refetchListMovieScrapersQuery(),
      GQL.refetchListPerformerScrapersQuery(),
      GQL.refetchListSceneScrapersQuery(),
    ],
  });

export const mutateReloadPlugins = () =>
  client.mutate<GQL.ReloadPluginsMutation>({
    mutation: GQL.ReloadPluginsDocument,
    refetchQueries: [GQL.refetchPluginsQuery(), GQL.refetchPluginTasksQuery()],
  });

export const mutateStopJob = (jobID: string) =>
  client.mutate<GQL.StopJobMutation>({
    mutation: GQL.StopJobDocument,
    variables: { job_id: jobID },
  });

const setupMutationImpactedQueries = [
  GQL.ConfigurationDocument,
  GQL.SystemStatusDocument,
];

export const mutateSetup = (input: GQL.SetupInput) =>
  client.mutate<GQL.SetupMutation>({
    mutation: GQL.SetupDocument,
    variables: { input },
    update(cache, result) {
      if (!result.data?.setup) return;

      evictQueries(cache, setupMutationImpactedQueries);
    },
  });

export const mutateMigrate = (input: GQL.MigrateInput) =>
  client.mutate<GQL.MigrateMutation>({
    mutation: GQL.MigrateDocument,
    variables: { input },
    update(cache, result) {
      if (!result.data?.migrate) return;

      evictQueries(cache, setupMutationImpactedQueries);
    },
  });

/// Tasks

export const mutateMetadataScan = (input: GQL.ScanMetadataInput) =>
  client.mutate<GQL.MetadataScanMutation>({
    mutation: GQL.MetadataScanDocument,
    variables: { input },
  });

export const mutateMetadataIdentify = (input: GQL.IdentifyMetadataInput) =>
  client.mutate<GQL.MetadataIdentifyMutation>({
    mutation: GQL.MetadataIdentifyDocument,
    variables: { input },
  });

export const mutateMetadataAutoTag = (input: GQL.AutoTagMetadataInput) =>
  client.mutate<GQL.MetadataAutoTagMutation>({
    mutation: GQL.MetadataAutoTagDocument,
    variables: { input },
  });

export const mutateMetadataGenerate = (input: GQL.GenerateMetadataInput) =>
  client.mutate<GQL.MetadataGenerateMutation>({
    mutation: GQL.MetadataGenerateDocument,
    variables: { input },
  });

export const mutateMetadataClean = (input: GQL.CleanMetadataInput) =>
  client.mutate<GQL.MetadataCleanMutation>({
    mutation: GQL.MetadataCleanDocument,
    variables: { input },
  });

export const mutateRunPluginTask = (
  pluginId: string,
  taskName: string,
  args?: GQL.PluginArgInput[]
) =>
  client.mutate<GQL.RunPluginTaskMutation>({
    mutation: GQL.RunPluginTaskDocument,
    variables: { plugin_id: pluginId, task_name: taskName, args },
  });

export const mutateMetadataExport = () =>
  client.mutate<GQL.MetadataExportMutation>({
    mutation: GQL.MetadataExportDocument,
  });

export const mutateExportObjects = (input: GQL.ExportObjectsInput) =>
  client.mutate<GQL.ExportObjectsMutation>({
    mutation: GQL.ExportObjectsDocument,
    variables: { input },
  });

export const mutateMetadataImport = () =>
  client.mutate<GQL.MetadataImportMutation>({
    mutation: GQL.MetadataImportDocument,
  });

export const mutateImportObjects = (input: GQL.ImportObjectsInput) =>
  client.mutate<GQL.ImportObjectsMutation>({
    mutation: GQL.ImportObjectsDocument,
    variables: { input },
  });

export const mutateBackupDatabase = (input: GQL.BackupDatabaseInput) =>
  client.mutate<GQL.BackupDatabaseMutation>({
    mutation: GQL.BackupDatabaseDocument,
    variables: { input },
  });

export const mutateAnonymiseDatabase = (input: GQL.AnonymiseDatabaseInput) =>
  client.mutate<GQL.AnonymiseDatabaseMutation>({
    mutation: GQL.AnonymiseDatabaseDocument,
    variables: { input },
  });

<<<<<<< HEAD
export const mutateStashBoxBatchPerformerTag = (
  input: GQL.StashBoxBatchTagInput
=======
export const mutateMigrateHashNaming = () =>
  client.mutate<GQL.MigrateHashNamingMutation>({
    mutation: GQL.MigrateHashNamingDocument,
  });

export const mutateMigrateSceneScreenshots = (
  input: GQL.MigrateSceneScreenshotsInput
>>>>>>> 7b77b898
) =>
  client.mutate<GQL.MigrateSceneScreenshotsMutation>({
    mutation: GQL.MigrateSceneScreenshotsDocument,
    variables: { input },
  });

<<<<<<< HEAD
export const mutateStashBoxBatchStudioTag = (
  input: GQL.StashBoxBatchTagInput
) =>
  client.mutate<GQL.StashBoxBatchStudioTagMutation>({
    mutation: GQL.StashBoxBatchStudioTagDocument,
    variables: { input },
  });

export const querySceneByPathRegex = (filter: GQL.FindFilterType) =>
  client.query<GQL.FindScenesByPathRegexQuery>({
    query: GQL.FindScenesByPathRegexDocument,
    variables: { filter },
=======
export const mutateMigrateBlobs = (input: GQL.MigrateBlobsInput) =>
  client.mutate<GQL.MigrateBlobsMutation>({
    mutation: GQL.MigrateBlobsDocument,
    variables: { input },
>>>>>>> 7b77b898
  });

/// Misc

export const useDirectory = (path?: string) =>
  GQL.useDirectoryQuery({ variables: { path } });

export const queryParseSceneFilenames = (
  filter: GQL.FindFilterType,
  config: GQL.SceneParserInput
) =>
  client.query<GQL.ParseSceneFilenamesQuery>({
    query: GQL.ParseSceneFilenamesDocument,
    variables: { filter, config },
    fetchPolicy: "network-only",
  });

export const makePerformerCreateInput = (toCreate: GQL.ScrapedPerformer) => {
  const input: GQL.PerformerCreateInput = {
    name: toCreate.name ?? "",
    url: toCreate.url,
    gender: stringToGender(toCreate.gender),
    birthdate: toCreate.birthdate,
    ethnicity: toCreate.ethnicity,
    country: toCreate.country,
    eye_color: toCreate.eye_color,
    height_cm: toCreate.height ? Number(toCreate.height) : undefined,
    measurements: toCreate.measurements,
    fake_tits: toCreate.fake_tits,
    career_length: toCreate.career_length,
    tattoos: toCreate.tattoos,
    piercings: toCreate.piercings,
    aliases: toCreate.aliases,
    twitter: toCreate.twitter,
    instagram: toCreate.instagram,
    tag_ids: filterData((toCreate.tags ?? []).map((t) => t.stored_id)),
    image:
      (toCreate.images ?? []).length > 0
        ? (toCreate.images ?? [])[0]
        : undefined,
    details: toCreate.details,
    death_date: toCreate.death_date,
    hair_color: toCreate.hair_color,
    weight: toCreate.weight ? Number(toCreate.weight) : undefined,
    penis_length: toCreate.penis_length
      ? Number(toCreate.penis_length)
      : undefined,
    circumcised: stringToCircumcised(toCreate.circumcised),
  };
  return input;
<<<<<<< HEAD
};

export const stashBoxSceneQuery = (searchVal: string, stashBoxIndex: number) =>
  client.query<GQL.ScrapeSingleSceneQuery>({
    query: GQL.ScrapeSingleSceneDocument,
    variables: {
      source: {
        stash_box_index: stashBoxIndex,
      },
      input: {
        query: searchVal,
      },
    },
  });

export const stashBoxPerformerQuery = (
  searchVal: string,
  stashBoxIndex: number
) =>
  client.query<GQL.ScrapeSinglePerformerQuery>({
    query: GQL.ScrapeSinglePerformerDocument,
    variables: {
      source: {
        stash_box_index: stashBoxIndex,
      },
      input: {
        query: searchVal,
      },
    },
  });

export const stashBoxStudioQuery = (
  query: string | null,
  stashBoxIndex: number
) =>
  client.query<GQL.ScrapeSingleStudioQuery>({
    query: GQL.ScrapeSingleStudioDocument,
    variables: {
      source: {
        stash_box_index: stashBoxIndex,
      },
      input: {
        query: query,
      },
    },
  });

export const stashBoxSceneBatchQuery = (
  sceneIds: string[],
  stashBoxIndex: number
) =>
  client.query<GQL.ScrapeMultiScenesQuery>({
    query: GQL.ScrapeMultiScenesDocument,
    variables: {
      source: {
        stash_box_index: stashBoxIndex,
      },
      input: {
        scene_ids: sceneIds,
      },
    },
  });

export const stashBoxPerformerBatchQuery = (
  performerIds: string[],
  stashBoxIndex: number
) =>
  client.query<GQL.ScrapeMultiPerformersQuery>({
    query: GQL.ScrapeMultiPerformersDocument,
    variables: {
      source: {
        stash_box_index: stashBoxIndex,
      },
      input: {
        performer_ids: performerIds,
      },
    },
  });

export const stashBoxSubmitSceneDraft = (
  input: GQL.StashBoxDraftSubmissionInput
) =>
  client.mutate<GQL.SubmitStashBoxSceneDraftMutation>({
    mutation: GQL.SubmitStashBoxSceneDraftDocument,
    variables: { input },
  });

export const stashBoxSubmitPerformerDraft = (
  input: GQL.StashBoxDraftSubmissionInput
) =>
  client.mutate<GQL.SubmitStashBoxPerformerDraftMutation>({
    mutation: GQL.SubmitStashBoxPerformerDraftDocument,
    variables: { input },
  });
=======
};
>>>>>>> 7b77b898
<|MERGE_RESOLUTION|>--- conflicted
+++ resolved
@@ -19,7 +19,10 @@
 
 // Evicts cached results for the given queries.
 // Will also call a cache GC afterwards.
-function evictQueries(cache: ApolloCache<unknown>, queries: DocumentNode[]) {
+export function evictQueries(
+  cache: ApolloCache<unknown>,
+  queries: DocumentNode[]
+) {
   const fields: Modifiers = {};
   for (const query of queries) {
     const { selections } = getQueryDefinition(query).selectionSet;
@@ -111,7 +114,7 @@
 /// Object queries
 
 export const useFindScene = (id: string) => {
-  const skip = id === "new";
+  const skip = id === "new" || id === "";
   return GQL.useFindSceneQuery({ variables: { id }, skip });
 };
 
@@ -172,7 +175,7 @@
   });
 
 export const useFindMovie = (id: string) => {
-  const skip = id === "new";
+  const skip = id === "new" || id === "";
   return GQL.useFindMovieQuery({ variables: { id }, skip });
 };
 
@@ -216,42 +219,32 @@
 
 export const useMarkerStrings = () => GQL.useMarkerStringsQuery();
 
-export const useFindGallery = (id: string) => {
-  const skip = id === "new";
-  return GQL.useFindGalleryQuery({ variables: { id }, skip });
-};
-
-export const useFindGalleries = (filter?: ListFilterModel) =>
-  GQL.useFindGalleriesQuery({
-    skip: filter === undefined,
-    variables: {
-      filter: filter?.makeFindFilter(),
-      gallery_filter: filter?.makeFilter(),
-    },
-  });
-
-export const queryFindGalleries = (filter: ListFilterModel) =>
-  client.query<GQL.FindGalleriesQuery>({
-    query: GQL.FindGalleriesDocument,
-    variables: {
-      filter: filter.makeFindFilter(),
-      gallery_filter: filter.makeFilter(),
-    },
-  });
-
-<<<<<<< HEAD
 export const useFindGallery = (id: string) => {
   const skip = id === "new" || id === "";
   return GQL.useFindGalleryQuery({ variables: { id }, skip });
 };
-export const useFindScene = (id: string) => {
+
+export const useFindGalleries = (filter?: ListFilterModel) =>
+  GQL.useFindGalleriesQuery({
+    skip: filter === undefined,
+    variables: {
+      filter: filter?.makeFindFilter(),
+      gallery_filter: filter?.makeFilter(),
+    },
+  });
+
+export const queryFindGalleries = (filter: ListFilterModel) =>
+  client.query<GQL.FindGalleriesQuery>({
+    query: GQL.FindGalleriesDocument,
+    variables: {
+      filter: filter.makeFindFilter(),
+      gallery_filter: filter.makeFilter(),
+    },
+  });
+
+export const useFindPerformer = (id: string) => {
   const skip = id === "new" || id === "";
-  return GQL.useFindSceneQuery({ variables: { id }, skip });
-=======
-export const useFindPerformer = (id: string) => {
-  const skip = id === "new";
   return GQL.useFindPerformerQuery({ variables: { id }, skip });
->>>>>>> 7b77b898
 };
 
 export const queryFindPerformer = (id: string) =>
@@ -269,12 +262,6 @@
     },
   });
 
-<<<<<<< HEAD
-export const useFindPerformer = (id: string) => {
-  const skip = id === "new" || id === "";
-  return GQL.useFindPerformerQuery({ variables: { id }, skip });
-};
-=======
 export const queryFindPerformers = (filter: ListFilterModel) =>
   client.query<GQL.FindPerformersQuery>({
     query: GQL.FindPerformersDocument,
@@ -287,7 +274,6 @@
 export const useAllPerformersForFilter = () =>
   GQL.useAllPerformersForFilterQuery();
 
->>>>>>> 7b77b898
 export const useFindStudio = (id: string) => {
   const skip = id === "new" || id === "";
   return GQL.useFindStudioQuery({ variables: { id }, skip });
@@ -307,12 +293,6 @@
       studio_filter: filter?.makeFilter(),
     },
   });
-<<<<<<< HEAD
-export const useFindMovie = (id: string) => {
-  const skip = id === "new" || id === "";
-  return GQL.useFindMovieQuery({ variables: { id }, skip });
-};
-=======
 
 export const queryFindStudios = (filter: ListFilterModel) =>
   client.query<GQL.FindStudiosQuery>({
@@ -325,7 +305,6 @@
 
 export const useAllStudiosForFilter = () => GQL.useAllStudiosForFilterQuery();
 
->>>>>>> 7b77b898
 export const useFindTag = (id: string) => {
   const skip = id === "new" || id === "";
   return GQL.useFindTagQuery({ variables: { id }, skip });
@@ -1499,7 +1478,7 @@
   Studio: ["child_studios"],
 };
 
-const studioMutationImpactedQueries = [
+export const studioMutationImpactedQueries = [
   GQL.FindScenesDocument, // filter by studio
   GQL.FindImagesDocument, // filter by studio
   GQL.FindMoviesDocument, // filter by studio
@@ -1894,11 +1873,35 @@
     },
   });
 
+export const stashBoxStudioQuery = (
+  query: string | null,
+  stashBoxIndex: number
+) =>
+  client.query<GQL.ScrapeSingleStudioQuery>({
+    query: GQL.ScrapeSingleStudioDocument,
+    variables: {
+      source: {
+        stash_box_index: stashBoxIndex,
+      },
+      input: {
+        query: query,
+      },
+    },
+  });
+
 export const mutateStashBoxBatchPerformerTag = (
-  input: GQL.StashBoxBatchPerformerTagInput
+  input: GQL.StashBoxBatchTagInput
 ) =>
   client.mutate<GQL.StashBoxBatchPerformerTagMutation>({
     mutation: GQL.StashBoxBatchPerformerTagDocument,
+    variables: { input },
+  });
+
+export const mutateStashBoxBatchStudioTag = (
+  input: GQL.StashBoxBatchTagInput
+) =>
+  client.mutate<GQL.StashBoxBatchStudioTagMutation>({
+    mutation: GQL.StashBoxBatchStudioTagDocument,
     variables: { input },
   });
 
@@ -2162,10 +2165,6 @@
     variables: { input },
   });
 
-<<<<<<< HEAD
-export const mutateStashBoxBatchPerformerTag = (
-  input: GQL.StashBoxBatchTagInput
-=======
 export const mutateMigrateHashNaming = () =>
   client.mutate<GQL.MigrateHashNamingMutation>({
     mutation: GQL.MigrateHashNamingDocument,
@@ -2173,32 +2172,16 @@
 
 export const mutateMigrateSceneScreenshots = (
   input: GQL.MigrateSceneScreenshotsInput
->>>>>>> 7b77b898
 ) =>
   client.mutate<GQL.MigrateSceneScreenshotsMutation>({
     mutation: GQL.MigrateSceneScreenshotsDocument,
     variables: { input },
   });
 
-<<<<<<< HEAD
-export const mutateStashBoxBatchStudioTag = (
-  input: GQL.StashBoxBatchTagInput
-) =>
-  client.mutate<GQL.StashBoxBatchStudioTagMutation>({
-    mutation: GQL.StashBoxBatchStudioTagDocument,
-    variables: { input },
-  });
-
-export const querySceneByPathRegex = (filter: GQL.FindFilterType) =>
-  client.query<GQL.FindScenesByPathRegexQuery>({
-    query: GQL.FindScenesByPathRegexDocument,
-    variables: { filter },
-=======
 export const mutateMigrateBlobs = (input: GQL.MigrateBlobsInput) =>
   client.mutate<GQL.MigrateBlobsMutation>({
     mutation: GQL.MigrateBlobsDocument,
     variables: { input },
->>>>>>> 7b77b898
   });
 
 /// Misc
@@ -2249,101 +2232,4 @@
     circumcised: stringToCircumcised(toCreate.circumcised),
   };
   return input;
-<<<<<<< HEAD
-};
-
-export const stashBoxSceneQuery = (searchVal: string, stashBoxIndex: number) =>
-  client.query<GQL.ScrapeSingleSceneQuery>({
-    query: GQL.ScrapeSingleSceneDocument,
-    variables: {
-      source: {
-        stash_box_index: stashBoxIndex,
-      },
-      input: {
-        query: searchVal,
-      },
-    },
-  });
-
-export const stashBoxPerformerQuery = (
-  searchVal: string,
-  stashBoxIndex: number
-) =>
-  client.query<GQL.ScrapeSinglePerformerQuery>({
-    query: GQL.ScrapeSinglePerformerDocument,
-    variables: {
-      source: {
-        stash_box_index: stashBoxIndex,
-      },
-      input: {
-        query: searchVal,
-      },
-    },
-  });
-
-export const stashBoxStudioQuery = (
-  query: string | null,
-  stashBoxIndex: number
-) =>
-  client.query<GQL.ScrapeSingleStudioQuery>({
-    query: GQL.ScrapeSingleStudioDocument,
-    variables: {
-      source: {
-        stash_box_index: stashBoxIndex,
-      },
-      input: {
-        query: query,
-      },
-    },
-  });
-
-export const stashBoxSceneBatchQuery = (
-  sceneIds: string[],
-  stashBoxIndex: number
-) =>
-  client.query<GQL.ScrapeMultiScenesQuery>({
-    query: GQL.ScrapeMultiScenesDocument,
-    variables: {
-      source: {
-        stash_box_index: stashBoxIndex,
-      },
-      input: {
-        scene_ids: sceneIds,
-      },
-    },
-  });
-
-export const stashBoxPerformerBatchQuery = (
-  performerIds: string[],
-  stashBoxIndex: number
-) =>
-  client.query<GQL.ScrapeMultiPerformersQuery>({
-    query: GQL.ScrapeMultiPerformersDocument,
-    variables: {
-      source: {
-        stash_box_index: stashBoxIndex,
-      },
-      input: {
-        performer_ids: performerIds,
-      },
-    },
-  });
-
-export const stashBoxSubmitSceneDraft = (
-  input: GQL.StashBoxDraftSubmissionInput
-) =>
-  client.mutate<GQL.SubmitStashBoxSceneDraftMutation>({
-    mutation: GQL.SubmitStashBoxSceneDraftDocument,
-    variables: { input },
-  });
-
-export const stashBoxSubmitPerformerDraft = (
-  input: GQL.StashBoxDraftSubmissionInput
-) =>
-  client.mutate<GQL.SubmitStashBoxPerformerDraftMutation>({
-    mutation: GQL.SubmitStashBoxPerformerDraftDocument,
-    variables: { input },
-  });
-=======
-};
->>>>>>> 7b77b898
+};