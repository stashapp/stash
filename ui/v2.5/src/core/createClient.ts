--- conflicted
+++ resolved
@@ -88,20 +88,12 @@
   },
 };
 
-<<<<<<< HEAD
 const possibleTypes = {
   VisualFile: ["VideoFile", "ImageFile"],
 };
 
-export const getBaseURL = () => {
-  const baseURL = window.STASH_BASE_URL;
-  if (baseURL === "/%BASE_URL%/") return "/";
-  return baseURL;
-};
-=======
 export const baseURL =
   document.querySelector("base")?.getAttribute("href") ?? "/";
->>>>>>> 85c893fd
 
 export const getPlatformURL = (ws?: boolean) => {
   const platformUrl = new URL(window.location.origin + baseURL);
