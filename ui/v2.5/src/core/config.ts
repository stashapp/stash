--- conflicted
+++ resolved
@@ -79,15 +79,11 @@
   lastNoteSeen?: number;
 
   vrTag?: string;
-<<<<<<< HEAD
-  pinnedFilters?: PinnedFilters;
-  criterionOrder?: Record<string, string[]>;
-  sidebarCriteria?: Record<string, string[]>;
-=======
 
   pinnedFilters?: Record<string, string[]>;
   tableColumns?: Record<string, string[]>;
->>>>>>> 9981574e
+  criterionOrder?: Record<string, string[]>;
+  sidebarCriteria?: Record<string, string[]>;
 
   advancedMode?: boolean;
 }
