import { IntlShape } from "react-intl";

// Typescript currently does not implement the intl Unit interface
type Unit =
  | "byte"
  | "kilobyte"
  | "megabyte"
  | "gigabyte"
  | "terabyte"
  | "petabyte";
const Units: Unit[] = [
  "byte",
  "kilobyte",
  "megabyte",
  "gigabyte",
  "terabyte",
  "petabyte",
];
const shortUnits = ["B", "KB", "MB", "GB", "TB", "PB"];

const fileSize = (bytes: number = 0) => {
  if (Number.isNaN(parseFloat(String(bytes))) || !Number.isFinite(bytes))
    return { size: 0, unit: Units[0] };

  let unit = 0;
  let count = bytes;
  while (count >= 1024 && unit + 1 < Units.length) {
    count /= 1024;
    unit++;
  }

  return {
    size: count,
    unit: Units[unit],
  };
};

const formatFileSizeUnit = (u: Unit) => {
  const i = Units.indexOf(u);
  return shortUnits[i];
};

// returns the number of fractional digits to use when displaying file sizes
// returns 0 for MB and under, 1 for GB and over.
const fileSizeFractionalDigits = (unit: Unit) => {
  if (Units.indexOf(unit) >= 3) {
    return 1;
  }

  return 0;
};

const secondsToTimestamp = (seconds: number) => {
  let ret = new Date(seconds * 1000).toISOString().substr(11, 8);

  if (ret.startsWith("00")) {
    // strip hours if under one hour
    ret = ret.substr(3);
  }
  if (ret.startsWith("0")) {
    // for duration under a minute, leave one leading zero
    ret = ret.substr(1);
  }
  return ret;
};

const fileNameFromPath = (path: string) => {
  if (!!path === false) return "No File Name";
  return path.replace(/^.*[\\/]/, "");
};

<<<<<<< HEAD
const getAge = (dateString?: string | null, fromDateString?: string | null) => {
=======
const stringToDate = (dateString: string) => {
  if (!dateString) return null;

  const parts = dateString.split("-");
  // Invalid date string
  if (parts.length !== 3) return null;

  const year = Number(parts[0]);
  const monthIndex = Math.max(0, Number(parts[1]) - 1);
  const day = Number(parts[2]);

  return new Date(year, monthIndex, day, 0, 0, 0, 0);
};

const getAge = (dateString?: string | null, fromDateString?: string) => {
>>>>>>> a2582047
  if (!dateString) return 0;

  const birthdate = stringToDate(dateString);
  const fromDate = fromDateString ? stringToDate(fromDateString) : new Date();

  if (!birthdate || !fromDate) return 0;

  let age = fromDate.getFullYear() - birthdate.getFullYear();
  if (
    birthdate.getMonth() > fromDate.getMonth() ||
    (birthdate.getMonth() >= fromDate.getMonth() &&
      birthdate.getDate() > fromDate.getDate())
  ) {
    age -= 1;
  }

  return age;
};

const bitRate = (bitrate: number) => {
  const megabits = bitrate / 1000000;
  return `${megabits.toFixed(2)} megabits per second`;
};

const resolution = (width: number, height: number) => {
  const number = width > height ? height : width;
  if (number >= 4320) {
    return "8K";
  }
  if (number >= 3384) {
    return "6K";
  }
  if (number >= 2880) {
    return "5K";
  }
  if (number >= 2160) {
    return "4K";
  }
  if (number >= 1920) {
    return "1920p";
  }
  if (number >= 1440) {
    return "1440p";
  }
  if (number >= 1080) {
    return "1080p";
  }
  if (number >= 720) {
    return "720p";
  }
  if (number >= 540) {
    return "540p";
  }
  if (number >= 480) {
    return "480p";
  }
  if (number >= 360) {
    return "360p";
  }
  if (number >= 240) {
    return "240p";
  }
  if (number >= 144) {
    return "144p";
  }
};

const twitterURL = new URL("https://www.twitter.com");
const instagramURL = new URL("https://www.instagram.com");

const sanitiseURL = (url?: string, siteURL?: URL) => {
  if (!url) {
    return url;
  }

  if (url.startsWith("http://") || url.startsWith("https://")) {
    // just return the entire URL
    return url;
  }

  if (siteURL) {
    // if url starts with the site host, then prepend the protocol
    if (url.startsWith(siteURL.host)) {
      return `${siteURL.protocol}//${url}`;
    }

    // otherwise, construct the url from the protocol, host and passed url
    return `${siteURL.protocol}//${siteURL.host}/${url}`;
  }

  // just prepend the protocol - assume https
  return `https://${url}`;
};

const formatDate = (intl: IntlShape, date?: string) => {
  if (!date) {
    return "";
  }

  return intl.formatDate(date, { format: "long", timeZone: "utc" });
};

const TextUtils = {
  fileSize,
  formatFileSizeUnit,
  fileSizeFractionalDigits,
  secondsToTimestamp,
  fileNameFromPath,
  stringToDate,
  age: getAge,
  bitRate,
  resolution,
  sanitiseURL,
  twitterURL,
  instagramURL,
  formatDate,
};

export default TextUtils;<|MERGE_RESOLUTION|>--- conflicted
+++ resolved
@@ -69,9 +69,6 @@
   return path.replace(/^.*[\\/]/, "");
 };
 
-<<<<<<< HEAD
-const getAge = (dateString?: string | null, fromDateString?: string | null) => {
-=======
 const stringToDate = (dateString: string) => {
   if (!dateString) return null;
 
@@ -86,8 +83,7 @@
   return new Date(year, monthIndex, day, 0, 0, 0, 0);
 };
 
-const getAge = (dateString?: string | null, fromDateString?: string) => {
->>>>>>> a2582047
+const getAge = (dateString?: string | null, fromDateString?: string | null) => {
   if (!dateString) return 0;
 
   const birthdate = stringToDate(dateString);
