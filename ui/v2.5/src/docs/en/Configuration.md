--- conflicted
+++ resolved
@@ -34,7 +34,6 @@
 
 _a useful [link](https://regex101.com/) to experiment with regexps_
 
-<<<<<<< HEAD
 ## Hashing algorithms
 
 Stash identifies video files by calculating a hash of the file. There are two algorithms available for hashing: `oshash` and `MD5`. `MD5` requires reading the entire file, and can therefore be slow, particularly when reading files over a network. `oshash` (which uses OpenSubtitle's hashing algorithm) only reads 64k from each end of the file.
@@ -53,12 +52,9 @@
 
 After changing the file naming hash, any existing generated files will now be named incorrectly. This means that stash will not find them and may regenerate them if the `Generate task` is used. To remedy this, run the `Rename generated files` task, which will rename existing generated files to their correct names.
 
-## Scraping User Agent string
-=======
 ## Scraping 
 
 ### User Agent string
->>>>>>> 4373f9bf
 
 Some websites require a legitimate User-Agent string when receiving requests, or they will be rejected. If entered, this string will be applied as the `User-Agent` header value in http scrape requests.
 
