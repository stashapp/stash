# Configuration

## Stashes

This section allows you to add and remove directories from your library list. Files in these directories will be included when scanning. Files that are outside of these directories will be removed when running the Clean task.

> **⚠️ Note:** Don't forget to click `Save` after updating these directories!

## Excluded Patterns

Given a valid [regex](https://github.com/google/re2/wiki/Syntax), files that match even partially are excluded during the Scan process and are not entered in the database. Also during the Clean task if these files exist in the DB they are removed from it and their generated files get deleted.
Prior to matching both the filenames and patterns are converted to lower case so the match is case insensitive.

Regex patterns can be added in the config file or from the UI.
If you add manually to the config file a restart is needed while from the UI you just need to click the Save button.
When added through the config file directly special care must be given to double escape the `\` character.

Some examples

For the config file you need the following added
```
exclude:
- "sample\\.mp4$"
- "/\\.[[:word:]]+/"
- "c:\\\\stash\\\\videos\\\\exclude"
- "^/stash/videos/exclude/"
- "\\\\\\\\stash\\network\\\\share\\\\excl\\\\"
```
* the first excludes all files ending in `sample.mp4` ( `.` needs to be escaped also)
* the second hidden directories `/.directoryname/`
* the third is an example for a windows directory `c:\stash\videos\exclude`
* the fourth the directory `/stash/videos/exclude/`
* and the last a windows network path `\\stash\network\share\excl\`

**Note:** if a directory is excluded for images and videos, then the directory will be excluded from scans completely.

_a useful [link](https://regex101.com/) to experiment with regexps_

## Hashing algorithms

Stash identifies video files by calculating a hash of the file. There are two algorithms available for hashing: `oshash` and `MD5`. `MD5` requires reading the entire file, and can therefore be slow, particularly when reading files over a network. `oshash` (which uses OpenSubtitle's hashing algorithm) only reads 64k from each end of the file.

The hash is used to name the generated files such as preview images and videos, and sprite images.

By default, new systems have MD5 calculation disabled for optimal performance. Existing systems that are upgraded will have the oshash populated for each scene on the next scan.

### Changing the hashing algorithm

To change the file naming hash to oshash, all scenes must have their oshash values populated. oshash population is done automatically when scanning.

To change the file naming hash to `MD5`, the MD5 must be populated for all scenes. To do this, `Calculate MD5` for videos must be enabled and the library must be rescanned.

MD5 calculation may only be disabled if the file naming hash is set to `oshash`.

After changing the file naming hash, any existing generated files will now be named incorrectly. This means that stash will not find them and may regenerate them if the `Generate task` is used. To remedy this, run the `Rename generated files` task, which will rename existing generated files to their correct names.

#### Step-by-step instructions to migrate to oshash for existing users

These instructions are for existing users whose systems will be defaulted to use and calculate MD5 checksums. Once completed, MD5 checksums will no longer be calculated when scanning, and oshash will be used for generated file naming. Existing calculated MD5 checksums will remain on scenes, but checksums will not be calculated for new scenes.

1. Scan the library (to populate oshash for all existing scenes).
2. In Settings -> Configuration page, untick `Calculate MD5` and select `oshash` as file naming hash. Save the configuration.
3. In Settings -> Tasks page, click on the `Rename generated files` migration button.


## Parallel Scan/Generation

#### Number of parallel task for scan/generation

This setting controls how many sub-tasks will be run in parallel during scanning and generation tasks. (See Tasks)

Auto-detection can be enabled by setting this to zero. This will calculate the number of parallel tasks to be cpu_cores/4 + 1.

This setting can be used to increase/decrease overall CPU utilisation in two scenarios:
1) High performance 4+ core cpus.
2) Media files stored on remote/cloud filesystem.

Note: If this is set too high it will decrease overall performance and causes failures (out of memory).

## ffmpeg arguments

Additional arguments can be injected into ffmpeg when generating previews and sprites, and when live-transcoding videos. 

The ffmpeg arguments configuration is split into `Input` and `Output` arguments. Input arguments are injected before the input file argument, and output arguments are injected before the output file argument.

Arguments are accepted as a list of strings. Each string is a separate argument. For example, a single argument of `-foo bar` would be treated as a single argument `"-foo bar"`. The correct way to pass this argument would be to split it into two separate arguments: `"-foo", "bar"`.

## Scraping

### User Agent string

Some websites require a legitimate User-Agent string when receiving requests, or they will be rejected. If entered, this string will be applied as the `User-Agent` header value in http scrape requests.

### Chrome CDP path

Some scrapers require a Chrome instance to function correctly. If left empty, stash will attempt to find the Chrome executable in the path environment, and will fail if it cannot find one.

`Chrome CDP path` can be set to a path to the chrome executable, or an http(s) address to remote chrome instance (for example: `http://localhost:9222/json/version`).

## Authentication

By default, stash is not configured with any sort of password protection. To enable password protection, both `Username` and `Password` must be populated. Note that when entering a new username and password where none was set previously, the system will immediately request these credentials to log you in.

## API key

If password protection is enabled, you may also generate an API key. An API key is used by external systems to access your stash system without needing to login first.

External systems using the API key must set the `ApiKey` header value to the configured API key in order to bypass the login requirement.

### Logging out

The logout button is situated in the upper-right part of the screen when you are logged in.

### Recovering from a forgotten username or password

Stash saves login credentials in the config.yml file. You must reset both login and password if you have forgotten your password by doing the following:
* Close your Stash process
* Open the `config.yml` file found in your Stash directory with a text editor
* Delete the `login` and `password` lines from the file and save
Stash authentication should now be reset with no authentication credentials.

## Advanced configuration options

These options are typically not exposed in the UI and must be changed manually in the `config.yml` file.

| Field | Remarks |
|-------|---------|
| `custom_served_folders` | A map of URLs to file system folders. See below. |
| `custom_ui_location` | The file system folder where the UI files will be served from, instead of using the embedded UI. Empty to disable. Stash must be restarted to take effect. |
| `max_upload_size` | Maximum file upload size for import files. Defaults to 1GB. |
| `theme_color` | Sets the `theme-color` property in the UI. |
<<<<<<< HEAD
| `gallery_cover_regex` | The regex responsible for selecting images as gallery covers |
=======
| `proxy` | The url of a HTTP(S) proxy to be used when stash makes calls to online services Example: https://user:password@my.proxy:8080 |
| `no_proxy` | A list of domains for which the proxy must not be used. Default is all local LAN: localhost,127.0.0.1,192.168.0.0/16,10.0.0.0/8,172.16.0.0/12 |
>>>>>>> 18b44e93

### Custom served folders

Custom served folders are served when the server handles a request with the `/custom` URL prefix. The following is an example configuration:

```
custom_served_folders:
  /: D:\stash\static
  /foo: D:\bar
```

With the above configuration, a request for `/custom/foo/bar.png` would serve `D:\bar\bar.png`. 

The `/` entry matches anything that is not otherwise mapped by the other entries. For example, `/custom/baz/xyz.png` would serve `D:\stash\static\baz\xyz.png`.<|MERGE_RESOLUTION|>--- conflicted
+++ resolved
@@ -129,12 +129,9 @@
 | `custom_ui_location` | The file system folder where the UI files will be served from, instead of using the embedded UI. Empty to disable. Stash must be restarted to take effect. |
 | `max_upload_size` | Maximum file upload size for import files. Defaults to 1GB. |
 | `theme_color` | Sets the `theme-color` property in the UI. |
-<<<<<<< HEAD
 | `gallery_cover_regex` | The regex responsible for selecting images as gallery covers |
-=======
 | `proxy` | The url of a HTTP(S) proxy to be used when stash makes calls to online services Example: https://user:password@my.proxy:8080 |
 | `no_proxy` | A list of domains for which the proxy must not be used. Default is all local LAN: localhost,127.0.0.1,192.168.0.0/16,10.0.0.0/8,172.16.0.0/12 |
->>>>>>> 18b44e93
 
 ### Custom served folders
 
