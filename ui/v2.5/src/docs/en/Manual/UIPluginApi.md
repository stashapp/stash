--- conflicted
+++ resolved
@@ -152,11 +152,8 @@
 - `GallerySelect`
 - `GallerySelect.sort`
 - `Icon`
-<<<<<<< HEAD
 - `ImageDropdownItem`
-=======
 - `ModalSetting`
->>>>>>> a8fca47a
 - `MovieIDSelect`
 - `MovieSelect`
 - `MovieSelect.sort`
