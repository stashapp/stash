# Keyboard Shortcuts

## Global shortcuts

| Keyboard sequence | Action |
|-------------------|--------|
| `?` | Display manual |

### Global Navigation

| Keyboard sequence | Target page |
|-------------------|--------|
| `g s` | Scenes |
| `g i` | Images |
| `g v` | Movies |
| `g k` | Markers |
| `g l` | Galleries |
| `g p` | Performers |
| `g u` | Studios |
| `g t` | Tags |
| `g z` | Settings |

## Query page shortcuts

| Keyboard sequence | Action |
|-------------------|--------|
| `/` | Focus search field / focus query field in filter dialog |
| `f` | Show Add Filter dialog |
| `r` | Reshuffle if sorted by random |
| `v g` | Set view to grid |
| `v l` | Set view to list |
| `v w` | Set view to wall |
| `+` | Increase zoom slider |
| `-` | Decrease zoom slider |
| `←` | Previous page of results |
| `→` | Next page of results |
| `Shift + ←` | Go to current results page -10 |
| `Shift + →` | Go to current results page +10 |
| `Ctrl + Home` | Go to first page of results |
| `Ctrl + End` | Go to last page of results |
| `s a` | Select all on page |
| `s n` | Unselect all |
| `e` | Edit selected |
| `d d` | Delete selected |

## Scenes page shortcuts

| Keyboard sequence | Action |
|-------------------|--------|
| `p r` | Play random scene |

## Scene page shortcuts

| Keyboard sequence | Action |
|-------------------|--------|
| `a` | Details tab |
| `q` | Queue tab |
| `k` | Markers tab |
| `i` | File info tab |
| `e` | Edit tab |
| `,` | Hide/Show sidebar |
| `.` | Hide/Show scene scrubber |
| `o` | Increment O-Counter |
| `p n` | Play next scene in queue |
| `p p` | Play previous scene in queue |
| `p r` | Play random scene in queue |
| `Space` | Play/pause player |
| `Enter` | Play/pause player |
| `←` | Seek backwards by 10 seconds |
| `→` | Seek forwards by 10 seconds |
| `Shift + ←` | Seek backwards by 5 seconds |
| `Shift + →` | Seek forwards by 5 seconds |
| `Ctrl/Alt + ←` | Seek backwards by 1 minute |
| `Ctrl/Alt + →` | Seek forwards by 1 minute |
| `{1-9}` | Seek to 10-90% duration |
| `[` | Scrub backwards 10% duration |
| `]` | Scrub forwards 10% duration |
<<<<<<< HEAD
| `l` | A/B looping toggle. Press once to set start point. Press again to set end point. Press again to disable loop. |
=======
| `↑` | Increase volume 10% |
| `↓` | Decrease volume 10% |
| `m` | Toggle mute |
| `Shift + l` | Toggle player looping |
>>>>>>> 5580525c

### Scene Markers tab shortcuts

| Keyboard sequence | Action |
|-------------------|--------|
| `n` | Display Create Markers dialog |

### Edit Scene tab shortcuts

| Keyboard sequence | Action |
|-------------------|--------|
| `r {1-5}` | Set rating (stars) |
| `r 0` | Unset rating (stars) |
| `r {0-9} {0-9}` | Set rating (decimal - `00` for `10.0`) |
| ``r ` `` | Unset rating (decimal) |
| `s s` | Save Scene |
| `d d` | Delete Scene |
| `Ctrl + v` | Paste Scene cover |

[//]: # "Commented until implementation is dealt with"
[//]: # "(| `l` | Focus Gallery selector |)"
[//]: # "(| `u` | Focus Studio selector |)"
[//]: # "(| `p` | Focus Performers selector |)"
[//]: # "(| `v` | Focus Movies selector |)"
[//]: # "(| `t` | Focus Tags selector |)"

## Movies Page shortcuts

| Keyboard sequence | Action |
|-------------------|--------|
| `n` | New Movie |

## Movie Page shortcuts

| Keyboard sequence | Action |
|-------------------|--------|
| `e` | Edit Movie |
| `s s` | Save Movie |
| `d d` | Delete Movie |
| `r {1-5}` | [Edit mode] Set rating (stars) |
| `r 0` | [Edit mode] Unset rating (stars) |
| `r {0-9} {0-9}` | [Edit mode] Set rating (decimal - `r 0 0` for `10.0`) |
| ``r ` `` | [Edit mode] Unset rating (decimal) |
| `Ctrl + v` | Paste Movie image |

[//]: # "Commented until implementation is dealt with"
[//]: # "(| `u` | Focus Studio selector (in edit mode) |)"

## Markers Page shortcuts

| Keyboard sequence | Action |
|-------------------|--------|
| `p r` | Play random marker |

## Performers Page shortcuts

| Keyboard sequence | Action |
|-------------------|--------|
| `n` | New Performer |
| `p r` | Open random Performer |

## Performer Page shortcuts

| Keyboard sequence | Action |
|-------------------|--------|
| `a` | Details tab |
| `c` | Scenes tab |
| `e` | Edit tab |
| `o` | Operations tab |
| `f` | Toggle favourite |

### Edit Performer tab shortcuts

| Keyboard sequence | Action |
|-------------------|--------|
| `s s` | Save Performer |
| `d d` | Delete Performer |
| `Ctrl + v` | Paste Performer image |

## Studios Page shortcuts

| Keyboard sequence | Action |
|-------------------|--------|
| `n` | New Studio |

## Studio Page shortcuts

| Keyboard sequence | Action |
|-------------------|--------|
| `e` | Edit Studio |
| `s s` | Save Studio |
| `d d` | Delete Studio |
| `Ctrl + v` | Paste Studio image |

## Tags Page shortcuts

| Keyboard sequence | Action |
|-------------------|--------|
| `n` | New Tag |

## Tag Page shortcuts

| Keyboard sequence | Action |
|-------------------|--------|
| `e` | Edit Tag |
| `s s` | Save Tag |
| `d d` | Delete Tag |
| `Ctrl + v` | Paste Tag image |<|MERGE_RESOLUTION|>--- conflicted
+++ resolved
@@ -75,14 +75,11 @@
 | `{1-9}` | Seek to 10-90% duration |
 | `[` | Scrub backwards 10% duration |
 | `]` | Scrub forwards 10% duration |
-<<<<<<< HEAD
-| `l` | A/B looping toggle. Press once to set start point. Press again to set end point. Press again to disable loop. |
-=======
 | `↑` | Increase volume 10% |
 | `↓` | Decrease volume 10% |
 | `m` | Toggle mute |
-| `Shift + l` | Toggle player looping |
->>>>>>> 5580525c
+| `l` | A/B looping toggle. Press once to set start point. Press again to set end point. Press again to disable loop. |
+| `Shift + l` | Toggle looping of scene when it's over |
 
 ### Scene Markers tab shortcuts
 
