### **Warning:** this is an experimental release. Use at your own risk!

Please ensure you back up your **entire** stash system before using this build. This build should be considered experimental.

After migrating, please run a scan on your entire library to populate missing data, and to ingest identical files which were previously ignored.

Please report all issues to the following Github issue: https://github.com/stashapp/stash/issues/2737

### 💥 Known issues
<<<<<<< HEAD
* import/export functionality is currently disabled. Needs further design.
* missing covers are not currently regenerated. Need to consider further, especially around scene cover redesign.
* deleting galleries is currently slow.


### Other changes:

* Changelog has been moved from the stats page to a section in the Settings page.
* Object titles are now displayed as the file basename if the title is not explicitly set. The `Don't include file extension as part of the title` scan flag is no longer supported.
* `Set name, date, details from embedded file metadata` scan flag is no longer supported. This functionality may be implemented as a built-in scraper in the future.
=======
* Import/export functionality is currently disabled. Needs further design.
* Missing covers are not currently regenerated. Need to consider further, especially around scene cover redesign.
* Deleting galleries is currently slow.
* Don't include file extension as part of the title scan flag is not supported.
* Set name, date, details from embedded file metadata scan flag is not supported.

### Other changes:

* Added support for filtering and sorting by file count. ([#2744](https://github.com/stashapp/stash/pull/2744))
* Changelog has been moved from the stats page to a section in the Settings page.
>>>>>>> bde922db
<|MERGE_RESOLUTION|>--- conflicted
+++ resolved
@@ -7,26 +7,14 @@
 Please report all issues to the following Github issue: https://github.com/stashapp/stash/issues/2737
 
 ### 💥 Known issues
-<<<<<<< HEAD
-* import/export functionality is currently disabled. Needs further design.
-* missing covers are not currently regenerated. Need to consider further, especially around scene cover redesign.
-* deleting galleries is currently slow.
-
-
-### Other changes:
-
-* Changelog has been moved from the stats page to a section in the Settings page.
-* Object titles are now displayed as the file basename if the title is not explicitly set. The `Don't include file extension as part of the title` scan flag is no longer supported.
-* `Set name, date, details from embedded file metadata` scan flag is no longer supported. This functionality may be implemented as a built-in scraper in the future.
-=======
 * Import/export functionality is currently disabled. Needs further design.
 * Missing covers are not currently regenerated. Need to consider further, especially around scene cover redesign.
 * Deleting galleries is currently slow.
-* Don't include file extension as part of the title scan flag is not supported.
-* Set name, date, details from embedded file metadata scan flag is not supported.
+
 
 ### Other changes:
 
 * Added support for filtering and sorting by file count. ([#2744](https://github.com/stashapp/stash/pull/2744))
 * Changelog has been moved from the stats page to a section in the Settings page.
->>>>>>> bde922db
+* Object titles are now displayed as the file basename if the title is not explicitly set. The `Don't include file extension as part of the title` scan flag is no longer supported.
+* `Set name, date, details from embedded file metadata` scan flag is no longer supported. This functionality may be implemented as a built-in scraper in the future.