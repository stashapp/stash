### **Warning:** this is an experimental release. Use at your own risk!

Please ensure you back up your **entire** stash system before using this build. This build should be considered experimental.

After migrating, please run a scan on your entire library to populate missing data, and to ingest identical files which were previously ignored.

Please report all issues to the following Github issue: https://github.com/stashapp/stash/issues/2737

### 💥 Known issues
<<<<<<< HEAD
* import/export functionality is currently disabled. Needs further design.
* missing covers are not currently regenerated. Need to consider further, especially around scene cover redesign.
* deleting galleries is currently slow.
=======
* Import/export functionality is currently disabled. Needs further design.
* Missing covers are not currently regenerated. Need to consider further, especially around scene cover redesign.
* Deleting galleries is currently slow.
* Don't include file extension as part of the title scan flag is not supported.
* Set name, date, details from embedded file metadata scan flag is not supported.
>>>>>>> bde922db

### ✨ New Features
* Added support for identical files. Identical files are assigned to the same scene/gallery/image and can be viewed in File Info. ([#2676](https://github.com/stashapp/stash/pull/2676))
* Added support for filtering and sorting by file count. ([#2744](https://github.com/stashapp/stash/pull/2744))
* Added release notes dialog. ([#2726](https://github.com/stashapp/stash/pull/2726))

### 🎨 Improvements
* Object titles are now displayed as the file basename if the title is not explicitly set. The `Don't include file extension as part of the title` scan flag is no longer supported.
* `Set name, date, details from embedded file metadata` scan flag is no longer supported. This functionality may be implemented as a built-in scraper in the future.
* Moved Changelogs to Settings page. ([#2726](https://github.com/stashapp/stash/pull/2726))<|MERGE_RESOLUTION|>--- conflicted
+++ resolved
@@ -7,17 +7,9 @@
 Please report all issues to the following Github issue: https://github.com/stashapp/stash/issues/2737
 
 ### 💥 Known issues
-<<<<<<< HEAD
-* import/export functionality is currently disabled. Needs further design.
-* missing covers are not currently regenerated. Need to consider further, especially around scene cover redesign.
-* deleting galleries is currently slow.
-=======
 * Import/export functionality is currently disabled. Needs further design.
 * Missing covers are not currently regenerated. Need to consider further, especially around scene cover redesign.
 * Deleting galleries is currently slow.
-* Don't include file extension as part of the title scan flag is not supported.
-* Set name, date, details from embedded file metadata scan flag is not supported.
->>>>>>> bde922db
 
 ### ✨ New Features
 * Added support for identical files. Identical files are assigned to the same scene/gallery/image and can be viewed in File Info. ([#2676](https://github.com/stashapp/stash/pull/2676))
