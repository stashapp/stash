### ✨ New Features
<<<<<<< HEAD
* Added support selecting rating system in the Interface settings, allowing 5 stars with full-, half- or quarter-stars, or numeric score out of 10 with one decimal point. ([#2830](https://github.com/stashapp/stash/pull/2830))
=======
* Added filter criteria for Birthdate, Death Date, Date, Created At and Updated At fields. ([#2834](https://github.com/stashapp/stash/pull/2834))
>>>>>>> f66333ba
* Support creation of scenes without files. ([#3006](https://github.com/stashapp/stash/pull/3006))
* Added ability to reassign files to other scenes. ([#3006](https://github.com/stashapp/stash/pull/3006))
* Added ability to split and merge scenes. ([#3006](https://github.com/stashapp/stash/pull/3006))
* Added Director and Studio Code fields to scenes. ([#3051](https://github.com/stashapp/stash/pull/3051))
* Added selector for Country field. ([#1922](https://github.com/stashapp/stash/pull/1922))
* Added tag description filter criterion. ([#3011](https://github.com/stashapp/stash/pull/3011))

### 🎨 Improvements
* Also show imperial units for performer height and weight. ([#3097](https://github.com/stashapp/stash/pull/3097))
* Limit number of items in selector drop-downs to 200. ([#3062](https://github.com/stashapp/stash/pull/3062))
* Changed Performer height to be numeric, and changed filtering accordingly. ([#3060](https://github.com/stashapp/stash/pull/3060))

### 🐛 Bug fixes
* Fixed autotag error when tagging a large amount of objects. ([#3106](https://github.com/stashapp/stash/pull/3106))
* Fixed Gallery title being incorrectly marked as mandatory for file- and folder-based galleries. ([#3110](https://github.com/stashapp/stash/pull/3110))
* Fixed Saved Filters not ordered by name. ([#3101](https://github.com/stashapp/stash/pull/3101))
* Scene Player no longer always resumes playing when seeking. ([#3020](https://github.com/stashapp/stash/pull/3020))
* Fixed space bar sometimes no playing/pausing the scene player. ([#3020](https://github.com/stashapp/stash/pull/3020))
* Fixed scrubber thumbnails not disappearing when seeking on mobile. ([#3020](https://github.com/stashapp/stash/pull/3020))
* Fix path filter behaviour to be consistent with previous behaviour. ([#3041](https://github.com/stashapp/stash/pull/3041))<|MERGE_RESOLUTION|>--- conflicted
+++ resolved
@@ -1,9 +1,6 @@
 ### ✨ New Features
-<<<<<<< HEAD
-* Added support selecting rating system in the Interface settings, allowing 5 stars with full-, half- or quarter-stars, or numeric score out of 10 with one decimal point. ([#2830](https://github.com/stashapp/stash/pull/2830))
-=======
+* Added ability to select rating system in the Interface settings, allowing 5 stars with full-, half- or quarter-stars, or numeric score out of 10 with one decimal point. ([#2830](https://github.com/stashapp/stash/pull/2830))
 * Added filter criteria for Birthdate, Death Date, Date, Created At and Updated At fields. ([#2834](https://github.com/stashapp/stash/pull/2834))
->>>>>>> f66333ba
 * Support creation of scenes without files. ([#3006](https://github.com/stashapp/stash/pull/3006))
 * Added ability to reassign files to other scenes. ([#3006](https://github.com/stashapp/stash/pull/3006))
 * Added ability to split and merge scenes. ([#3006](https://github.com/stashapp/stash/pull/3006))
