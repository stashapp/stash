{
    "actions": {
        "add": "추가",
        "add_directory": "경로 추가",
        "add_entity": "{entityType} 추가",
        "add_to_entity": "{entityType}에 추가",
        "allow": "허용",
        "allow_temporarily": "임시 허용",
        "anonymise": "데이터 익명화",
        "apply": "적용",
        "auto_tag": "자동 태깅",
        "backup": "백업",
        "browse_for_image": "이미지 가져오기…",
        "cancel": "취소",
        "clean": "데이터베이스 정리",
        "clear": "삭제",
        "clear_back_image": "이전 이미지 삭제",
        "clear_front_image": "처음 이미지 삭제",
        "clear_image": "이미지 삭제",
        "close": "닫기",
        "confirm": "확인",
        "continue": "계속하기",
        "create": "생성",
        "create_chapters": "챕터 생성",
        "create_entity": "{entityType} 생성",
        "create_marker": "마커 생성",
        "created_entity": "{entity_type}을 생성했습니다. ({entity_name})",
        "customise": "사용자 정의",
        "delete": "삭제",
        "delete_entity": "{entityType} 삭제",
        "delete_file": "파일 삭제",
        "delete_file_and_funscript": "파일 삭제 (funscript 포함)",
        "delete_generated_supporting_files": "생성된 컨텐츠 파일들까지 삭제",
        "delete_stashid": "StashID 삭제",
        "disallow": "금지",
        "download": "다운로드",
        "download_anonymised": "익명화된 데이터베이스 사본 다운로드",
        "download_backup": "백업 다운로드",
        "edit": "수정",
        "edit_entity": "{entityType} 수정",
        "export": "내보내기",
        "export_all": "모두 내보내기…",
        "find": "찾기",
        "finish": "완료",
        "from_file": "파일로 불러오기…",
        "from_url": "URL로 불러오기…",
        "full_export": "전부 내보내기",
        "full_import": "전부 불러오기",
        "generate": "만들기",
        "generate_thumb_default": "기본 썸네일 만들기",
        "generate_thumb_from_current": "현재 화면으로 썸네일 만들기",
        "hash_migration": "해쉬 값 마이그레이션",
        "hide": "숨기기",
        "hide_configuration": "설정 숨기기",
        "identify": "인증",
        "ignore": "무시",
        "import": "불러오기…",
        "import_from_file": "파일 불러오기",
        "logout": "로그아웃",
        "make_primary": "첫 번째로 만들기",
        "merge": "합치기",
        "merge_from": "...에서 합치기",
        "merge_into": "...로 합치기",
        "migrate_blobs": "Blob 마이그레이션",
        "migrate_scene_screenshots": "영상 스크린샷 마이그레이션",
        "next_action": "다음",
        "not_running": "실행 중이 아님",
        "open_in_external_player": "외부 플레이어에서 열기",
        "open_random": "랜덤 배우 정보 열기",
        "overwrite": "덮어쓰기",
        "play_random": "랜덤 영상 재생",
        "play_selected": "선택된 영상 재생",
        "preview": "미리보기",
        "previous_action": "뒤로",
        "reassign": "재할당",
        "refresh": "새로고침",
        "reload_plugins": "플러그인 새로고침",
        "reload_scrapers": "스크레이퍼 다시 불러오기",
        "remove": "삭제",
        "remove_from_gallery": "갤러리에서 삭제",
        "rename_gen_files": "생성된 컨텐츠 파일 이름 바꾸기",
        "rescan": "재스캔",
        "reshuffle": "다시 섞기",
        "running": "실행 중",
        "save": "저장",
        "save_delete_settings": "삭제할 때 이 설정을 기본값으로 사용",
        "save_filter": "필터 저장",
        "scan": "스캔",
        "scrape": "스크레이핑하기",
        "scrape_query": "쿼리 스크레이핑하기",
        "scrape_scene_fragment": "개별 스크레이핑하기",
        "scrape_with": "스크레이핑하기…",
        "search": "검색",
        "select_all": "모두 선택",
        "select_entity": "{entityType} 선택",
        "select_folders": "폴더 선택",
        "select_none": "모두 선택 해제",
        "selective_auto_tag": "선택적 자동 태깅",
        "selective_clean": "선택적 데이터베이스 정리",
        "selective_scan": "선택적 스캔",
        "set_as_default": "기본값으로 설정",
        "set_back_image": "이전 사진…",
        "set_front_image": "처음 사진…",
        "set_image": "사진 설정…",
        "show": "보여주기",
        "show_configuration": "설정 보여주기",
        "skip": "건너뛰기",
        "split": "나누기",
        "stop": "정지",
        "submit": "제출",
        "submit_stash_box": "Stash-Box에 제출하기",
        "submit_update": "업데이트 제출하기",
        "swap": "바꾸기",
        "tasks": {
            "clean_confirm_message": "정말로 데이터베이스 정리를 하시겠습니까? 파일 시스템에 존재하지 않는 파일의 데이터베이스 정보와 컨텐츠가 삭제될 것입니다.",
            "dry_mode_selected": "삭제하지 않기 모드가 선택되었습니다. 삭제를 진행하지 않고, 로깅만 할 것입니다.",
            "import_warning": "정말 불러오기를 하시겠습니까? 데이터베이스를 삭제하고 불러온 메타데이터로 덮어쓰게 됩니다."
        },
        "temp_disable": "임시 비활성화…",
        "temp_enable": "임시 활성화…",
        "unset": "설정 해제",
        "use_default": "기본값 사용",
        "view_random": "랜덤 보기"
    },
    "actions_name": "액션",
    "age": "나이",
    "aliases": "별명",
    "all": "모두",
    "also_known_as": "별명",
    "appears_with": "같이 작품을 찍은 배우들",
    "ascending": "오름차순",
    "average_resolution": "평균 해상도",
    "between_and": "그리고",
    "birth_year": "태어난 년도",
    "birthdate": "생년월일",
    "bitrate": "비트레이트",
    "blobs_storage_type": {
        "database": "데이터베이스",
        "filesystem": "파일시스템"
    },
    "captions": "자막",
    "career_length": "배우 경력",
    "chapters": "챕터",
    "circumcised": "포경수술 여부",
    "circumcised_types": {
        "CUT": "포경",
        "UNCUT": "노포"
    },
    "component_tagger": {
        "config": {
            "active_instance": "stash-box 개체 활성화:",
            "blacklist_desc": "블랙리스트에 있는 아이템들은 쿼리에서 제외됩니다. (주의: 아이템들은 정규 표현식으로 적혀 있어야 하며 대소문자를 구별합니다. 다음 문자들의 앞에는 백슬래쉬(\\)를 넣어주어야 합니다: {chars_require_escape})",
            "blacklist_label": "블랙리스트",
            "query_mode_auto": "자동",
            "query_mode_auto_desc": "메타데이터가 있다면 사용하고, 그렇지 않다면 파일 이름을 사용합니다",
            "query_mode_dir": "디렉토리",
            "query_mode_dir_desc": "비디오 파일의 상위 경로만 사용",
            "query_mode_filename": "파일 이름",
            "query_mode_filename_desc": "파일 이름만 사용",
            "query_mode_label": "쿼리 모드",
            "query_mode_metadata": "메타데이터",
            "query_mode_metadata_desc": "메타데이터만 사용",
            "query_mode_path": "경로",
            "query_mode_path_desc": "전체 파일 경로 사용",
            "set_cover_desc": "영상 커버가 있다면 그 이미지로 교체합니다.",
            "set_cover_label": "영상 커버 이미지 설정",
            "set_tag_desc": "영상에 이미 존재하는 태그들을 덮어쓰기/합치기 함으로써 태그를 영상에 추가합니다.",
            "set_tag_label": "태그 설정",
            "show_male_desc": "남성 배우들의 태그 가능 여부 설정을 켜거나 끕니다.",
            "show_male_label": "남성 배우 보여주기",
            "source": "출처"
        },
        "noun_query": "쿼리",
        "results": {
            "duration_off": "영상 길이가 최소 {number}초 차이남",
            "duration_unknown": "영상 길이 알 수 없음",
            "fp_found": "{fpCount, plural, =0 {일치하는 새로운 식별값을 찾지 못했습니다.} other {# 일치하는 새로운 식별값을 찾았습니다.}}",
            "fp_matches": "영상 길이가 일치함",
            "fp_matches_multi": "영상 길이가 {durationsLength}개 중 {matchCount}개의 식별값과 일치합니다",
            "hash_matches": "{hash_type}이 일치함",
            "match_failed_already_tagged": "이미 태깅된 영상",
            "match_failed_no_result": "결과 없음",
            "match_success": "영상 태깅 성공",
            "phash_matches": "{count}개의 PHash가 일치함",
            "unnamed": "이름 없음"
        },
        "verb_match_fp": "식별값 비교하기",
        "verb_matched": "일치함",
        "verb_scrape_all": "모두 스크레이핑하기",
        "verb_submit_fp": "{fpCount, plural, one{# 식별값} other{# 식별값들}} 제출하기",
        "verb_toggle_config": "{configuration} {toggle}",
        "verb_toggle_unmatched": "일치하지 않는 영상 {toggle}"
    },
    "config": {
        "about": {
            "build_hash": "빌드 해쉬 값:",
            "build_time": "빌드된 시간:",
            "check_for_new_version": "새로운 버전 체크",
            "latest_version": "최신 버전",
            "latest_version_build_hash": "최신 버전 빌드 해쉬:",
            "new_version_notice": "[새 버전]",
            "release_date": "출시일:",
            "stash_discord": "디스코드: {url}",
            "stash_home": "깃허브: {url}",
            "stash_open_collective": "후원: {url}",
            "stash_wiki": "Stash 위키: {url}",
            "version": "버전"
        },
        "application_paths": {
            "heading": "앱 경로"
        },
        "categories": {
            "about": "프로그램 정보",
            "changelog": "패치노트",
            "interface": "인터페이스",
            "logs": "로그",
            "metadata_providers": "메타데이터",
            "plugins": "플러그인",
            "scraping": "스크레이핑",
            "security": "보안",
            "services": "서비스",
            "system": "시스템",
            "tasks": "작업",
            "tools": "도구"
        },
        "dlna": {
            "allow_temp_ip": "{tempIP} 허용",
            "allowed_ip_addresses": "허용된 IP 주소",
            "allowed_ip_temporarily": "임시로 허용된 IP",
            "default_ip_whitelist": "IP 화이트리스트 기본값",
            "default_ip_whitelist_desc": "기본 IP 주소들은 DLNA에 접근할 수 있습니다. 모든 IP 주소들을 허용하려면 {wildcard} 문자를 사용하세요.",
            "disabled_dlna_temporarily": "임시로 DNLA를 비활성화했습니다",
            "disallowed_ip": "금지된 IP",
            "enabled_by_default": "기본값으로 활성화됨",
            "enabled_dlna_temporarily": "임시로 DLNA를 활성화함",
            "network_interfaces": "인터페이스",
            "network_interfaces_desc": "DLNA 서버를 노출시키기 위한 인터페이스입니다. 빈 리스트로 두면 모든 인터페이스에서 작동하게 됩니다. 변경 후 DLNA를 재시작해야 합니다.",
            "recent_ip_addresses": "최근 IP 주소",
            "server_display_name": "서버 이름 (display name)",
            "server_display_name_desc": "DLNA 서버를 위한 이름(display name)입니다. 빈 칸으로 두면 기본값으로 {server_name}를 사용합니다.",
            "successfully_cancelled_temporary_behaviour": "임시 설정을 취소하는 데에 성공했습니다",
            "until_restart": "재시작 전까지",
            "video_sort_order": "기본 비디오 정렬 순서",
            "video_sort_order_desc": "비디오를 정렬할 기본값 순서입니다."
        },
        "general": {
            "auth": {
                "api_key": "API 키",
                "api_key_desc": "외부 시스템을 위한 API 키입니다. 아이디/비밀번호가 설정되었을 때에만 필요합니다. 아이디는 API 키 생성 전에 저장되어야만 합니다.",
                "authentication": "인증",
                "clear_api_key": "API 키 삭제",
                "credentials": {
                    "description": "Stash로의 접속을 제한하기 위한 자격 요건입니다.",
                    "heading": "자격증명서"
                },
                "generate_api_key": "API 키 생성",
                "log_file": "로그 파일",
                "log_file_desc": "로그 파일 경로입니다. 파일 로깅을 하지 않으려면 빈 칸으로 두십시오. 설정 변경 후 재시작해야 합니다.",
                "log_http": "HTTP 접근 로그",
                "log_http_desc": "HTTP 접근을 터미널에 로깅합니다. 설정 변경 후 재시작해야 합니다.",
                "log_to_terminal": "터미널에 로깅하기",
                "log_to_terminal_desc": "파일뿐만 아니라 터미널에도 로깅을 합니다. 파일 로깅이 비활성화되어있다면 이 기능이 항상 켜집니다. 설정 변경 후 재시작해야 합니다.",
                "maximum_session_age": "최대 접속 시간",
                "maximum_session_age_desc": "사용되지 않을 때 자동으로 로그아웃되기까지의 시간입니다 (단위: 초).",
                "password": "비밀번호",
                "password_desc": "Stash에 접속하기 위한 비밀번호입니다. 로그인 과정을 생략하려면 빈 칸으로 두십시오",
                "stash-box_integration": "Stash-box 통합",
                "username": "아이디",
                "username_desc": "Stash에 접속하기 위한 아이디입니다. 로그인을 생략하려면 빈 칸으로 두십시오"
            },
            "backup_directory_path": {
                "description": "SQLite 데이터베이스 백업 파일을 위한 폴더 경로",
                "heading": "백업 폴더 경로"
            },
            "blobs_path": {
                "description": "바이너리 데이터를 저장할 파일 시스템 위치입니다. 파일시스템 blob 스토리지 타입을 선택했을 때에만 적용 가능합니다. 경고: 이 위치를 바꾸면 기존의 데이터를 수동으로 옮겨야 합니다.",
                "heading": "바이너리 데이터 파일시스템 경로"
            },
            "blobs_storage": {
                "description": "영상 커버, 배우, 스튜디오, 그리고 태그 이미지들과 같은 바이너리 데이터를 저장하는 위치입니다. 이 값을 바꾼 후에는, 기존 데이터가 'Blob 마이그레이션' 작업을 사용하여 마이그레이션되어야 합니다. 마이그레이션을 하려면 '작업' 페이지를 참고하세요.",
                "heading": "바이너리 데이터 저장 타입"
            },
            "cache_location": "캐시 폴더 경로입니다. HLS(애플 기기 등)이나 DASH로 스트리밍할 때 필요합니다.",
            "cache_path_head": "캐쉬 경로",
            "calculate_md5_and_ohash_desc": "oshash 외에 MD5 체크섬도 계산합니다. 활성화하면 초기 스캔을 더 느리게 만들 것입니다. MD5 계산을 사용하지 않으려면 파일 이름 해쉬를 oshash로 설정해야 합니다.",
            "calculate_md5_and_ohash_label": "비디오 MD5 계산하기",
            "check_for_insecure_certificates": "안전하지 않은 자격증명 검사",
            "check_for_insecure_certificates_desc": "일부 사이트에서는 안전하지 않은 SSL 인증서를 사용합니다. 스크레이퍼를 선택하지 않으면 안전하지 않은 인증서 검사를 건너뛰고 해당 사이트를 스크레이핑할 수 있습니다. 스크레이핑 시 인증서 오류가 발생하면 이 체크 표시를 해제하세요.",
            "chrome_cdp_path": "Chrome CDP 경로",
            "chrome_cdp_path_desc": "Chrome 실행 파일의 경로, 또는 Chrome 인스턴스의 원격 주소입니다(http:// 또는 https://로 시작합니다. 예시: http://localhost:9222/json/version).",
            "create_galleries_from_folders_desc": "체크하면, 기본값으로 이미지를 포함한 폴더들로부터 갤러리를 생성합니다. .forcegallery 또는 .nogallery라는 이름의 파일을 폴더 안에 만듦으로써, 갤러리를 강제 생성하거나, 생성되지 않도록 할 수 있습니다.",
            "create_galleries_from_folders_label": "이미지가 들어있는 폴더로부터 갤러리 생성",
            "database": "데이터베이스",
            "db_path_head": "데이터베이스 경로",
            "directory_locations_to_your_content": "컨텐츠가 있는 폴더 위치",
            "excluded_image_gallery_patterns_desc": "스캔과 데이터베이스 정리에서 제외할 이미지와 갤러리 파일/경로의 정규표현식",
            "excluded_image_gallery_patterns_head": "제외된 이미지/갤러리 패턴",
            "excluded_video_patterns_desc": "스캔과 데이터베이스 정리에서 제외할 비디오 파일/경로의 정규표현식",
            "excluded_video_patterns_head": "제외된 비디오 패턴",
            "ffmpeg": {
                "hardware_acceleration": {
                    "desc": "가능한 하드웨어를 인코딩에 사용하여 실시간 트랜스코딩을 합니다.",
                    "heading": "FFmpeg 하드웨어 인코딩"
                },
                "live_transcode": {
                    "input_args": {
                        "desc": "고급 설정: 실시간 트랜스코딩을 할 때, 입력 필드 이전에 ffmpeg에 전달될 추가적인 매개변수입니다.",
                        "heading": "FFmpeg 실시간 트랜스코딩 입력 매개변수"
                    },
                    "output_args": {
                        "desc": "고급 설정: 실시간 트랜스코딩을 할 때, 출력 필드 이전에 ffmpeg에 전달될 추가적인 매개변수입니다.",
                        "heading": "FFmpeg 실시간 트랜스코딩 출력 매개변수"
                    }
                },
                "transcode": {
                    "input_args": {
                        "desc": "고급 설정: 비디오를 생성할 때, 입력 필드 이전에 ffmpeg에 전달될 추가적인 매개변수입니다.",
                        "heading": "FFmpeg 트랜스코딩 입력 매개변수"
                    },
                    "output_args": {
                        "desc": "고급 설정: 비디오를 생성할 때, 출력 필드 이전에 ffmpeg에 전달될 추가적인 매개변수입니다.",
                        "heading": "FFmpeg 트랜스코딩 출력 매개변수"
                    }
                }
            },
            "funscript_heatmap_draw_range": "히트맵에 범위 포함",
            "funscript_heatmap_draw_range_desc": "히트맵의 y축에 움직임의 범위를 그립니다. 기존 히트맵은 이 설정을 바꾼 후 재생성되어야 합니다.",
            "gallery_cover_regex_desc": "이미지를 갤러리 커버로 인식하는 데에 사용되는 정규표현식",
            "gallery_cover_regex_label": "갤러리 커버 패턴",
            "gallery_ext_desc": "갤러리 zip 파일로 인식될 파일 확장자입니다 (쉼표로 구분합니다).",
            "gallery_ext_head": "갤러리 zip 확장자",
            "generated_file_naming_hash_desc": "생성되는 컨텐츠 파일 이름을 정할 때 MD5 또는 oshash를 사용합니다. 이를 변경하려면 모든 영상에 해당 MD5/osash 값이 채워져 있어야 합니다. 이 값을 변경한 후에는 기존에 생성된 파일을 마이그레이션하거나 재생성해야 합니다. 마이그레이션은 '작업' 페이지를 참조하세요.",
            "generated_file_naming_hash_head": "생성된 컨텐츠 파일 이름 해쉬",
            "generated_files_location": "생성된 컨텐츠 파일들의 폴더 위치 (영상 마커, 영상 미리보기, 스프라이트 등등)",
            "generated_path_head": "생성된 컨텐츠 파일 경로",
            "hashing": "해싱",
            "heatmap_generation": "Funscript 히트맵 생성",
            "image_ext_desc": "이미지로 인식될 파일 확장자입니다 (쉼표로 구분합니다).",
            "image_ext_head": "이미지 확장자",
            "include_audio_desc": "미리보기를 생성할 때 소리를 포함합니다.",
            "include_audio_head": "소리 포함",
            "logging": "로깅",
            "maximum_streaming_transcode_size_desc": "트랜스코딩된 스트림의 최대 크기",
            "maximum_streaming_transcode_size_head": "최대 스트리밍 트랜스코드 크기",
            "maximum_transcode_size_desc": "트랜스코드의 최대 크기",
            "maximum_transcode_size_head": "최대 트랜스코드 크기",
            "metadata_path": {
                "description": "전체 내보내기 또는 전체 불러오기를 실행할 때 사용되는 폴더 위치",
                "heading": "메타데이터 경로"
            },
            "number_of_parallel_task_for_scan_generation_desc": "자동으로 설정하려면 0을 입력하세요. 경고: 100% CPU 활용률을 달성하는 데 필요한 작업보다 더 많은 작업을 실행하면 성능이 저하되고 잠재적으로 다른 문제가 발생할 수 있습니다.",
            "number_of_parallel_task_for_scan_generation_head": "스캔/생성 병렬 작업 수",
            "parallel_scan_head": "병렬 스캔/생성",
            "preview_generation": "미리보기 생성",
            "python_path": {
                "description": "파이썬 실행 파일의 위치입니다. 스크립트 스크레이퍼와 플러그인의 실행에 사용됩니다. 빈 칸으로 두면, 시스템 환경 설정으로부터 위치를 받아 옵니다",
                "heading": "Python 경로"
            },
            "scraper_user_agent": "스크레이퍼 사용자 에이전트",
            "scraper_user_agent_desc": "HTTP 요청 스크레이핑 중 사용되는 사용자 에이전트 문자열",
            "scrapers_path": {
                "description": "스크레이퍼 설정 파일의 폴더 위치",
                "heading": "스크레이퍼 경로"
            },
            "scraping": "스크레이핑",
            "sqlite_location": "SQLite 데이터베이스의 파일 위치입니다 (설정 변경 후 재시작이 필요합니다). 경고: 데이터베이스를 Stash 서버가 실행되는 곳이 아닌 다른 시스템에 저장하는 것(즉, 네트워크 바깥)은 지원되지 않습니다!",
            "video_ext_desc": "비디오로 인식될 파일 확장자입니다 (쉼표로 구분합니다).",
            "video_ext_head": "비디오 확장 프로그램",
            "video_head": "비디오"
        },
        "library": {
            "exclusions": "제외",
            "gallery_and_image_options": "갤러리와 이미지 설정",
            "media_content_extensions": "미디어 컨텐츠 확장자"
        },
        "logs": {
            "log_level": "로그 수준"
        },
        "plugins": {
            "hooks": "후크",
            "triggers_on": "트리거 켜기"
        },
        "scraping": {
            "entity_metadata": "{entityType} 메타데이터",
            "entity_scrapers": "{entityType} 스크레이퍼",
            "excluded_tag_patterns_desc": "스크레이핑 결과에서 제외할 태그 이름의 정규표현식",
            "excluded_tag_patterns_head": "제외된 태그 패턴",
            "scraper": "스크레이퍼",
            "scrapers": "스크레이퍼",
            "search_by_name": "이름으로 찾기",
            "supported_types": "지원되는 형식",
            "supported_urls": "URL"
        },
        "stashbox": {
            "add_instance": "stash-box 인스턴스 추가",
            "api_key": "API 키",
            "description": "Stash-box는 식별값 및 파일 이름을 기반으로 영상 및 배우를 자동 태깅합니다.\n엔드포인트 및 API 키는 Stash-Box 인스턴스의 계정 페이지에서 찾을 수 있습니다. 인스턴스를 두 개 이상 추가할 경우 이름이 필요합니다.",
            "endpoint": "엔드포인트",
            "graphql_endpoint": "GraphQL 엔드포인트",
            "name": "이름",
            "title": "Stash-box 엔드포인트"
        },
        "system": {
            "transcoding": "트랜스코딩"
        },
        "tasks": {
            "added_job_to_queue": "작업 대기열에 {operation_name}을 추가했습니다",
            "anonymise_and_download": "익명화된 데이터베이스의 복사본을 만들고 결과 파일을 다운로드합니다.",
            "anonymise_database": "모든 민감한 데이터를 익명화한 채로, 데이터베이스의 복사본을 백업 폴더에 저장합니다. 데이터베이스 복사본을 다른 사람들에게 제공함으로써 문제 해결이나 버그 해결 목적으로 사용될 수 있습니다. 데이터베이스 원본은 변경되지 않습니다. 익명화된 데이터베이스는 {filename_format}의 파일 이름 형식을 사용합니다.",
            "anonymising_database": "데이터베이스 익명화 중",
            "auto_tag": {
                "auto_tagging_all_paths": "모든 경로 자동 태깅 중",
                "auto_tagging_paths": "다음 경로 자동 태깅 중"
            },
            "auto_tag_based_on_filenames": "파일 경로를 통해 컨텐츠에 자동으로 태깅합니다.",
            "auto_tagging": "자동 태깅",
            "backing_up_database": "데이터베이스 백업 중",
            "backup_and_download": "데이터베이스를 백업하고 결과 파일을 다운로드합니다.",
            "backup_database": "백업 폴더에 {filename_format}의 파일 이름 형식으로 데이터베이스를 백업합니다",
            "cleanup_desc": "있어야 할 곳에 없는 파일이 있는지 검사한 후, 데이터베이스에서 삭제합니다. 데이터베이스의 일부 내용이 삭제될 수 있습니다.",
            "data_management": "데이터 관리",
            "defaults_set": "기본값이 설정되었습니다. '작업' 페이지의 {action} 버튼을 클릭할 때 사용됩니다.",
            "dont_include_file_extension_as_part_of_the_title": "제목에 파일 확장자 포함하지 않기",
            "empty_queue": "실행 중인 작업이 없습니다.",
            "export_to_json": "메타데이터 폴더에 데이터베이스 컨텐츠를 JSON 형식으로 내보냅니다.",
            "generate": {
                "generating_from_paths": "다음 경로에서 영상 생성 중",
                "generating_scenes": "{num}개의 {scene} 생성 중"
            },
            "generate_clip_previews_during_scan": "이미지 클립 미리보기 생성하기",
            "generate_desc": "이미지, 스프라이트, 비디오, vtt 등 파일을 생성합니다.",
            "generate_phashes_during_scan": "컨텐츠 해쉬 값 생성",
            "generate_phashes_during_scan_tooltip": "중복된 파일 확인과 영상 식별에 사용됩니다.",
            "generate_previews_during_scan": "움직이는 이미지 미리보기 생성",
            "generate_previews_during_scan_tooltip": "애니메이션 WebP 미리보기를 생성합니다. 미리보기 유형이 애니메이션 이미지로 설정된 경우에만 필요합니다.",
            "generate_sprites_during_scan": "스크러버 스프라이트 생성",
            "generate_thumbnails_during_scan": "이미지 썸네일 생성",
            "generate_video_covers_during_scan": "영상 커버 생성",
            "generate_video_previews_during_scan": "미리보기 생성",
            "generate_video_previews_during_scan_tooltip": "마우스를 위에 올려놓았을 때 재생되는 비디오 미리보기 생성",
            "generated_content": "컨텐츠 생성",
            "identify": {
                "and_create_missing": "또한 누락된 항목 생성",
                "create_missing": "누락된 항목 생성",
                "default_options": "기본값 옵션",
                "description": "Stash-Box 및 스크레이퍼 소스를 사용하여 영상 메타데이터를 자동으로 설정합니다.",
                "explicit_set_description": "소스 별 옵션에서 재정의되지 않는 경우 다음 옵션이 사용됩니다.",
                "field": "항목",
                "field_behaviour": "{strategy} {field}",
                "field_options": "항목 옵션",
                "heading": "식별",
                "identifying_from_paths": "다음 경로에서 영상 식별 중",
                "identifying_scenes": "{num}개의 {scene} 식별 중",
                "include_male_performers": "남성 배우 포함",
                "set_cover_images": "커버 이미지 설정",
                "set_organized": "'정리됨' 상태로 설정",
                "source": "소스",
                "source_options": "{source} 옵션",
                "sources": "소스",
                "strategy": "방법"
            },
            "import_from_exported_json": "메타데이터 폴더에서 내보낸 JSON 파일에서 가져오기 작업을 합니다. 기존 데이터베이스를 지웁니다.",
            "incremental_import": "내보낸 zip 파일에서 증가한 부분만 가져옵니다.",
            "job_queue": "작업 대기열",
            "maintenance": "관리",
            "migrate_blobs": {
                "delete_old": "오래된 데이터 삭제",
                "description": "Blob 파일들을 현재의 blob 저장 시스템으로 마이그레이션합니다. 이 마이그레이션 작업은 blob 저장 시스템을 변경한 이후 실행되어야 합니다. 마이그레이션 후 과거 데이터를 선택적으로 삭제 가능합니다."
            },
            "migrate_hash_files": "생성된 컨텐츠 파일 이름 해쉬를 변경한 후, 기존 생성된 컨텐츠 파일의 이름을 새 해쉬 형식으로 바꾸기 위해 사용됩니다.",
            "migrate_scene_screenshots": {
                "delete_files": "스크린샷 파일 삭제",
                "description": "영상 스크린샷을 새로운 blob 저장 시스템으로 마이그레이션합니다. 이 마이그레이션 작업은 Stash 시스템을 0.20으로 마이그레이션 한 후에 실행되어야 합니다. 마이그레이션 후 과거 스크린샷을 선택적으로 삭제 가능합니다.",
                "overwrite_existing": "기존 blob을 스크린샷 데이터로 덮어쓰기"
            },
            "migrations": "마이그레이션",
            "only_dry_run": "체크만 합니다. 아무 것도 삭제하지 않습니다",
            "plugin_tasks": "플러그인 작업",
            "scan": {
                "scanning_all_paths": "모든 경로 스캔 중",
                "scanning_paths": "다음 경로 스캔 중"
            },
            "scan_for_content_desc": "새로운 컨텐츠를 스캔하고 데이터베이스에 추가합니다.",
            "set_name_date_details_from_metadata_if_present": "파일 속성값으로 이름, 날짜, 세부 사항을 설정"
        },
        "tools": {
            "scene_duplicate_checker": "영상 중복 체크 도구",
            "scene_filename_parser": {
                "add_field": "항목 추가",
                "capitalize_title": "제목 앞 글자를 대문자로",
                "display_fields": "항목 표시하기",
                "escape_chars": "\\를 사용하여 리터럴 문자를 이스케이프합니다",
                "filename": "파일 이름",
                "filename_pattern": "파일 이름 패턴",
                "ignore_organized": "'정리됨' 상태의 영상을 무시",
                "ignored_words": "무시된 단어들",
                "matches_with": "{i}와 일치",
                "select_parser_recipe": "파서 레시피 선택",
                "title": "영상 파일 이름 분석기",
                "whitespace_chars": "공백 문자",
                "whitespace_chars_desc": "이 문자들은 제목에서 공백으로 대체됩니다"
            },
            "scene_tools": "영상 도구"
        },
        "ui": {
            "abbreviate_counters": {
                "description": "카드와 세부 페이지에서 숫자를 축약하여 나타냅니다(예시: \"1831\"이 \"1.8K\"로 표현됩니다).",
                "heading": "숫자 축약"
            },
            "basic_settings": "기본 설정",
            "custom_css": {
                "description": "변화된 사항을 확인하려면 페이지를 새로고침해야 합니다. 커스텀 CSS가 Stash의 이후 버전과 호환될 것이라는 보장은 없습니다.",
                "heading": "커스텀 CSS",
                "option_label": "커스텀 CSS 활성화"
            },
            "custom_javascript": {
                "description": "변화된 사항을 확인하려면 페이지를 새로고침해야 합니다. 커스텀 Javascript가 Stash의 이후 버전과 호환될 것이라는 보장은 없습니다.",
                "heading": "커스텀 JavaScript",
                "option_label": "커스텀 JavaScript 활성화"
            },
            "custom_locales": {
                "description": "커스텀 번역으로 기존 번역을 대신합니다. https://github.com/stashapp/stash/blob/develop/ui/v2.5/src/locales/en-GB.json 에서 단어 리스트를 확인하세요. 페이지를 새로고침해야 변동사항이 적용됩니다.",
                "heading": "커스텀 번역",
                "option_label": "커스텀 번역 활성화"
            },
            "delete_options": {
                "description": "이미지, 갤러리, 영상을 삭제할 때의 설정 기본값입니다.",
                "heading": "삭제 설정",
                "options": {
                    "delete_file": "기본값으로 파일 지우기",
                    "delete_generated_supporting_files": "기본값으로 생성된 컨텐츠 파일 삭제"
                }
            },
            "desktop_integration": {
                "desktop_integration": "데스크탑 통합",
                "notifications_enabled": "알림 활성화",
                "send_desktop_notifications_for_events": "이벤트가 발생했을 때 데스크탑 알림을 보냅니다",
                "skip_opening_browser": "브라우저 자동 열기 해제",
                "skip_opening_browser_on_startup": "Stash를 시작할 때 자동으로 브라우저를 열지 않습니다"
            },
            "editing": {
                "disable_dropdown_create": {
                    "description": "드랍다운 메뉴에서 새로운 오브젝트를 추가할 수 없도록 합니다",
                    "heading": "드랍다운 메뉴 비활성화"
                },
                "heading": "수정하기",
                "max_options_shown": {
                    "label": "Dropdown에 표시되는 최대 개수"
                },
                "rating_system": {
                    "star_precision": {
                        "label": "평점별 정확도",
                        "options": {
                            "full": "1점",
                            "half": "0.5점",
                            "quarter": "0.25점",
                            "tenth": "0.1점"
                        }
                    },
                    "type": {
                        "label": "평점 시스템 종류",
                        "options": {
                            "decimal": "소수점",
                            "stars": "별"
                        }
                    }
                }
            },
            "funscript_offset": {
                "description": "대화형 스크립트 재생의 시간 오프셋(밀리초)입니다.",
                "heading": "Funscript 오프셋 (단위: 밀리초)"
            },
            "handy_connection": {
                "connect": "접속",
                "server_offset": {
                    "heading": "서버 오프셋"
                },
                "status": {
                    "heading": "Handy 연결 상태"
                },
                "sync": "동기화"
            },
            "handy_connection_key": {
                "description": "대화형 영상에 사용할 수 있는 Handy 연결 키입니다. 이 키를 설정하면 현재 장면 정보를 handyfeeling.com과 공유할 수 있습니다",
                "heading": "Handy 연결 키"
            },
            "image_lightbox": {
                "heading": "이미지 라이트박스"
            },
            "image_wall": {
                "direction": "방향",
                "heading": "이미지 월",
                "margin": "가장자리 여백 (픽셀)"
            },
            "images": {
                "heading": "이미지",
                "options": {
                    "create_image_clips_from_videos": {
                        "description": "라이브러리에서 비디오가 비활성화되었을 때, (파일이 비디오 확장자로 끝나는) 비디오 파일들은 이미지 클립으로 스캔될 것입니다.",
                        "heading": "비디오 확장자를 이미지 클립으로 스캔"
                    },
                    "write_image_thumbnails": {
                        "description": "즉시 생성된 경우 디스크에 이미지 썸네일 쓰기",
                        "heading": "이미지 썸네일 디스크에 저장하기"
                    }
                }
            },
            "interactive_options": "상호작용 옵션",
            "language": {
                "heading": "언어"
            },
            "max_loop_duration": {
                "description": "영상 플레이어가 비디오를 루프하는 최대 영상 지속 시간 - 0을 입력하면 비활성화합니다",
                "heading": "최대 구간 길이"
            },
            "menu_items": {
                "description": "탐색 바에 여러 종류의 컨텐츠들이 보여지게 하거나 숨깁니다",
                "heading": "메뉴 항목"
            },
            "minimum_play_percent": {
                "description": "재생 횟수를 증가시키기 위해 재생되어야 하는 최소 영상 시간(백분율)입니다.",
                "heading": "최소 재생 시간(%)"
            },
            "performers": {
                "options": {
                    "image_location": {
                        "description": "배우의 기본 이미지를 저장하기 위한 경로입니다. 빈 칸으로 두면 기본값을 사용합니다",
                        "heading": "커스텀 배우 이미지 경로"
                    }
                }
            },
            "preview_type": {
                "description": "미리보기를 설정합니다",
                "heading": "미리보기 형식",
                "options": {
                    "animated": "움직이는 이미지",
                    "static": "일반 이미지",
                    "video": "비디오"
                }
            },
            "scene_list": {
                "heading": "영상 목록",
                "options": {
                    "show_studio_as_text": "스튜디오를 텍스트로 보여주기"
                }
            },
            "scene_player": {
                "heading": "영상 플레이어",
                "options": {
                    "always_start_from_beginning": "항상 처음부터 비디오 시작하기",
                    "auto_start_video": "비디오 자동 재생",
                    "auto_start_video_on_play_selected": {
                        "description": "대기열, 또는 '영상' 페이지에서 (랜덤)선택한 영상을 자동 재생",
                        "heading": "선택한 항목을 재생할 때 비디오 자동 시작"
                    },
                    "continue_playlist_default": {
                        "description": "비디오가 끝나면 대기열에 있는 다음 영상을 재생합니다",
                        "heading": "플레이리스트 이어보기"
                    },
                    "show_scrubber": "스크러버 보이기",
                    "track_activity": "활동 트래킹",
                    "vr_tag": {
                        "description": "VR 버튼은 이 태그를 가진 영상에서만 보여질 것입니다.",
                        "heading": "VR 태그"
                    }
                }
            },
            "scene_wall": {
                "heading": "영상 / 마커 미리보기",
                "options": {
                    "display_title": "제목과 태그 표시",
                    "toggle_sound": "소리 켜기"
                }
            },
            "scroll_attempts_before_change": {
                "description": "이전/다음 항목으로 이동하기 전에 스크롤을 시도하는 횟수입니다. Y축 스크롤 허용 모드에만 적용됩니다.",
                "heading": "전환 전 스크롤 시도 횟수"
            },
            "show_tag_card_on_hover": {
                "description": "태그 뱃지 위에 마우스 커서를 올리면 태그 카드를 보여줍니다",
                "heading": "태그 카드 툴팁"
            },
            "slideshow_delay": {
                "description": "월 보기 모드일 때 갤러리에서 슬라이드 쇼를 사용할 수 있습니다",
                "heading": "슬라이드쇼 딜레이 (단위: 초)"
            },
            "studio_panel": {
                "heading": "스튜디오 창",
                "options": {
                    "show_child_studio_content": {
                        "description": "스튜디오 창에서, 하위 스튜디오의 컨텐츠도 보여줍니다",
                        "heading": "하위 스튜디오의 컨텐츠 보이기"
                    }
                }
            },
            "tag_panel": {
                "heading": "태그 창",
                "options": {
                    "show_child_tagged_content": {
                        "description": "태그 창에서, 하위 태그들도 보여줍니다",
                        "heading": "서브태그 컨텐츠 보이기"
                    }
                }
            },
            "title": "UI"
        }
    },
    "configuration": "설정",
    "countables": {
        "files": "{count, plural, one {파일} other {파일들}}",
        "galleries": "{count, plural, one {갤러리} other {갤러리들}}",
        "images": "{count, plural, one {이미지} other {이미지들}}",
        "markers": "{count, plural, one {마커} other {마커들}}",
        "movies": "{count, plural, one {영화} other {영화들}}",
        "performers": "{count, plural, one {배우} other {배우들}}",
        "scenes": "{count, plural, one {영상} other {영상들}}",
        "studios": "{count, plural, one {스튜디오} other {스튜디오들}}",
        "tags": "{count, plural, one {태그} other {태그들}}"
    },
    "country": "국적",
    "cover_image": "커버 이미지",
    "created_at": "만든 날짜",
    "criterion": {
        "greater_than": "초과",
        "less_than": "미만",
        "value": "값"
    },
    "criterion_modifier": {
        "between": "구간",
        "equals": "=",
        "excludes": "포함하지 않음",
        "format_string": "{criterion} {modifierString} {valueString}",
        "greater_than": ">",
        "includes": "포함",
        "includes_all": "모두 포함",
        "is_null": "값 없음",
        "less_than": "<",
        "matches_regex": "정규표현식 일치",
        "not_between": "구간 밖",
        "not_equals": "≠",
        "not_matches_regex": "정규표현식 불일치",
        "not_null": "값 존재함"
    },
    "custom": "커스텀",
    "date": "날짜",
    "date_format": "YYYY년 MM월 DD일",
    "datetime_format": "YYYY년 MM월 DD일 HH시 MM분",
    "death_date": "사망 날짜",
    "death_year": "사망 년도",
    "descending": "내림차순",
    "description": "설명",
    "detail": "세부사항",
    "details": "세부사항",
    "developmentVersion": "개발 버전",
    "dialogs": {
        "create_new_entity": "새로운 {entity} 생성",
        "delete_alert": "다음 {count, plural, one {{singularEntity}이(가)} other {{pluralEntity}들이}} 영구 삭제될 것입니다:",
        "delete_confirm": "정말 {entityName}을 삭제하시겠습니까?",
        "delete_entity_desc": "{count, plural, one {정말로 이 {singularEntity}을(를) 삭제하시겠습니까? 원본 파일 또한 삭제하지 않으면, 스캔을 할 때 이 {singularEntity}이(가) 다시 추가될 것입니다.} other {정말로 이 {pluralEntity}들을 삭제하시겠습니까? 원본 파일 또한 삭제하지 않으면, 스캔을 할 때 이 {pluralEntity}들이 다시 추가될 것입니다.}}",
        "delete_entity_simple_desc": "{count, plural, one {정말 이 {singularEntity}을(를) 삭제하시겠습니까?} other {정말 이 {pluralEntity}을(를) 삭제하시겠습니까?}}",
        "delete_entity_title": "{count, plural, one {{singularEntity} 삭제} other {{pluralEntity} 삭제}}",
        "delete_galleries_extra": "…그리고 다른 어떤 갤러리에도 없는 이미지 파일들까지.",
        "delete_gallery_files": "갤러리 폴더/zip 파일 및 다른 어떤 갤러리에도 존재하지 않는 이미지를 삭제합니다.",
        "delete_object_desc": "정말로 {count, plural, one {이 {singularEntity}을(를)} other {이 {pluralEntity}}들을} 삭제하시겠습니까?",
        "delete_object_overflow": "...그리고 {count} 개의 {count, plural, one {{singularEntity}} other {{pluralEntity}}}.",
        "delete_object_title": "{count, plural, one {{singularEntity}} other {{pluralEntity}}} 삭제",
        "dont_show_until_updated": "다음 업데이트까지 보지 않기",
        "edit_entity_title": "{count, plural, one {{singularEntity}} other {{pluralEntity}}} 수정",
        "export_include_related_objects": "내보내기 할 때 관련된 개체를 포합합니다",
        "export_title": "내보내기",
        "imagewall": {
            "direction": {
                "column": "열",
                "description": "열 또는 행 기반 레이아웃입니다.",
                "row": "행"
            },
            "margin_desc": "각각의 전체 이미지 가장자리 여백 픽셀 값입니다."
        },
        "lightbox": {
            "delay": "딜레이 (단위: 초)",
            "display_mode": {
                "fit_horizontally": "가로로 맞추기",
                "fit_to_screen": "스크린 크기에 맞추기",
                "label": "표시 모드",
                "original": "기본 모드"
            },
            "options": "옵션",
            "page_header": "{total} 페이지 중 {page} 페이지",
            "reset_zoom_on_nav": "이미지를 바꿀 때 줌 수준 초기화",
            "scale_up": {
                "description": "작은 이미지들이 화면을 채우도록 확대합니다",
                "label": "화면에 딱 맞춰 확대"
            },
            "scroll_mode": {
                "description": "임시로 다른 모드를 사용하려면 Shift 키를 누르세요.",
                "label": "스크롤 모드",
                "pan_y": "수직 스크롤 모드",
                "zoom": "확대"
            }
        },
        "merge_tags": {
            "destination": "다른 태그와 합쳐질 태그",
            "source": "다른 태그로 합쳐질 태그"
        },
        "overwrite_filter_confirm": "정말 원래 저장되어 있었던 쿼리 {entityName}을 덮어쓰시겠습니까?",
        "reassign_entity_title": "{count, plural, one {{singularEntity} 재할당} other {{pluralEntity} 재할당}}",
        "scene_gen": {
            "clip_previews": "이미지 클립 미리보기",
            "covers": "영상 커버",
            "force_transcodes": "강제 트랜스코드 생성",
            "force_transcodes_tooltip": "기본적으로 트랜스코드는 비디오 파일이 브라우저에서 지원되지 않는 경우에만 생성됩니다. 이 옵션을 선택하면 비디오 파일이 브라우저에서 지원되는 것으로 보이는 경우에도 트랜스코드가 생성됩니다.",
            "image_previews": "움직이는 이미지 미리보기",
            "image_previews_tooltip": "애니메이션 WebP 미리보기로, 미리보기 유형이 애니메이션 이미지로 설정된 경우에만 필요합니다.",
            "interactive_heatmap_speed": "대화형 영상을 위한 히트맵 및 스피드 생성",
            "marker_image_previews": "마커 움직이는 이미지 미리보기",
            "marker_image_previews_tooltip": "애니메이션 마커 WebP 미리보기로, 미리보기 유형이 애니메이션 이미지로 설정된 경우에만 필요합니다.",
            "marker_screenshots": "마커 스크린샷",
            "marker_screenshots_tooltip": "마커 JPG 이미지. 미리보기 유형이 이미지로 설정된 경우에만 필요합니다.",
            "markers": "마커 미리보기",
            "markers_tooltip": "주어진 시간 코드에서 시작하는 20초 짜리 비디오입니다.",
            "override_preview_generation_options": "미리보기 생성 옵션 재정의",
            "override_preview_generation_options_desc": "이 작업에 대한 미리보기 생성 옵션을 재정의합니다. 기본값은 '시스템' -> '미리보기 생성'에서 설정됩니다.",
            "overwrite": "기존 파일들 덮어쓰기",
            "phash": "해쉬 (중복 방지용)",
            "preview_exclude_end_time_desc": "영상 미리보기에서 마지막 x 초를 제외합니다. 초 단위, 혹은 전체 영상 재생 길이 중 비율(예: 2%)로 나타낼 수 있습니다.",
            "preview_exclude_end_time_head": "마지막 영상 부분 제외",
            "preview_exclude_start_time_desc": "영상 미리보기에서 처음 x 초를 제외합니다. 초 단위, 혹은 전체 영상 재생 길이 중 비율(예: 2%)로 나타낼 수 있습니다.",
            "preview_exclude_start_time_head": "처음 영상 부분 제외",
            "preview_generation_options": "미리보기 생성 옵션",
            "preview_options": "옵션 미리보기",
            "preview_preset_desc": "이 설정은 영상 미리보기의 크기, 품질, 미리보기 생성 인코딩 시간을 조절합니다. 설정값을 높인다고 해서 결과가 비례하여 좋아지는 것이 아니므로, \"느림\" 이상으로 설정하는 것을 추천하지 않습니다.",
            "preview_preset_head": "인코딩 프리셋 미리보기",
            "preview_seg_count_desc": "미리보기 파일에서의 사진 개수입니다.",
            "preview_seg_count_head": "미리보기의 사진 개수",
            "preview_seg_duration_desc": "미리보기 사진이 표시되는 시간입니다 (초).",
            "preview_seg_duration_head": "미리보기 사진 길이",
            "sprites": "영상 스크러버 스프라이트",
            "sprites_tooltip": "스프라이트 (영상 스크러버 용)",
            "transcodes": "트랜스코딩",
            "transcodes_tooltip": "지원되지 않는 비디오 형식을 MP4로 변환하기",
            "video_previews": "미리보기",
            "video_previews_tooltip": "영상 위로 마우스를 올렸을 때 표시되는 비디오 미리보기"
        },
        "scenes_found": "{count}개의 영상을 찾았습니다",
        "scrape_entity_query": "{entity_type} 스크레이핑 쿼리",
        "scrape_entity_title": "{entity_type} 스크레이핑 결과",
        "scrape_results_existing": "존재",
        "scrape_results_scraped": "스크레이핑됨",
        "set_image_url_title": "이미지 URL",
        "unsaved_changes": "저장되지 않은 변경 사항들이 있습니다. 그래도 나가겠습니까?"
    },
    "dimensions": "해상도",
    "director": "감독",
    "disambiguation": "대표 별명",
    "display_mode": {
        "grid": "격자",
        "list": "목록",
        "tagger": "태거",
        "unknown": "알 수 없음",
        "wall": "월 모드"
    },
    "donate": "후원",
    "dupe_check": {
        "description": "'정확' 이하의 수준에서는 계산이 오래 걸릴 수 있습니다. 낮은 정밀도 수준에서는 부정확한 결과가 함께 나올 수 있습니다.",
        "duration_diff": "최대 영상 재생 시간 차이",
        "duration_options": {
            "any": "상관 없음",
            "equal": "같음"
        },
        "found_sets": "{setCount, plural, one{# 개의 중복된 파일을 찾았습니다.} other {# 개의 중복된 파일들을 찾았습니다.}}",
        "options": {
            "exact": "정확",
            "high": "높음",
            "low": "낮음",
            "medium": "중간"
        },
        "search_accuracy_label": "검색 정밀도",
        "title": "중복된 영상"
    },
    "duplicated_phash": "중복됨 (phash)",
    "duration": "길이",
    "effect_filters": {
        "aspect": "방향",
        "blue": "청색",
        "blur": "흐리게",
        "brightness": "밝기",
        "contrast": "대비",
        "gamma": "감마",
        "green": "녹색",
        "hue": "색상",
        "name": "필터",
        "name_transforms": "변형",
        "red": "적색",
        "reset_filters": "필터 초기화",
        "reset_transforms": "변형 초기화",
        "rotate": "회전",
        "rotate_left_and_scale": "왼쪽으로 회전 후 크기 조정",
        "rotate_right_and_scale": "오른쪽으로 회전 후 크기 조정",
        "saturation": "채도",
        "scale": "크기",
        "warmth": "따뜻함"
    },
    "empty_server": "이 페이지에서 추천 영상들을 확인하려면 영상을 추가하세요.",
    "errors": {
        "image_index_greater_than_zero": "이미지 인덱스는 0보다 커야 합니다",
        "lazy_component_error_help": "만약 최근에 Stash를 업그레이드했다면, 웹페이지를 새로고침하거나 브라우저 캐시를 삭제해주세요.",
        "something_went_wrong": "오류가 발생했습니다."
    },
    "ethnicity": "인종",
    "existing_value": "존재하는 값",
    "eye_color": "눈동자 색",
    "fake_tits": "가짜 가슴",
    "false": "거짓",
    "favourite": "즐겨찾기",
    "file": "파일",
    "file_count": "파일 개수",
    "file_info": "파일 정보",
    "file_mod_time": "파일 변경 시간",
    "files": "파일",
    "files_amount": "{value} 파일",
    "filesize": "파일 크기",
    "filter": "필터",
    "filter_name": "필터 이름",
    "filters": "필터",
    "folder": "폴더",
    "framerate": "프레임 레이트",
    "frames_per_second": "초당 프레임: {value}",
    "front_page": {
        "types": {
            "premade_filter": "사전에 생성된 필터",
            "saved_filter": "저장된 필터"
        }
    },
    "galleries": "갤러리",
    "gallery": "갤러리",
    "gallery_count": "갤러리 개수",
    "gender": "성별",
    "gender_types": {
        "FEMALE": "여성",
        "INTERSEX": "인터섹스",
        "MALE": "남성",
        "NON_BINARY": "논바이너리",
        "TRANSGENDER_FEMALE": "트랜스젠더 여성",
        "TRANSGENDER_MALE": "트랜스젠더 남성"
    },
    "hair_color": "머리카락 색",
    "handy_connection_status": {
        "connecting": "접속 중",
        "disconnected": "접속 끊김",
        "error": "Handy에 접속 중 오류 발생",
        "missing": "연결 끊김",
        "ready": "준비됨",
        "syncing": "서버와 동기화 중",
        "uploading": "스크립트 업로드 중"
    },
    "hasChapters": "챕터 유무",
    "hasMarkers": "마커 유무",
    "height": "키",
    "height_cm": "키 (cm)",
    "help": "도움말",
    "ignore_auto_tag": "자동 태깅 무시하기",
    "image": "이미지",
    "image_count": "이미지 개수",
    "image_index": "이미지 번호",
    "images": "이미지",
    "include_parent_tags": "상위 태그 포함",
    "include_sub_studios": "자회사 스튜디오 포함",
    "include_sub_tags": "하위 태그 포함",
    "instagram": "인스타그램",
    "interactive": "인터렉티브",
    "interactive_speed": "인터랙티브 속도",
    "isMissing": "데이터 누락됨",
    "last_played_at": "마지막으로 재생",
    "library": "라이브러리",
    "loading": {
        "generic": "로드 중…"
    },
    "marker_count": "마커 개수",
    "markers": "마커",
    "measurements": "치수",
    "media_info": {
        "audio_codec": "오디오 코덱",
        "checksum": "체크섬",
        "downloaded_from": "다운로드 출처",
        "hash": "해쉬",
        "interactive_speed": "인터랙티브 속도",
        "performer_card": {
            "age": "{age} {years_old}",
            "age_context": "작품에서 {age} {years_old}"
        },
        "phash": "PHash",
        "play_count": "재생 횟수",
        "play_duration": "재생 길이",
        "stream": "스트림",
        "video_codec": "비디오 코덱"
    },
    "megabits_per_second": "초당 {value} 메가비트",
    "metadata": "메타데이터",
    "movie": "영화",
    "movie_scene_number": "영화 씬 번호",
    "movies": "영화",
    "name": "이름",
    "new": "새로 만들기",
    "none": "없음",
    "o_counter": "싼 횟수",
    "operations": "작업",
    "organized": "정리됨",
    "pagination": {
        "first": "처음",
        "last": "마지막",
        "next": "다음",
        "previous": "이전"
    },
    "parent_of": "{children}의 상위 태그",
    "parent_studios": "모회사 스튜디오",
    "parent_tag_count": "상위 태그 개수",
    "parent_tags": "상위 태그",
    "part_of": "{parent}의 하위 태그",
    "path": "경로",
    "penis": "자지",
    "penis_length": "자지 크기",
    "penis_length_cm": "자지 크기 (cm)",
    "perceptual_similarity": "유사도 (phash)",
    "performer": "배우",
<<<<<<< HEAD
    "performerTags": "배우 태그",
=======
    "performer_tags": "배우 태그",
>>>>>>> 440c261f
    "performer_age": "배우 나이",
    "performer_count": "배우 수",
    "performer_favorite": "즐겨찾기한 배우",
    "performer_image": "배우 이미지",
    "performer_tagger": {
        "add_new_performers": "새 배우 추가",
        "any_names_entered_will_be_queried": "입력되는 이름들은, 원격 Stash-Box 개체에 존재하면 추가됩니다. 정확하게 일치해야만 합니다.",
        "batch_add_performers": "배우 일괄 추가",
        "batch_update_performers": "배우 일괄 수정",
        "config": {
            "active_stash-box_instance": "stash-box 인스턴스 활성화:",
            "edit_excluded_fields": "제외된 항목 수정",
            "excluded_fields": "제외된 항목:",
            "no_fields_are_excluded": "제외된 항목 없음",
            "no_instances_found": "인스턴스 없음",
            "these_fields_will_not_be_changed_when_updating_performers": "배우 데이터를 수정할 때 이 항목들은 변경되지 않습니다."
        },
        "current_page": "현재 페이지",
        "failed_to_save_performer": "\"{performer}\" 배우를 저장하는 데에 실패했습니다",
        "name_already_exists": "이름이 이미 존재합니다",
        "network_error": "네트워크 오류",
        "no_results_found": "결과가 없습니다.",
        "number_of_performers_will_be_processed": "{performer_count}명의 배우들이 처리됩니다",
        "performer_already_tagged": "이 배우에 이미 존재하는 태그입니다",
        "performer_names_separated_by_comma": "배우 이름 (,으로 구분)",
        "performer_selection": "배우 선택",
        "performer_successfully_tagged": "배우 태깅에 성공했습니다:",
        "query_all_performers_in_the_database": "데이터베이스의 모든 배우",
        "refresh_tagged_performers": "태그된 배우 새로고침",
        "refreshing_will_update_the_data": "새로고침하면 Stash-box 인스턴스에 있는 태그된 배우들의 데이터가 업데이트될 것입니다.",
        "status_tagging_job_queued": "상태: 태그 작업 대기열 추가됨",
        "status_tagging_performers": "상태: 배우 태그 중",
        "tag_status": "태그 상태",
        "to_use_the_performer_tagger": "배우 태거를 사용하기 위해서는 stash-box 인스턴스가 설정되어야 합니다.",
        "untagged_performers": "태그되지 않은 배우",
        "update_performer": "배우 수정",
        "update_performers": "배우 수정",
        "updating_untagged_performers_description": "태그가 지정되지 않은 배우를 업데이트하면, Stash ID가 없는 배우와 비교해본 뒤 메타데이터를 업데이트할 것입니다."
    },
    "performers": "배우",
    "piercings": "피어싱",
    "play_count": "재생 횟수",
    "play_duration": "재생 길이",
    "primary_file": "대표 파일",
    "queue": "대기열",
    "random": "랜덤",
    "rating": "별점",
    "recently_added_objects": "최근 추가된 {objects}",
    "recently_released_objects": "최근 발매된 {objects}",
    "release_notes": "업데이트 내역",
    "resolution": "해상도",
    "resume_time": "재시작 시간",
    "scene": "영상",
    "sceneTagger": "영상 태거",
<<<<<<< HEAD
    "sceneTags": "영상 태그",
=======
    "scene_tags": "영상 태그",
>>>>>>> 440c261f
    "scene_code": "스튜디오 코드",
    "scene_count": "영상 개수",
    "scene_created_at": "영상 생성 날짜",
    "scene_date": "영상 촬영 날짜",
    "scene_id": "영상 ID",
    "scene_updated_at": "영상 수정 날짜",
    "scenes": "영상",
    "scenes_updated_at": "영상 수정 날짜",
    "search_filter": {
        "edit_filter": "필터 수정",
        "name": "필터",
        "saved_filters": "저장된 필터",
        "update_filter": "필터 업데이트"
    },
    "second": "초",
    "seconds": "초",
    "settings": "설정",
    "setup": {
        "confirm": {
            "almost_ready": "거의 설정을 완료했습니다. 아래 설정들을 확인해주세요. 틀린 내용이 있다면 이전으로 돌아가 변경할 수 있습니다. 내용이 모두 맞다면, '확인'을 눌러 시스템을 만드세요.",
            "blobs_directory": "바이너리 데이터 경로",
            "cache_directory": "캐시 파일 경로",
            "configuration_file_location": "설정 파일 위치:",
            "database_file_path": "데이터베이스 파일 경로",
            "default_blobs_location": "<데이터베이스 사용>",
            "default_cache_location": "<설정 파일이 들어 있는 경로>/cache",
            "default_db_location": "<설정 파일이 들어 있는 경로>/stash-go.sqlite",
            "default_generated_content_location": "<설정 파일이 들어있는 경로>/generated",
            "generated_directory": "생성된 컨텐츠 폴더",
            "nearly_there": "거의 끝났습니다!",
            "stash_library_directories": "Stash 라이브러리 폴더"
        },
        "creating": {
            "creating_your_system": "시스템 생성 중",
            "ffmpeg_notice": "설정한 경로에 <code>ffmpeg</code>가 아직 없다면, 다운로드될 때까지 기다려 주세요. 다운로드 진행 과정을 보려면 콘솔 출력을 확인하세요."
        },
        "errors": {
            "something_went_wrong": "오류가 발생했습니다!",
            "something_went_wrong_description": "작성했던 내용에 문제가 있는 것 같다면, 뒤로 가서 수정해주세요. 그렇지 않다면, {githubLink}에 버그를 제보하거나 {discordLink}에서 해결 방법을 찾아보세요.",
            "something_went_wrong_while_setting_up_your_system": "시스템을 설정하던 도중 오류가 발생했습니다. 오류 내용은 다음과 같습니다: {error}"
        },
        "folder": {
            "file_path": "파일 경로",
            "up_dir": "상위 폴더로"
        },
        "github_repository": "깃허브 저장소",
        "migrate": {
            "backup_database_path_leave_empty_to_disable_backup": "백업 데이터베이스 경로 (백업을 하지 않으려면 빈 칸으로 두세요):",
            "backup_recommended": "마이그레이션 하기 전 원래 데이터베이스를 백업하는 것을 추천합니다. <code>{defaultBackupPath}</code>에 데이터베이스 복사본을 만들어 드릴 수 있습니다.",
            "migrating_database": "데이터베이스 마이그레이션 중",
            "migration_failed": "마이그레이션 실패",
            "migration_failed_error": "데이터베이스를 마이그레이션 하는 동안 다음 에러가 발생했습니다:",
            "migration_failed_help": "올바른 내용을 입력했는지 확인하고 수정한 뒤 다시 시도해보세요. 그렇지 않다면, {githubLink}에 버그를 제보하거나 {discordLink}에서 도움이 될 만한 정보를 찾아보세요.",
            "migration_irreversible_warning": "스키마 마이그레이션 작업은 돌이킬 수 없습니다. 마이그레이션이 진행된 이후에는, 데이터베이스가 이전 버전의 Stash와 호환되지 않을 것입니다.",
            "migration_notes": "마이그레이션 내역",
            "migration_required": "마이그레이션 필요",
            "perform_schema_migration": "스키마 마이그레이션 실행",
            "schema_too_old": "현재 Stash 데이터베이스의 스키마 버전은 <strong>{databaseSchema}</strong>이고, <strong>{appSchema}</strong> 버전으로 마이그레이션되어야 합니다.이 Stash 버전은 데이터베이스 마이그레이션 없이는 동작하지 않을 것입니다. 마이그레이션을 원하지 않는다면, 데이터베이스 스키마와 일치하는 버전으로 Stash를 다운그레이드해야 합니다."
        },
        "paths": {
            "database_filename_empty_for_default": "데이터베이스 파일 이름 (빈 칸으로 두면 기본값을 사용합니다)",
            "description": "다음으로, 야동 위치와, Stash 데이터베이스, 생성 파일, 캐시 파일의 위치를 정해야 합니다. 이 설정은 나중에 필요할 때 언제든 바꿀 수 있습니다.",
            "path_to_cache_directory_empty_for_default": "캐시 폴더 경로 (빈 칸으로 두면 기본값을 사용합니다)",
            "path_to_generated_directory_empty_for_default": "생성되는 파일들을 저장할 폴더 경로 (빈 칸으로 두면 기본값을 사용합니다)",
            "set_up_your_paths": "경로를 설정하세요",
            "stash_alert": "라이브러리 경로가 선택되지 않았습니다. Stash에 아무 것도 스캔되지 않을 것입니다. 계속 진행하겠습니까?",
            "where_can_stash_store_blobs": "어디에 바이너리 데이터를 저장할까요?",
            "where_can_stash_store_blobs_description": "Stash는 영상 커버, 배우, 스튜디오, 태그 이미지와 같은 바이너리 데이터를 데이터베이스 혹은 파일 시스템에 저장할 수 있습니다. 기본값으로, Stash는 바이너리 데이터를 <code>blobs</code>라는 파일 시스템 안에 저장합니다. 이것을 변경하고 싶다면, 절대 경로 혹은 (현재 경로의) 상대 경로를 입력하세요. 입력된 경로에 해당 폴더가 없다면 자동으로 생성됩니다.",
            "where_can_stash_store_blobs_description_addendum": "또는, 바이너리 데이터를 데이터베이스에 저장하고 싶다면, 이 칸을 빈 칸으로 둘 수 있습니다. <strong>주의:</strong> 이렇게 하면 데이터베이스 파일의 크기가 커지고, 데이터베이스 마이그레이션 시간이 증가될 것입니다.",
            "where_can_stash_store_cache_files": "어디에 캐시 파일을 저장할까요?",
            "where_can_stash_store_cache_files_description": "HLS/DASH 실시간 스트리밍과 같은 기능들이 동작하기 위해서는, 임시 파일을 저장할 캐시 폴더가 필요합니다. 기본값으로는, 설정 파일이 저장된 폴더 안에 <code>cache</code>라는 폴더가 만들어질 것입니다. 만약 이것을 바꾸고 싶다면, 절대 경로 혹은 (현재 경로의) 상대 경로를 입력해주세요. 입력된 경로에 해당 폴더가 없다면 자동으로 생성됩니다.",
            "where_can_stash_store_its_database": "어디에 Stash 데이터베이스를 저장할까요?",
            "where_can_stash_store_its_database_description": "Stash는 야동 메타데이터를 저장할 때 SQLite 데이터베이스를 사용합니다. 기본값으로, 데이터베이스 파일은 <code>stash-go.sqlite</code>라는 이름으로 설정 파일이 포함된 폴더 안에 생성될 것입니다. 데이터베이스 파일 이름을 바꾸고 싶다면, 절대 경로 또는 (현재 경로의 )상대 경로를 입력하세요.",
            "where_can_stash_store_its_database_warning": "경고: Stash가 동작하는 곳이 아닌 다른 시스템에 데이터베이스를 저장하는 것은 <strong>지원되지 않습니다</strong>! (예시: 데이터베이스를 NAS에 저장하면서 Stash 서버를 다른 컴퓨터에서 돌리는 행위) SQLite는 네트워크를 넘어 사용되도록 만들어지지 않았으며, 이런 행위를 함으로써 데이터베이스가 아주 쉽게 망가지게 될 수 있습니다.",
            "where_can_stash_store_its_generated_content": "생성된 컨텐츠를 어디에 저장할까요?",
            "where_can_stash_store_its_generated_content_description": "Stash에서는 썸네일, 미리보기, 스프라이트로 사용할 이미지와 비디오 파일을 생성합니다. 여기에는 지원되지 않는 파일 형식들의 변환본도 포함됩니다. Stash에서는 기본값으로, 설정 파일이 위치한 폴더 안에 <code>generated</code> 폴더를 만들 것입니다. 생성된 미디어 파일들이 저장되는 위치를 변경하고 싶다면, 절대 경로 혹은 상대 경로(현재 폴더 기준)를 적어주세요. 적혀진 경로에 해당 폴더가 없다면 자동으로 생성됩니다.",
            "where_is_your_porn_located": "야동이 있는 위치가 어딘가요?",
            "where_is_your_porn_located_description": "야동 폴더를 추가하세요. 비디오와 이미지를 스캐닝할 때 사용됩니다."
        },
        "stash_setup_wizard": "Stash 설정 마법사",
        "success": {
            "getting_help": "도움 받기",
            "help_links": "문제가 발생하거나 질문, 제안할 점이 있다면, {githubLink}에 이슈를 만들거나, {discordLink}의 커뮤니티를 방문하세요.",
            "in_app_manual_explained": "상단 우측에 있는 아이콘({icon})을 통해 매뉴얼을 확인해보세요",
            "next_config_step_one": "다음으로 설정 페이지에 갈 것입니다. 설정 페이지에서는 포함하거나 제외시킬 파일 설정, 시스템을 보호할 아이디와 비밀번호 설정, 그리고 그 외 여러 가지 옵션들을 설정합니다.",
            "next_config_step_two": "이 설정에 만족한다면, <code>{localized_task}</code> 버튼과 <code>{localized_scan}</code> 버튼을 눌러 여러분의 컨텐츠를 스캔할 수 있습니다.",
            "open_collective": "Stash가 지속적으로 업데이트되도록 하기 위해 어떻게 기여할 수 있는지 보려면 {open_collective_link}를 확인해보세요.",
            "support_us": "후원",
            "thanks_for_trying_stash": "Stash를 사용해주셔서 감사합니다!",
            "welcome_contrib": "프로그래밍, 테스팅, 버그 제보, 개선 또는 기능 추가 요청, 사용자 지원 등에 기여하는 것을 환영합니다. Stash 인앱 매뉴얼의 '기여' 항목에서 세부사항을 확인할 수 있습니다.",
            "your_system_has_been_created": "성공했습니다! 시스템이 생성되었습니다!"
        },
        "welcome": {
            "config_path_logic_explained": "Stash에서는 설정 파일을 현재 폴더에서 먼저 찾아보고, 없다면 <code>%USERPROFILE%\\.stash\\config.yml</code>을 찾습니다 (윈도우가 아닌 운영체제에서는 <code>$HOME/.stash/config.yml</code>을 찾습니다). 또는 Stash를 <code>-c '<설정 파일 경로>'</code> 또는 <code>--config '<설정 파일 경로>'</code> 옵션을 사용해 실행시켜 특정한 설정 파일을 읽도록 할 수 있습니다.",
            "in_current_stash_directory": "<code>$HOME/.stash</code> 폴더 안",
            "in_the_current_working_directory": "현재 폴더 안",
            "next_step": "그 모든 것을 제외하고, 새로운 시스템 설정을 시작할 준비가 되었다면, 어디에 설정 파일을 저장할지 선택한 뒤 '다음' 버튼을 누르세요.",
            "store_stash_config": "어디에 Stash 설정 파일을 저장할까요?",
            "unable_to_locate_config": "이 화면이 나온다면, 설정 파일을 찾는 데에 실패한 것입니다. 새로운 설정 파일을 만드는 과정을 거쳐야 합니다.",
            "unexpected_explained": "예상치 못하게 이 화면이 나온다면, 올바른 폴더에서 Stash를 재실행하거나, 터미널의 경우 <code>-c</code> 플래그와 함께 실행해보세요."
        },
        "welcome_specific_config": {
            "config_path": "Stash에서 다음 설정 파일 경로를 사용합니다: <code>{path}</code>",
            "next_step": "새로운 시스템을 설정할 준비가 되었다면, '다음'을 누르세요.",
            "unable_to_locate_specified_config": "이 오류 문구가 출력되었다면, 명령어 또는 환경에서 지정된 설정 파일을 찾지 못한 것입니다. 설정 마법사가 새로운 설정 파일을 만드는 과정을 도와줄 것입니다."
        },
        "welcome_to_stash": "Stash에 오신 것을 환영합니다"
    },
    "stash_id": "Stash ID",
    "stash_id_endpoint": "Stash ID 엔드포인트",
    "stash_ids": "Stash IDs",
    "stashbox": {
        "go_review_draft": "초안을 검토하려면 {endpoint_name}(으)로 이동하십시오.",
        "selected_stash_box": "Stash-Box 엔드포인트를 선택했습니다",
        "submission_failed": "데이터 제출 실패",
        "submission_successful": "데이터 제출 성공",
        "submit_update": "이미 {endpoint_name}에 있음"
    },
    "statistics": "통계",
    "stats": {
        "image_size": "전체 이미지 크기",
        "scenes_duration": "전체 영상 재생 길이",
        "scenes_size": "전체 영상 크기"
    },
    "status": "상태: {statusText}",
    "studio": "스튜디오",
    "studio_depth": "수준 (빈 칸으로 두면 전체 선택)",
    "studios": "스튜디오",
    "sub_tag_count": "하위 태그 개수",
    "sub_tag_of": "{parent}의 하위 태그",
    "sub_tags": "하위 태그",
    "subsidiary_studios": "자회사 스튜디오",
    "synopsis": "개요",
    "tag": "태그",
    "tag_count": "태그 개수",
    "tags": "태그",
    "tattoos": "문신",
    "title": "제목",
    "toast": {
        "added_entity": "{singularEntity}을(를) 추가했습니다",
        "added_generation_job_to_queue": "생성 작업을 대기열에 추가했습니다",
        "created_entity": "{entity}를 생성했습니다",
        "default_filter_set": "기본 필터 셋",
        "delete_past_tense": "{count, plural, one {{singularEntity}} other {{pluralEntity}}}이(가) 삭제되었습니다",
        "generating_screenshot": "스크린샷을 생성하는 중…",
        "image_index_too_large": "오류: 이미지 번호가 갤러리의 이미지 개수보다 큽니다",
        "merged_scenes": "병합된 영상",
        "merged_tags": "병합된 태그",
        "reassign_past_tense": "재할당된 파일",
        "removed_entity": "{singularEntity}을(를) 제거했습니다",
        "rescanning_entity": "{count, plural, one {{singularEntity}} other {{pluralEntity}}} 다시 스캔하는 중…",
        "saved_entity": "{entity}를 저장했습니다",
        "started_auto_tagging": "자동 태깅을 시작했습니다",
        "started_generating": "생성을 시작했습니다",
        "started_importing": "불러오기를 시작했습니다",
        "updated_entity": "{entity}를 수정했습니다"
    },
    "total": "전체",
    "true": "참",
    "twitter": "트위터",
    "type": "유형",
    "updated_at": "수정 날짜",
    "url": "URL",
    "validation": {
        "aliases_must_be_unique": "별칭은 유일해야 합니다",
        "date_invalid_form": "${path}는 YYYY-MM-DD 형태여야 합니다",
        "required": "${path}는 필수 항목입니다"
    },
    "videos": "비디오",
    "view_all": "모두 보기",
    "weight": "몸무게",
    "weight_kg": "무게 (kg)",
    "years_old": "살",
    "zip_file_count": "zip 파일 개수"
}<|MERGE_RESOLUTION|>--- conflicted
+++ resolved
@@ -1022,11 +1022,7 @@
     "penis_length_cm": "자지 크기 (cm)",
     "perceptual_similarity": "유사도 (phash)",
     "performer": "배우",
-<<<<<<< HEAD
-    "performerTags": "배우 태그",
-=======
     "performer_tags": "배우 태그",
->>>>>>> 440c261f
     "performer_age": "배우 나이",
     "performer_count": "배우 수",
     "performer_favorite": "즐겨찾기한 배우",
@@ -1081,11 +1077,7 @@
     "resume_time": "재시작 시간",
     "scene": "영상",
     "sceneTagger": "영상 태거",
-<<<<<<< HEAD
-    "sceneTags": "영상 태그",
-=======
     "scene_tags": "영상 태그",
->>>>>>> 440c261f
     "scene_code": "스튜디오 코드",
     "scene_count": "영상 개수",
     "scene_created_at": "영상 생성 날짜",
