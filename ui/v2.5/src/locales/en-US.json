{
<<<<<<< HEAD
  "color" : "Color",
=======
  "actions": {
    "customise": "Customize"
  },
>>>>>>> 01d40c1b
  "eye_color": "Eye Color",
  "favourite": "Favorite",
  "hair_color": "Hair Color",
  "organized": "Organized",
  "config": {
    "tools": {
      "scene_filename_parser": {
        "ignore_organized": "Ignore organized scenes"
      }
    },
    "ui": {
      "custom_locales": {
        "heading": "Custom localization",
        "option_label": "Custom localization enabled"
      }
    }
  },
  "performer_favorite": "Performer Favorited"
}<|MERGE_RESOLUTION|>--- conflicted
+++ resolved
@@ -1,11 +1,8 @@
 {
-<<<<<<< HEAD
-  "color" : "Color",
-=======
   "actions": {
     "customise": "Customize"
   },
->>>>>>> 01d40c1b
+  "color" : "Color",
   "eye_color": "Eye Color",
   "favourite": "Favorite",
   "hair_color": "Hair Color",
