--- conflicted
+++ resolved
@@ -907,7 +907,6 @@
   },
   "performers": "Performers",
   "piercings": "Piercings",
-<<<<<<< HEAD
   "projection":{
     "label": "Projection",
     "auto": "Auto",
@@ -920,9 +919,7 @@
     "cube": "Cube",
     "eac": "Equi-angular cubemap"
   },
-=======
   "primary_file": "Primary file",
->>>>>>> bb250d12
   "queue": "Queue",
   "random": "Random",
   "rating": "Rating",
