--- conflicted
+++ resolved
@@ -1188,12 +1188,9 @@
   "piercings": "Piercings",
   "play_count": "Play Count",
   "play_duration": "Play Duration",
-<<<<<<< HEAD
   "play_history": "Play History",
   "playdate_recorded_no": "No Play Date Recorded",
-=======
   "plays": "{value} plays",
->>>>>>> 37acd6b7
   "primary_file": "Primary file",
   "primary_tag": "Primary Tag",
   "queue": "Queue",
