{
  "actions": {
    "add": "Add",
    "add_directory": "Add Directory",
    "add_entity": "Add {entityType}",
    "add_manual_date": "Add manual date",
    "add_sub_groups": "Add Sub-Groups",
    "add_o": "Add O",
    "add_play": "Add play",
    "add_to_entity": "Add to {entityType}",
    "allow": "Allow",
    "allow_temporarily": "Allow temporarily",
    "anonymise": "Anonymise",
    "apply": "Apply",
    "assign_stashid_to_parent_studio": "Assign Stash ID to existing parent studio and update metadata",
    "auto_tag": "Auto Tag",
    "backup": "Backup",
    "browse_for_image": "Browse for image…",
    "cancel": "Cancel",
    "choose_date": "Choose a date",
    "clean": "Clean",
    "clean_generated": "Clean generated files",
    "clear": "Clear",
    "clear_back_image": "Clear back image",
    "clear_date_data": "Clear date data",
    "clear_front_image": "Clear front image",
    "clear_image": "Clear Image",
    "close": "Close",
    "confirm": "Confirm",
    "continue": "Continue",
    "copy_to_clipboard": "Copy to clipboard",
    "create": "Create",
    "create_chapters": "Create Chapter",
    "create_entity": "Create {entityType}",
    "create_marker": "Create Marker",
    "create_parent_studio": "Create parent studio",
    "created_entity": "Created {entity_type}: {entity_name}",
    "customise": "Customise",
    "delete": "Delete",
    "delete_entity": "Delete {entityType}",
    "delete_file": "Delete file",
    "delete_file_and_funscript": "Delete file (and funscript)",
    "delete_generated_supporting_files": "Delete generated supporting files",
    "disable": "Disable",
    "disallow": "Disallow",
    "download": "Download",
    "download_anonymised": "Download anonymised",
    "download_backup": "Download Backup",
    "edit": "Edit",
    "edit_entity": "Edit {entityType}",
    "enable": "Enable",
    "encoding_image": "Encoding image…",
    "export": "Export",
    "export_all": "Export all…",
    "find": "Find",
    "finish": "Finish",
    "from_file": "From file…",
    "from_url": "From URL…",
    "full_export": "Full Export",
    "full_import": "Full Import",
    "generate": "Generate",
    "generate_thumb_default": "Generate default thumbnail",
    "generate_thumb_from_current": "Generate thumbnail from current",
    "hash_migration": "hash migration",
    "hide": "Hide",
    "hide_configuration": "Hide Configuration",
    "identify": "Identify",
    "ignore": "Ignore",
    "import": "Import…",
    "import_from_file": "Import from file",
    "load": "Load",
    "load_filter": "Load filter",
    "logout": "Log out",
    "make_primary": "Make Primary",
    "merge": "Merge",
    "merge_from": "Merge from",
    "merge_into": "Merge into",
    "migrate_blobs": "Migrate Blobs",
    "migrate_scene_screenshots": "Migrate Scene Screenshots",
    "next_action": "Next",
    "not_running": "not running",
    "open_in_external_player": "Open in external player",
    "open_random": "Open Random",
    "optimise_database": "Optimise Database",
    "overwrite": "Overwrite",
    "play": "Play",
    "play_random": "Play Random",
    "play_selected": "Play selected",
    "preview": "Preview",
    "previous_action": "Back",
    "reassign": "Reassign",
    "refresh": "Refresh",
    "reload": "Reload",
    "reload_plugins": "Reload plugins",
    "reload_scrapers": "Reload scrapers",
    "remove": "Remove",
    "remove_date": "Remove date",
    "remove_from_containing_group": "Remove from Group",
    "remove_from_gallery": "Remove from Gallery",
    "rename_gen_files": "Rename generated files",
    "rescan": "Rescan",
    "reset_play_duration": "Reset play duration",
    "reset_resume_time": "Reset resume time",
    "reset_cover": "Restore Default Cover",
    "reshuffle": "Reshuffle",
    "running": "running",
    "save": "Save",
    "save_delete_settings": "Use these options by default when deleting",
    "save_filter": "Save filter",
    "scan": "Scan",
    "scrape": "Scrape",
    "scrape_query": "Scrape query",
    "scrape_scene_fragment": "Scrape by fragment",
    "scrape_with": "Scrape with…",
    "search": "Search",
    "select_all": "Select All",
    "select_entity": "Select {entityType}",
    "select_folders": "Select folders",
    "select_none": "Select None",
    "selective_auto_tag": "Selective Auto Tag",
    "selective_clean": "Selective Clean",
    "selective_scan": "Selective Scan",
    "set_as_default": "Set as default",
    "set_back_image": "Back image…",
    "set_cover": "Set as Cover",
    "set_front_image": "Front image…",
    "set_image": "Set image…",
    "show": "Show",
    "show_configuration": "Show Configuration",
    "show_results": "Show results",
    "show_count_results": "Show {count} results",
    "sidebar": {
      "close": "Close sidebar",
      "open": "Open sidebar",
      "toggle": "Toggle sidebar"
    },
    "skip": "Skip",
    "split": "Split",
    "stop": "Stop",
    "submit": "Submit",
    "submit_stash_box": "Submit to Stash-Box",
    "submit_update": "Submit update",
    "swap": "Swap",
    "tasks": {
      "clean_confirm_message": "Are you sure you want to Clean? This will delete database information and generated content for all scenes and galleries that are no longer found in the filesystem.",
      "dry_mode_selected": "Dry Mode selected. No actual deleting will take place, only logging.",
      "import_warning": "Are you sure you want to import? This will delete the database and re-import from your exported metadata."
    },
    "temp_disable": "Disable temporarily…",
    "temp_enable": "Enable temporarily…",
    "unset": "Unset",
    "use_default": "Use default",
    "view_history": "View history",
    "view_random": "View Random"
  },
  "actions_name": "Actions",
  "age": "Age",
  "age_on_date": "{age} at production",
  "aliases": "Aliases",
  "all": "all",
  "also_known_as": "Also known as",
  "appears_with": "Appears With",
  "ascending": "Ascending",
  "audio_codec": "Audio Codec",
  "average_resolution": "Average Resolution",
  "between_and": "and",
  "birth_year": "Birth Year",
  "birthdate": "Birthdate",
  "bitrate": "Bit Rate",
  "blobs_storage_type": {
    "database": "Database",
    "filesystem": "Filesystem"
  },
  "captions": "Captions",
  "career_length": "Career Length",
  "chapters": "Chapters",
  "circumcised": "Circumcised",
  "circumcised_types": {
    "CUT": "Cut",
    "UNCUT": "Uncut"
  },
  "component_tagger": {
    "config": {
      "active_instance": "Active stash-box instance:",
      "blacklist_desc": "Blacklist items are excluded from queries. Note that they are regular expressions and also case-insensitive. Certain characters must be escaped with a backslash: {chars_require_escape}",
      "blacklist_label": "Blacklist",
      "errors": {
        "blacklist_duplicate": "Duplicate blacklist item"
      },
      "mark_organized_desc": "Immediately mark the scene as Organized after the Save button is clicked.",
      "mark_organized_label": "Mark as Organized on save",
      "query_mode_auto": "Auto",
      "query_mode_auto_desc": "Uses metadata if present, or filename",
      "query_mode_dir": "Dir",
      "query_mode_dir_desc": "Only uses parent directory of video file",
      "query_mode_filename": "Filename",
      "query_mode_filename_desc": "Only uses filename",
      "query_mode_label": "Query Mode",
      "query_mode_metadata": "Metadata",
      "query_mode_metadata_desc": "Only uses metadata",
      "query_mode_path": "Path",
      "query_mode_path_desc": "Uses entire file path",
      "set_cover_desc": "Replace the scene cover if one is found.",
      "set_cover_label": "Set scene cover image",
      "set_tag_desc": "Attach tags to scene, either by overwriting or merging with existing tags on scene.",
      "set_tag_label": "Set tags",
      "show_male_desc": "Toggle whether male performers will be available to tag.",
      "show_male_label": "Show male performers",
      "source": "Source"
    },
    "noun_query": "Query",
    "results": {
      "duration_off": "Duration off by at least {number}s",
      "duration_unknown": "Duration unknown",
      "fp_found": "{fpCount, plural, =0 {No new fingerprint matches found} other {# new fingerprint matches found}}",
      "fp_matches": "Duration is a match",
      "fp_matches_multi": "Duration matches {matchCount}/{durationsLength} fingerprints",
      "hash_matches": "{hash_type} is a match",
      "match_failed_already_tagged": "Scene already tagged",
      "match_failed_no_result": "No results found",
      "match_success": "Scene successfully tagged",
      "phash_matches": "{count} PHashes match",
      "unnamed": "Unnamed"
    },
    "verb_match_fp": "Match Fingerprints",
    "verb_matched": "Matched",
    "verb_scrape_all": "Scrape All",
    "verb_submit_fp": "Submit {fpCount, plural, one{# Fingerprint} other{# Fingerprints}}",
    "verb_toggle_config": "{toggle} {configuration}",
    "verb_toggle_unmatched": "{toggle} unmatched scenes"
  },
  "config": {
    "about": {
      "build_hash": "Build hash:",
      "build_time": "Build time:",
      "check_for_new_version": "Check for new version",
      "latest_version": "Latest Version",
      "latest_version_build_hash": "Latest Version Build Hash:",
      "new_version_notice": "[NEW]",
      "release_date": "Release date:",
      "stash_discord": "Join our {url} channel",
      "stash_home": "Stash home at {url}",
      "stash_open_collective": "Support us through {url}",
      "stash_wiki": "Stash {url} page",
      "version": "Version"
    },
    "advanced_mode": "Advanced Mode",
    "application_paths": {
      "heading": "Application Paths"
    },
    "categories": {
      "about": "About",
      "changelog": "Changelog",
      "interface": "Interface",
      "logs": "Logs",
      "metadata_providers": "Metadata Providers",
      "plugins": "Plugins",
      "scraping": "Scraping",
      "security": "Security",
      "services": "Services",
      "system": "System",
      "tasks": "Tasks",
      "tools": "Tools"
    },
    "dlna": {
      "allow_temp_ip": "Allow {tempIP}",
      "allowed_ip_addresses": "Allowed IP addresses",
      "allowed_ip_temporarily": "Allowed IP temporarily",
      "default_ip_whitelist": "Default IP Whitelist",
      "default_ip_whitelist_desc": "Default IP addresses allow to access DLNA. Use {wildcard} to allow all IP addresses.",
      "disabled_dlna_temporarily": "Disabled DLNA temporarily",
      "disallowed_ip": "Disallowed IP",
      "enabled_by_default": "Enabled by default",
      "enabled_dlna_temporarily": "Enabled DLNA temporarily",
      "network_interfaces": "Interfaces",
      "network_interfaces_desc": "Interfaces to expose DLNA server on. An empty list results in running on all interfaces. Requires DLNA restart after changing.",
      "recent_ip_addresses": "Recent IP addresses",
      "server_display_name": "Server Display Name",
      "server_display_name_desc": "Display name for the DLNA server. Defaults to {server_name} if empty.",
      "server_port": "Server Port",
      "server_port_desc": "Port to run the DLNA server on. Requires DLNA restart after changing.",
      "successfully_cancelled_temporary_behaviour": "Successfully cancelled temporary behaviour",
      "until_restart": "until restart",
      "video_sort_order": "Default Video Sort Order",
      "video_sort_order_desc": "Order to sort videos by default."
    },
    "general": {
      "auth": {
        "api_key": "API Key",
        "api_key_desc": "API key for external systems. Only required when username/password is configured. Username must be saved before generating API key.",
        "authentication": "Authentication",
        "clear_api_key": "Clear API key",
        "credentials": {
          "description": "Credentials to restrict access to stash.",
          "heading": "Credentials"
        },
        "generate_api_key": "Generate API key",
        "log_file": "Log file",
        "log_file_desc": "Path to the file to output logging to. Blank to disable file logging. Requires restart.",
        "log_http": "Log http access",
        "log_http_desc": "Logs http access to the terminal. Requires restart.",
        "log_to_terminal": "Log to terminal",
        "log_to_terminal_desc": "Logs to the terminal in addition to a file. Always true if file logging is disabled. Requires restart.",
        "maximum_session_age": "Maximum Session Age",
        "maximum_session_age_desc": "Maximum idle time before a login session is expired, in seconds. Requires restart.",
        "password": "Password",
        "password_desc": "Password to access Stash. Leave blank to disable user authentication",
        "stash-box_integration": "Stash-box integration",
        "username": "Username",
        "username_desc": "Username to access Stash. Leave blank to disable user authentication"
      },
      "backup_directory_path": {
        "description": "Directory location for SQLite database file backups",
        "heading": "Backup Directory Path"
      },
      "blobs_path": {
        "description": "Where in the filesystem to store binary data. Applicable only when using the Filesystem blob storage type. WARNING: changing this requires manually moving existing data.",
        "heading": "Binary data filesystem path"
      },
      "blobs_storage": {
        "description": "Where to store binary data such as scene covers, performer, studio and tag images. After changing this value, the existing data must be migrated using the Migrate Blobs tasks. See Tasks page for migration.",
        "heading": "Binary data storage type"
      },
      "cache_location": "Directory location of the cache. Required if streaming using HLS (such as on Apple devices) or DASH.",
      "cache_path_head": "Cache Path",
      "calculate_md5_and_ohash_desc": "Calculate MD5 checksum in addition to oshash. Enabling will cause initial scans to be slower. File naming hash must be set to oshash to disable MD5 calculation.",
      "calculate_md5_and_ohash_label": "Calculate MD5 for videos",
      "check_for_insecure_certificates": "Check for insecure certificates",
      "check_for_insecure_certificates_desc": "Some sites use insecure ssl certificates. When unticked the scraper skips the insecure certificates check and allows scraping of those sites. If you get a certificate error when scraping untick this.",
      "chrome_cdp_path": "Chrome CDP path",
      "chrome_cdp_path_desc": "File path to the Chrome executable, or a remote address (starting with http:// or https://, for example http://localhost:9222/json/version) to a Chrome instance.",
      "create_galleries_from_folders_desc": "If true, creates galleries from folders containing images by default. Create a File called .forcegallery or .nogallery in a folder to enforce/prevent this.",
      "create_galleries_from_folders_label": "Create galleries from folders containing images",
      "database": "Database",
      "db_path_head": "Database Path",
      "directory_locations_to_your_content": "Directory locations to your content",
      "excluded_image_gallery_patterns_desc": "Regexps of image and gallery files/paths to exclude from Scan and add to Clean",
      "excluded_image_gallery_patterns_head": "Excluded Image/Gallery Patterns",
      "excluded_video_patterns_desc": "Regexps of video files/paths to exclude from Scan and add to Clean",
      "excluded_video_patterns_head": "Excluded Video Patterns",
      "ffmpeg": {
        "download_ffmpeg": {
          "description": "Downloads FFmpeg into the configuration directory and clears the ffmpeg and ffprobe paths to resolve from the configuration directory.",
          "heading": "Download FFmpeg"
        },
        "ffmpeg_path": {
          "description": "Path to the ffmpeg executable (not just the folder). If empty, ffmpeg will be resolved from the environment via $PATH, the configuration directory, or from $HOME/.stash",
          "heading": "FFmpeg Executable Path"
        },
        "ffprobe_path": {
          "description": "Path to the ffprobe executable (not just the folder). If empty, ffprobe will be resolved from the environment via $PATH, the configuration directory, or from $HOME/.stash",
          "heading": "FFprobe Executable Path"
        },
        "hardware_acceleration": {
          "desc": "Uses available hardware to encode video for live transcoding.",
          "heading": "FFmpeg hardware encoding"
        },
        "live_transcode": {
          "input_args": {
            "desc": "Advanced: Additional arguments to pass to ffmpeg before the input field when live transcoding video.",
            "heading": "FFmpeg Live Transcode Input Args"
          },
          "output_args": {
            "desc": "Advanced: Additional arguments to pass to ffmpeg before the output field when live transcoding video.",
            "heading": "FFmpeg Live Transcode Output Args"
          }
        },
        "transcode": {
          "input_args": {
            "desc": "Advanced: Additional arguments to pass to ffmpeg before the input field when generating video.",
            "heading": "FFmpeg Transcode Input Args"
          },
          "output_args": {
            "desc": "Advanced: Additional arguments to pass to ffmpeg before the output field when generating video.",
            "heading": "FFmpeg Transcode Output Args"
          }
        }
      },
      "funscript_heatmap_draw_range": "Include range in generated heatmaps",
      "funscript_heatmap_draw_range_desc": "Draw range of motion on the y-axis of the generated heatmap. Existing heatmaps will need to be regenerated after changing.",
      "gallery_cover_regex_desc": "Regexp used to identify an image as gallery cover",
      "gallery_cover_regex_label": "Gallery cover pattern",
      "gallery_ext_desc": "Comma-delimited list of file extensions that will be identified as gallery zip files.",
      "gallery_ext_head": "Gallery zip Extensions",
      "generated_file_naming_hash_desc": "Use MD5 or oshash for generated file naming. Changing this requires that all scenes have the applicable MD5/oshash value populated. After changing this value, existing generated files will need to be migrated or regenerated. See Tasks page for migration.",
      "generated_file_naming_hash_head": "Generated file naming hash",
      "generated_files_location": "Directory location for the generated files (scene markers, scene previews, sprites, etc)",
      "generated_path_head": "Generated Path",
      "hashing": "Hashing",
      "heatmap_generation": "Funscript Heatmap Generation",
      "image_ext_desc": "Comma-delimited list of file extensions that will be identified as images.",
      "image_ext_head": "Image Extensions",
      "include_audio_desc": "Includes audio stream when generating previews.",
      "include_audio_head": "Include audio",
      "logging": "Logging",
      "maximum_streaming_transcode_size_desc": "Maximum size for transcoded streams",
      "maximum_streaming_transcode_size_head": "Maximum streaming transcode size",
      "maximum_transcode_size_desc": "Maximum size for generated transcodes",
      "maximum_transcode_size_head": "Maximum transcode size",
      "metadata_path": {
        "description": "Directory location used when performing a full export or import",
        "heading": "Metadata Path"
      },
      "number_of_parallel_task_for_scan_generation_desc": "Set to 0 for auto-detection. Warning running more tasks than is required to achieve 100% cpu utilisation will decrease performance and potentially cause other issues.",
      "number_of_parallel_task_for_scan_generation_head": "Number of parallel task for scan/generation",
      "parallel_scan_head": "Parallel Scan/Generation",
      "plugins_path": {
        "description": "Directory location of plugin configuration files",
        "heading": "Plugins Path"
      },
      "preview_generation": "Preview Generation",
      "python_path": {
        "description": "Path to the python executable (not just the folder). Used for script scrapers and plugins. If blank, python will be resolved from the environment",
        "heading": "Python Executable Path"
      },
      "scraper_user_agent": "Scraper User Agent",
      "scraper_user_agent_desc": "User-Agent string used during scrape http requests",
      "scrapers_path": {
        "description": "Directory location of scraper configuration files",
        "heading": "Scrapers Path"
      },
      "scraping": "Scraping",
      "sqlite_location": "File location for the SQLite database (requires restart). WARNING: storing the database on a different system to where the Stash server is run from (i.e. over the network) is unsupported!",
      "video_ext_desc": "Comma-delimited list of file extensions that will be identified as videos.",
      "video_ext_head": "Video Extensions",
      "video_head": "Video"
    },
    "library": {
      "exclusions": "Exclusions",
      "gallery_and_image_options": "Gallery and Image options",
      "media_content_extensions": "Media content extensions"
    },
    "logs": {
      "log_level": "Log Level"
    },
    "plugins": {
      "available_plugins": "Available Plugins",
      "hooks": "Hooks",
      "installed_plugins": "Installed Plugins",
      "triggers_on": "Triggers on"
    },
    "scraping": {
      "available_scrapers": "Available Scrapers",
      "entity_metadata": "{entityType} Metadata",
      "entity_scrapers": "{entityType} scrapers",
      "excluded_tag_patterns_desc": "Regexps of tag names to exclude from scraping results",
      "excluded_tag_patterns_head": "Excluded Tag Patterns",
      "installed_scrapers": "Installed Scrapers",
      "scraper": "Scraper",
      "scrapers": "Scrapers",
      "search_by_name": "Search by name",
      "supported_types": "Supported types",
      "supported_urls": "URLs"
    },
    "stashbox": {
      "add_instance": "Add stash-box instance",
      "api_key": "API key",
      "description": "Stash-box facilitates automated tagging of scenes and performers based on fingerprints and filenames.\nEndpoint and API key can be found on your account page on the stash-box instance. Names are required when more than one instance is added.",
      "endpoint": "Endpoint",
      "graphql_endpoint": "GraphQL endpoint",
      "max_requests_per_minute": "Max requests per minute",
      "max_requests_per_minute_description": "Uses default value of {defaultValue} if set to 0",
      "name": "Name",
      "title": "Stash-box Endpoints"
    },
    "system": {
      "transcoding": "Transcoding"
    },
    "tasks": {
      "added_job_to_queue": "Added {operation_name} to job queue",
      "anonymise_and_download": "Makes an anonymised copy of the database and downloads the resulting file.",
      "anonymise_database": "Makes a copy of the database to the backups directory, anonymising all sensitive data. This can then be provided to others for troubleshooting and debugging purposes. The original database is not modified. Anonymised database uses the filename format {filename_format}.",
      "anonymising_database": "Anonymising database",
      "auto_tag": {
        "auto_tagging_all_paths": "Auto Tagging all paths",
        "auto_tagging_paths": "Auto Tagging the following paths"
      },
      "auto_tag_based_on_filenames": "Auto-tag content based on file paths.",
      "auto_tagging": "Auto Tagging",
      "backing_up_database": "Backing up database",
      "backup_and_download": "Performs a backup of the database and downloads the resulting file.",
      "backup_database": "Performs a backup of the database to the backups directory, with the filename format {filename_format}",
      "cleanup_desc": "Check for missing files and remove them from the database. This is a destructive action.",
      "clean_generated": {
        "blob_files": "Blob files",
        "description": "Removes generated files without a corresponding database entry.",
        "image_thumbnails": "Image Thumbnails",
        "image_thumbnails_desc": "Image thumbnails and clips",
        "markers": "Marker Previews",
        "previews": "Scene Previews",
        "previews_desc": "Scene previews and thumbnails",
        "sprites": "Scene Sprites",
        "transcodes": "Scene Transcodes"
      },
      "data_management": "Data management",
      "defaults_set": "Defaults have been set and will be used when clicking the {action} button on the Tasks page.",
      "dont_include_file_extension_as_part_of_the_title": "Don't include file extension as part of the title",
      "empty_queue": "No tasks are currently running.",
      "export_to_json": "Exports the database content into JSON format in the metadata directory.",
      "generate": {
        "generating_from_paths": "Generating for scenes from the following paths",
        "generating_scenes": "Generating for {num} {scene}"
      },
      "generate_clip_previews_during_scan": "Generate previews for image clips",
      "generate_desc": "Generate supporting image, sprite, video, vtt and other files.",
      "generate_phashes_during_scan": "Generate perceptual hashes",
      "generate_phashes_during_scan_tooltip": "For deduplication and scene identification.",
      "generate_previews_during_scan": "Generate animated image previews",
      "generate_previews_during_scan_tooltip": "Also generate animated (webp) previews, only required when Scene/Marker Wall Preview Type is set to Animated Image. When browsing they use less CPU than the video previews, but are generated in addition to them and are larger files.",
      "generate_sprites_during_scan": "Generate scrubber sprites",
      "generate_sprites_during_scan_tooltip": "The set of images displayed below the video player for easy navigation.",
      "generate_thumbnails_during_scan": "Generate thumbnails for images",
      "generate_video_covers_during_scan": "Generate scene covers",
      "generate_video_previews_during_scan": "Generate previews",
      "generate_video_previews_during_scan_tooltip": "Generate video previews which play when hovering over a scene",
      "generated_content": "Generated Content",
      "identify": {
        "and_create_missing": "and create missing",
        "create_missing": "Create missing",
        "default_options": "Default Options",
        "description": "Automatically set scene metadata using stash-box and scraper sources.",
        "explicit_set_description": "The following options will be used where not overridden in the source-specific options.",
        "field": "Field",
        "field_behaviour": "{strategy} {field}",
        "field_options": "Field Options",
        "heading": "Identify",
        "identifying_from_paths": "Identifying scenes from the following paths",
        "identifying_scenes": "Identifying {num} {scene}",
        "include_male_performers": "Include male performers",
        "set_cover_images": "Set cover images",
        "set_organized": "Set organised flag",
        "skip_multiple_matches": "Skip matches that have more than one result",
        "skip_multiple_matches_tooltip": "If this is not enabled and more than one result is returned, one will be randomly chosen to match",
        "skip_single_name_performers": "Skip single name performers with no disambiguation",
        "skip_single_name_performers_tooltip": "If this is not enabled, performers that are often generic like Samantha or Olga will be matched",
        "source": "Source",
        "source_options": "{source} Options",
        "sources": "Sources",
        "strategy": "Strategy",
        "tag_skipped_matches": "Tag skipped matches with",
        "tag_skipped_matches_tooltip": "Create a tag like 'Identify: Multiple Matches' that you can filter for in the Scene Tagger view and choose the correct match by hand",
        "tag_skipped_performer_tooltip": "Create a tag like 'Identify: Single Name Performer' that you can filter for in the Scene Tagger view and choose how you want to handle these performers",
        "tag_skipped_performers": "Tag skipped performers with"
      },
      "import_from_exported_json": "Import from exported JSON in the metadata directory. Wipes the existing database.",
      "incremental_import": "Incremental import from a supplied export zip file.",
      "job_queue": "Task Queue",
      "maintenance": "Maintenance",
      "migrate_blobs": {
        "delete_old": "Delete old data",
        "description": "Migrate blobs to the current blob storage system. This migration should be run after changing the blob storage system. Can optionally delete the old data after migration."
      },
      "migrate_hash_files": "Used after changing the Generated file naming hash to rename existing generated files to the new hash format.",
      "migrate_scene_screenshots": {
        "delete_files": "Delete screenshot files",
        "description": "Migrate scene screenshots into the new blob storage system. This migration should be run after migrating an existing system to 0.20. Can optionally delete the old screenshots after migration.",
        "overwrite_existing": "Overwrite existing blobs with screenshot data"
      },
      "migrations": "Migrations",
      "only_dry_run": "Only perform a dry run. Don't remove anything",
      "optimise_database": "Attempt to improve performance by analysing and then rebuilding the entire database file.",
      "optimise_database_warning": "Warning: while this task is running, any operations that modify the database will fail, and depending on your database size, it could take several minutes to complete. It also requires at the very minimum as much free disk space as your database is large, but 1.5x is recommended.",
      "plugin_tasks": "Plugin Tasks",
      "rescan": "Rescan files",
      "rescan_tooltip": "Rescan every file in the path. Used to force update file metadata and rescan zip files.",
      "scan": {
        "scanning_all_paths": "Scanning all paths",
        "scanning_paths": "Scanning the following paths"
      },
      "scan_for_content_desc": "Scan for new content and add it to the database.",
      "set_name_date_details_from_metadata_if_present": "Set name, date, details from embedded file metadata"
    },
    "tools": {
      "graphql_playground": "GraphQL playground",
      "heading": "Tools",
      "scene_duplicate_checker": "Scene Duplicate Checker",
      "scene_filename_parser": {
        "add_field": "Add Field",
        "capitalize_title": "Capitalize title",
        "display_fields": "Display fields",
        "escape_chars": "Use \\ to escape literal characters",
        "filename": "Filename",
        "filename_pattern": "Filename Pattern",
        "ignore_organized": "Ignore organized scenes",
        "ignored_words": "Ignored words",
        "matches_with": "Matches with {i}",
        "select_parser_recipe": "Select Parser Recipe",
        "title": "Scene Filename Parser",
        "whitespace_chars": "Whitespace characters",
        "whitespace_chars_desc": "These characters will be replaced with whitespace in the title"
      },
      "scene_tools": "Scene Tools"
    },
    "ui": {
      "abbreviate_counters": {
        "description": "Abbreviate counters in cards and details view pages, for example \"1831\" will get formated to \"1.8K\".",
        "heading": "Abbreviate counters"
      },
      "basic_settings": "Basic Settings",
      "custom_css": {
        "description": "Page must be reloaded for changes to take effect. There is no guarantee of compatibility between custom CSS and future releases of Stash.",
        "heading": "Custom CSS",
        "option_label": "Custom CSS enabled"
      },
      "custom_javascript": {
        "description": "Page must be reloaded for changes to take effect. There is no guarantee of compatibility between custom Javascript and future releases of Stash.",
        "heading": "Custom Javascript",
        "option_label": "Custom Javascript enabled"
      },
      "custom_locales": {
        "description": "Override individual locale strings. See https://github.com/stashapp/stash/blob/develop/ui/v2.5/src/locales/en-GB.json for the master list. Page must be reloaded for changes to take effect.",
        "heading": "Custom localisation",
        "option_label": "Custom localisation enabled"
      },
      "delete_options": {
        "description": "Default settings when deleting images, galleries, and scenes.",
        "heading": "Delete Options",
        "options": {
          "delete_file": "Delete file by default",
          "delete_generated_supporting_files": "Delete generated supporting files by default"
        }
      },
      "desktop_integration": {
        "desktop_integration": "Desktop Integration",
        "notifications_enabled": "Enable Notifications",
        "send_desktop_notifications_for_events": "Send desktop notifications for events",
        "skip_opening_browser": "Skip Opening Browser",
        "skip_opening_browser_on_startup": "Skip auto-opening browser during startup"
      },
      "detail": {
        "compact_expanded_details": {
          "description": "When enabled, this option will present expanded details while maintaining a compact presentation",
          "heading": "Compact expanded details"
        },
        "enable_background_image": {
          "description": "Display background image on detail page.",
          "heading": "Enable background image"
        },
        "heading": "Detail Page",
        "show_all_details": {
          "description": "When enabled, all content details will be shown by default and each detail item will fit under a single column",
          "heading": "Show all details"
        }
      },
      "editing": {
        "disable_dropdown_create": {
          "description": "Remove the ability to create new objects from the dropdown selectors",
          "heading": "Disable dropdown create"
        },
        "heading": "Editing",
        "max_options_shown": {
          "label": "Maximum number of items to show in select dropdowns"
        },
        "rating_system": {
          "star_precision": {
            "label": "Rating Star Precision",
            "options": {
              "full": "Full",
              "half": "Half",
              "quarter": "Quarter",
              "tenth": "Tenth"
            }
          },
          "type": {
            "label": "Rating System Type",
            "options": {
              "decimal": "Decimal",
              "stars": "Stars"
            }
          }
        }
      },
      "funscript_offset": {
        "description": "Time offset in milliseconds for interactive scripts playback.",
        "heading": "Funscript Offset (ms)"
      },
      "handy_connection": {
        "connect": "Connect",
        "server_offset": {
          "heading": "Server Offset"
        },
        "status": {
          "heading": "Handy Connection Status"
        },
        "sync": "Sync"
      },
      "handy_connection_key": {
        "description": "Handy connection key to use for interactive scenes. Setting this key will allow Stash to share your current scene information with handyfeeling.com",
        "heading": "Handy Connection Key"
      },
      "image_lightbox": {
        "heading": "Image Lightbox"
      },
      "image_wall": {
        "direction": "Direction",
        "heading": "Image Wall",
        "margin": "Margin (pixels)"
      },
      "images": {
        "heading": "Images",
        "options": {
          "create_image_clips_from_videos": {
            "description": "When a library has Videos disabled, Video Files (files ending with Video Extension) will be scanned as Image Clip.",
            "heading": "Scan Video Extensions as Image Clip"
          },
          "write_image_thumbnails": {
            "description": "Write image thumbnails to disk when generated on-the-fly",
            "heading": "Write image thumbnails"
          }
        }
      },
      "interactive_options": "Interactive Options",
      "language": {
        "heading": "Language"
      },
      "max_loop_duration": {
        "description": "Maximum scene duration where scene player will loop the video - 0 to disable",
        "heading": "Maximum loop duration"
      },
      "menu_items": {
        "description": "Show or hide different types of content on the navigation bar",
        "heading": "Menu Items"
      },
      "minimum_play_percent": {
        "description": "The percentage of time in which a scene must be played before its play count is incremented.",
        "heading": "Minimum Play Percent"
      },
      "performers": {
        "options": {
          "image_location": {
            "description": "Custom path for default performer images. Leave empty to use in-built defaults",
            "heading": "Custom Performer Image Path"
          }
        }
      },
      "preview_type": {
        "description": "The default option is video (mp4) previews. For less CPU usage when browsing, you can use the animated image (webp) previews. However they must be generated in addition to the video previews and are larger files.",
        "heading": "Preview Type",
        "options": {
          "animated": "Animated Image",
          "static": "Static Image",
          "video": "Video"
        }
      },
      "scene_list": {
        "heading": "Grid View",
        "options": {
          "show_studio_as_text": "Display studio overlay as text"
        }
      },
      "scene_player": {
        "heading": "Scene Player",
        "options": {
          "always_start_from_beginning": "Always start video from beginning",
          "auto_start_video": "Auto-start video",
          "auto_start_video_on_play_selected": {
            "description": "Auto-start scene videos when playing from queue, or playing selected or random from Scenes page",
            "heading": "Auto-start video when playing selected"
          },
          "continue_playlist_default": {
            "description": "Play next scene in queue when video finishes",
            "heading": "Continue playlist by default"
          },
          "disable_mobile_media_auto_rotate": "Disable auto-rotate of fullscreen media on Mobile",
          "enable_chromecast": "Enable Chromecast",
          "show_ab_loop_controls": "Show AB Loop plugin controls",
          "show_scrubber": "Show Scrubber",
          "show_range_markers": "Show Range Markers",
          "track_activity": "Enable Scene Play history",
          "vr_tag": {
            "description": "The VR button will only be displayed for scenes with this tag.",
            "heading": "VR Tag"
          }
        }
      },
      "scene_wall": {
        "heading": "Scene / Marker Wall",
        "options": {
          "display_title": "Display title and tags",
          "toggle_sound": "Enable sound"
        }
      },
      "scroll_attempts_before_change": {
        "description": "Number of times to attempt to scroll before moving to the next/previous item. Only applies for Pan Y scroll mode.",
        "heading": "Scroll attempts before transition"
      },
      "show_tag_card_on_hover": {
        "description": "Show tag card when hovering tag badges",
        "heading": "Tag card tooltips"
      },
      "slideshow_delay": {
        "description": "Slideshow is available in galleries when in wall view mode",
        "heading": "Slideshow Delay (seconds)"
      },
      "studio_panel": {
        "heading": "Studio view",
        "options": {
          "show_child_studio_content": {
            "description": "In the studio view, display content from the sub-studios as well",
            "heading": "Display sub-studios content"
          }
        }
      },
      "performer_list": {
        "heading": "Performer list",
        "options": {
          "show_links_on_grid_card": {
            "heading": "Display links on performer grid cards"
          }
        }
      },
      "tag_panel": {
        "heading": "Tag view",
        "options": {
          "show_child_tagged_content": {
            "description": "In the tag view, display content from the subtags as well",
            "heading": "Display subtag content"
          }
        }
      },
      "title": "User Interface",
      "use_stash_hosted_funscript": {
        "description": "When enabled, funscripts will be served directly from Stash to your Handy device without using the third party Handy server. Requires that Stash be accessible from your Handy device, and that an API key is generated if stash has credentials configured.",
        "heading": "Serve funscripts directly"
      }
    }
  },
  "configuration": "Configuration",
  "connection_monitor": {
    "websocket_connection_failed": "Unable to make websocket connection: see browser console for details",
    "websocket_connection_reestablished": "Websocket connection re-established"
  },
  "containing_group": "Containing Group",
  "containing_group_count": "Containing Group Count",
  "containing_groups": "Containing Groups",
  "countables": {
    "files": "{count, plural, one {File} other {Files}}",
    "galleries": "{count, plural, one {Gallery} other {Galleries}}",
    "groups": "{count, plural, one {Group} other {Groups}}",
    "images": "{count, plural, one {Image} other {Images}}",
    "markers": "{count, plural, one {Marker} other {Markers}}",
    "performers": "{count, plural, one {Performer} other {Performers}}",
    "scenes": "{count, plural, one {Scene} other {Scenes}}",
    "studios": "{count, plural, one {Studio} other {Studios}}",
    "tags": "{count, plural, one {Tag} other {Tags}}"
  },
  "country": "Country",
  "cover_image": "Cover Image",
  "created_at": "Created At",
  "criterion": {
    "greater_than": "Greater than",
    "less_than": "Less than",
    "value": "Value"
  },
  "criterion_modifier": {
    "between": "between",
    "equals": "is",
    "excludes": "excludes",
    "format_string": "{criterion} {modifierString} {valueString}",
    "format_string_depth": "{criterion} {modifierString} {valueString} (+{depth, plural, =-1 {all} other {{depth}}})",
    "format_string_excludes": "{criterion} {modifierString} {valueString} (excludes {excludedString})",
    "format_string_excludes_depth": "{criterion} {modifierString} {valueString} (excludes {excludedString}) (+{depth, plural, =-1 {all} other {{depth}}})",
    "greater_than": "is greater than",
    "includes": "includes",
    "includes_all": "includes all",
    "is_null": "is null",
    "less_than": "is less than",
    "matches_regex": "matches regex",
    "not_between": "not between",
    "not_equals": "is not",
    "not_matches_regex": "not matches regex",
    "not_null": "is not null"
  },
  "criterion_modifier_values": {
    "any": "Any",
    "any_of": "Any of",
    "none": "None",
    "only": "Only"
  },
  "custom": "Custom",
  "custom_fields": {
    "criteria_format_string": "{criterion} (custom field) {modifierString} {valueString}",
    "criteria_format_string_others": "{criterion} (custom field) {modifierString} {valueString} (+{others} others)",
    "field": "Field",
    "title": "Custom Fields",
    "value": "Value"
  },
  "date": "Date",
  "date_format": "YYYY-MM-DD",
  "datetime_format": "YYYY-MM-DD HH:MM",
  "death_date": "Death Date",
  "death_year": "Death Year",
  "descending": "Descending",
  "description": "Description",
  "detail": "Detail",
  "details": "Details",
  "developmentVersion": "Development Version",
  "dialogs": {
    "clear_o_history_confirm": "Are you sure you want to clear the O history?",
    "clear_play_history_confirm": "Are you sure you want to clear the play history?",
    "create_new_entity": "Create new {entity}",
    "delete_alert": "The following {count, plural, one {{singularEntity}} other {{pluralEntity}}} will be deleted permanently:",
    "delete_confirm": "Are you sure you want to delete {entityName}?",
    "delete_entity_desc": "{count, plural, one {Are you sure you want to delete this {singularEntity}? Unless the file is also deleted, this {singularEntity} will be re-added when scan is performed.} other {Are you sure you want to delete these {pluralEntity}? Unless the files are also deleted, these {pluralEntity} will be re-added when scan is performed.}}",
    "delete_entity_simple_desc": "{count, plural, one {Are you sure you want to delete this {singularEntity}?} other {Are you sure you want to delete these {pluralEntity}?}}",
    "delete_entity_title": "{count, plural, one {Delete {singularEntity}} other {Delete {pluralEntity}}}",
    "delete_galleries_extra": "…plus any image files not attached to any other gallery.",
    "delete_gallery_files": "Delete gallery folder/zip file and any images not attached to any other gallery.",
    "delete_object_desc": "Are you sure you want to delete {count, plural, one {this {singularEntity}} other {these {pluralEntity}}}?",
    "delete_object_overflow": "…and {count} other {count, plural, one {{singularEntity}} other {{pluralEntity}}}.",
    "delete_object_title": "Delete {count, plural, one {{singularEntity}} other {{pluralEntity}}}",
    "dont_show_until_updated": "Don't show until next update",
    "edit_entity_title": "Edit {count, plural, one {{singularEntity}} other {{pluralEntity}}}",
    "export_include_related_objects": "Include related objects in export",
    "export_title": "Export",
    "imagewall": {
      "direction": {
        "column": "Column",
        "description": "Column or row based layout.",
        "row": "Row"
      },
      "margin_desc": "Number of margin pixels around each entire image."
    },
    "lightbox": {
      "delay": "Delay (Sec)",
      "display_mode": {
        "fit_horizontally": "Fit horizontally",
        "fit_to_screen": "Fit to screen",
        "label": "Display Mode",
        "original": "Original"
      },
      "options": "Options",
      "page_header": "Page {page} / {total}",
      "reset_zoom_on_nav": "Reset zoom level when changing image",
      "scale_up": {
        "description": "Scale smaller images up to fill screen",
        "label": "Scale up to fit"
      },
      "scroll_mode": {
        "description": "Hold shift to temporarily use other mode.",
        "label": "Scroll Mode",
        "pan_y": "Pan Y",
        "zoom": "Zoom"
      }
    },
    "merge": {
      "destination": "Destination",
      "empty_results": "Destination field values will be unchanged.",
      "source": "Source"
    },
    "merge_tags": {
      "destination": "Destination",
      "source": "Source"
    },
    "overwrite_filter_warning": "Saved filter \"{entityName}\" will be overwritten.",
    "performers_found": "{count} performers found",
    "reassign_entity_title": "{count, plural, one {Reassign {singularEntity}} other {Reassign {pluralEntity}}}",
    "reassign_files": {
      "destination": "Reassign to"
    },
    "scene_gen": {
      "clip_previews": "Image Clip Previews",
      "covers": "Scene covers",
      "force_transcodes": "Force Transcode generation",
      "force_transcodes_tooltip": "By default, transcodes are only generated when the video file is not supported in the browser. When enabled, transcodes will be generated even when the video file appears to be supported in the browser.",
      "image_previews": "Animated Image Previews",
      "image_previews_tooltip": "Also generate animated (webp) previews, only required when Scene/Marker Wall Preview Type is set to Animated Image. When browsing they use less CPU than the video previews, but are generated in addition to them and are larger files.",
      "image_thumbnails": "Image Thumbnails",
      "interactive_heatmap_speed": "Generate heatmaps and speeds for interactive scenes",
      "marker_image_previews": "Marker Animated Image Previews",
      "marker_image_previews_tooltip": "Also generate animated (webp) previews, only required when Scene/Marker Wall Preview Type is set to Animated Image. When browsing they use less CPU than the video previews, but are generated in addition to them and are larger files.",
      "marker_screenshots": "Marker Screenshots",
      "marker_screenshots_tooltip": "Marker static JPG images",
      "markers": "Marker Previews",
      "markers_tooltip": "20 second videos which begin at the given timecode.",
      "override_preview_generation_options": "Override Preview Generation Options",
      "override_preview_generation_options_desc": "Override Preview Generation Options for this operation. Defaults are set in System -> Preview Generation.",
      "overwrite": "Overwrite existing files",
      "phash": "Perceptual hashes",
      "phash_tooltip": "For deduplication and scene identification",
      "preview_exclude_end_time_desc": "Exclude the last x seconds from scene previews. This can be a value in seconds, or a percentage (eg 2%) of the total scene duration.",
      "preview_exclude_end_time_head": "Exclude end time",
      "preview_exclude_start_time_desc": "Exclude the first x seconds from scene previews. This can be a value in seconds, or a percentage (eg 2%) of the total scene duration.",
      "preview_exclude_start_time_head": "Exclude start time",
      "preview_generation_options": "Preview Generation Options",
      "preview_options": "Preview Options",
      "preview_preset_desc": "The preset regulates size, quality and encoding time of preview generation. Presets beyond “slow” have diminishing returns and are not recommended.",
      "preview_preset_head": "Preview encoding preset",
      "preview_seg_count_desc": "Number of segments in preview files.",
      "preview_seg_count_head": "Number of segments in preview",
      "preview_seg_duration_desc": "Duration of each preview segment, in seconds.",
      "preview_seg_duration_head": "Preview segment duration",
      "sprites": "Scene Scrubber Sprites",
      "sprites_tooltip": "The set of images displayed below the video player for easy navigation.",
      "transcodes": "Transcodes",
      "transcodes_tooltip": "MP4 transcodes will be pre-generated for all content; useful for slow CPUs but requires much more disk space",
      "video_previews": "Previews",
      "video_previews_tooltip": "Video previews which play when hovering over a scene"
    },
    "scenes_found": "{count} scenes found",
    "scrape_entity_query": "{entity_type} Scrape Query",
    "scrape_entity_title": "{entity_type} Scrape Results",
    "scrape_results_existing": "Existing",
    "scrape_results_scraped": "Scraped",
    "set_default_filter_confirm": "Are you sure you want to set this filter as the default?",
    "set_image_url_title": "Image URL",
    "unsaved_changes": "Unsaved changes. Are you sure you want to leave?"
  },
  "dimensions": "Dimensions",
  "director": "Director",
  "disambiguation": "Disambiguation",
  "display_mode": {
    "grid": "Grid",
    "label_current": "Display Mode: {current}",
    "list": "List",
    "tagger": "Tagger",
    "unknown": "Unknown",
    "wall": "Wall"
  },
  "distance": "Distance",
  "donate": "Donate",
  "dupe_check": {
    "description": "Levels below 'Exact' can take longer to calculate. False positives might also be returned on lower accuracy levels.",
    "duration_diff": "Maximum Duration Difference",
    "duration_options": {
      "any": "Any",
      "equal": "Equal"
    },
    "found_sets": "{setCount, plural, one{# set of duplicates found.} other {# sets of duplicates found.}}",
    "only_select_matching_codecs": "Only select if all codecs match in the duplicate group",
    "options": {
      "exact": "Exact",
      "high": "High",
      "low": "Low",
      "medium": "Medium"
    },
    "search_accuracy_label": "Search Accuracy",
    "select_all_but_largest_file": "Select every file in each duplicated group, except the largest file",
    "select_all_but_largest_resolution": "Select every file in each duplicated group, except the file with highest resolution",
    "select_none": "Select None",
    "select_oldest": "Select the oldest file in the duplicate group",
    "select_options": "Select Options…",
    "select_youngest": "Select the youngest file in the duplicate group",
    "title": "Duplicate Scenes"
  },
  "duplicated_phash": "Duplicated (pHash)",
  "duration": "Duration",
  "effect_filters": {
    "aspect": "Aspect",
    "blue": "Blue",
    "blur": "Blur",
    "brightness": "Brightness",
    "contrast": "Contrast",
    "gamma": "Gamma",
    "green": "Green",
    "hue": "Hue",
    "name": "Filters",
    "name_transforms": "Transforms",
    "red": "Red",
    "reset_filters": "Reset Filters",
    "reset_transforms": "Reset Transforms",
    "rotate": "Rotate",
    "rotate_left_and_scale": "Rotate Left & Scale",
    "rotate_right_and_scale": "Rotate Right & Scale",
    "saturation": "Saturation",
    "scale": "Scale",
    "warmth": "Warmth"
  },
  "empty_server": "Add some scenes to your server to view recommendations on this page.",
  "errors": {
    "custom_fields": {
      "duplicate_field": "Field name must be unique",
      "field_name_length": "Field name must fewer than 65 characters",
      "field_name_required": "Field name is required",
      "field_name_whitespace": "Field name cannot have leading or trailing whitespace"
    },
    "header": "Error",
    "image_index_greater_than_zero": "Image index must be greater than 0",
    "invalid_javascript_string": "Invalid javascript code: {error}",
    "invalid_json_string": "Invalid JSON string: {error}",
    "lazy_component_error_help": "If you recently upgraded Stash, please reload the page or clear your browser cache.",
    "loading_type": "Error loading {type}",
    "something_went_wrong": "Something went wrong."
  },
  "eta": "ETA",
  "ethnicity": "Ethnicity",
  "existing_value": "existing value",
  "eye_color": "Eye Colour",
  "fake_tits": "Fake Tits",
  "false": "False",
  "favourite": "Favourite",
  "file": "file",
  "file_count": "File Count",
  "file_info": "File Info",
  "file_mod_time": "File Modification Time",
  "files": "files",
  "files_amount": "{value} files",
  "filesize": "File Size",
  "filter": "Filter",
  "filter_name": "Filter name",
  "filters": "Filters",
  "folder": "Folder",
  "framerate": "Frame Rate",
  "frames_per_second": "{value} fps",
  "front_page": {
    "types": {
      "premade_filter": "Premade Filter",
      "saved_filter": "Saved Filter"
    }
  },
  "galleries": "Galleries",
  "gallery": "Gallery",
  "gallery_count": "Gallery Count",
  "gender": "Gender",
  "gender_types": {
    "FEMALE": "Female",
    "INTERSEX": "Intersex",
    "MALE": "Male",
    "NON_BINARY": "Non-Binary",
    "TRANSGENDER_FEMALE": "Transgender Female",
    "TRANSGENDER_MALE": "Transgender Male"
  },
  "group": "Group",
  "group_count": "Group Count",
  "group_scene_number": "Scene Number",
  "groups": "Groups",
  "hair_color": "Hair Colour",
  "handy_connection_status": {
    "connecting": "Connecting",
    "disconnected": "Disconnected",
    "error": "Error connecting to Handy",
    "missing": "Missing",
    "ready": "Ready",
    "syncing": "Syncing with server",
    "uploading": "Uploading script"
  },
<<<<<<< HEAD
  "hasChapters": "Has Chapters",
  "hasMarkers": "Markers",
=======
  "hasChapters": "Chapters",
  "hasMarkers": "Has Markers",
>>>>>>> a590caa3
  "height": "Height",
  "height_cm": "Height (cm)",
  "help": "Help",
  "history": "History",
  "ignore_auto_tag": "Ignore Auto Tag",
  "image": "Image",
  "image_count": "Image Count",
  "image_index": "Image #",
  "images": "Images",
  "include_parent_tags": "Include parent tags",
  "include_sub_group_content": "Include sub-group content",
  "include_sub_groups": "Include sub-groups",
  "include_sub_studio_content": "Include sub-studio content",
  "include_sub_studios": "Include subsidiary studios",
  "include_sub_tag_content": "Include sub-tag content",
  "include_sub_tags": "Include sub-tags",
  "index_of_total": "{index} of {total}",
  "instagram": "Instagram",
  "interactive": "Interactive",
  "interactive_speed": "Interactive Speed",
  "isMissing": "Is Missing",
  "last_o_at": "Last O At",
  "last_played_at": "Last Played At",
  "library": "Library",
  "loading": {
    "generic": "Loading…",
    "plugins": "Loading plugins…"
  },
  "login": {
    "login": "Login",
    "username": "Username",
    "password": "Password",
    "invalid_credentials": "Invalid username or password",
    "internal_error": "Unexpected internal error. See logs for more details"
  },
  "marker_count": "Marker Count",
  "markers": "Markers",
  "measurements": "Measurements",
  "media_info": {
    "audio_codec": "Audio Codec",
    "checksum": "Checksum",
    "downloaded_from": "Downloaded From",
    "hash": "Hash",
    "interactive_speed": "Interactive Speed",
    "o_count": "O Count",
    "performer_card": {
      "age": "{age} {years_old}",
      "age_context": "{age} {years_old} at production"
    },
    "phash": "PHash",
    "play_count": "Play Count",
    "play_duration": "Play Duration",
    "stream": "Stream",
    "video_codec": "Video Codec"
  },
  "megabits_per_second": "{value} mbps",
  "metadata": "Metadata",
  "name": "Name",
  "sort_name": "Sort Name",
  "new": "New",
  "none": "None",
  "o_count": "O Count",
  "o_counter": "O-Counter",
  "o_history": "O History",
  "odate_recorded_no": "No O Date Recorded",
  "operations": "Operations",
  "organized": "Organised",
  "orientation": "Orientation",
  "package_manager": {
    "add_source": "Add Source",
    "check_for_updates": "Check for Updates",
    "confirm_delete_source": "Are you sure you want to delete source {name} ({url})?",
    "confirm_uninstall": "Are you sure you want to uninstall {number} packages?",
    "description": "Description",
    "edit_source": "Edit Source",
    "hide_unselected": "Hide unselected",
    "install": "Install",
    "installed_version": "Installed Version",
    "latest_version": "Latest Version",
    "no_packages": "No packages found",
    "no_sources": "No sources configured",
    "no_upgradable": "No upgradable packages found",
    "package": "Package",
    "required_by": "Required by {packages}",
    "selected_only": "Selected only",
    "show_all": "Show all",
    "source": {
      "local_path": {
        "description": "Relative path to store packages for this source. Note that changing this requires the packages to be moved manually.",
        "heading": "Local Path"
      },
      "name": "Name",
      "url": "Source URL"
    },
    "uninstall": "Uninstall",
    "unknown": "<unknown>",
    "update": "Update",
    "version": "Version"
  },
  "pagination": {
    "current_total": "{current} of {total}",
    "first": "First",
    "last": "Last",
    "next": "Next",
    "previous": "Previous"
  },
  "parent_of": "Parent of {children}",
  "parent_studio": "Parent Studio",
  "parent_studios": "Parent Studios",
  "parent_tag_count": "Parent Tag Count",
  "parent_tags": "Parent Tags",
  "part_of": "Part of {parent}",
  "path": "Path",
  "penis": "Penis",
  "penis_length": "Penis Length",
  "penis_length_cm": "Penis Length (cm)",
  "perceptual_similarity": "Perceptual Similarity (pHash)",
  "performer": "Performer",
  "performer_age": "Performer Age",
  "performer_count": "Performer Count",
  "performer_favorite": "Performer Favourited",
  "performer_image": "Performer Image",
  "performer_tagger": {
    "add_new_performers": "Add New Performers",
    "any_names_entered_will_be_queried": "Any names entered will be queried from the remote Stash-Box instance and added if found. Only exact matches will be considered a match.",
    "batch_add_performers": "Batch Add Performers",
    "batch_update_performers": "Batch Update Performers",
    "config": {
      "active_stash-box_instance": "Active stash-box instance:",
      "edit_excluded_fields": "Edit Excluded Fields",
      "excluded_fields": "Excluded fields:",
      "no_fields_are_excluded": "No fields are excluded",
      "no_instances_found": "No instances found",
      "these_fields_will_not_be_changed_when_updating_performers": "These fields will not be changed when updating performers."
    },
    "current_page": "Current page",
    "failed_to_save_performer": "Failed to save performer \"{performer}\"",
    "name_already_exists": "Name already exists",
    "network_error": "Network Error",
    "no_results_found": "No results found.",
    "number_of_performers_will_be_processed": "{performer_count} performers will be processed",
    "performer_already_tagged": "Performer already tagged",
    "performer_names_separated_by_comma": "Performer names separated by comma",
    "performer_selection": "Performer selection",
    "performer_successfully_tagged": "Performer successfully tagged:",
    "query_all_performers_in_the_database": "All performers in the database",
    "refresh_tagged_performers": "Refresh tagged performers",
    "refreshing_will_update_the_data": "Refreshing will update the data of any tagged performers from the stash-box instance.",
    "status_tagging_job_queued": "Status: Tagging job queued",
    "status_tagging_performers": "Status: Tagging performers",
    "tag_status": "Tag Status",
    "to_use_the_performer_tagger": "To use the performer tagger a stash-box instance needs to be configured.",
    "untagged_performers": "Untagged performers",
    "update_performer": "Update Performer",
    "update_performers": "Update Performers",
    "updating_untagged_performers_description": "Updating untagged performers will try to match any performers that lack a stashid and update the metadata."
  },
  "performer_tags": "Performer Tags",
  "performers": "Performers",
  "photographer": "Photographer",
  "piercings": "Piercings",
  "play_count": "Play Count",
  "play_duration": "Play Duration",
  "play_history": "Play History",
  "playdate_recorded_no": "No Play Date Recorded",
  "plays": "{value} plays",
  "primary_file": "Primary file",
  "primary_tag": "Primary Tag",
  "queue": "Queue",
  "random": "Random",
  "rating": "Rating",
  "recently_added_objects": "Recently Added {objects}",
  "recently_released_objects": "Recently Released {objects}",
  "release_notes": "Release Notes",
  "resolution": "Resolution",
  "resume_time": "Resume Time",
  "scene": "Scene",
  "sceneTagger": "Scene Tagger",
  "scene_code": "Studio Code",
  "scene_count": "Scene Count",
  "scenes_duration": "Scene Duration",
  "scene_created_at": "Scene Created At",
  "scene_date": "Date of Scene",
  "scene_id": "Scene ID",
  "scene_tags": "Scene Tags",
  "scene_updated_at": "Scene Updated At",
  "scenes": "Scenes",
  "scenes_updated_at": "Scene Updated At",
  "search_filter": {
    "edit_filter": "Edit Filter",
    "name": "Filter",
    "saved_filters": "Saved filters",
    "search_term": "Search term",
    "update_filter": "Update Filter",
    "more_filter_criteria": "+{count} more"
  },
  "second": "Second",
  "seconds": "Seconds",
  "settings": "Settings",
  "setup": {
    "confirm": {
      "almost_ready": "We're almost ready to complete the configuration. Please confirm the following settings. You can click back to change anything incorrect. If everything looks good, click Confirm to create your system.",
      "blobs_directory": "Binary data directory",
      "blobs_use_database": "<using database>",
      "cache_directory": "Cache directory",
      "configuration_file_location": "Configuration file location:",
      "database_file_path": "Database file path",
      "generated_directory": "Generated directory",
      "nearly_there": "Nearly there!",
      "stash_library_directories": "Stash library directories"
    },
    "creating": {
      "creating_your_system": "Creating your system"
    },
    "errors": {
      "something_went_wrong": "Oh no! Something went wrong!",
      "something_went_wrong_description": "If this looks like a problem with your inputs, go ahead and click back to fix them up. Otherwise, raise a bug on the {githubLink} or seek help in the {discordLink}.",
      "something_went_wrong_while_setting_up_your_system": "Something went wrong while setting up your system. Here is the error we received: {error}",
      "unable_to_retrieve_system_status": "Unable to retrieve system status: {error}",
      "unexpected_error": "An unexpected error occurred: {error}"
    },
    "folder": {
      "file_path": "File path",
      "up_dir": "Up a directory"
    },
    "github_repository": "Github repository",
    "migrate": {
      "backup_database_path_leave_empty_to_disable_backup": "Backup database path (leave empty to disable backup):",
      "backup_recommended": "It is recommended that you backup your existing database before you migrate. We can do this for you, by making a copy of your database to <code>{defaultBackupPath}</code>.",
      "migrating_database": "Migrating database",
      "migration_failed": "Migration failed",
      "migration_failed_error": "The following error was encountered while migrating the database:",
      "migration_failed_help": "Please make any necessary corrections and try again. Otherwise, raise a bug on the {githubLink} or seek help in the {discordLink}.",
      "migration_irreversible_warning": "The schema migration process is not reversible. Once the migration is performed, your database will be incompatible with previous versions of stash.",
      "migration_notes": "Migration Notes",
      "migration_required": "Migration required",
      "perform_schema_migration": "Perform schema migration",
      "schema_too_old": "Your current stash database is schema version <strong>{databaseSchema}</strong> and needs to be migrated to version <strong>{appSchema}</strong>. This version of Stash will not function without migrating the database. If you do not wish to migrate, you will need to downgrade to a version that matches your database schema."
    },
    "paths": {
      "database_filename_empty_for_default": "database filename (empty for default)",
      "description": "Next up, we need to determine where to find your porn collection, and where to store the Stash database, generated files and cache files. These settings can be changed later if needed.",
      "path_to_blobs_directory_empty_for_default": "path to blobs directory (empty for default)",
      "path_to_cache_directory_empty_for_default": "path to cache directory (empty for default)",
      "path_to_generated_directory_empty_for_default": "path to generated directory (empty for default)",
      "set_up_your_paths": "Set up your paths",
      "stash_alert": "No library paths have been selected. No media will be able to be scanned into Stash. Are you sure?",
      "store_blobs_in_database": "Store blobs in database",
      "where_can_stash_store_blobs": "Where can Stash store database binary data?",
      "where_can_stash_store_blobs_description": "Stash can store binary data such as scene covers, performer, studio and tag images either in the database or in the filesystem. By default, it will store this data in the filesystem in the subdirectory <code>blobs</code> within the directory containing your config file. If you want to change this, please enter an absolute or relative (to the current working directory) path. Stash will create this directory if it does not already exist.",
      "where_can_stash_store_blobs_description_addendum": "Alternatively, you can store this data in the database. <strong>Note:</strong> This will increase the size of your database file, and will increase database migration times.",
      "where_can_stash_store_cache_files": "Where can Stash store cache files?",
      "where_can_stash_store_cache_files_description": "In order for some functionality like HLS/DASH live transcoding to function, Stash requires a cache directory for temporary files. By default, Stash will create a <code>cache</code> directory within the directory containing your config file. If you want to change this, please enter an absolute or relative (to the current working directory) path. Stash will create this directory if it does not already exist.",
      "where_can_stash_store_its_database": "Where can Stash store its database?",
      "where_can_stash_store_its_database_description": "Stash uses an SQLite database to store your porn metadata. By default, this will be created as <code>stash-go.sqlite</code> in the directory containing your config file. If you want to change this, please enter an absolute or relative (to the current working directory) filename.",
      "where_can_stash_store_its_database_warning": "WARNING: storing the database on a different system to where Stash is run from (e.g. storing the database on a NAS while running the Stash server on another computer) is <strong>unsupported</strong>! SQLite is not intended for use across a network, and attempting to do so can very easily cause your entire database to become corrupted.",
      "where_can_stash_store_its_generated_content": "Where can Stash store its generated content?",
      "where_can_stash_store_its_generated_content_description": "In order to provide thumbnails, previews and sprites, Stash generates images and videos. This also includes transcodes for unsupported file formats. By default, Stash will create a <code>generated</code> directory within the directory containing your config file. If you want to change where this generated media will be stored, please enter an absolute or relative (to the current working directory) path. Stash will create this directory if it does not already exist.",
      "where_is_your_porn_located": "Where is your porn located?",
      "where_is_your_porn_located_description": "Add directories containing your porn videos and images. Stash will use these directories to find videos and images during scanning."
    },
    "stash_setup_wizard": "Stash Setup Wizard",
    "success": {
      "download_ffmpeg": "Download ffmpeg",
      "getting_help": "Getting help",
      "help_links": "If you run into issues or have any questions or suggestions, feel free to open an issue in the {githubLink}, or ask the community in the {discordLink}.",
      "in_app_manual_explained": "You are encouraged to check out the in-app manual which can be accessed from the icon in the top-right corner of the screen that looks like this: {icon}",
      "missing_ffmpeg": "You are missing the required <code>ffmpeg</code> binary. You can automatically download it into your configuration directory by checking the box below. Alternatively, you can supply paths to the <code>ffmpeg</code> and <code>ffprobe</code> binaries in the System Settings. These binaries must be present for Stash to function.",
      "next_config_step_one": "You will be taken to the Configuration page next. This page will allow you to customize what files to include and exclude, set a username and password to protect your system, and a whole bunch of other options.",
      "next_config_step_two": "When you are satisfied with these settings, you can begin scanning your content into Stash by clicking on <code>{localized_task}</code>, then <code>{localized_scan}</code>.",
      "open_collective": "Check out our {open_collective_link} to see how you can contribute to the continued development of Stash.",
      "support_us": "Support us",
      "thanks_for_trying_stash": "Thanks for trying Stash!",
      "welcome_contrib": "We also welcome contributions in the form of code (bug fixes, improvements and new features), testing, bug reports, improvement and feature requests, and user support. Details can be found in the Contribution section of the in-app manual.",
      "your_system_has_been_created": "Success! Your system has been created!"
    },
    "welcome": {
      "config_path_logic_explained": "Stash tries to find its configuration file (<code>config.yml</code>) from the current working directory first, and if it does not find it there, it falls back to <code>{fallback_path}</code>. You can also make Stash read from a specific configuration file by running it with the <code>-c '<path to config file>'</code> or <code>--config '<path to config file>'</code> options.",
      "in_current_stash_directory": "In the <code>{path}</code> directory:",
      "in_the_current_working_directory": "In <code>{path}</code>, the working directory, currently:",
      "in_the_current_working_directory_disabled": "In <code>{path}</code>, the working directory:",
      "in_the_current_working_directory_disabled_macos": "Unsupported when running <code>Stash.app</code>,<br></br>run <code>stash-macos</code> to set up in the working directory",
      "next_step": "With all of that out of the way, if you're ready to proceed with setting up a new system, please choose where you'd like to store your configuration file.",
      "store_stash_config": "Where do you want to store your Stash configuration?",
      "unable_to_locate_config": "If you're reading this, then Stash couldn't find an existing configuration. This wizard will guide you through the process of setting up a new configuration.",
      "unexpected_explained": "If you're getting this screen unexpectedly, please try restarting Stash in the correct working directory or with the <code>-c</code> flag."
    },
    "welcome_specific_config": {
      "config_path": "Stash will use the following configuration file path: <code>{path}</code>",
      "next_step": "When you're ready to proceed with setting up a new system, click Next.",
      "unable_to_locate_specified_config": "If you're reading this, then Stash couldn't find the configuration file specified at the command line or the environment. This wizard will guide you through the process of setting up a new configuration."
    },
    "welcome_to_stash": "Welcome to Stash"
  },
  "stash_id": "Stash ID",
  "stash_id_endpoint": "Stash ID Endpoint",
  "stash_ids": "Stash IDs",
  "stashbox": {
    "go_review_draft": "Go to {endpoint_name} to review draft.",
    "selected_stash_box": "Selected Stash-Box endpoint",
    "source": "Stash-Box Source",
    "submission_failed": "Submission failed",
    "submission_successful": "Submission successful",
    "submit_update": "Already exists in {endpoint_name}"
  },
  "statistics": "Statistics",
  "stats": {
    "image_size": "Images size",
    "scenes_duration": "Scenes duration",
    "scenes_played": "Scenes Played",
    "scenes_size": "Scenes size",
    "total_o_count": "Total O-Count",
    "total_play_count": "Total Play Count",
    "total_play_duration": "Total Play Duration"
  },
  "status": "Status: {statusText}",
  "studio": "Studio",
  "studio_and_parent": "Studio & Parent",
  "studio_count": "Studio Count",
  "studio_depth": "Levels (empty for all)",
  "studio_tagger": {
    "add_new_studios": "Add New Studios",
    "any_names_entered_will_be_queried": "Any names entered will be queried from the remote Stash-Box instance and added if found. Only exact matches will be considered a match.",
    "batch_add_studios": "Batch Add Studios",
    "batch_update_studios": "Batch Update Studios",
    "config": {
      "active_stash-box_instance": "Active stash-box instance:",
      "create_parent_desc": "Create missing parent studios, or tag and update data/image for existing parent studios with exact name matches",
      "create_parent_label": "Create parent studios",
      "edit_excluded_fields": "Edit Excluded Fields",
      "excluded_fields": "Excluded fields:",
      "no_fields_are_excluded": "No fields are excluded",
      "no_instances_found": "No instances found",
      "these_fields_will_not_be_changed_when_updating_studios": "These fields will not be changed when updating studios."
    },
    "create_or_tag_parent_studios": "Create missing or tag existing parent studios",
    "current_page": "Current page",
    "failed_to_save_studio": "Failed to save studio \"{studio}\"",
    "name_already_exists": "Name already exists",
    "network_error": "Network Error",
    "no_results_found": "No results found.",
    "number_of_studios_will_be_processed": "{studio_count} studios will be processed",
    "query_all_studios_in_the_database": "All studios in the database",
    "refresh_tagged_studios": "Refresh tagged studios",
    "refreshing_will_update_the_data": "Refreshing will update the data of any tagged studios from the stash-box instance.",
    "status_tagging_job_queued": "Status: Tagging job queued",
    "status_tagging_studios": "Status: Tagging studios",
    "studio_already_tagged": "Studio already tagged",
    "studio_names_separated_by_comma": "Studio names separated by comma",
    "studio_selection": "Studio selection",
    "studio_successfully_tagged": "Studio successfully tagged",
    "tag_status": "Tag Status",
    "to_use_the_studio_tagger": "To use the studio tagger a stash-box instance needs to be configured.",
    "untagged_studios": "Untagged studios",
    "update_studio": "Update Studio",
    "update_studios": "Update Studios",
    "updating_untagged_studios_description": "Updating untagged studios will try to match any studios that lack a stashid and update the metadata."
  },
  "studio_tags": "Studio Tags",
  "studios": "Studios",
  "sub_group": "Sub-Group",
  "sub_group_count": "Sub-Group Count",
  "sub_group_of": "Sub-group of {parent}",
  "sub_group_order": "Sub-Group Order",
  "sub_groups": "Sub-Groups",
  "sub_tag_count": "Sub-Tag Count",
  "sub_tag_of": "Sub-tag of {parent}",
  "sub_tags": "Sub-Tags",
  "subsidiary_studio_count": "Subsidiary Studio Count",
  "subsidiary_studios": "Subsidiary Studios",
  "synopsis": "Synopsis",
  "tag": "Tag",
  "tag_count": "Tag Count",
  "tag_parent_tooltip": "Has parent tags",
  "tag_sub_tag_tooltip": "Has sub-tags",
  "tags": "Tags",
  "tattoos": "Tattoos",
  "time": "Time",
  "time_end": "End Time",
  "title": "Title",
  "toast": {
    "added_entity": "Added {count, plural, one {{singularEntity}} other {{pluralEntity}}}",
    "added_generation_job_to_queue": "Added generation job to queue",
    "created_entity": "Created {entity}",
    "default_filter_set": "Default filter set",
    "delete_past_tense": "Deleted {count, plural, one {{singularEntity}} other {{pluralEntity}}}",
    "generating_screenshot": "Generating screenshot…",
    "image_index_too_large": "Error: Image index is larger than the number of images in the Gallery",
    "merged_scenes": "Merged scenes",
    "merged_tags": "Merged tags",
    "reassign_past_tense": "File reassigned",
    "removed_entity": "Removed {count, plural, one {{singularEntity}} other {{pluralEntity}}}",
    "rescanning_entity": "Rescanning {count, plural, one {{singularEntity}} other {{pluralEntity}}}…",
    "saved_entity": "Saved {entity}",
    "started_auto_tagging": "Started auto tagging",
    "started_generating": "Started generating",
    "started_importing": "Started importing",
    "updated_entity": "Updated {entity}"
  },
  "total": "Total",
  "true": "True",
  "twitter": "Twitter",
  "type": "Type",
  "unknown_date": "Unknown date",
  "updated_at": "Updated At",
  "url": "URL",
  "urls": "URLs",
  "validation": {
    "blank": "${path} must not be blank",
    "date_invalid_form": "${path} must be in YYYY-MM-DD form",
    "end_time_before_start_time": "End time must be greater than or equal to start time",
    "required": "${path} is a required field",
    "unique": "${path} must be unique"
  },
  "video_codec": "Video Codec",
  "videos": "Videos",
  "view_all": "View All",
  "weight": "Weight",
  "weight_kg": "Weight (kg)",
  "years_old": "years old",
  "zip_file_count": "Zip File Count"
}<|MERGE_RESOLUTION|>--- conflicted
+++ resolved
@@ -1134,13 +1134,8 @@
     "syncing": "Syncing with server",
     "uploading": "Uploading script"
   },
-<<<<<<< HEAD
-  "hasChapters": "Has Chapters",
+  "hasChapters": "Chapters",
   "hasMarkers": "Markers",
-=======
-  "hasChapters": "Chapters",
-  "hasMarkers": "Has Markers",
->>>>>>> a590caa3
   "height": "Height",
   "height_cm": "Height (cm)",
   "help": "Help",
