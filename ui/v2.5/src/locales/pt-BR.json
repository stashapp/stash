{
    "actions": {
        "add": "Adicionar",
        "add_directory": "Adicionar diretório",
        "add_entity": "Adicionar {entityType}",
        "add_to_entity": "Adicionar em {entityType}",
        "allow": "Permitir",
        "allow_temporarily": "Permitir temporariamente",
        "anonymise": "Anonimizar",
        "apply": "Aplicar",
        "auto_tag": "Etiquetamento automático",
        "backup": "Backup",
        "browse_for_image": "Procurar por imagem…",
        "cancel": "Cancelar",
        "clean": "Limpar",
        "clear": "Limpar",
        "clear_back_image": "Limpar imagem de fundo",
        "clear_front_image": "Limpar imagem frontal",
        "clear_image": "Limpar imagem",
        "close": "Fechar",
        "confirm": "Confirmar",
        "continue": "Continuar",
        "create": "Criar",
        "create_chapters": "Criar Capítulo",
        "create_entity": "Criar {entityType}",
        "create_marker": "Criar marcador",
        "created_entity": "Criar {entity_type}: {entity_name}",
        "customise": "Customizar",
        "delete": "Apagar",
        "delete_entity": "Apagar {entityType}",
        "delete_file": "Apagar arquivo",
        "delete_file_and_funscript": "Deletar arquivo (e funscript)",
        "delete_generated_supporting_files": "Apagar arquivos gerados de suporte",
        "delete_stashid": "Deletar StashID",
        "disallow": "Não permitir",
        "download": "Download",
        "download_anonymised": "Download Anonimizado",
        "download_backup": "Download backup",
        "edit": "Editar",
        "edit_entity": "Editar {entityType}",
        "export": "Exportar",
        "export_all": "Exportar tudo…",
        "find": "Encontrar",
        "finish": "Finalizar",
        "from_file": "Do arquivo…",
        "from_url": "Da URL…",
        "full_export": "Exportação completa",
        "full_import": "Importação completa",
        "generate": "Gerar",
        "generate_thumb_default": "Gerar thumbnail padrão",
        "generate_thumb_from_current": "Gerar thumbnail do atual",
        "hash_migration": "migrar hash",
        "hide": "Esconder",
        "hide_configuration": "Esconder Configuração",
        "identify": "Identificar",
        "ignore": "Ignorar",
        "import": "Importar…",
        "import_from_file": "Importar de arquivo",
        "logout": "Sair",
        "make_primary": "Tornar Primário",
        "merge": "Unir",
        "merge_from": "Unir do",
        "merge_into": "Unir em",
        "migrate_blobs": "Migrar Blobs",
        "migrate_scene_screenshots": "Migrar Print da Cena",
        "next_action": "Próximo",
        "not_running": "não realizado",
        "open_in_external_player": "Abrir em um reprodutor externo",
        "open_random": "Abrir aleatório",
        "overwrite": "Sobrescrever",
        "play_random": "Tocar aleatório",
        "play_selected": "Tocar selecionado",
        "preview": "Previsualizar",
        "previous_action": "Voltar",
        "reassign": "Reatribuir",
        "refresh": "Atualizar",
        "reload_plugins": "Recarregar plugins",
        "reload_scrapers": "Recarregar scrapers",
        "remove": "Remover",
        "remove_from_gallery": "Remover da galeria",
        "rename_gen_files": "Renomear arquivos gerados",
        "rescan": "Reescanear",
        "reshuffle": "Reembaralhar",
        "running": "rodando",
        "save": "Salvar",
        "save_delete_settings": "Usar essas opções por padrão quando deletar",
        "save_filter": "Salvar filtro",
        "scan": "Escanear",
        "scrape": "Buscar",
        "scrape_query": "Query de busca",
        "scrape_scene_fragment": "Buscar por fragmento",
        "scrape_with": "Scrape com…",
        "search": "Buscar",
        "select_all": "Selecionar todos",
        "select_entity": "Selecionar {entityType}",
        "select_folders": "Selecionar pastas",
        "select_none": "Selecionar nenhum",
        "selective_auto_tag": "Etiquetamento automático seletivo",
        "selective_clean": "Limpeza Seletiva",
        "selective_scan": "Escaneamento seletivo",
        "set_as_default": "Aplicar como padrão",
        "set_back_image": "Imagem de fundo…",
        "set_front_image": "Imagem frontal…",
        "set_image": "Aplicar imagem…",
        "show": "Mostrar",
        "show_configuration": "Exibir Configuração",
        "skip": "Pular",
        "split": "Dividir",
        "stop": "Parar",
        "submit": "Enviar",
        "submit_stash_box": "Enviar para o Stash-Box",
        "submit_update": "Enviar atualização",
        "swap": "Trocar",
        "tasks": {
            "clean_confirm_message": "Tem certeza de que quer limpar? Isto irá apagar as informações do banco de dados e conteúdos gerados de todas as cenas e galerias que não são mais encontradas no sistema.",
            "dry_mode_selected": "Modo não destrutivo. Nenhum arquivo será apagado, apenas registrado.",
            "import_warning": "Tem certeza de que quer importar? Isto irá apagar o banco de dados e re-importar de seus metadados exportados."
        },
        "temp_disable": "Desabilitar temporariamente…",
        "temp_enable": "Habilitar temporariamente…",
        "unset": "Desaplicar",
        "use_default": "Usar padrão",
        "view_random": "Mostrar aleatoriamente",
        "assign_stashid_to_parent_studio": "Atribua o Stash ID ao estúdio principal existente e atualize os metadados",
        "optimise_database": "Otimizar banco de dados",
        "create_parent_studio": "Criar estúdio principal"
    },
    "actions_name": "Ações",
    "age": "Idade",
    "aliases": "Apelidos",
    "all": "todos",
    "also_known_as": "Também conhecido(a) como",
    "ascending": "Ascendente",
    "average_resolution": "Resolução média",
    "between_and": "e",
    "birth_year": "Ano de nascimento",
    "birthdate": "Data de nascimento",
    "bitrate": "Taxa de bits",
    "blobs_storage_type": {
        "database": "Banco de Dados",
        "filesystem": "Arquivo de Sistema"
    },
    "captions": "Legendas",
    "career_length": "Duração da carreira",
    "chapters": "Capítulos",
    "component_tagger": {
        "config": {
            "active_instance": "Instância do stash-box ativa:",
            "blacklist_desc": "Os itens da lista negra são excluídos das consultas. Observe que são expressões regulares e também não fazem distinção entre maiúsculas e minúsculas. Certos caracteres devem ser escritos com uma barra invertida: {chars_require_escape}",
            "blacklist_label": "Lista negra",
            "query_mode_auto": "Automático",
            "query_mode_auto_desc": "Usa metadados se existentes, ou nome do arquivo",
            "query_mode_dir": "Diretório",
            "query_mode_dir_desc": "Usa apenas o diretório pai do arquivo de vídeo",
            "query_mode_filename": "Nome do arquivo",
            "query_mode_filename_desc": "Usa apenas o nome do arquivo",
            "query_mode_label": "Modo de consulta",
            "query_mode_metadata": "Metadados",
            "query_mode_metadata_desc": "Usa apenas metadados",
            "query_mode_path": "Caminho",
            "query_mode_path_desc": "Usa o caminho inteiro do arquivo",
            "set_cover_desc": "Substitua a capa da cena se alguma for encontrada.",
            "set_cover_label": "Definir imagem da capa da cena",
            "set_tag_desc": "Anexar etiquetas à cena, sobrescrevendo ou mesclando com as etiquetas existentes na cena.",
            "set_tag_label": "Definir etiquetas",
            "show_male_desc": "Define se artistas masculinos estarão disponíveis para etiquetar.",
            "show_male_label": "Mostrar artistas masculinos",
            "source": "Fonte",
            "mark_organized_desc": "Marque imediatamente a cena como Organizada depois que o botão Salvar for clicado.",
            "mark_organized_label": "Marcar como Organizado ao salvar"
        },
        "noun_query": "Query",
        "results": {
            "duration_off": "Duração fora por pelo menos {number}s",
            "duration_unknown": "Duração desconhecida",
            "fp_found": "{fpCount, plural, =0 {Nenhuma nova correspondência de impressão digital encontrada} other{# novas correspondências de impressão digital encontradas}}",
            "fp_matches": "Duração é uma correspondência",
            "fp_matches_multi": "Duração corresponde {matchCount}/{durationsLength} impressão digital(s)",
            "hash_matches": "{hash_type} é uma correspondência",
            "match_failed_already_tagged": "Cena já etiquetada",
            "match_failed_no_result": "Nenhum resultado encontrado",
            "match_success": "Cena etiquetada com sucesso",
            "phash_matches": "{count} PHashes coincide(m)",
            "unnamed": "Sem nome"
        },
        "verb_match_fp": "Combine as impressões digitais",
        "verb_matched": "Combinado",
        "verb_scrape_all": "Buscar tudo",
        "verb_submit_fp": "Enviar {fpCount, plural, one{# impressão digital} other{# impressões digitais}}",
        "verb_toggle_config": "{toggle} {configuration}",
        "verb_toggle_unmatched": "{toggle} cenas incomparáveis"
    },
    "config": {
        "about": {
            "build_hash": "Hash do executável:",
            "build_time": "Horário de criação do executável:",
            "check_for_new_version": "Verificar se há uma nova versão",
            "latest_version": "Última versão",
            "latest_version_build_hash": "Hash do executável da última versão:",
            "new_version_notice": "[NOVA]",
            "release_date": "Data de Lançamento:",
            "stash_discord": "Junte-se ao nosso servidor no {url}",
            "stash_home": "Stash home no {url}",
            "stash_open_collective": "Apoie-nos através de {url}",
            "stash_wiki": "Página da Stash {url}",
            "version": "Versão"
        },
        "application_paths": {
            "heading": "Caminhos da Aplicação"
        },
        "categories": {
            "about": "Sobre",
            "changelog": "Registro de alterações",
            "interface": "Interface",
            "logs": "Registros",
            "metadata_providers": "Provedores de Meta-dados",
            "plugins": "Plugins",
            "scraping": "Extração",
            "security": "Segurança",
            "services": "Serviços",
            "system": "Sistema",
            "tasks": "Tarefas",
            "tools": "Ferramentas"
        },
        "dlna": {
            "allow_temp_ip": "Permitir {tempIP}",
            "allowed_ip_addresses": "Endereços de IP permitidos",
            "allowed_ip_temporarily": "IP permitido temporariamente",
            "default_ip_whitelist": "Lista branca de IP padrão",
            "default_ip_whitelist_desc": "Endereços IP padrão permitidos a acessar DLNA. Use {wildcard} para permitir todos endereços de IP.",
            "disabled_dlna_temporarily": "DLNA desativado temporariamente",
            "disallowed_ip": "IP não permitido",
            "enabled_by_default": "Ativado por padrão",
            "enabled_dlna_temporarily": "DLNA ativado temporariamente",
            "network_interfaces": "Interfaces",
            "network_interfaces_desc": "Interfaces para expor servidor DLNA ativo. Uma lista vazia resulta em execução em todas as interfaces. Requer DLNA ser reiniciado depois de alterar.",
            "recent_ip_addresses": "Endereços de IP recentes",
            "server_display_name": "Nome de exibição do servidor",
            "server_display_name_desc": "Nome de exibição do servidor DLNA. Padrão de {server_name} se vazio.",
            "successfully_cancelled_temporary_behaviour": "Comportamento temporário cancelado com sucesso",
            "until_restart": "até reiniciar",
            "video_sort_order": "Ordem de classificação de vídeo padrão",
            "video_sort_order_desc": "Ordem para classificar os vídeos por padrão."
        },
        "general": {
            "auth": {
                "api_key": "Chave de API",
                "api_key_desc": "Chave de API para sistemas externos. Exigido apenas quando username/senha está configurado. Username deve ser salvo antes de gerar uma chave de API.",
                "authentication": "Autenticação",
                "clear_api_key": "Limpar Chave de API",
                "credentials": {
                    "description": "Credenciais para restringir o acesso ao Stash.",
                    "heading": "Credenciais"
                },
                "generate_api_key": "Gerar Chave de API",
                "log_file": "Arquivo de registro",
                "log_file_desc": "Caminho para o arquivo para mandar os registros. Deixe em branco para desativar o arquivo de registro. Requer reinicialização.",
                "log_http": "Registrar acesso http",
                "log_http_desc": "Registrar acesso http para o terminal. Requer reinicialização.",
                "log_to_terminal": "Registrar para o terminal",
                "log_to_terminal_desc": "Registrar para o terminal além do arquivo. Sempre ativo se o arquivo de registro estiver desativado. Requer reinicialização.",
                "maximum_session_age": "Tempo máximo da sessão",
                "maximum_session_age_desc": "Tempo ocioso máximo antes de uma sessão de login expirar, em segundos.",
                "password": "Senha",
                "password_desc": "Senha para acesso Stash. Deixe em branco para desativar a autenticação do usuário",
                "stash-box_integration": "Integração com Stash-box",
                "username": "Usuário",
                "username_desc": "Username para acessar o Stash. Deixe em branco para desativar a autenticação do usuário"
            },
            "backup_directory_path": {
                "description": "Ditetório para aquivos de backup do banco de dados SQLite",
                "heading": "Diretório de Backup"
            },
            "cache_location": "Localização do diretório do cache",
            "cache_path_head": "Caminho do cache",
            "calculate_md5_and_ohash_desc": "Calcular MD5 checksum além do oshash. A ativação fará com que as escaneamentos iniciais sejam mais lentos. Nomeação de arquivo Hash deve ser definido para oshash para desabilitar o cálculo MD5.",
            "calculate_md5_and_ohash_label": "Calcular MD5 para vídeos",
            "check_for_insecure_certificates": "Verifique se há certificados inseguros",
            "check_for_insecure_certificates_desc": "Alguns sites usam ssl certificados inseguros. Quando desmarcado o scraper pula a verificação de certificados inseguros e permite o scraping desses sites. Se você receber um erro de certificado quando scraping desmarque isto.",
            "chrome_cdp_path": "Caminho do Chrome CDP",
            "chrome_cdp_path_desc": "Caminho do arquivo para o executavel do Chrome, ou um endereço remoto (começando com http:// ou https://, por exemplo http://localhost:9222/json/version) para uma instância do Chrome.",
            "create_galleries_from_folders_desc": "Se marcado, cria galerias de pastas contendo imagens.",
            "create_galleries_from_folders_label": "Crie galerias de pastas contendo imagens",
            "database": "Banco de Dados",
            "db_path_head": "Caminho do banco de dados",
            "directory_locations_to_your_content": "Locais de diretório para o seu conteúdo",
            "excluded_image_gallery_patterns_desc": "Regexps de imagem e galeria de arquivos/caminhos para excluir do escaneamento e adicionar para limpar",
            "excluded_image_gallery_patterns_head": "Padrões de imagem/galeria excluidos",
            "excluded_video_patterns_desc": "Regexps de video arquivos/caminhos para excluir do escaneamento e adicionar para limpar",
            "excluded_video_patterns_head": "Padrões de vídeo excluidos",
            "gallery_ext_desc": "Lista delimitada por vírgulas de extensões de arquivo que serão identificadas como arquivos ZIP da galeria.",
            "gallery_ext_head": "Extensões zip da galeria",
            "generated_file_naming_hash_desc": "Use MD5 ou oshash para nomeação de arquivos gerados. Mudando isso requer que todas as cenas tenham o valor MD5/oshash populado. Depois de alterar este valor, arquivos gerados existentes precisarão ser migrados ou regenerados. Veja a página de tarefas para migração.",
            "generated_file_naming_hash_head": "Hash de nomeação de arquivo gerado",
            "generated_files_location": "Local de diretório para os arquivos gerados (marcadores de cena, pré visualizações de cena, sprites, etc)",
            "generated_path_head": "Caminho gerado",
            "hashing": "Criação de Hash",
            "image_ext_desc": "Lista delimitada por vírgulas de extensões de arquivo que serão identificadas como imagens.",
            "image_ext_head": "Extensões de imagem",
            "include_audio_desc": "Inclui stream de áudio quando gerar pré-visualizações.",
            "include_audio_head": "Incluir áudio",
            "logging": "Registro",
            "maximum_streaming_transcode_size_desc": "Tamanho máximo para streams transcodificadas",
            "maximum_streaming_transcode_size_head": "Tamanho máximo de transcodação de streaming",
            "maximum_transcode_size_desc": "Tamanho máximo para transcodificações geradas",
            "maximum_transcode_size_head": "Tamanho máximo de transcodificação",
            "metadata_path": {
                "description": "Localização do diretório usado durante importação ou exportação completa dos meta-dados",
                "heading": "Caminho dos Metadados"
            },
            "number_of_parallel_task_for_scan_generation_desc": "Defina como 0 para detecção automática. AVISO Execução de mais tarefas do que é necessário para obter 100% de utilização da CPU diminuirá o desempenho e potencialmente causar outros problemas.",
            "number_of_parallel_task_for_scan_generation_head": "Número de tarefas paralelas para escaneamento/geração",
            "parallel_scan_head": "Escaneamento/geração paralela",
            "preview_generation": "Geração de pré-visualização",
            "python_path": {
                "description": "Caminho do executável do Python. Utilizado para scripts de scrape e plugins. Se em branco, o caminho do Python será resolvido a partir do ambiente",
                "heading": "Caminho do Python"
            },
            "scraper_user_agent": "Agente de Usuário do Extrator",
            "scraper_user_agent_desc": "User-Agent string usado durante solicitações http do scrape",
            "scrapers_path": {
                "description": "Caminho para o diretório para os arquivos de configuração de scrapers",
                "heading": "Caminho dos scrapers"
            },
            "scraping": "Extração",
            "sqlite_location": "Localização do arquivo para o banco de dados SQLite (requer reinicialização)",
            "video_ext_desc": "Lista delimitada por vírgulas de extensões de arquivo que serão identificadas como vídeos.",
            "video_ext_head": "Extensões de vídeo",
            "video_head": "Vídeo",
            "blobs_path": {
                "description": "Onde no sistema de arquivos para armazenar dados binários. Aplicável somente ao usar o tipo de armazenamento blob do sistema de arquivos. AVISO: para alterar isso, é necessário mover manualmente os dados existentes.",
                "heading": "Caminho do sistema de arquivos de dados binários"
            },
            "blobs_storage": {
                "heading": "Tipo de armazenamento de dados binários",
                "description": "Onde armazenar dados binários, como capas de cenas, artista, estúdio e imagens de tags. Após alterar esse valor, os dados existentes devem ser migrados usando as tarefas Migração de blobs. Consulte a página Tarefas para migração."
            },
            "ffmpeg": {
                "hardware_acceleration": {
                    "heading": "Codificação de hardware do FFmpeg",
                    "desc": "Usa o hardware disponível para codificar vídeo para transcodificação ao vivo."
                },
                "live_transcode": {
                    "input_args": {
                        "desc": "Avançado: Argumentos adicionais para passar para o ffmpeg antes do campo de entrada ao transcodificar vídeo ao vivo."
                    }
                }
            }
        },
        "library": {
            "exclusions": "Exclusões",
            "gallery_and_image_options": "Opções de Imagem e Galeria",
            "media_content_extensions": "Extensões de arquivo de mídia"
        },
        "logs": {
            "log_level": "Nível de registro"
        },
        "plugins": {
            "hooks": "Ganchos",
            "triggers_on": "Triggers on"
        },
        "scraping": {
            "entity_metadata": "{entityType} metadados",
            "entity_scrapers": "Scrapers de {entityType}",
            "excluded_tag_patterns_desc": "Expressões regulares de etiquetas para excluir dos resultados da busca",
            "excluded_tag_patterns_head": "Padrões de etiqueta excluídos",
            "scraper": "Extrator",
            "scrapers": "Extratores",
            "search_by_name": "Buscar por nome",
            "supported_types": "Tipos suportados",
            "supported_urls": "URLs"
        },
        "stashbox": {
            "add_instance": "Adicionar uma instância stash-box",
            "api_key": "Chave de API",
            "description": "Stash-box facilita o etiquetamento automático de cenas e artistas baseados em 'impressões digitais' e nomes de arquivos.\nEndpoint e chave de API pode ser encontrado na sua página de conta na instancia stash-box. Os nomes são necessários quando mais de uma instância são adicionados.",
            "endpoint": "Ponto Final",
            "graphql_endpoint": "Endpoint GraphQL",
            "name": "Nome",
            "title": "Endpoints do Stash-box"
        },
        "system": {
            "transcoding": "Transcodificação"
        },
        "tasks": {
            "added_job_to_queue": "{operation_name} adicionada para a fila de trabalho",
            "auto_tag": {
                "auto_tagging_all_paths": "Etiquetar automaticamente todos os caminhos",
                "auto_tagging_paths": "Etiquetar automaticamente os seguintes caminhos"
            },
            "auto_tag_based_on_filenames": "Etiquetar automaticamente conteúdo baseado em nomes de arquivos.",
            "auto_tagging": "Etiquetamento automático",
            "backing_up_database": "Backup do banco de dados",
            "backup_and_download": "Executa um backup do banco de dados e baixa do arquivo resultante.",
            "backup_database": "Executa um backup do banco de dados para o mesmo diretório que o banco de dados, com o formato do nome do arquivo {filename_format}",
            "cleanup_desc": "Verifique os arquivos ausentes removendo-os do banco de dados. Esta é uma ação destrutiva.",
            "data_management": "Gestão de dados",
            "defaults_set": "Opções padrão foram definidas e serão usadas quando clicar o botão {action} na página de Tarefas.",
            "dont_include_file_extension_as_part_of_the_title": "Não incluir extensão de arquivo como parte do título",
            "empty_queue": "Não há tarefas atualmente em execução.",
            "export_to_json": "Exporta o conteúdo do banco de dados para o formato JSON no diretório de metadados.",
            "generate": {
                "generating_from_paths": "Gerando mídia de suporte para as cenas dos seguintes diretórios",
                "generating_scenes": "Gerando mídia de suporta para {num} {scene}"
            },
            "generate_desc": "Gerar imagem de suporte, sprite, video, vtt e outros arquivos.",
            "generate_phashes_during_scan": "Gerar hashes perceptivos (phash)",
            "generate_phashes_during_scan_tooltip": "Para desduplicação e identificação de cenas.",
            "generate_previews_during_scan": "Gerar pré-visualizações de imagem animada",
            "generate_previews_during_scan_tooltip": "Gerar pré-visualizações WebP animadas, necessário apenas de o Tipo de Pré-visualização estiver configurado para Imagem Animada.",
            "generate_sprites_during_scan": "Gerar sprites para o scrubber de cena",
            "generate_thumbnails_during_scan": "Gerar miniaturas das imagens",
            "generate_video_previews_during_scan": "Gerar pré-visualizações",
            "generate_video_previews_during_scan_tooltip": "Gerar pré-visualizações de vídeo que são exibidos ao passar o mouse sobre uma cena",
            "generated_content": "Conteúdo gerado",
            "identify": {
                "and_create_missing": "e criar ausentes",
                "create_missing": "Criar ausentes",
                "default_options": "Opções padrão",
                "description": "Defina meta-dados de cena automaticamente usando stash-box e fontes de scrapers.",
                "explicit_set_description": "As opções a seguir serão usadas se não sobrescreverem as opções específicas de cada fonte.",
                "field": "Campo",
                "field_behaviour": "{strategy} {field}",
                "field_options": "Opções de campo",
                "heading": "Identificar",
                "identifying_from_paths": "Identificação de cenas nos seguintes caminhos",
                "identifying_scenes": "Identificando {num} {scene}",
                "include_male_performers": "Incluir atores",
                "set_cover_images": "Definir imagens de capa",
                "set_organized": "Marcar cena como \"organizada\"",
                "source": "Fonte",
                "source_options": "Opções de {source}",
                "sources": "Fontes",
                "strategy": "Estratégia"
            },
            "import_from_exported_json": "Importação de JSON exportado no diretório de metadados. Limpa o banco de dados existente.",
            "incremental_import": "Importação incremental de um arquivo zip de exportação fornecido.",
            "job_queue": "Fila de tarefas",
            "maintenance": "Manutenção",
            "migrate_hash_files": "Usado depois de alterar o hash gerado de nomeação de arquivos para renomear arquivos gerados existentes para o novo formato hash.",
            "migrations": "Migrações",
            "only_dry_run": "Executar em modo não destrutivo. Não remova nada",
            "plugin_tasks": "Tarefas de plugin",
            "scan": {
                "scanning_all_paths": "Escaneando todos os caminhos",
                "scanning_paths": "Escaneando os seguintes caminhos"
            },
            "scan_for_content_desc": "Escaneie por novos conteúdos e os adicione ao banco de dados.",
            "set_name_date_details_from_metadata_if_present": "Definir nome, data e detalhes a partir dos meta-dados do arquivo"
        },
        "tools": {
            "scene_duplicate_checker": "Verificador de cena duplicada",
            "scene_filename_parser": {
                "add_field": "Adicionar campo",
                "capitalize_title": "Capitalizar o título",
                "display_fields": "Exibir os campos",
                "escape_chars": "Use \\ para digitar caracteres literais",
                "filename": "Nome do arquivo",
                "filename_pattern": "Padrão de nome de arquivo",
                "ignore_organized": "Ignorar cenas organizadas",
                "ignored_words": "Palavras ignoradas",
                "matches_with": "Corresponde com {i}",
                "select_parser_recipe": "Selecionar a fórmula do analisador sintático",
                "title": "Parser de nome de arquivo de cena",
                "whitespace_chars": "Caracteres de espaço em branco",
                "whitespace_chars_desc": "Esses caracteres serão substituídos pelo espaço em branco no título"
            },
            "scene_tools": "Ferramentas de cena"
        },
        "ui": {
            "basic_settings": "Configurações básicas",
            "custom_css": {
                "description": "A página deve ser recarregada para alterações para terem efeito.",
                "heading": "CSS customizado",
                "option_label": "CSS customizado habilitado"
            },
            "delete_options": {
                "description": "Opções padrão ao deletar imagens, galerias e cenas.",
                "heading": "Opções de deleção",
                "options": {
                    "delete_file": "Deletar arquivo por padrão",
                    "delete_generated_supporting_files": "Deletar arquivos de suporte gerados por padrão"
                }
            },
            "desktop_integration": {
                "desktop_integration": "Integração com o Desktop",
                "notifications_enabled": "Ativar Notificações",
                "send_desktop_notifications_for_events": "Enviar notificações desktop para eventos",
                "skip_opening_browser": "Pular abertura do navegador",
                "skip_opening_browser_on_startup": "Pular abertura automática do navegador durante a inicialização"
            },
            "editing": {
                "disable_dropdown_create": {
                    "description": "Remover a capacidade de criar novos objetos a partir dos seletores dropdown",
                    "heading": "Desabilitar criação no menu dropdown"
                },
                "heading": "Edição"
            },
            "funscript_offset": {
                "description": "Compensação de tempo em milissegundos para a reprodução de scripts interativos.",
                "heading": "Compensação de tempo Funscript (ms)"
            },
            "handy_connection": {
                "connect": "Conectar",
                "server_offset": {
                    "heading": "Compensação do Servidor"
                },
                "status": {
                    "heading": "Estado da conexão do Handy"
                },
                "sync": "Sincronizar"
            },
            "handy_connection_key": {
                "description": "Chave de conexão para usar em cenas interativas. Ativar esta chave permitirá o Stash a compartilhar as informações da cena atual com handyfeeling.com",
                "heading": "Chave de conexão"
            },
            "image_lightbox": {
                "heading": "Galeria de imagem"
            },
            "images": {
                "heading": "Imagens",
                "options": {
                    "write_image_thumbnails": {
                        "description": "Salvar miniaturas de imagem no disco quando geradas em tempo real",
                        "heading": "Salvar miniaturas de imagem"
                    }
                }
            },
            "interactive_options": "Opções interativas",
            "language": {
                "heading": "Idioma"
            },
            "max_loop_duration": {
                "description": "Duração máxima da cena onde o player realizará o loop do vídeo - 0 para desabilitar",
                "heading": "Duração máxima do loop"
            },
            "menu_items": {
                "description": "Mostrar ou ocultar diferentes tipos de conteúdo na barra de navegação",
                "heading": "Itens do menu"
            },
            "performers": {
                "options": {
                    "image_location": {
                        "description": "Caminho personalizado para imagens de atrizes/atores. Deixe em branco para usar o padrão da aplicação",
                        "heading": "Caminho para imagens personalizadas de atrizes/atores"
                    }
                }
            },
            "preview_type": {
                "description": "Configuração para itens do paredão",
                "heading": "Tipo de visualização",
                "options": {
                    "animated": "Imagem animada",
                    "static": "Imagem estática",
                    "video": "Vídeo"
                }
            },
            "scene_list": {
                "heading": "Lista de cenas",
                "options": {
                    "show_studio_as_text": "Mostrar estúdios como texto"
                }
            },
            "scene_player": {
                "heading": "Player de cenas",
                "options": {
                    "auto_start_video": "Começar vídeos automaticamente",
                    "auto_start_video_on_play_selected": {
                        "description": "Começar reprodução de vídeos de cenas automaticamente quando reproduzindo da fila, reproduzindo o selecionado ou aleatório a partir da página de Cenas",
                        "heading": "Começar vídeo automaticamente quando reproduzindo selecionado"
                    },
                    "continue_playlist_default": {
                        "description": "Reproduzir próxima cena na fila quando o vídeo finalizar",
                        "heading": "Continuar playlist por padrão"
                    },
                    "show_scrubber": "Mostrar Scrubber"
                }
            },
            "scene_wall": {
                "heading": "Muro de cenas/marcadores",
                "options": {
                    "display_title": "Exibir título e etiquetas",
                    "toggle_sound": "Habilitar som"
                }
            },
            "scroll_attempts_before_change": {
                "description": "Número de vezes para tentar rolar antes de passar para o próximo/prévio item. Só se aplica ao modo de rolagem Movimentar Y.",
                "heading": "Tentativas de rolagem antes da transição"
            },
            "slideshow_delay": {
                "description": "Slideshow está disponível em galerias quando no modo de exibição de paredão",
                "heading": "Atraso do slideshow (segundos)"
            },
            "title": "Interface de usuário"
        }
    },
    "configuration": "Configuração",
    "countables": {
        "files": "{count, plural, one {Arquivo} other {Arquivos}}",
        "galleries": "{count, plural, one {Galeria} other {Galerias}}",
        "images": "{count, plural, one {Imagem} other {Imagens}}",
        "markers": "{count, plural, one {Marcador} other {Marcadores}}",
        "movies": "{count, plural, one {Filme} other {Filmes}}",
        "performers": "{count, plural, one {Artista} other {Artistas}}",
        "scenes": "{count, plural, one {Cena} other {Cenas}}",
        "studios": "{count, plural, one {Estúdio} other {Estúdios}}",
        "tags": "{count, plural, one {Etiqueta} other {Etiquetas}}"
    },
    "country": "País",
    "cover_image": "Imagem de capa",
    "created_at": "Criado em",
    "criterion": {
        "greater_than": "Maior que",
        "less_than": "Menor que",
        "value": "Valor"
    },
    "criterion_modifier": {
        "between": "está entre",
        "equals": "é",
        "excludes": "exclui",
        "format_string": "{criterion} {modifierString} {valueString}",
        "greater_than": "é maior que",
        "includes": "inclui",
        "includes_all": "inclui tudo",
        "is_null": "é nulo",
        "less_than": "é menor que",
        "matches_regex": "regex combina com",
        "not_between": "não está entre",
        "not_equals": "não é",
        "not_matches_regex": "regex não combina com",
        "not_null": "não é nulo"
    },
    "custom": "Personalizado",
    "date": "Data",
    "death_date": "Data de óbito",
    "death_year": "Ano da morte",
    "descending": "Descendente",
    "detail": "Detalhe",
    "details": "Detalhes",
    "developmentVersion": "Versão de desenvolvimento",
    "dialogs": {
        "delete_alert": "Os seguintes {count, plural, one {{singularEntity}} other {{pluralEntity}}} serão deletados permanentemente:",
        "delete_confirm": "Tem certeza de que deseja excluir {entityName}?",
        "delete_entity_desc": "{count, plural, one {Tem certeza de que deseja excluir este(a) {singularEntity}? A menos que o arquivo também esteja excluído, este(a) {singularEntity} será re-adicionado quando a escaneamento for executado.} other {Tem certeza de que deseja excluir estes(as) {pluralEntity}? A menos que os arquivos também estejam excluídos, estes(as) {pluralEntity} serão re-adicionados quando o escaneamento for executado.}}",
        "delete_entity_title": "{count, plural, one {Excluir {singularEntity}} other {Excluir {pluralEntity}}}",
        "delete_galleries_extra": "...e qualquer imagem não anexada a uma galeria.",
        "delete_gallery_files": "Deletar diretório, arquivo zip ou imagem não anexada a alguma galeria.",
        "delete_object_desc": "Tem certeza de que deseja excluir {count, plural, one {este(a) {singularEntity}} other {estes(as) {pluralEntity}}}?",
        "delete_object_overflow": "…e {count} other {count, plural, one {{singularEntity}} other {{pluralEntity}}}.",
        "delete_object_title": "Excluir {count, plural, one {{singularEntity}} other {{pluralEntity}}}",
        "dont_show_until_updated": "Não mostrar novamente até a próxima atualização",
        "edit_entity_title": "Editar {count, plural, one {{singularEntity}} other {{pluralEntity}}}",
        "export_include_related_objects": "Inclua objetos relacionados na exportação",
        "export_title": "Exportar",
        "lightbox": {
            "delay": "Delay (seg)",
            "display_mode": {
                "fit_horizontally": "Ajustar horizontalmente",
                "fit_to_screen": "Ajustar à tela",
                "label": "Modo de visualização",
                "original": "Original"
            },
            "options": "Opções",
            "reset_zoom_on_nav": "Restaurar nível de zoom ao trocar de imagem",
            "scale_up": {
                "description": "Aumentar imagens menores até que preencham a tela",
                "label": "Aumentar até caber"
            },
            "scroll_mode": {
                "description": "Mantenha shift pressionado para usar outro modo temporariamente.",
                "label": "Modo de rolagem",
                "pan_y": "Movimentar Y",
                "zoom": "Zoom"
            }
        },
        "merge_tags": {
            "destination": "Destino",
            "source": "Fonte"
        },
        "overwrite_filter_confirm": "Tem certeza de que deseja sobrescrever a consulta salva existente {entityName}?",
        "scene_gen": {
            "force_transcodes": "Forçar geração de transcodificação",
            "force_transcodes_tooltip": "Por padrão, transcodificações são geradas apenas quando o arquivo de vídeo não é suportado pelo navegador. Quando ativado, transcodificações serão geradas mesmo quando o vídeo parecer ser suportado no navegador.",
            "image_previews": "Pré-visualizações de imagem animada",
            "image_previews_tooltip": "Pré-visualizações WebP animadas, necessárias somente se o Tipo de Pré-visualização estiver configurado para Imagem Animada.",
            "interactive_heatmap_speed": "Gerar heatmaps e velocidades para cenas interativas",
            "marker_image_previews": "Pré-visualizações de Imagem Animada para Marcadores",
            "marker_image_previews_tooltip": "Pré-visualizações WebP animadas para marcadores, necessário apenas de o Tipo de Pré-visualização estiver configurado para Imagem Animada.",
            "marker_screenshots": "Capturas de tela de Marcadores",
            "marker_screenshots_tooltip": "Imagens JPG estáticas para marcadores, necessário apenas se o Tipo de Pré-visualização estiver configurado para Imagem Estática.",
            "markers": "Pré-visualizações de Marcadores",
            "markers_tooltip": "Vídeos de 20 segundos que iniciam em dado código de tempo.",
            "override_preview_generation_options": "Sobrepor as opções da geração de pré-visualização",
            "override_preview_generation_options_desc": "Sobrepor as opções da geração de pré-visualização. Os padrões são definidos em Sistema -> Geração de pré-visualização.",
            "overwrite": "Substituir arquivos gerados existentes",
            "phash": "Hashes perceptivos (para desduplicação)",
            "preview_exclude_end_time_desc": "Excluir os últimos x segundos de pré-visualizações de cena. Isso pode ser um valor em segundos, ou uma porcentagem (p. ex. 2%) da duração total da cena.",
            "preview_exclude_end_time_head": "Excluir tempo de término",
            "preview_exclude_start_time_desc": "Excluir os primeiros x segundos de pré-visualizações de cena. Isso pode ser um valor em segundos, ou uma porcentagem (p. ex. 2%) da duração total da cena.",
            "preview_exclude_start_time_head": "Excluir tempo de início",
            "preview_generation_options": "Opções para Geração de Pré-visualizações",
            "preview_options": "Opções de pré-visualização",
            "preview_preset_desc": "A predefinição regula o tamanho, a qualidade e o tempo de codificação da geração de pré-visualização. Predefinições além de “lenta” tem retornos diminuindo e não são recomendados.",
            "preview_preset_head": "Codificação predefinida de pré-visualização",
            "preview_seg_count_desc": "Número de segmentos em arquivos de pré-visualização.",
            "preview_seg_count_head": "Número de segmentos em pré-visualização",
            "preview_seg_duration_desc": "Duração de cada segmento de pré-visualização, em segundos.",
            "preview_seg_duration_head": "Duração do segmento de pré-visualização",
            "sprites": "Sprites do scrubber de cena",
            "sprites_tooltip": "Sprites (para o scrubber de cena)",
            "transcodes": "Transcodificações",
            "transcodes_tooltip": "Conversões MP4 de formatos de vídeo não suportados",
            "video_previews": "Pré-visualizações",
            "video_previews_tooltip": "Pré-visualizações de vídeo que são exibidas ao passar o mouse sobre uma cena"
        },
        "scenes_found": "{count} cenas encontradas",
        "scrape_entity_query": "Query de busca de {entity_type}",
        "scrape_entity_title": "{entity_type} resultados de scrape",
        "scrape_results_existing": "Existem",
        "scrape_results_scraped": "Scrape finalizado",
        "set_image_url_title": "URL da imagem",
        "unsaved_changes": "Mudanças não salvas. Você tem certeza de que quer sair?"
    },
    "dimensions": "Dimensões",
    "director": "Diretor(a)",
    "display_mode": {
        "grid": "Grade",
        "list": "Lista",
        "tagger": "Etiquetador",
        "unknown": "Desconhecido(a)",
        "wall": "Paredão"
    },
    "donate": "Doar",
    "dupe_check": {
        "description": "Níveis abaixo de 'Exato' podem demorar mais para calcular. Falsos positivos também podem ser encontrados em níveis de precisão mais baixos.",
        "found_sets": "{setCount, plural, one{# conjunto de duplicatas encontrados.} other {# conjuntos de duplicatas encontrados.}}",
        "options": {
            "exact": "Exato",
            "high": "Alto",
            "low": "Baixo",
            "medium": "Médio"
        },
        "search_accuracy_label": "Precisão de pesquisa",
        "title": "Cenas duplicadas"
    },
    "duplicated_phash": "Duplicado (phash)",
    "duration": "Duração",
    "effect_filters": {
        "aspect": "Aspecto",
        "blue": "Azul",
        "blur": "Borrão",
        "brightness": "Brilho",
        "contrast": "Contraste",
        "gamma": "Gama",
        "green": "Verde",
        "hue": "Matiz",
        "name": "Filtros",
        "name_transforms": "Transformadores",
        "red": "Vermelho",
        "reset_filters": "Redefinir filtros",
        "reset_transforms": "Redefinir transformadores",
        "rotate": "Girar",
        "rotate_left_and_scale": "Girar para a esquerda e escalar",
        "rotate_right_and_scale": "Girar a direita e escalar",
        "saturation": "Saturação",
        "scale": "Escala",
        "warmth": "Calor"
    },
    "empty_server": "Adicione algumas cenas ao seu servidor para ver as recomendações nesta página.",
    "ethnicity": "Etnicidade",
    "existing_value": "valor existente",
    "eye_color": "Cor dos olhos",
    "fake_tits": "Peitos falsos",
    "false": "Falso",
    "favourite": "Favorito(a)",
    "file": "arquivo",
    "file_count": "Contagem de arquivos",
    "file_info": "Informações do arquivo",
    "file_mod_time": "Tempo de modificação do arquivo",
    "files": "arquivos",
    "filesize": "Tamanho do arquivo",
    "filter": "Filtro",
    "filter_name": "Nome do filtro",
    "filters": "Filtros",
    "folder": "Diretório",
    "framerate": "Taxa de quadros",
    "frames_per_second": "{value} quadros por segundo",
    "front_page": {
        "types": {
            "premade_filter": "Filtro pré-pronto",
            "saved_filter": "Filtro salvo"
        }
    },
    "galleries": "Galerias",
    "gallery": "Galeria",
    "gallery_count": "Contagem de galeria",
    "gender": "Gênero",
    "gender_types": {
        "FEMALE": "Feminino",
        "INTERSEX": "Intersexo",
        "MALE": "Masculino",
        "NON_BINARY": "Não-Binário",
        "TRANSGENDER_FEMALE": "Transgênero Feminino",
        "TRANSGENDER_MALE": "Transgênero Masculino"
    },
    "hair_color": "Cor do cabelo",
    "handy_connection_status": {
        "connecting": "Conectando",
        "disconnected": "Desconectado",
        "error": "Erro conectando ao Handy",
        "missing": "Faltando",
        "ready": "Pronto",
        "syncing": "Sincronizando com o servidor",
        "uploading": "Enviando script"
    },
    "hasMarkers": "Possui marcadores",
    "height": "Altura",
    "help": "Ajuda",
    "ignore_auto_tag": "Ignorar etiquetamento automático",
    "image": "Imagem",
    "image_count": "Contagem de imagem",
    "images": "Imagens",
    "include_parent_tags": "Incluir etiquetas pai",
    "include_sub_studios": "Incluem estúdios filho",
    "include_sub_tags": "Incluir sub-etiquetas",
    "instagram": "Instagram",
    "interactive": "Interativo",
    "interactive_speed": "Velocidade interativa",
    "isMissing": "Está faltando",
    "library": "Biblioteca",
    "loading": {
        "generic": "Carregando…"
    },
    "marker_count": "Contagem de marcadores",
    "markers": "Marcadores",
    "measurements": "Medidas",
    "media_info": {
        "audio_codec": "Codec de áudio",
        "checksum": "Checksum",
        "downloaded_from": "Baixado de",
        "hash": "Hash",
        "interactive_speed": "Velocidade interativa",
        "performer_card": {
            "age": "{age} {years_old}",
            "age_context": "{age} {years_old} nesta cena"
        },
        "phash": "PHash",
        "stream": "Transmissão",
        "video_codec": "Codec de vídeo"
    },
    "megabits_per_second": "{value} megabits por segundo",
    "metadata": "Metadados",
    "movie": "Filme",
    "movie_scene_number": "Número da cena do filme",
    "movies": "Filmes",
    "name": "Nome",
    "new": "Novo",
    "none": "Nenhum",
    "o_counter": "O-contador",
    "operations": "Operações",
    "organized": "Organizado",
    "pagination": {
        "first": "Primeiro",
        "last": "Último",
        "next": "Próximo",
        "previous": "Anterior"
    },
    "parent_of": "Pai de {children}",
    "parent_studios": "Estúdios pai",
    "parent_tag_count": "Contador de etiquetas pai",
    "parent_tags": "Etiquetas pai",
    "part_of": "Parte de {parent}",
    "path": "Caminho",
    "perceptual_similarity": "Semelhança Perceptiva (phash)",
    "performer": "Artista",
<<<<<<< HEAD
    "performerTags": "Etiquetas de artistas",
=======
    "performer_tags": "Etiquetas de artistas",
>>>>>>> 440c261f
    "performer_age": "Idade do Artista",
    "performer_count": "Contagem de artistas",
    "performer_favorite": "Artista Favoritado",
    "performer_image": "Imagem do(a) artita",
    "performer_tagger": {
        "add_new_performers": "Adicionar Novos Artistas",
        "any_names_entered_will_be_queried": "Quaisquer nomes inseridos serão consultados na instância remota do Stash-Box e adicionados caso encontrados. Apenas correspondências exatas serão consideradas.",
        "batch_add_performers": "Adicionar Artistas em Lote",
        "batch_update_performers": "Atualizar Artistas em Lote",
        "config": {
            "active_stash-box_instance": "Instância Stash-Box ativa:",
            "edit_excluded_fields": "Editar Campos Excluídos",
            "excluded_fields": "Campos excluídos:",
            "no_fields_are_excluded": "Nenhum campo é excluído",
            "no_instances_found": "Nenhuma instância encontrada",
            "these_fields_will_not_be_changed_when_updating_performers": "Estes campos não serão alterados ao atualizar artistas."
        },
        "current_page": "Página atual",
        "failed_to_save_performer": "Falha ao salvar artista \"{performer}\"",
        "name_already_exists": "Nome já existe",
        "network_error": "Erro de rede",
        "no_results_found": "Nenhum resultado encontrado.",
        "number_of_performers_will_be_processed": "{performer_count} artistas serão processados",
        "performer_already_tagged": "Artista já etiquetado",
        "performer_names_separated_by_comma": "Nomes de artistas separados por vírgula",
        "performer_selection": "Seleção de artista",
        "performer_successfully_tagged": "Artista etiquetado com sucesso:",
        "query_all_performers_in_the_database": "Todos os artistas no banco de dados",
        "refresh_tagged_performers": "Recarregar artistas etiquetados",
        "refreshing_will_update_the_data": "Recarregar irá atualizar os dados de qualquer artista etiquetado da instância do stash-box.",
        "status_tagging_job_queued": "Status: Etiquetamento adicionado à fila",
        "status_tagging_performers": "Status: Etiquetando artistas",
        "tag_status": "Status da etiqueta",
        "to_use_the_performer_tagger": "Para usar o etiquetador de artistas, uma instância do stash-box deve ser configurada.",
        "untagged_performers": "Artistas sem etiqueta",
        "update_performer": "Atualizar Artista",
        "update_performers": "Atualizar Artistas",
        "updating_untagged_performers_description": "A atualização de artistas sem etiqueta tentará corresponder a qualquer artista sem um stashid e atualizar os metadados."
    },
    "performers": "Artistas",
    "piercings": "Piercings",
    "queue": "Fila",
    "random": "Aleatória",
    "rating": "Avaliação",
    "recently_added_objects": "{objects} Recentemente Adicionados",
    "recently_released_objects": "{objects} Recentemente Lançados",
    "release_notes": "Notas de lançamento",
    "resolution": "Resolução",
    "scene": "Cena",
    "sceneTagger": "Etiquetador de cena",
<<<<<<< HEAD
    "sceneTags": "Etiquetas da cena",
=======
    "scene_tags": "Etiquetas da cena",
>>>>>>> 440c261f
    "scene_count": "Contagem de cena",
    "scene_id": "Cena ID",
    "scenes": "Cenas",
    "scenes_updated_at": "Cena atualizada em",
    "search_filter": {
        "name": "Filtro",
        "saved_filters": "Filtros salvos",
        "update_filter": "Atualizar filtro"
    },
    "seconds": "Segundos",
    "settings": "Definições",
    "setup": {
        "confirm": {
            "almost_ready": "Estamos quase prontos para concluis a configuração. Por favor confirme as configurações a seguir. Você pode clicar em voltar para alterar qualquer dado incorreto. Se tudo parece certo, clique Confirmar para criar seu novo sistema.",
            "configuration_file_location": "Caminho para o arquivo de configuração:",
            "database_file_path": "Caminho para o banco de dados",
            "default_db_location": "<caminho contendo o arquivo de configuração>/stash-go.sqlite",
            "default_generated_content_location": "<caminho contendo o arquivo de configuração>/generated",
            "generated_directory": "Diretório contendo arquivos de mídia de suporte gerados pelo Stash",
            "nearly_there": "Quase lá!",
            "stash_library_directories": "Diretórios de biblioteca do Stash"
        },
        "creating": {
            "creating_your_system": "Criando seu sistema",
            "ffmpeg_notice": "Se <code>ffmpeg</code> não está no seu path, por favor, tenha paciência enquanto o Stash faz o download. Veja o progresso do download no output do console."
        },
        "errors": {
            "something_went_wrong": "Ah não! Algo deu errado!",
            "something_went_wrong_description": "Se isso parece um problema com os dados fornecidos, clique no em Voltar para corrigi-los. Caso contrário, reporte um bug em {githubLink} ou busque ajuda em {discordLink}.",
            "something_went_wrong_while_setting_up_your_system": "Algo deu errado enquanto configurávamos seu sistema. Aqui está o erro que recebemos: {error}"
        },
        "folder": {
            "file_path": "Caminho do arquivo",
            "up_dir": "Subir um diretório"
        },
        "github_repository": "Repositório do Github",
        "migrate": {
            "backup_database_path_leave_empty_to_disable_backup": "Caminho para o backup do banco de dados (deixe em branco para desabilitar o backup):",
            "backup_recommended": "É recomendado que você faça o backup do banco de dados existente antes de migrar. Podemos fazer isso por você, fazendo uma cópia do seu banco de dados para <code>{defaultBackupPath}</code>.",
            "migrating_database": "Migrando banco de dados",
            "migration_failed": "Falha na migração",
            "migration_failed_error": "Foi encontrado o seguinte erro durante a migração do banco de dados:",
            "migration_failed_help": "Por favor, faça qualquer correção necessária e tente novamente. Caso contrário, reporte um bug em {githubLink} ou busque ajuda em {discordLink}.",
            "migration_irreversible_warning": "O processo de migração não é reversível. Uma vez que a migração seja concluída, seu banco de dados será incompatível com versões anteriores do Stash.",
            "migration_notes": "Notas de migração",
            "migration_required": "Migração necessária",
            "perform_schema_migration": "Fazer migração",
            "schema_too_old": "A versão atual de seu banco de dados é <strong>{databaseSchema}</strong> e necessita ser migrada para a versão <strong>{appSchema}</strong>. Esta versão do Stash não funcionará sem migrar o banco de dados. Se você não deseja efetuar a migração, você irá precisar rebaixar para uma versão do Stash que corresponde à sua versão do banco de dados."
        },
        "paths": {
            "database_filename_empty_for_default": "nome do arquivo do banco de dados (em branco para usar padrão)",
            "description": "A seguir, precisamos determinar onde achar sua coleção pornô, onde armazenar o banco de dados do Stash e arquivos de suporte gerados. Estas configurações podem ser alteradas posteriormente se necessário.",
            "path_to_generated_directory_empty_for_default": "caminho para o diretório de arquivos de suporte gerados (deixar em branco para usar padrão)",
            "set_up_your_paths": "Configure seus diretórios",
            "stash_alert": "Nenhum caminho para sua biblioteca foi selecionado. Nenhum arquivo poderá ser escaneado para o Stash. Tem certeza?",
            "where_can_stash_store_its_database": "Onde o Stash pode armazenar seu banco de dados?",
            "where_can_stash_store_its_database_description": "Stash usa um banco de dados sqlite para armazenar os meta-dados de sua coleção. Por padrão ele será criado como <code>stash-go.sqlite</code> no diretório contendo seu arquivo de configuração. Se deseja alterar isto, por favor indique um arquivo com caminho absoluto ou relativo ao diretório de trabalho atual.",
            "where_can_stash_store_its_generated_content": "Onde o Stash pode armazenar os arquivos de suporte que forem gerados?",
            "where_can_stash_store_its_generated_content_description": "A fim de fornecer miniaturas, pré-visualizações e sprites, Stash gera imagens e vídeos. Isto também inclui transcodificações para formatos de arquivos não suportados. Por padrão, o Stash irá criar o diretório <code>generated</code> no diretório contento seu arquivo de configuração. Se deseja alterar onde esses arquivos gerados serão armazenados, por favor indique um caminho absoluto ou relativo ao diretório de trabalho atual. O stash irá criar este diretório caso ele já não exista.",
            "where_is_your_porn_located": "Onde seu pornô está localizado?",
            "where_is_your_porn_located_description": "Adicione diretórios contendo seus vídeos e imagens pornô. O Stash irá usar esses diretórios para encontrar vídeos e imagens durante o scan."
        },
        "stash_setup_wizard": "Assistente de configuração Stash",
        "success": {
            "getting_help": "Obter ajuda",
            "help_links": "Se tiver algum problema ou sugestão, sinta-se à vontade para abrir uma issue no {githubLink} ou pergunte à comunidade em {discordLink}.",
            "in_app_manual_explained": "Recomendados checar o manual integrado à aplicação, que pode ser acessado pelo ícone no canto superior direito da tela que parece com isso: {icon}",
            "next_config_step_one": "A seguir você será levado à página de Configuração. Essa página permitirá que você personalize quais arquivos incluir ou excluir, definir um nome de usuário e senha para proteger seu sistema, e várias outras opções.",
            "next_config_step_two": "Quando estiver satisfeito com estas configurações, você pode começar a escanear seu conteúdo para o Stash clicando em <code>{localized_task}</code>, e então <code>{localized_scan}</code>.",
            "open_collective": "Visite {open_collective_link} para saber como você pode contribuir com o desenvolvimento do Stash.",
            "support_us": "Apoie-nos",
            "thanks_for_trying_stash": "Obrigado por usar Stash!",
            "welcome_contrib": "Também agradecemos contribuições em forma de código (correções de bug, melhorias e novas funcionalidades), testes, reports de bugs, pedidos de melhorias e funcionalidades e suporte de usuário. Detalhes podem ser encontrados na seção Contribuição do manual da aplicação.",
            "your_system_has_been_created": "Sucesso! Seu sistema foi criado!"
        },
        "welcome": {
            "config_path_logic_explained": "Stash tenta encontrar o arquivo de configuração (<code>config.yml</code>) a partir do diretório de trabalho atual, caso não o encontre lá, tentará encontra-lo em <code>$HOME/.stash/config.yml</code> (no Windows, será <code>%USERPROFILE%\\.stash\\config.yml</code>). Você também pode fazer o Stash ler um arquivo de configuração específico ao executar a aplicação com as opções <code>-c '<caminho para o arquivo de configuração>'</code> ou <code>--config '<caminho para o arquivo de configuração>'</code>.",
            "in_current_stash_directory": "No diretório <code>$HOME/.stash</code>",
            "in_the_current_working_directory": "No diretório de trabalho atual",
            "next_step": "Caso esteja pronto para criar um novo sistema, escolha onde você deseja armazenar seu arquivo de configuração e clique Próximo.",
            "store_stash_config": "Onde quer armazenar a configuração do Stash?",
            "unable_to_locate_config": "Caso esteja lendo isto, então o Stash não pôde encontrar uma configuração existente. Este assistente te guiará durante o processo de criar uma nova configuração.",
            "unexpected_explained": "Se chegou à esta tela inesperadamente, por favor tente reiniciar o Stash no diretório de trabalho correto ou com a opção <code>-c</code>."
        },
        "welcome_specific_config": {
            "config_path": "Stash usará o seguinte caminho para o arquivo de configuração: <code>{path}</code>",
            "next_step": "Quando estiver pronto para prosseguir com a criação do novo sistema, clique Próximo.",
            "unable_to_locate_specified_config": "Se está lendo isto, então o Stash não pôde encontrar o arquivo de configuração especificado na linha de comando ou no ambiente. Este assistente irá te guiar durante o processo de criação de uma nova configuração."
        },
        "welcome_to_stash": "Bem-vindo ao Stash"
    },
    "stash_id": "Stash ID",
    "stash_ids": "Stash IDs",
    "stashbox": {
        "go_review_draft": "Vá para {endpoint_name} para revisar rascunho.",
        "selected_stash_box": "Endpoint do Stash-Box selecionado",
        "submission_failed": "Falha no envio",
        "submission_successful": "Envio bem-sucedido",
        "submit_update": "Já existe no {endpoint_name}"
    },
    "statistics": "Estatísticas",
    "stats": {
        "image_size": "Tamanho das imagens",
        "scenes_duration": "Duração das cenas",
        "scenes_size": "Tamanho de cenas"
    },
    "status": "Status: {statusText}",
    "studio": "Estúdio",
    "studio_depth": "Níveis (vazio para todos)",
    "studios": "Estúdios",
    "sub_tag_count": "Contagem de sub-etiquetas",
    "sub_tag_of": "Sub-etiqueta de {parent}",
    "sub_tags": "Sub-etiquetas",
    "subsidiary_studios": "Estúdios filhos",
    "synopsis": "Sinopse",
    "tag": "Etiqueta",
    "tag_count": "Contagem de etiquetas",
    "tags": "Etiquetas",
    "tattoos": "Tatuagens",
    "title": "Título",
    "toast": {
        "added_entity": "{entity} adicionado(a)",
        "added_generation_job_to_queue": "Trabalho de geração adicionado para fila",
        "created_entity": "Criar {entity}",
        "default_filter_set": "Filtragem padrão definada",
        "delete_past_tense": "Excluída {count, plural, one {{singularEntity}} other {{pluralEntity}}}",
        "generating_screenshot": "Gerando captura de tela…",
        "merged_tags": "Etiquetas mescladas",
        "rescanning_entity": "Reescaneando {count, plural, one {{singularEntity}} other {{pluralEntity}}}…",
        "saved_entity": "{entity} salvo(a)",
        "started_auto_tagging": "Etiquetamento automático iniciado",
        "started_generating": "Geração de arquivos multimídia iniciada",
        "started_importing": "Importação iniciada",
        "updated_entity": "{entity} atualizado(a)"
    },
    "total": "Total",
    "true": "Verdadeiro",
    "twitter": "Twitter",
    "type": "Tipo",
    "updated_at": "Atualizado em",
    "url": "URL",
    "validation": {
        "aliases_must_be_unique": "apelidos devem ser únicos"
    },
    "videos": "Vídeos",
    "view_all": "Ver todos",
    "weight": "Peso",
    "years_old": "anos",
    "circumcised_types": {
        "UNCUT": "Não cortado",
        "CUT": "Cortado"
    },
    "audio_codec": "Codec de áudio",
    "appears_with": "Aparece com",
    "circumcised": "Circuncidado"
}<|MERGE_RESOLUTION|>--- conflicted
+++ resolved
@@ -873,11 +873,7 @@
     "path": "Caminho",
     "perceptual_similarity": "Semelhança Perceptiva (phash)",
     "performer": "Artista",
-<<<<<<< HEAD
-    "performerTags": "Etiquetas de artistas",
-=======
     "performer_tags": "Etiquetas de artistas",
->>>>>>> 440c261f
     "performer_age": "Idade do Artista",
     "performer_count": "Contagem de artistas",
     "performer_favorite": "Artista Favoritado",
@@ -928,11 +924,7 @@
     "resolution": "Resolução",
     "scene": "Cena",
     "sceneTagger": "Etiquetador de cena",
-<<<<<<< HEAD
-    "sceneTags": "Etiquetas da cena",
-=======
     "scene_tags": "Etiquetas da cena",
->>>>>>> 440c261f
     "scene_count": "Contagem de cena",
     "scene_id": "Cena ID",
     "scenes": "Cenas",
