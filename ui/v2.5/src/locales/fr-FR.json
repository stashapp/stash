--- conflicted
+++ resolved
@@ -144,11 +144,7 @@
         "filesystem": "Système de fichier"
     },
     "captions": "Sous-titres",
-<<<<<<< HEAD
     "career_length": "Durée de carrière",
-=======
-    "career_length": "Durée de la carrière",
->>>>>>> 440c261f
     "chapters": "Chapitres",
     "circumcised": "Circoncis",
     "circumcised_types": {
@@ -693,11 +689,8 @@
                         "description": "Lire la scène suivante de la file d'attente lorsque une vidéo se termine",
                         "heading": "Continuer la liste de lecture par défaut"
                     },
+                    "disable_mobile_media_auto_rotate": "Désactiver la rotation automatique des médias en plein écran sur mobile",
                     "enable_chromecast": "Activer Chromecast",
-<<<<<<< HEAD
-=======
-                    "disable_mobile_media_auto_rotate": "Désactiver la rotation automatique des médias en plein écran sur mobile",
->>>>>>> 440c261f
                     "show_scrubber": "Montrer la barre de progression",
                     "track_activity": "Suivre l'activité",
                     "vr_tag": {
@@ -1083,11 +1076,7 @@
     "penis_length_cm": "Longueur du pénis (cm)",
     "perceptual_similarity": "Similitude perceptuelle (empreinte)",
     "performer": "Performeurs",
-<<<<<<< HEAD
-    "performerTags": "Étiquettes de performeur",
-=======
     "performer_tags": "Étiquettes de performeur",
->>>>>>> 440c261f
     "performer_age": "Âge du performeur",
     "performer_count": "Nombre de performeurs",
     "performer_favorite": "Performeur favori",
@@ -1142,11 +1131,7 @@
     "resume_time": "Reprendre le temps",
     "scene": "Scène",
     "sceneTagger": "Étiqueteuse de scènes",
-<<<<<<< HEAD
-    "sceneTags": "Étiquettes de la scène",
-=======
     "scene_tags": "Étiquettes de la scène",
->>>>>>> 440c261f
     "scene_code": "Code studio",
     "scene_count": "Nombre de scènes",
     "scene_created_at": "Scène créée le",
