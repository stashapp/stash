--- conflicted
+++ resolved
@@ -1018,11 +1018,7 @@
     "path": "路径",
     "perceptual_similarity": "感知的类似程度（感知码）",
     "performer": "演员",
-<<<<<<< HEAD
-    "performerTags": "演员标签",
-=======
     "performer_tags": "演员标签",
->>>>>>> 440c261f
     "performer_age": "演员年龄",
     "performer_count": "演员数量",
     "performer_favorite": "演员已收藏",
@@ -1077,11 +1073,7 @@
     "resume_time": "恢复时间",
     "scene": "短片",
     "sceneTagger": "短片标记器",
-<<<<<<< HEAD
-    "sceneTags": "短片标记",
-=======
     "scene_tags": "短片标记",
->>>>>>> 440c261f
     "scene_code": "工作室代码",
     "scene_count": "短片数量",
     "scene_created_at": "短片建立在",
