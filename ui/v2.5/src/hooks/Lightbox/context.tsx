--- conflicted
+++ resolved
@@ -1,11 +1,6 @@
-<<<<<<< HEAD
-import React, { lazy, Suspense, useCallback, useState } from "react";
-import { ILightboxImage, IChapter } from "./types";
-=======
 import React, { Suspense, useCallback, useState } from "react";
 import { lazyComponent } from "src/utils/lazyComponent";
 import { ILightboxImage } from "./types";
->>>>>>> d4fb6b2a
 
 const LightboxComponent = lazyComponent(() => import("./Lightbox"));
 
