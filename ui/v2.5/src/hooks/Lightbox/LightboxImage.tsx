import React, { useEffect, useRef, useState, useCallback } from "react";
import * as GQL from "src/core/generated-graphql";

const ZOOM_STEP = 1.1;
const SCROLL_PAN_STEP = 75;
const CLASSNAME = "Lightbox";
const CLASSNAME_CAROUSEL = `${CLASSNAME}-carousel`;
const CLASSNAME_IMAGE = `${CLASSNAME_CAROUSEL}-image`;

interface IProps {
  src: string;
  displayMode: GQL.ImageLightboxDisplayMode;
  scaleUp: boolean;
  scrollMode: GQL.ImageLightboxScrollMode;
  resetPosition?: boolean;
  zoom: number;
  // set to true to align image with bottom instead of top
  alignBottom?: boolean;
  setZoom: (v: number) => void;
  onLeft: () => void;
  onRight: () => void;
}

export const LightboxImage: React.FC<IProps> = ({
  src,
  onLeft,
  onRight,
  displayMode,
  scaleUp,
  scrollMode,
  alignBottom,
  zoom,
  setZoom,
  resetPosition,
}) => {
  const [defaultZoom, setDefaultZoom] = useState(1);
  const [moving, setMoving] = useState(false);
  const [positionX, setPositionX] = useState(0);
  const [positionY, setPositionY] = useState(0);
  const [width, setWidth] = useState(0);
  const [height, setHeight] = useState(0);
  const [boxWidth, setBoxWidth] = useState(0);
  const [boxHeight, setBoxHeight] = useState(0);

  const mouseDownEvent = useRef<MouseEvent>();
  const resetPositionRef = useRef(resetPosition);

  const container = React.createRef<HTMLDivElement>();
  const startPoints = useRef<number[]>([0, 0]);
  const pointerCache = useRef<React.PointerEvent<HTMLDivElement>[]>([]);
  const prevDiff = useRef<number | undefined>();

  useEffect(() => {
    const box = container.current;
    if (box) {
      setBoxWidth(box.offsetWidth);
      setBoxHeight(box.offsetHeight);
    }
  }, [container]);

  useEffect(() => {
    let mounted = true;
    const img = new Image();
    function onLoad() {
      if (mounted) {
        setWidth(img.width);
        setHeight(img.height);
      }
    }

    img.onload = onLoad;
    img.src = src;

    return () => {
      mounted = false;
    };
  }, [src]);

  useEffect(() => {
    // don't set anything until we have the heights
    if (!width || !height || !boxWidth || !boxHeight) {
      return;
    }

    if (!scaleUp && width < boxWidth && height < boxHeight) {
      setDefaultZoom(1);
      setPositionX(0);
      setPositionY(0);
      return;
    }

    // set initial zoom level based on options
    let xZoom: number;
    let yZoom: number;
    let newZoom = 1;
    let newPositionY = 0;
    switch (displayMode) {
      case GQL.ImageLightboxDisplayMode.FitXy:
        xZoom = boxWidth / width;
        yZoom = boxHeight / height;

        if (!scaleUp) {
          xZoom = Math.min(xZoom, 1);
          yZoom = Math.min(yZoom, 1);
        }
        newZoom = Math.min(xZoom, yZoom);
        break;
      case GQL.ImageLightboxDisplayMode.FitX:
        newZoom = boxWidth / width;

        if (!scaleUp) {
          newZoom = Math.min(newZoom, 1);
        }
        break;
      case GQL.ImageLightboxDisplayMode.Original:
        newZoom = 1;
        break;
    }

    // Center image from container's center
    const newPositionX = Math.min((boxWidth - width) / 2, 0);

    // if fitting to screen, then centre, other
    if (displayMode === GQL.ImageLightboxDisplayMode.FitXy) {
      newPositionY = Math.min((boxHeight - height) / 2, 0);
    } else {
      // otherwise, align top of image with container
      if (!alignBottom) {
        newPositionY = Math.min((height * newZoom - height) / 2, 0);
      } else {
        newPositionY = boxHeight - height * newZoom;
      }
    }

    setDefaultZoom(newZoom);
    setPositionX(newPositionX);
    setPositionY(newPositionY);
  }, [width, height, boxWidth, boxHeight, displayMode, scaleUp, alignBottom]);

  const calculateInitialPosition = useCallback(() => {
    // Center image from container's center
    const newPositionX = Math.min((boxWidth - width) / 2, 0);
    let newPositionY: number;

    if (zoom * defaultZoom * height > boxHeight) {
      if (!alignBottom) {
        newPositionY = (height * zoom * defaultZoom - height) / 2;
      } else {
        newPositionY = boxHeight - height * zoom * defaultZoom;
      }
    } else {
      newPositionY = Math.min((boxHeight - height) / 2, 0);
    }

    return [newPositionX, newPositionY];
  }, [boxWidth, width, boxHeight, height, zoom, defaultZoom, alignBottom]);

  useEffect(() => {
    if (resetPosition !== resetPositionRef.current) {
      resetPositionRef.current = resetPosition;

      const [x, y] = calculateInitialPosition();
      setPositionX(x);
      setPositionY(y);
    }
  }, [resetPosition, resetPositionRef, calculateInitialPosition]);

  function getScrollMode(ev: React.WheelEvent<HTMLDivElement>) {
    if (ev.shiftKey) {
      switch (scrollMode) {
        case GQL.ImageLightboxScrollMode.Zoom:
          return GQL.ImageLightboxScrollMode.PanY;
        case GQL.ImageLightboxScrollMode.PanY:
          return GQL.ImageLightboxScrollMode.Zoom;
      }
    }

    return scrollMode;
  }

  function onContainerScroll(ev: React.WheelEvent<HTMLDivElement>) {
    // don't zoom if mouse isn't over image
    if (getScrollMode(ev) === GQL.ImageLightboxScrollMode.PanY) {
      onImageScroll(ev);
    }
  }

  function onImageScrollPanY(ev: React.WheelEvent<HTMLDivElement>) {
    const appliedZoom = zoom * defaultZoom;

    let minY, maxY: number;
    const inBounds = zoom * defaultZoom * height <= boxHeight;

    // NOTE: I don't even know how these work, but they do
    if (!inBounds) {
      if (height > boxHeight) {
        minY =
          (appliedZoom * height - height) / 2 -
          appliedZoom * height +
          boxHeight;
        maxY = (appliedZoom * height - height) / 2;
      } else {
        minY = (boxHeight - appliedZoom * height) / 2;
        maxY = (appliedZoom * height - boxHeight) / 2;
      }
    } else {
      minY = Math.min((boxHeight - height) / 2, 0);
      maxY = minY;
    }

    let newPositionY =
      positionY + (ev.deltaY < 0 ? SCROLL_PAN_STEP : -SCROLL_PAN_STEP);

    // #2389 - if scroll up and at top, then go to previous image
    // if scroll down and at bottom, then go to next image
    if (newPositionY > maxY && positionY === maxY) {
      onLeft();
    } else if (newPositionY < minY && positionY === minY) {
      onRight();
    } else {
      // ensure image doesn't go offscreen
      console.log("unconstrained y: " + newPositionY);
      newPositionY = Math.max(newPositionY, minY);
      newPositionY = Math.min(newPositionY, maxY);
      console.log("positionY: " + positionY + " newPositionY: " + newPositionY);

      setPositionY(newPositionY);
    }

    ev.stopPropagation();
  }

  function onImageScroll(ev: React.WheelEvent<HTMLDivElement>) {
    const percent = ev.deltaY < 0 ? ZOOM_STEP : 1 / ZOOM_STEP;

    switch (getScrollMode(ev)) {
      case GQL.ImageLightboxScrollMode.Zoom:
        setZoom(zoom * percent);
        break;
<<<<<<< HEAD
      case GQL.ImageLightboxScrollMode.PanY:
        // ensure image doesn't go offscreen
        newPositionY = Math.max(newPositionY, minY);
        newPositionY = Math.min(newPositionY, maxY);

        setPositionY(newPositionY);
        ev.stopPropagation();
=======
      case ScrollMode.PAN_Y:
        onImageScrollPanY(ev);
>>>>>>> 228e8c9b
        break;
    }
  }

  function onImageMouseOver(ev: React.MouseEvent<HTMLDivElement, MouseEvent>) {
    if (!moving) return;

    if (!ev.buttons) {
      setMoving(false);
      return;
    }

    const posX = ev.pageX - startPoints.current[0];
    const posY = ev.pageY - startPoints.current[1];
    startPoints.current = [ev.pageX, ev.pageY];

    setPositionX(positionX + posX);
    setPositionY(positionY + posY);
  }

  function onImageMouseDown(ev: React.MouseEvent<HTMLDivElement, MouseEvent>) {
    startPoints.current = [ev.pageX, ev.pageY];
    setMoving(true);

    mouseDownEvent.current = ev.nativeEvent;
  }

  function onImageMouseUp(ev: React.MouseEvent<HTMLDivElement, MouseEvent>) {
    if (
      !mouseDownEvent.current ||
      ev.timeStamp - mouseDownEvent.current.timeStamp > 200
    ) {
      // not a click - ignore
      return;
    }

    // must be a click
    if (
      ev.pageX !== startPoints.current[0] ||
      ev.pageY !== startPoints.current[1]
    ) {
      return;
    }

    if (ev.nativeEvent.offsetX >= (ev.target as HTMLElement).offsetWidth / 2) {
      onRight();
    } else {
      onLeft();
    }
  }

  function onTouchStart(ev: React.TouchEvent<HTMLDivElement>) {
    ev.preventDefault();
    if (ev.touches.length === 1) {
      startPoints.current = [ev.touches[0].pageX, ev.touches[0].pageY];
      setMoving(true);
    }
  }

  function onTouchMove(ev: React.TouchEvent<HTMLDivElement>) {
    if (!moving) return;

    if (ev.touches.length === 1) {
      const posX = ev.touches[0].pageX - startPoints.current[0];
      const posY = ev.touches[0].pageY - startPoints.current[1];
      startPoints.current = [ev.touches[0].pageX, ev.touches[0].pageY];

      setPositionX(positionX + posX);
      setPositionY(positionY + posY);
    }
  }

  function onPointerDown(ev: React.PointerEvent<HTMLDivElement>) {
    // replace pointer event with the same id, if applicable
    pointerCache.current = pointerCache.current.filter(
      (e) => e.pointerId !== ev.pointerId
    );

    pointerCache.current.push(ev);
    prevDiff.current = undefined;
  }

  function onPointerUp(ev: React.PointerEvent<HTMLDivElement>) {
    for (let i = 0; i < pointerCache.current.length; i++) {
      if (pointerCache.current[i].pointerId === ev.pointerId) {
        pointerCache.current.splice(i, 1);
        break;
      }
    }
  }

  function onPointerMove(ev: React.PointerEvent<HTMLDivElement>) {
    // find the event in the cache
    const cachedIndex = pointerCache.current.findIndex(
      (c) => c.pointerId === ev.pointerId
    );
    if (cachedIndex !== -1) {
      pointerCache.current[cachedIndex] = ev;
    }

    // compare the difference between the two pointers
    if (pointerCache.current.length === 2) {
      const ev1 = pointerCache.current[0];
      const ev2 = pointerCache.current[1];
      const diffX = Math.abs(ev1.clientX - ev2.clientX);
      const diffY = Math.abs(ev1.clientY - ev2.clientY);
      const diff = Math.sqrt(diffX ** 2 + diffY ** 2);

      if (prevDiff.current !== undefined) {
        const diffDiff = diff - prevDiff.current;
        const factor = (Math.abs(diffDiff) / 20) * 0.1 + 1;

        if (diffDiff > 0) {
          setZoom(zoom * factor);
        } else if (diffDiff < 0) {
          setZoom((zoom * 1) / factor);
        }
      }

      prevDiff.current = diff;
    }
  }

  return (
    <div
      ref={container}
      className={`${CLASSNAME_IMAGE}`}
      onWheel={(e) => onContainerScroll(e)}
    >
      {defaultZoom ? (
        <picture
          style={{
            transform: `translate(${positionX}px, ${positionY}px) scale(${
              defaultZoom * zoom
            })`,
          }}
        >
          <source srcSet={src} media="(min-width: 800px)" />
          {/* eslint-disable-next-line jsx-a11y/no-noninteractive-element-interactions */}
          <img
            src={src}
            alt=""
            draggable={false}
            style={{ touchAction: "none" }}
            onWheel={(e) => onImageScroll(e)}
            onMouseDown={(e) => onImageMouseDown(e)}
            onMouseUp={(e) => onImageMouseUp(e)}
            onMouseMove={(e) => onImageMouseOver(e)}
            onTouchStart={(e) => onTouchStart(e)}
            onTouchMove={(e) => onTouchMove(e)}
            onPointerDown={(e) => onPointerDown(e)}
            onPointerUp={(e) => onPointerUp(e)}
            onPointerMove={(e) => onPointerMove(e)}
          />
        </picture>
      ) : undefined}
    </div>
  );
};<|MERGE_RESOLUTION|>--- conflicted
+++ resolved
@@ -237,18 +237,8 @@
       case GQL.ImageLightboxScrollMode.Zoom:
         setZoom(zoom * percent);
         break;
-<<<<<<< HEAD
       case GQL.ImageLightboxScrollMode.PanY:
-        // ensure image doesn't go offscreen
-        newPositionY = Math.max(newPositionY, minY);
-        newPositionY = Math.min(newPositionY, maxY);
-
-        setPositionY(newPositionY);
-        ev.stopPropagation();
-=======
-      case ScrollMode.PAN_Y:
         onImageScrollPanY(ev);
->>>>>>> 228e8c9b
         break;
     }
   }
