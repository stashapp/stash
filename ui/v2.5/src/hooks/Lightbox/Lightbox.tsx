--- conflicted
+++ resolved
@@ -578,84 +578,6 @@
       ref={containerRef}
       onClick={handleClose}
     >
-<<<<<<< HEAD
-      {images.length > 0 && !isLoading && !isSwitchingPage ? (
-        <>
-          <div className={CLASSNAME_HEADER}>
-            <div className={CLASSNAME_LEFT_SPACER} />
-            <div className={CLASSNAME_INDICATOR}>
-              <span>{pageHeader}</span>
-              <b ref={indicatorRef}>
-                {`${currentIndex + 1} / ${images.length}`}
-              </b>
-            </div>
-            <div className={CLASSNAME_RIGHT}>
-              <div className={CLASSNAME_OPTIONS}>
-                <div className={CLASSNAME_OPTIONS_ICON}>
-                  <Button
-                    ref={overlayTarget}
-                    variant="link"
-                    title={intl.formatMessage({
-                      id: "dialogs.lightbox.options",
-                    })}
-                    onClick={() => setShowOptions(!showOptions)}
-                  >
-                    <Icon icon="cog" />
-                  </Button>
-                  <Overlay
-                    target={overlayTarget.current}
-                    show={showOptions}
-                    placement="bottom"
-                    container={containerRef}
-                    rootClose
-                    onHide={() => setShowOptions(false)}
-                  >
-                    {({ placement, arrowProps, show: _show, ...props }) => (
-                      <div
-                        className="popover"
-                        {...props}
-                        style={{ ...props.style }}
-                      >
-                        {optionsPopover}
-                      </div>
-                    )}
-                  </Overlay>
-                </div>
-                <InputGroup className={CLASSNAME_OPTIONS_INLINE}>
-                  <OptionsForm />
-                </InputGroup>
-              </div>
-              {slideshowEnabled && (
-                <Button
-                  variant="link"
-                  onClick={toggleSlideshow}
-                  title="Toggle Slideshow"
-                >
-                  <Icon icon={slideshowInterval !== null ? "pause" : "play"} />
-                </Button>
-              )}
-              {zoom !== 1 && (
-                <Button
-                  variant="link"
-                  onClick={() => {
-                    setResetPosition(!resetPosition);
-                    setZoom(1);
-                  }}
-                  title="Reset zoom"
-                >
-                  <Icon icon="search-minus" />
-                </Button>
-              )}
-              {document.fullscreenEnabled && (
-                <Button
-                  variant="link"
-                  onClick={toggleFullscreen}
-                  title="Toggle Fullscreen"
-                >
-                  <Icon icon="expand" />
-                </Button>
-              )}
-=======
       <div className={CLASSNAME_HEADER}>
         <div className={CLASSNAME_LEFT_SPACER} />
         <div className={CLASSNAME_INDICATOR}>
@@ -667,11 +589,12 @@
         <div className={CLASSNAME_RIGHT}>
           <div className={CLASSNAME_OPTIONS}>
             <div className={CLASSNAME_OPTIONS_ICON}>
->>>>>>> 9ef30604
               <Button
                 ref={overlayTarget}
                 variant="link"
-                title="Options"
+                title={intl.formatMessage({
+                  id: "dialogs.lightbox.options",
+                })}
                 onClick={() => setShowOptions(!showOptions)}
               >
                 <Icon icon="cog" />
