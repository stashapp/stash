import React, { lazy, Suspense, useEffect, useState } from "react";
import { Route, Switch, useRouteMatch } from "react-router-dom";
import { IntlProvider, CustomFormats } from "react-intl";
import { Helmet } from "react-helmet";
import cloneDeep from "lodash-es/cloneDeep";
import mergeWith from "lodash-es/mergeWith";
import { ToastProvider } from "src/hooks/Toast";
import LightboxProvider from "src/hooks/Lightbox/context";
import { initPolyfills } from "src/polyfills";

import locales from "src/locales";
import { useConfiguration, useSystemStatus } from "src/core/StashService";
import { flattenMessages } from "src/utils";
import Mousetrap from "mousetrap";
import MousetrapPause from "mousetrap-pause";
import { ErrorBoundary } from "./components/ErrorBoundary";
import { MainNavbar } from "./components/MainNavbar";
import { PageNotFound } from "./components/PageNotFound";
<<<<<<< HEAD
=======
import Performers from "./components/Performers/Performers";
import FrontPage from "./components/FrontPage/FrontPage";
import Scenes from "./components/Scenes/Scenes";
import { Settings } from "./components/Settings/Settings";
import { Stats } from "./components/Stats";
import Studios from "./components/Studios/Studios";
import { SceneFilenameParser } from "./components/SceneFilenameParser/SceneFilenameParser";
import { SceneDuplicateChecker } from "./components/SceneDuplicateChecker/SceneDuplicateChecker";
import Movies from "./components/Movies/Movies";
import Tags from "./components/Tags/Tags";
import Images from "./components/Images/Images";
import { Setup } from "./components/Setup/Setup";
import { Migrate } from "./components/Setup/Migrate";
>>>>>>> 1ab02a17
import * as GQL from "./core/generated-graphql";
import { LoadingIndicator, TITLE_SUFFIX } from "./components/Shared";

import { ConfigurationProvider } from "./hooks/Config";
import { ManualProvider } from "./components/Help/context";
import { InteractiveProvider } from "./hooks/Interactive/context";

const Performers = lazy(() => import("./components/Performers/Performers"));
const Recommendations = lazy(
  () => import("./components/Recommendations/Recommendations")
);
const Scenes = lazy(() => import("./components/Scenes/Scenes"));
const Settings = lazy(() => import("./components/Settings/Settings"));
const Stats = lazy(() => import("./components/Stats"));
const Studios = lazy(() => import("./components/Studios/Studios"));
const Galleries = lazy(() => import("./components/Galleries/Galleries"));

const Movies = lazy(() => import("./components/Movies/Movies"));
const Tags = lazy(() => import("./components/Tags/Tags"));
const Images = lazy(() => import("./components/Images/Images"));
const Setup = lazy(() => import("./components/Setup/Setup"));
const Migrate = lazy(() => import("./components/Setup/Migrate"));

const SceneFilenameParser = lazy(
  () => import("./components/SceneFilenameParser/SceneFilenameParser")
);
const SceneDuplicateChecker = lazy(
  () => import("./components/SceneDuplicateChecker/SceneDuplicateChecker")
);

initPolyfills();

MousetrapPause(Mousetrap);

const intlFormats: CustomFormats = {
  date: {
    long: { year: "numeric", month: "long", day: "numeric" },
  },
};

const defaultLocale = "en-GB";

function languageMessageString(language: string) {
  return language.replace(/-/, "");
}

export const App: React.FC = () => {
  const config = useConfiguration();
  const { data: systemStatusData } = useSystemStatus();

  const language =
    config.data?.configuration?.interface?.language ?? defaultLocale;

  // use en-GB as default messages if any messages aren't found in the chosen language
  const [messages, setMessages] = useState<{}>();

  useEffect(() => {
    const setLocale = async () => {
      const defaultMessageLanguage = languageMessageString(defaultLocale);
      const messageLanguage = languageMessageString(language);

      const defaultMessages = await locales[defaultMessageLanguage]();
      const mergedMessages = cloneDeep(defaultMessages);
      const chosenMessages = await locales[messageLanguage]();
      mergeWith(mergedMessages, chosenMessages, (objVal, srcVal) => {
        if (srcVal === "") {
          return objVal;
        }
      });

      setMessages(flattenMessages(mergedMessages));
    };

    setLocale();
  }, [language]);

  const setupMatch = useRouteMatch(["/setup", "/migrate"]);

  // redirect to setup or migrate as needed
  useEffect(() => {
    if (!systemStatusData) {
      return;
    }

    if (
      window.location.pathname !== "/setup" &&
      systemStatusData.systemStatus.status === GQL.SystemStatusEnum.Setup
    ) {
      // redirect to setup page
      const newURL = new URL("/setup", window.location.toString());
      window.location.href = newURL.toString();
    }

    if (
      window.location.pathname !== "/migrate" &&
      systemStatusData.systemStatus.status ===
        GQL.SystemStatusEnum.NeedsMigration
    ) {
      // redirect to setup page
      const newURL = new URL("/migrate", window.location.toString());
      window.location.href = newURL.toString();
    }
  }, [systemStatusData]);

  function maybeRenderNavbar() {
    // don't render navbar for setup views
    if (!setupMatch) {
      return <MainNavbar />;
    }
  }

  function renderContent() {
    if (!systemStatusData) {
      return <LoadingIndicator />;
    }

    return (
<<<<<<< HEAD
      <Suspense fallback={<LoadingIndicator />}>
        <Switch>
          <Route exact path="/" component={Recommendations} />
          <Route path="/scenes" component={Scenes} />
          <Route path="/images" component={Images} />
          <Route path="/galleries" component={Galleries} />
          <Route path="/performers" component={Performers} />
          <Route path="/tags" component={Tags} />
          <Route path="/studios" component={Studios} />
          <Route path="/movies" component={Movies} />
          <Route path="/stats" component={Stats} />
          <Route path="/settings" component={Settings} />
          <Route path="/sceneFilenameParser" component={SceneFilenameParser} />
          <Route
            path="/sceneDuplicateChecker"
            component={SceneDuplicateChecker}
          />
          <Route path="/setup" component={Setup} />
          <Route path="/migrate" component={Migrate} />
          <Route component={PageNotFound} />
        </Switch>
      </Suspense>
=======
      <Switch>
        <Route exact path="/" component={FrontPage} />
        <Route path="/scenes" component={Scenes} />
        <Route path="/images" component={Images} />
        <Route path="/galleries" component={Galleries} />
        <Route path="/performers" component={Performers} />
        <Route path="/tags" component={Tags} />
        <Route path="/studios" component={Studios} />
        <Route path="/movies" component={Movies} />
        <Route path="/stats" component={Stats} />
        <Route path="/settings" component={Settings} />
        <Route path="/sceneFilenameParser" component={SceneFilenameParser} />
        <Route
          path="/sceneDuplicateChecker"
          component={SceneDuplicateChecker}
        />
        <Route path="/setup" component={Setup} />
        <Route path="/migrate" component={Migrate} />
        <Route component={PageNotFound} />
      </Switch>
>>>>>>> 1ab02a17
    );
  }

  return (
    <ErrorBoundary>
      {messages ? (
        <IntlProvider
          locale={language}
          messages={messages}
          formats={intlFormats}
        >
          <ConfigurationProvider
            configuration={config.data?.configuration}
            loading={config.loading}
          >
            <ToastProvider>
              <Suspense fallback={<LoadingIndicator />}>
                <LightboxProvider>
                  <ManualProvider>
                    <InteractiveProvider>
                      <Helmet
                        titleTemplate={`%s ${TITLE_SUFFIX}`}
                        defaultTitle="Stash"
                      />
                      {maybeRenderNavbar()}
                      <div className="main container-fluid">
                        {renderContent()}
                      </div>
                    </InteractiveProvider>
                  </ManualProvider>
                </LightboxProvider>
              </Suspense>
            </ToastProvider>
          </ConfigurationProvider>
        </IntlProvider>
      ) : null}
    </ErrorBoundary>
  );
};<|MERGE_RESOLUTION|>--- conflicted
+++ resolved
@@ -16,22 +16,6 @@
 import { ErrorBoundary } from "./components/ErrorBoundary";
 import { MainNavbar } from "./components/MainNavbar";
 import { PageNotFound } from "./components/PageNotFound";
-<<<<<<< HEAD
-=======
-import Performers from "./components/Performers/Performers";
-import FrontPage from "./components/FrontPage/FrontPage";
-import Scenes from "./components/Scenes/Scenes";
-import { Settings } from "./components/Settings/Settings";
-import { Stats } from "./components/Stats";
-import Studios from "./components/Studios/Studios";
-import { SceneFilenameParser } from "./components/SceneFilenameParser/SceneFilenameParser";
-import { SceneDuplicateChecker } from "./components/SceneDuplicateChecker/SceneDuplicateChecker";
-import Movies from "./components/Movies/Movies";
-import Tags from "./components/Tags/Tags";
-import Images from "./components/Images/Images";
-import { Setup } from "./components/Setup/Setup";
-import { Migrate } from "./components/Setup/Migrate";
->>>>>>> 1ab02a17
 import * as GQL from "./core/generated-graphql";
 import { LoadingIndicator, TITLE_SUFFIX } from "./components/Shared";
 
@@ -40,9 +24,7 @@
 import { InteractiveProvider } from "./hooks/Interactive/context";
 
 const Performers = lazy(() => import("./components/Performers/Performers"));
-const Recommendations = lazy(
-  () => import("./components/Recommendations/Recommendations")
-);
+const FrontPage = lazy(() => import("./components/FrontPage/FrontPage"));
 const Scenes = lazy(() => import("./components/Scenes/Scenes"));
 const Settings = lazy(() => import("./components/Settings/Settings"));
 const Stats = lazy(() => import("./components/Stats"));
@@ -149,10 +131,9 @@
     }
 
     return (
-<<<<<<< HEAD
       <Suspense fallback={<LoadingIndicator />}>
         <Switch>
-          <Route exact path="/" component={Recommendations} />
+          <Route exact path="/" component={FrontPage} />
           <Route path="/scenes" component={Scenes} />
           <Route path="/images" component={Images} />
           <Route path="/galleries" component={Galleries} />
@@ -172,28 +153,6 @@
           <Route component={PageNotFound} />
         </Switch>
       </Suspense>
-=======
-      <Switch>
-        <Route exact path="/" component={FrontPage} />
-        <Route path="/scenes" component={Scenes} />
-        <Route path="/images" component={Images} />
-        <Route path="/galleries" component={Galleries} />
-        <Route path="/performers" component={Performers} />
-        <Route path="/tags" component={Tags} />
-        <Route path="/studios" component={Studios} />
-        <Route path="/movies" component={Movies} />
-        <Route path="/stats" component={Stats} />
-        <Route path="/settings" component={Settings} />
-        <Route path="/sceneFilenameParser" component={SceneFilenameParser} />
-        <Route
-          path="/sceneDuplicateChecker"
-          component={SceneDuplicateChecker}
-        />
-        <Route path="/setup" component={Setup} />
-        <Route path="/migrate" component={Migrate} />
-        <Route component={PageNotFound} />
-      </Switch>
->>>>>>> 1ab02a17
     );
   }
 
