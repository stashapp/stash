--- conflicted
+++ resolved
@@ -2,11 +2,8 @@
 * Added Performer tags.
 
 ### 🎨 Improvements
-<<<<<<< HEAD
 * Improve performer scraper search modal.
-=======
 * Add galleries tab to Tag details page.
->>>>>>> b63e8ef9
 * Allow scene/performer/studio image upload via URL.
 * Add button to hide unmatched scenes in Tagger view.
 * Hide create option in dropdowns when searching in filters.
