--- conflicted
+++ resolved
@@ -1,9 +1,6 @@
 ### 🎨 Improvements
-<<<<<<< HEAD
 * Improved performer details and edit UI pages.
-=======
 * Resolve python executable to `python3` or `python` for python script scrapers.
->>>>>>> e5c5cde9
 * Add `url` field to `URLReplace`, and make `queryURLReplace` available when scraping by URL.
 * Make logging format consistent across platforms and include full timestamp.
 * Remember gallery images view mode.
