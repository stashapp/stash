--- conflicted
+++ resolved
@@ -2,13 +2,10 @@
 * Added Performer tags.
 
 ### 🎨 Improvements
-<<<<<<< HEAD
 * Add scrape gallery from fragment to UI
-=======
 * Improved performer details and edit UI pages.
 * Resolve python executable to `python3` or `python` for python script scrapers.
 * Add `url` field to `URLReplace`, and make `queryURLReplace` available when scraping by URL.
->>>>>>> a0676d5c
 * Make logging format consistent across platforms and include full timestamp.
 * Remember gallery images view mode.
 * Add option to skip checking of insecure SSL certificates when scraping.
