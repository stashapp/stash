--- conflicted
+++ resolved
@@ -10,12 +10,9 @@
 * Added Rescan button to scene, image, gallery details overflow button.
 
 ### 🐛 Bug fixes
-<<<<<<< HEAD
 * Fix `cover.jpg` not being detected as cover image when in sub-directory.
-=======
 * Fix scan re-associating galleries to the same scene.
 * Fix SQL error when filtering galleries excluding performers or tags.
 * Fix version checking for armv7 and arm64.
 * Change "Is NULL" filter to include empty string values.
-* Prevent scene card previews playing in full-screen on iOS devices.
->>>>>>> 16da4836
+* Prevent scene card previews playing in full-screen on iOS devices.