##### 💥 Note: Image Slideshow Delay (in Interface Settings) is now in seconds rather than milliseconds and has not been converted. Please adjust your settings as needed.

### ✨ New Features
* Add Ignore Auto Tag flag to Performers, Studios and Tags. ([#2439](https://github.com/stashapp/stash/pull/2439)) 
* Add python location in System Settings for script scrapers and plugins. ([#2409](https://github.com/stashapp/stash/pull/2409))

### 🎨 Improvements
<<<<<<< HEAD
* Re-styled scene details page on mobile devices. ([#2466](https://github.com/stashapp/stash/pull/2466))
=======
* Restyled scene details page on mobile devices. ([#2466](https://github.com/stashapp/stash/pull/2466))
>>>>>>> 61d9f57c
* Added support for Handy APIv2. ([#2193](https://github.com/stashapp/stash/pull/2193))
* Hide tabs with no content in Performer, Studio and Tag pages. ([#2468](https://github.com/stashapp/stash/pull/2468))
* Added support for bulk editing most performer fields. ([#2467](https://github.com/stashapp/stash/pull/2467))
* Changed video player to videojs. ([#2100](https://github.com/stashapp/stash/pull/2100))
* Maintain lightbox settings and add lightbox settings to Interface settings page. ([#2406](https://github.com/stashapp/stash/pull/2406))
* Image lightbox now transitions to next/previous image when scrolling in pan-Y mode. ([#2403](https://github.com/stashapp/stash/pull/2403))
* Allow customisation of UI theme color using `theme_color` property in `config.yml` ([#2365](https://github.com/stashapp/stash/pull/2365))
* Improved autotag performance. ([#2368](https://github.com/stashapp/stash/pull/2368))

### 🐛 Bug fixes
* Fix scene fields being overwritten with empty values when saving from the scene tagger. ([#2461](https://github.com/stashapp/stash/pull/2461))
* Fix Is Missing Date filter not including null date values. ([#2434](https://github.com/stashapp/stash/pull/2434))
* Fix Open Stash systray menu item not opening stash when Skip Opening Browser was enabled. ([#2418](https://github.com/stashapp/stash/pull/2418))
* Fix error saving a scene from the tagger when the scene has stash ids. ([#2408](https://github.com/stashapp/stash/pull/2408))
* Perform tag pattern exclusion on stash-box sources. ([#2391](https://github.com/stashapp/stash/pull/2391))
* Don't generate jpg thumbnails for animated webp files. ([#2388](https://github.com/stashapp/stash/pull/2388))
* Removed warnings and incorrect error message in json scrapers. ([#2375](https://github.com/stashapp/stash/pull/2375))
* Ensure identify continues using other scrapers if a scrape returns no results. ([#2375](https://github.com/stashapp/stash/pull/2375))
* Continue trying to identify scene if scraper fails. ([#2375](https://github.com/stashapp/stash/pull/2375))<|MERGE_RESOLUTION|>--- conflicted
+++ resolved
@@ -1,15 +1,11 @@
 ##### 💥 Note: Image Slideshow Delay (in Interface Settings) is now in seconds rather than milliseconds and has not been converted. Please adjust your settings as needed.
 
 ### ✨ New Features
-* Add Ignore Auto Tag flag to Performers, Studios and Tags. ([#2439](https://github.com/stashapp/stash/pull/2439)) 
+* Add Ignore Auto Tag flag to Performers, Studios and Tags. ([#2439](https://github.com/stashapp/stash/pull/2439))
 * Add python location in System Settings for script scrapers and plugins. ([#2409](https://github.com/stashapp/stash/pull/2409))
 
 ### 🎨 Improvements
-<<<<<<< HEAD
 * Re-styled scene details page on mobile devices. ([#2466](https://github.com/stashapp/stash/pull/2466))
-=======
-* Restyled scene details page on mobile devices. ([#2466](https://github.com/stashapp/stash/pull/2466))
->>>>>>> 61d9f57c
 * Added support for Handy APIv2. ([#2193](https://github.com/stashapp/stash/pull/2193))
 * Hide tabs with no content in Performer, Studio and Tag pages. ([#2468](https://github.com/stashapp/stash/pull/2468))
 * Added support for bulk editing most performer fields. ([#2467](https://github.com/stashapp/stash/pull/2467))
