### ✨ New Features
* Support access to system without logging in via API key.
* Added scene queue.

### 🎨 Improvements
<<<<<<< HEAD
* Add various `count` filter criteria and sort options.
=======
* Scroll to top when changing page number.
>>>>>>> 6a0c73b3
* Add URL filter criteria for scenes, galleries, movies, performers and studios.
* Add HTTP endpoint for health checking at `/healthz`.
* Support `today` and `yesterday` for `parseDate` in scrapers.
* Add random sorting option for galleries, studios, movies and tags.
* Disable sounds on scene/marker wall previews by default.
* Improve Movie UI.
* Change performer text query to search by name and alias only.

### 🐛 Bug fixes
* Fix hang on Login page when not connected to internet.
* Fix `Clear Image` button not updating image preview.
* Fix processing some webp files.
* Fix incorrect performer age calculation in UI.<|MERGE_RESOLUTION|>--- conflicted
+++ resolved
@@ -3,11 +3,8 @@
 * Added scene queue.
 
 ### 🎨 Improvements
-<<<<<<< HEAD
 * Add various `count` filter criteria and sort options.
-=======
 * Scroll to top when changing page number.
->>>>>>> 6a0c73b3
 * Add URL filter criteria for scenes, galleries, movies, performers and studios.
 * Add HTTP endpoint for health checking at `/healthz`.
 * Support `today` and `yesterday` for `parseDate` in scrapers.
