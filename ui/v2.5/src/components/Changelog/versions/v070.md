--- conflicted
+++ resolved
@@ -1,15 +1,11 @@
 ### ✨ New Features
-<<<<<<< HEAD
-* Added [perceptual dupe checker](/sceneDuplicateChecker).
-=======
 * Added details, death date, hair color, and weight to Performers.
 * Added details to Studios.
-* Added [perceptual dupe checker](/settings?tab=duplicates).
+* Added [perceptual dupe checker](/sceneDuplicateChecker).
 * Add various `count` filter criteria and sort options.
 * Add URL filter criteria for scenes, galleries, movies, performers and studios.
 * Add HTTP endpoint for health checking at `/healthz`.
 * Add random sorting option for galleries, studios, movies and tags.
->>>>>>> 9200f167
 * Support access to system without logging in via API key.
 * Added scene queue.
 
