--- conflicted
+++ resolved
@@ -1,9 +1,6 @@
 ### ✨ New Features
-<<<<<<< HEAD
 * Added stash-box performer tagger.
-=======
 * Auto-tagger now tags images and galleries.
->>>>>>> a3609079
 * Added rating field to performers and studios.
 * Support serving UI from specific directory location.
 * Added details, death date, hair color, and weight to Performers.
