import React from "react";
import ReactMarkdown from "react-markdown";

const markup = `
### ✨ New Features
<<<<<<< HEAD
*  Support deleting multiple scenes.
=======
*  Add in-app help manual.
>>>>>>> 83f8bc08
*  Add support for custom served folders.
*  Add support for parent/child studios.

### 🎨 Improvements
<<<<<<< HEAD
*  Added multi-scene edit dialog.
=======
*  Moved images to separate tables, increasing performance.
>>>>>>> 83f8bc08
*  Add gallery grid view.
*  Add is-missing scene filter for gallery query.
*  Don't import galleries with no images, and delete galleries with no images during clean.
*  Show pagination at top as well as bottom of the page.
*  Add split xpath post-processing action.
*  Improved the layout of the scene page.
*  Show rating as stars in scene page.
*  Add reload scrapers button.

`;

export default () => <ReactMarkdown source={markup} />;<|MERGE_RESOLUTION|>--- conflicted
+++ resolved
@@ -3,20 +3,14 @@
 
 const markup = `
 ### ✨ New Features
-<<<<<<< HEAD
 *  Support deleting multiple scenes.
-=======
 *  Add in-app help manual.
->>>>>>> 83f8bc08
 *  Add support for custom served folders.
 *  Add support for parent/child studios.
 
 ### 🎨 Improvements
-<<<<<<< HEAD
 *  Added multi-scene edit dialog.
-=======
 *  Moved images to separate tables, increasing performance.
->>>>>>> 83f8bc08
 *  Add gallery grid view.
 *  Add is-missing scene filter for gallery query.
 *  Don't import galleries with no images, and delete galleries with no images during clean.
