import React from "react";
import ReactMarkdown from "react-markdown";

const markup = `
### ✨ New Features
*  Support (re-)generation of generated content for specific scenes.
*  Add tag thumbnails, tags grid view and tag page.
*  Add post-scrape dialog.
*  Add various keyboard shortcuts (see manual).
*  Support deleting multiple scenes.
*  Add in-app help manual.
*  Add support for custom served folders.
*  Add support for parent/child studios.

### 🎨 Improvements
<<<<<<< HEAD
*  Add support for chrome dp in xpath scrapers.
=======
*  Allow customisation of preview video generation.
*  Add support for live transcoding in Safari.
*  Add mapped and fixed post-processing scraping options.
*  Add random sorting for performers.
*  Search for files which have low or upper case supported filename extensions.
*  Add dialog when pasting movie images.
*  Allow click and click-drag selection after selecting scene.
>>>>>>> b465c36f
*  Added multi-scene edit dialog.
*  Moved images to separate tables, increasing performance.
*  Add gallery grid view.
*  Add is-missing scene filter for gallery query.
*  Don't import galleries with no images, and delete galleries with no images during clean.
*  Show pagination at top as well as bottom of the page.
*  Add split xpath post-processing action.
*  Improved the layout of the scene page.
*  Show rating as stars in scene page.
*  Add reload scrapers button.

### 🐛 Bug fixes
*  Fix formatted dates using incorrect timezone.

`;

export default () => <ReactMarkdown source={markup} />;<|MERGE_RESOLUTION|>--- conflicted
+++ resolved
@@ -13,9 +13,7 @@
 *  Add support for parent/child studios.
 
 ### 🎨 Improvements
-<<<<<<< HEAD
 *  Add support for chrome dp in xpath scrapers.
-=======
 *  Allow customisation of preview video generation.
 *  Add support for live transcoding in Safari.
 *  Add mapped and fixed post-processing scraping options.
@@ -23,7 +21,6 @@
 *  Search for files which have low or upper case supported filename extensions.
 *  Add dialog when pasting movie images.
 *  Allow click and click-drag selection after selecting scene.
->>>>>>> b465c36f
 *  Added multi-scene edit dialog.
 *  Moved images to separate tables, increasing performance.
 *  Add gallery grid view.
