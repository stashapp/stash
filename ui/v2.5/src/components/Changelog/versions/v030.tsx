--- conflicted
+++ resolved
@@ -6,12 +6,9 @@
 *  Add support for parent/child studios.
 
 ### 🎨 Improvements
-<<<<<<< HEAD
 *  Show pagination at top as well as bottom of the page.
-=======
 *  Add split xpath post-processing action.
 *  Improved the layout of the scene page.
->>>>>>> 9d0522f6
 *  Show rating as stars in scene page.
 *  Add reload scrapers button.
 
