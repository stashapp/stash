--- conflicted
+++ resolved
@@ -13,11 +13,8 @@
 *  Add support for parent/child studios.
 
 ### 🎨 Improvements
-<<<<<<< HEAD
 *  Allow customisation of preview video generation.
-=======
 *  Add support for live transcoding in Safari.
->>>>>>> 37be146a
 *  Add mapped and fixed post-processing scraping options.
 *  Add random sorting for performers.
 *  Search for files which have low or upper case supported filename extensions.
