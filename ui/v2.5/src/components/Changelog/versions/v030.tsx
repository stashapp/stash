--- conflicted
+++ resolved
@@ -19,11 +19,8 @@
 *  Add support for parent/child studios.
 
 ### 🎨 Improvements
-<<<<<<< HEAD
 *  Make preview generation more fault-tolerant.
-=======
 *  Allow clearing of images and querying on missing images.
->>>>>>> 44c32a91
 *  Allow free-editing of scene movie number.
 *  Allow adding performers and studios from selectors.
 *  Add support for chrome dp in xpath scrapers.
