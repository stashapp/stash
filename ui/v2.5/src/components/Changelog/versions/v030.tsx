import React from "react";
import ReactMarkdown from "react-markdown";

const markup = `
### ✨ New Features
<<<<<<< HEAD
*  Add support for plugin tasks.
=======
*  Add post-scrape dialog.
*  Add various keyboard shortcuts (see manual).
>>>>>>> f1c544af
*  Support deleting multiple scenes.
*  Add in-app help manual.
*  Add support for custom served folders.
*  Add support for parent/child studios.

### 🎨 Improvements
*  Add dialog when pasting movie images.
*  Allow click and click-drag selection after selecting scene.
*  Added multi-scene edit dialog.
*  Moved images to separate tables, increasing performance.
*  Add gallery grid view.
*  Add is-missing scene filter for gallery query.
*  Don't import galleries with no images, and delete galleries with no images during clean.
*  Show pagination at top as well as bottom of the page.
*  Add split xpath post-processing action.
*  Improved the layout of the scene page.
*  Show rating as stars in scene page.
*  Add reload scrapers button.

`;

export default () => <ReactMarkdown source={markup} />;<|MERGE_RESOLUTION|>--- conflicted
+++ resolved
@@ -3,12 +3,9 @@
 
 const markup = `
 ### ✨ New Features
-<<<<<<< HEAD
 *  Add support for plugin tasks.
-=======
 *  Add post-scrape dialog.
 *  Add various keyboard shortcuts (see manual).
->>>>>>> f1c544af
 *  Support deleting multiple scenes.
 *  Add in-app help manual.
 *  Add support for custom served folders.
