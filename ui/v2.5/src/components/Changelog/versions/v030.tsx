--- conflicted
+++ resolved
@@ -3,11 +3,8 @@
 
 const markup = `
 ### ✨ New Features
-<<<<<<< HEAD
 *  Add in-app help manual.
-=======
 *  Add support for custom served folders.
->>>>>>> aa57b752
 *  Add support for parent/child studios.
 
 ### 🎨 Improvements
