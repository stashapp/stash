--- conflicted
+++ resolved
@@ -10,11 +10,8 @@
 *  Add support for parent/child studios.
 
 ### 🎨 Improvements
-<<<<<<< HEAD
 *  Add dialog when pasting movie images.
-=======
 *  Allow click and click-drag selection after selecting scene.
->>>>>>> 3157d748
 *  Added multi-scene edit dialog.
 *  Moved images to separate tables, increasing performance.
 *  Add gallery grid view.
