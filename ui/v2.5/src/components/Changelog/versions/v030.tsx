--- conflicted
+++ resolved
@@ -9,12 +9,9 @@
 *  Add support for parent/child studios.
 
 ### 🎨 Improvements
-<<<<<<< HEAD
 *  Add support for chrome dp in xpath scrapers.
-=======
 *  Added multi-scene edit dialog.
 *  Moved images to separate tables, increasing performance.
->>>>>>> 455e16ec
 *  Add gallery grid view.
 *  Add is-missing scene filter for gallery query.
 *  Don't import galleries with no images, and delete galleries with no images during clean.
