import React from "react";
import ReactMarkdown from "react-markdown";

const markup = `
#### 💥 **Note: After upgrading, the next scan will populate all scenes with oshash hashes. MD5 calculation can be disabled after populating the oshash for all scenes. See \`Hashing Algorithms\` in the \`Configuration\` section of the manual for details. **

### ✨ New Features
<<<<<<< HEAD
*  Add oshash algorithm for hashing scene video files. Enabled by default on new systems.
=======
*  Support (re-)generation of generated content for specific scenes.
>>>>>>> 274d84ce
*  Add tag thumbnails, tags grid view and tag page.
*  Add post-scrape dialog.
*  Add various keyboard shortcuts (see manual).
*  Support deleting multiple scenes.
*  Add in-app help manual.
*  Add support for custom served folders.
*  Add support for parent/child studios.

### 🎨 Improvements
*  Add mapped and fixed post-processing scraping options.
*  Add random sorting for performers.
*  Search for files which have low or upper case supported filename extensions.
*  Add dialog when pasting movie images.
*  Allow click and click-drag selection after selecting scene.
*  Added multi-scene edit dialog.
*  Moved images to separate tables, increasing performance.
*  Add gallery grid view.
*  Add is-missing scene filter for gallery query.
*  Don't import galleries with no images, and delete galleries with no images during clean.
*  Show pagination at top as well as bottom of the page.
*  Add split xpath post-processing action.
*  Improved the layout of the scene page.
*  Show rating as stars in scene page.
*  Add reload scrapers button.

### 🐛 Bug fixes
*  Fix formatted dates using incorrect timezone.

`;

export default () => <ReactMarkdown source={markup} />;<|MERGE_RESOLUTION|>--- conflicted
+++ resolved
@@ -5,11 +5,8 @@
 #### 💥 **Note: After upgrading, the next scan will populate all scenes with oshash hashes. MD5 calculation can be disabled after populating the oshash for all scenes. See \`Hashing Algorithms\` in the \`Configuration\` section of the manual for details. **
 
 ### ✨ New Features
-<<<<<<< HEAD
 *  Add oshash algorithm for hashing scene video files. Enabled by default on new systems.
-=======
 *  Support (re-)generation of generated content for specific scenes.
->>>>>>> 274d84ce
 *  Add tag thumbnails, tags grid view and tag page.
 *  Add post-scrape dialog.
 *  Add various keyboard shortcuts (see manual).
