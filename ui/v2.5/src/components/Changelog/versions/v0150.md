<<<<<<< HEAD
### ✨ New Features
* Add support for VTT and SRT captions with scenes. ([#2462](https://github.com/stashapp/stash/pull/2462))
=======
### 🎨 Improvements
* Display error message on fatal error when running stash with double-click in Windows. ([#2543](https://github.com/stashapp/stash/pull/2543))
>>>>>>> a6f15273

### 🐛 Bug fixes
* Update vtt files when scene hash changes. ([#2554](https://github.com/stashapp/stash/pulls?q=is%3Apr+is%3Aclosed))
* Don't break up preview video into segments for shorter scenes. ([#2553](https://github.com/stashapp/stash/pull/2553))
* Fix parsing query URLs when query string contains special characters. ([#2552](https://github.com/stashapp/stash/pull/2552))
* Fix crash when cancelling pending tasks. ([#2527](https://github.com/stashapp/stash/pull/2527))
* Fix markers not refreshing after creating new marker. ([#2502](https://github.com/stashapp/stash/pull/2502))
* Fix error when submitting scene draft to stash-box without performers. ([#2515](https://github.com/stashapp/stash/pull/2515))
* Fix incorrect video player positioning on touch-enabled devices. ([#2501](https://github.com/stashapp/stash/issues/2501))<|MERGE_RESOLUTION|>--- conflicted
+++ resolved
@@ -1,10 +1,8 @@
-<<<<<<< HEAD
 ### ✨ New Features
 * Add support for VTT and SRT captions with scenes. ([#2462](https://github.com/stashapp/stash/pull/2462))
-=======
+
 ### 🎨 Improvements
 * Display error message on fatal error when running stash with double-click in Windows. ([#2543](https://github.com/stashapp/stash/pull/2543))
->>>>>>> a6f15273
 
 ### 🐛 Bug fixes
 * Update vtt files when scene hash changes. ([#2554](https://github.com/stashapp/stash/pulls?q=is%3Apr+is%3Aclosed))
