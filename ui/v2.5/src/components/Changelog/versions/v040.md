### ✨ New Features
<<<<<<< HEAD
* Add selective export of all objects.
=======
* Add stash-box tagger to scenes page.
* Add filters tab in scene page.
* Add selectable streaming quality profiles in the scene player.
>>>>>>> 77da544e
* Add scrapers list setting page.
* Add support for individual images and manual creation of galleries.
* Add various fields to galleries.
* Add partial import from zip file.

### 🎨 Improvements
* Add support for query URL parameter regex replacement when scraping by query URL.
* Include empty fields in isMissing filter
* Show static image on scene wall if preview video is missing.
* Add path filter to scene and gallery query.
* Add button to hide left panel on scene page.
* Add link to parent studio in studio page.
* Add missing scenes movie filter.
* Add gallery icon to scene cards.
* Add country query link to performer flag.
* Improved gallery layout.
* Add hover delay before scene preview is played.
* Re-show preview thumbnail when mousing away from scene card.

### 🐛 Bug fixes
* Fix invalid date tag preventing video file from being scanned.
* Fix error when creating movie from scene scrape dialog.
* Fix incorrect date timezone.
* Fix search filters not persisting for studios, markers and galleries.
* Fix pending thumbnail on wall items on mobile platforms.<|MERGE_RESOLUTION|>--- conflicted
+++ resolved
@@ -1,11 +1,8 @@
 ### ✨ New Features
-<<<<<<< HEAD
 * Add selective export of all objects.
-=======
 * Add stash-box tagger to scenes page.
 * Add filters tab in scene page.
 * Add selectable streaming quality profiles in the scene player.
->>>>>>> 77da544e
 * Add scrapers list setting page.
 * Add support for individual images and manual creation of galleries.
 * Add various fields to galleries.
