### ✨ New Features
* Add partial import from zip file.
* Add selective scene export.

### 🎨 Improvements
<<<<<<< HEAD
* Add path filter to scene and gallery query.
=======
* Add button to hide left panel on scene page.
* Add link to parent studio in studio page.
>>>>>>> 08276ac6
* Add missing scenes movie filter.
* Add gallery icon to scene cards.
* Add country query link to performer flag.
* Improved gallery layout.
* Add hover delay before scene preview is played.
* Re-show preview thumbnail when mousing away from scene card.

### 🐛 Bug fixes
* Fix invalid date tag preventing video file from being scanned.
* Fix error when creating movie from scene scrape dialog.
* Fix incorrect date timezone.
* Fix search filters not persisting for studios, markers and galleries.
* Fix pending thumbnail on wall items on mobile platforms.<|MERGE_RESOLUTION|>--- conflicted
+++ resolved
@@ -3,12 +3,9 @@
 * Add selective scene export.
 
 ### 🎨 Improvements
-<<<<<<< HEAD
 * Add path filter to scene and gallery query.
-=======
 * Add button to hide left panel on scene page.
 * Add link to parent studio in studio page.
->>>>>>> 08276ac6
 * Add missing scenes movie filter.
 * Add gallery icon to scene cards.
 * Add country query link to performer flag.
