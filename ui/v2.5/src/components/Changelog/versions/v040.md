### ✨ New Features
<<<<<<< HEAD
* Add stash-box tagger to scenes page.
=======
* Add filters tab in scene page.
* Add selectable streaming quality profiles in the scene player.
>>>>>>> 2987b7f3
* Add scrapers list setting page.
* Add support for individual images and manual creation of galleries.
* Add various fields to galleries.
* Add partial import from zip file.
* Add selective scene export.

### 🎨 Improvements
* Add support for query URL parameter regex replacement when scraping by query URL.
* Include empty fields in isMissing filter
* Show static image on scene wall if preview video is missing.
* Add path filter to scene and gallery query.
* Add button to hide left panel on scene page.
* Add link to parent studio in studio page.
* Add missing scenes movie filter.
* Add gallery icon to scene cards.
* Add country query link to performer flag.
* Improved gallery layout.
* Add hover delay before scene preview is played.
* Re-show preview thumbnail when mousing away from scene card.

### 🐛 Bug fixes
* Fix invalid date tag preventing video file from being scanned.
* Fix error when creating movie from scene scrape dialog.
* Fix incorrect date timezone.
* Fix search filters not persisting for studios, markers and galleries.
* Fix pending thumbnail on wall items on mobile platforms.<|MERGE_RESOLUTION|>--- conflicted
+++ resolved
@@ -1,10 +1,7 @@
 ### ✨ New Features
-<<<<<<< HEAD
 * Add stash-box tagger to scenes page.
-=======
 * Add filters tab in scene page.
 * Add selectable streaming quality profiles in the scene player.
->>>>>>> 2987b7f3
 * Add scrapers list setting page.
 * Add support for individual images and manual creation of galleries.
 * Add various fields to galleries.
