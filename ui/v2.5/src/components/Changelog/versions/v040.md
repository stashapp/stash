--- conflicted
+++ resolved
@@ -12,11 +12,8 @@
 * Re-show preview thumbnail when mousing away from scene card.
 
 ### 🐛 Bug fixes
-<<<<<<< HEAD
 * Fix invalid date tag preventing video file from being scanned.
-=======
 * Fix error when creating movie from scene scrape dialog.
->>>>>>> d55177c1
 * Fix incorrect date timezone.
 * Fix search filters not persisting for studios, markers and galleries.
 * Fix pending thumbnail on wall items on mobile platforms.