#### 💥 Note: After upgrading, all scene file sizes will be 0B until a new [scan](/settings?tab=tasks) is run.

### ✨ New Features
* Add gallery wall view.
* Add organized flag for scenes, galleries and images.
* Allow configuration of visible navbar items.

### 🎨 Improvements
* Reset cache after scan/clean to ensure scenes are updated.
* Add more video/image resolution tags.
* Add option to strip file extension from scene title when populating from scanning task.
* Pagination support and general improvements for image lightbox.
* Add mouse click support for CDP scrapers.
* Add gallery tabs to performer and studio pages.
* Add gallery scrapers to scraper page.
* Add support for setting cookies in scrapers.
* Truncate long text and show on hover.
* Show scene studio as text where image is missing.
* Use natural sort for titles and movie names.
* Support optional preview and sprite generation during scanning.
* Support configurable number of threads for scanning and generation.

### 🐛 Bug fixes
<<<<<<< HEAD
* Prevent studio from being set as its own parent
=======
* Fixed performer scraper select overlapping search results
* Fix tag/studio images not being changed after update.
>>>>>>> 3d83fa44
* Fixed resolution tags and querying for portrait videos and images.
* Corrected file sizes on 32bit platforms
* Fixed login redirect to remember the current page.
* Fixed scene tagger config saving<|MERGE_RESOLUTION|>--- conflicted
+++ resolved
@@ -21,12 +21,9 @@
 * Support configurable number of threads for scanning and generation.
 
 ### 🐛 Bug fixes
-<<<<<<< HEAD
 * Prevent studio from being set as its own parent
-=======
 * Fixed performer scraper select overlapping search results
 * Fix tag/studio images not being changed after update.
->>>>>>> 3d83fa44
 * Fixed resolution tags and querying for portrait videos and images.
 * Corrected file sizes on 32bit platforms
 * Fixed login redirect to remember the current page.
