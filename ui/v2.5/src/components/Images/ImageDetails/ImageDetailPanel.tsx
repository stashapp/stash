import React, { useMemo, useState } from "react";
import * as GQL from "src/core/generated-graphql";
import TextUtils from "src/utils/text";
import { GalleryLink, TagLink } from "src/components/Shared/TagLink";
import { PerformerCard } from "src/components/Performers/PerformerCard";
import { sortPerformers } from "src/core/performers";
import { FormattedMessage, useIntl } from "react-intl";
import { PhotographerLink } from "src/components/Shared/Link";
<<<<<<< HEAD
import { useContainerDimensions } from "src/components/Shared/GridCard/GridCard";
import {
  DetailItem,
  maybeRenderShowMoreLess,
} from "src/components/Shared/DetailItem";
=======
import { PatchComponent } from "../../../patch";
>>>>>>> 7152be60
interface IImageDetailProps {
  image: GQL.ImageDataFragment;
}

export const ImageDetailPanel: React.FC<IImageDetailProps> = PatchComponent(
  "ImageDetailPanel",
  (props) => {
    const intl = useIntl();

<<<<<<< HEAD
  const [collapsedDetails, setCollapsedDetails] = useState<boolean>(true);
  const [collapsedPerformers, setCollapsedPerformers] = useState<boolean>(true);
  const [collapsedTags, setCollapsedTags] = useState<boolean>(true);

  const [detailsRef, { height: detailsHeight }] = useContainerDimensions();
  const [perfRef, { height: perfHeight }] = useContainerDimensions();
  const [tagRef, { height: tagHeight }] = useContainerDimensions();

  const details = useMemo(() => {
    const limit = 160;
    return props.image.details?.length ? (
      <>
        <div
          className={`details ${
            collapsedDetails && detailsHeight >= limit
              ? "collapsed-detail"
              : "expanded-detail"
          }`}
        >
          <p className="pre" ref={detailsRef}>
            {props.image.details}
          </p>
        </div>
        {maybeRenderShowMoreLess(
          detailsHeight,
          limit,
          detailsRef,
          setCollapsedDetails,
          collapsedDetails
        )}
      </>
    ) : undefined;
  }, [
    props.image.details,
    detailsRef,
    detailsHeight,
    setCollapsedDetails,
    collapsedDetails,
  ]);

  const tags = useMemo(() => {
    const limit = 160;
    if (props.image.tags.length === 0) return;
    const imageTags = props.image.tags.map((tag) => (
      <TagLink key={tag.id} tag={tag} />
    ));
    return (
      <>
        <div
          className={`image-tags ${
            collapsedTags && tagHeight >= limit
              ? "collapsed-detail"
              : "expanded-detail"
          }`}
          ref={tagRef}
        >
          {imageTags}
        </div>
        {maybeRenderShowMoreLess(
          tagHeight,
          limit,
          tagRef,
          setCollapsedTags,
          collapsedTags
        )}
      </>
    );
  }, [props.image.tags, tagRef, tagHeight, setCollapsedTags, collapsedTags]);

  const galleries = useMemo(() => {
    if (props.image.galleries.length === 0) return;
    const imageGalleries = props.image.galleries.map((gallery) => (
      <GalleryLink key={gallery.id} gallery={gallery} />
    ));
    return (
      <>
        <div className={`image-galleries`}>{imageGalleries}</div>
      </>
    );
  }, [props.image.galleries]);

  const performers = useMemo(() => {
    const limit = 165;
    const sorted = sortPerformers(props.image.performers);
    const cards = sorted.map((performer) => (
      <PerformerCard
        key={performer.id}
        performer={performer}
        ageFromDate={props.image.date ?? undefined}
      />
    ));

    return (
      <>
        <div
          className={`row justify-content-center image-performers ${
            collapsedPerformers && perfHeight >= limit
              ? "collapsed-detail"
              : "expanded-detail"
          }`}
          ref={perfRef}
        >
          {cards}
        </div>
        {maybeRenderShowMoreLess(
          perfHeight,
          limit,
          perfRef,
          setCollapsedPerformers,
          collapsedPerformers
        )}
      </>
    );
  }, [
    props.image.performers,
    props.image.date,
    perfRef,
    perfHeight,
    collapsedPerformers,
    setCollapsedPerformers,
  ]);

  // filename should use entire row if there is no studio
  const imageDetailsWidth = props.image.studio ? "col-9" : "col-12";

  return (
    <>
      <div className="row">
        <div className={`${imageDetailsWidth} col-12 image-details`}>
          <div className="detail-group">
            <DetailItem
              id="studio"
              value={props.image.studio?.name}
              fullWidth
            />
            <DetailItem id="scene_code" value={props.image.code} fullWidth />
            <DetailItem
              id="director"
              value={
                props.image.photographer ? (
                  <PhotographerLink
                    photographer={props.image.photographer}
                    linkType="gallery"
                  />
                ) : undefined
              }
              fullWidth
            />
            <DetailItem id="details" value={details} />
            <DetailItem
              id="tags"
              heading={<FormattedMessage id="tags" />}
              value={props.image.tags.length ? tags : undefined}
            />
            <DetailItem
              id="performers"
              heading={<FormattedMessage id="performers" />}
              value={props.image.performers.length ? performers : undefined}
            />
            <DetailItem
              id="galleries"
              heading={<FormattedMessage id="galleries" />}
              value={props.image.galleries.length ? galleries : undefined}
            />
            <DetailItem
              id="created_at"
              value={TextUtils.formatDateTime(intl, props.image.created_at)}
              fullWidth
            />
            <DetailItem
              id="updated_at"
              value={TextUtils.formatDateTime(intl, props.image.updated_at)}
              fullWidth
            />
          </div>
        </div>
      </div>
    </>
  );
};
=======
    function renderDetails() {
      if (!props.image.details) return;
      return (
        <>
          <h6>
            <FormattedMessage id="details" />:{" "}
          </h6>
          <p className="pre">{props.image.details}</p>
        </>
      );
    }

    function renderTags() {
      if (props.image.tags.length === 0) return;
      const tags = props.image.tags.map((tag) => (
        <TagLink key={tag.id} tag={tag} linkType="image" />
      ));
      return (
        <>
          <h6>
            <FormattedMessage
              id="countables.tags"
              values={{ count: props.image.tags.length }}
            />
          </h6>
          {tags}
        </>
      );
    }

    function renderPerformers() {
      if (props.image.performers.length === 0) return;
      const performers = sortPerformers(props.image.performers);
      const cards = performers.map((performer) => (
        <PerformerCard
          key={performer.id}
          performer={performer}
          ageFromDate={props.image.date ?? undefined}
        />
      ));

      return (
        <>
          <h6>
            <FormattedMessage
              id="countables.performers"
              values={{ count: props.image.performers.length }}
            />
          </h6>
          <div className="row justify-content-center image-performers">
            {cards}
          </div>
        </>
      );
    }

    function renderGalleries() {
      if (props.image.galleries.length === 0) return;
      const galleries = props.image.galleries.map((gallery) => (
        <GalleryLink key={gallery.id} gallery={gallery} />
      ));
      return (
        <>
          <h6>
            <FormattedMessage
              id="countables.galleries"
              values={{ count: props.image.galleries.length }}
            />
          </h6>
          {galleries}
        </>
      );
    }

    // filename should use entire row if there is no studio
    const imageDetailsWidth = props.image.studio ? "col-9" : "col-12";

    return (
      <>
        <div className="row">
          <div className={`${imageDetailsWidth} col-12 image-details`}>
            {renderGalleries()}
            {
              <h6>
                {" "}
                <FormattedMessage id="created_at" />:{" "}
                {TextUtils.formatDateTime(intl, props.image.created_at)}{" "}
              </h6>
            }
            {
              <h6>
                <FormattedMessage id="updated_at" />:{" "}
                {TextUtils.formatDateTime(intl, props.image.updated_at)}{" "}
              </h6>
            }
            {props.image.code && (
              <h6>
                <FormattedMessage id="scene_code" />: {props.image.code}{" "}
              </h6>
            )}
            {props.image.photographer && (
              <h6>
                <FormattedMessage id="photographer" />:{" "}
                <PhotographerLink
                  photographer={props.image.photographer}
                  linkType="image"
                />
              </h6>
            )}
          </div>
        </div>
        <div className="row">
          <div className="col-12">
            {renderDetails()}
            {renderTags()}
            {renderPerformers()}
          </div>
        </div>
      </>
    );
  }
);
>>>>>>> 7152be60
<|MERGE_RESOLUTION|>--- conflicted
+++ resolved
@@ -6,15 +6,12 @@
 import { sortPerformers } from "src/core/performers";
 import { FormattedMessage, useIntl } from "react-intl";
 import { PhotographerLink } from "src/components/Shared/Link";
-<<<<<<< HEAD
+import { PatchComponent } from "../../../patch";
 import { useContainerDimensions } from "src/components/Shared/GridCard/GridCard";
 import {
   DetailItem,
   maybeRenderShowMoreLess,
 } from "src/components/Shared/DetailItem";
-=======
-import { PatchComponent } from "../../../patch";
->>>>>>> 7152be60
 interface IImageDetailProps {
   image: GQL.ImageDataFragment;
 }
@@ -24,7 +21,6 @@
   (props) => {
     const intl = useIntl();
 
-<<<<<<< HEAD
   const [collapsedDetails, setCollapsedDetails] = useState<boolean>(true);
   const [collapsedPerformers, setCollapsedPerformers] = useState<boolean>(true);
   const [collapsedTags, setCollapsedTags] = useState<boolean>(true);
@@ -147,8 +143,8 @@
     setCollapsedPerformers,
   ]);
 
-  // filename should use entire row if there is no studio
-  const imageDetailsWidth = props.image.studio ? "col-9" : "col-12";
+    // filename should use entire row if there is no studio
+    const imageDetailsWidth = props.image.studio ? "col-9" : "col-12";
 
   return (
     <>
@@ -204,128 +200,4 @@
       </div>
     </>
   );
-};
-=======
-    function renderDetails() {
-      if (!props.image.details) return;
-      return (
-        <>
-          <h6>
-            <FormattedMessage id="details" />:{" "}
-          </h6>
-          <p className="pre">{props.image.details}</p>
-        </>
-      );
-    }
-
-    function renderTags() {
-      if (props.image.tags.length === 0) return;
-      const tags = props.image.tags.map((tag) => (
-        <TagLink key={tag.id} tag={tag} linkType="image" />
-      ));
-      return (
-        <>
-          <h6>
-            <FormattedMessage
-              id="countables.tags"
-              values={{ count: props.image.tags.length }}
-            />
-          </h6>
-          {tags}
-        </>
-      );
-    }
-
-    function renderPerformers() {
-      if (props.image.performers.length === 0) return;
-      const performers = sortPerformers(props.image.performers);
-      const cards = performers.map((performer) => (
-        <PerformerCard
-          key={performer.id}
-          performer={performer}
-          ageFromDate={props.image.date ?? undefined}
-        />
-      ));
-
-      return (
-        <>
-          <h6>
-            <FormattedMessage
-              id="countables.performers"
-              values={{ count: props.image.performers.length }}
-            />
-          </h6>
-          <div className="row justify-content-center image-performers">
-            {cards}
-          </div>
-        </>
-      );
-    }
-
-    function renderGalleries() {
-      if (props.image.galleries.length === 0) return;
-      const galleries = props.image.galleries.map((gallery) => (
-        <GalleryLink key={gallery.id} gallery={gallery} />
-      ));
-      return (
-        <>
-          <h6>
-            <FormattedMessage
-              id="countables.galleries"
-              values={{ count: props.image.galleries.length }}
-            />
-          </h6>
-          {galleries}
-        </>
-      );
-    }
-
-    // filename should use entire row if there is no studio
-    const imageDetailsWidth = props.image.studio ? "col-9" : "col-12";
-
-    return (
-      <>
-        <div className="row">
-          <div className={`${imageDetailsWidth} col-12 image-details`}>
-            {renderGalleries()}
-            {
-              <h6>
-                {" "}
-                <FormattedMessage id="created_at" />:{" "}
-                {TextUtils.formatDateTime(intl, props.image.created_at)}{" "}
-              </h6>
-            }
-            {
-              <h6>
-                <FormattedMessage id="updated_at" />:{" "}
-                {TextUtils.formatDateTime(intl, props.image.updated_at)}{" "}
-              </h6>
-            }
-            {props.image.code && (
-              <h6>
-                <FormattedMessage id="scene_code" />: {props.image.code}{" "}
-              </h6>
-            )}
-            {props.image.photographer && (
-              <h6>
-                <FormattedMessage id="photographer" />:{" "}
-                <PhotographerLink
-                  photographer={props.image.photographer}
-                  linkType="image"
-                />
-              </h6>
-            )}
-          </div>
-        </div>
-        <div className="row">
-          <div className="col-12">
-            {renderDetails()}
-            {renderTags()}
-            {renderPerformers()}
-          </div>
-        </div>
-      </>
-    );
-  }
-);
->>>>>>> 7152be60
+});