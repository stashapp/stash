import React, { useEffect, useState } from "react";
import {
  Button,
  Form,
  Col,
  Row,
  Dropdown,
  DropdownButton,
} from "react-bootstrap";
import { FormattedMessage, useIntl } from "react-intl";
import Mousetrap from "mousetrap";
import * as GQL from "src/core/generated-graphql";
import * as yup from "yup";
import { LoadingIndicator } from "src/components/Shared/LoadingIndicator";
import { useToast } from "src/hooks/Toast";
import { useFormik } from "formik";
import { Prompt } from "react-router-dom";
import isEqual from "lodash-es/isEqual";
import {
  yupDateString,
  yupFormikValidate,
  yupUniqueStringList,
} from "src/utils/yup";
import {
  Performer,
  PerformerSelect,
} from "src/components/Performers/PerformerSelect";
import { formikUtils } from "src/utils/form";
<<<<<<< HEAD
import { Icon } from "../../Shared/Icon";
import { faSyncAlt } from "@fortawesome/free-solid-svg-icons";
import {
  mutateReloadScrapers,
  queryScrapeImage,
  queryScrapeImageURL,
  useListImageScrapers,
} from "../../../core/StashService";
import { ImageScrapeDialog } from "./ImageScrapeDialog";
import { ScrapedImageDataFragment } from "src/core/generated-graphql";
=======
import { Studio, StudioSelect } from "src/components/Studios/StudioSelect";
import { galleryTitle } from "src/core/galleries";
import {
  Gallery,
  GallerySelect,
  excludeFileBasedGalleries,
} from "src/components/Galleries/GallerySelect";
import { useTagsEdit } from "src/hooks/tagsEdit";
>>>>>>> 0621d871

interface IProps {
  image: GQL.ImageDataFragment;
  isVisible: boolean;
  onSubmit: (input: GQL.ImageUpdateInput) => Promise<void>;
  onDelete: () => void;
}

export const ImageEditPanel: React.FC<IProps> = ({
  image,
  isVisible,
  onSubmit,
  onDelete,
}) => {
  const intl = useIntl();
  const Toast = useToast();

  // Network state
  const [isLoading, setIsLoading] = useState(false);

  const [galleries, setGalleries] = useState<Gallery[]>([]);
  const [performers, setPerformers] = useState<Performer[]>([]);
  const [studio, setStudio] = useState<Studio | null>(null);

  useEffect(() => {
    setGalleries(
      image.galleries?.map((g) => ({
        id: g.id,
        title: galleryTitle(g),
        files: g.files,
        folder: g.folder,
      })) ?? []
    );
  }, [image.galleries]);

  const Scrapers = useListImageScrapers();
  const [queryableScrapers, setQueryableScrapers] = useState<GQL.Scraper[]>([]);
  const [scrapedImage, setScrapedImage] = useState<GQL.ScrapedImage | null>();

  const schema = yup.object({
    title: yup.string().ensure(),
    code: yup.string().ensure(),
    urls: yupUniqueStringList(intl),
    date: yupDateString(intl),
    details: yup.string().ensure(),
    photographer: yup.string().ensure(),
    gallery_ids: yup.array(yup.string().required()).defined(),
    studio_id: yup.string().required().nullable(),
    performer_ids: yup.array(yup.string().required()).defined(),
    tag_ids: yup.array(yup.string().required()).defined(),
  });

  const initialValues = {
    title: image.title ?? "",
    code: image.code ?? "",
    urls: image?.urls ?? [],
    date: image?.date ?? "",
    details: image.details ?? "",
    photographer: image.photographer ?? "",
    gallery_ids: (image.galleries ?? []).map((g) => g.id),
    studio_id: image.studio?.id ?? null,
    performer_ids: (image.performers ?? []).map((p) => p.id),
    tag_ids: (image.tags ?? []).map((t) => t.id),
  };

  type InputValues = yup.InferType<typeof schema>;

  const formik = useFormik<InputValues>({
    initialValues,
    enableReinitialize: true,
    validate: yupFormikValidate(schema),
    onSubmit: (values) => onSave(schema.cast(values)),
  });

  const { tagsControl } = useTagsEdit(image.tags, (ids) =>
    formik.setFieldValue("tag_ids", ids)
  );

  function onSetGalleries(items: Gallery[]) {
    setGalleries(items);
    formik.setFieldValue(
      "gallery_ids",
      items.map((i) => i.id)
    );
  }

  function onSetPerformers(items: Performer[]) {
    setPerformers(items);
    formik.setFieldValue(
      "performer_ids",
      items.map((item) => item.id)
    );
  }

  function onSetStudio(item: Studio | null) {
    setStudio(item);
    formik.setFieldValue("studio_id", item ? item.id : null);
  }

  useEffect(() => {
    setPerformers(image.performers ?? []);
  }, [image.performers]);

  useEffect(() => {
    setStudio(image.studio ?? null);
  }, [image.studio]);

  useEffect(() => {
    if (isVisible) {
      Mousetrap.bind("s s", () => {
        if (formik.dirty) {
          formik.submitForm();
        }
      });
      Mousetrap.bind("d d", () => {
        onDelete();
      });

      return () => {
        Mousetrap.unbind("s s");
        Mousetrap.unbind("d d");
      };
    }
  });

  useEffect(() => {
    const newQueryableScrapers = (Scrapers?.data?.listScrapers ?? []).filter(
      (s) => s.image?.supported_scrapes.includes(GQL.ScrapeType.Fragment)
    );

    setQueryableScrapers(newQueryableScrapers);
  }, [Scrapers]);

  async function onSave(input: InputValues) {
    setIsLoading(true);
    try {
      await onSubmit({
        id: image.id,
        ...input,
      });
      formik.resetForm();
    } catch (e) {
      Toast.error(e);
    }
    setIsLoading(false);
  }

  async function onScrapeClicked(scraper: GQL.Scraper) {
    if (!image || !image.id) return;

    setIsLoading(true);
    try {
      const result = await queryScrapeImage(scraper.id, image.id);
      if (!result.data || !result.data.scrapeSingleImage?.length) {
        Toast.success("No galleries found");
        return;
      }
      setScrapedImage(result.data.scrapeSingleImage[0]);
    } catch (e) {
      Toast.error(e);
    } finally {
      setIsLoading(false);
    }
  }

  function urlScrapable(scrapedUrl: string): boolean {
    return (Scrapers?.data?.listScrapers ?? []).some((s) =>
      (s?.image?.urls ?? []).some((u) => scrapedUrl.includes(u))
    );
  }

  function updateImageFromScrapedGallery(
    imageData: GQL.ScrapedImageDataFragment
  ) {
    if (imageData.title) {
      formik.setFieldValue("title", imageData.title);
    }

    if (imageData.code) {
      formik.setFieldValue("code", imageData.code);
    }

    if (imageData.details) {
      formik.setFieldValue("details", imageData.details);
    }

    if (imageData.photographer) {
      formik.setFieldValue("photographer", imageData.photographer);
    }

    if (imageData.date) {
      formik.setFieldValue("date", imageData.date);
    }

    if (imageData.urls) {
      formik.setFieldValue("urls", imageData.urls);
    }

    if (imageData.studio?.stored_id) {
      formik.setFieldValue("studio_id", imageData.studio.stored_id);
    }

    if (imageData.performers?.length) {
      const idPerfs = imageData.performers.filter((p) => {
        return p.stored_id !== undefined && p.stored_id !== null;
      });

      if (idPerfs.length > 0) {
        onSetPerformers(
          idPerfs.map((p) => {
            return {
              id: p.stored_id!,
              name: p.name ?? "",
              alias_list: [],
            };
          })
        );
      }
    }

    if (imageData?.tags?.length) {
      const idTags = imageData.tags.filter((t) => {
        return t.stored_id !== undefined && t.stored_id !== null;
      });

      if (idTags.length > 0) {
        const newIds = idTags.map((t) => t.stored_id);
        formik.setFieldValue("tag_ids", newIds as string[]);
      }
    }
  }

  async function onReloadScrapers() {
    setIsLoading(true);
    try {
      await mutateReloadScrapers();
    } catch (e) {
      Toast.error(e);
    } finally {
      setIsLoading(false);
    }
  }

  async function onScrapeDialogClosed(data?: ScrapedImageDataFragment) {
    if (data) {
      updateImageFromScrapedGallery(data);
    }
    setScrapedImage(undefined);
  }

  async function onScrapeImageURL(url: string) {
    if (!url) {
      return;
    }
    setIsLoading(true);
    try {
      const result = await queryScrapeImageURL(url);
      if (!result || !result.data || !result.data.scrapeImageURL) {
        return;
      }
      setScrapedImage(result.data.scrapeImageURL);
    } catch (e) {
      Toast.error(e);
    } finally {
      setIsLoading(false);
    }
  }

  if (isLoading) return <LoadingIndicator />;

  const splitProps = {
    labelProps: {
      column: true,
      sm: 3,
    },
    fieldProps: {
      sm: 9,
    },
  };
  const fullWidthProps = {
    labelProps: {
      column: true,
      sm: 3,
      xl: 12,
    },
    fieldProps: {
      sm: 9,
      xl: 12,
    },
  };
  const { renderField, renderInputField, renderDateField, renderURLListField } =
    formikUtils(intl, formik, splitProps);

  function renderGalleriesField() {
    const title = intl.formatMessage({ id: "galleries" });
    const control = (
      <GallerySelect
        values={galleries}
        onSelect={(items) => onSetGalleries(items)}
        isMulti
        extraCriteria={excludeFileBasedGalleries}
      />
    );

    return renderField("gallery_ids", title, control);
  }

  function renderStudioField() {
    const title = intl.formatMessage({ id: "studio" });
    const control = (
      <StudioSelect
        onSelect={(items) => onSetStudio(items.length > 0 ? items[0] : null)}
        values={studio ? [studio] : []}
      />
    );

    return renderField("studio_id", title, control);
  }

  function renderPerformersField() {
    const title = intl.formatMessage({ id: "performers" });
    const control = (
      <PerformerSelect isMulti onSelect={onSetPerformers} values={performers} />
    );

    return renderField("performer_ids", title, control, fullWidthProps);
  }

  function renderTagsField() {
    const title = intl.formatMessage({ id: "tags" });
    return renderField("tag_ids", title, tagsControl(), fullWidthProps);
  }

  function renderDetailsField() {
    const props = {
      labelProps: {
        column: true,
        sm: 3,
        lg: 12,
      },
      fieldProps: {
        sm: 9,
        lg: 12,
      },
    };

    return renderInputField("details", "textarea", "details", props);
  }

  function maybeRenderScrapeDialog() {
    if (!scrapedImage) {
      return;
    }

    const currentImage = {
      id: image.id!,
      ...formik.values,
    };

    return (
      <ImageScrapeDialog
        image={currentImage}
        imagePerformer={performers}
        scraped={scrapedImage}
        onClose={(data) => {
          onScrapeDialogClosed(data);
        }}
      />
    );
  }

  function renderScraperMenu() {
    /*
    if (isNew) {
      return;
    }
     */

    return (
      <DropdownButton
        className="d-inline-block"
        id="gallery-scrape"
        title={intl.formatMessage({ id: "actions.scrape_with" })}
      >
        {queryableScrapers.map((s) => (
          <Dropdown.Item key={s.name} onClick={() => onScrapeClicked(s)}>
            {s.name}
          </Dropdown.Item>
        ))}
        <Dropdown.Item onClick={() => onReloadScrapers()}>
          <span className="fa-icon">
            <Icon icon={faSyncAlt} />
          </span>
          <span>
            <FormattedMessage id="actions.reload_scrapers" />
          </span>
        </Dropdown.Item>
      </DropdownButton>
    );
  }

  return (
    <div id="image-edit-details">
      <Prompt
        when={formik.dirty}
        message={intl.formatMessage({ id: "dialogs.unsaved_changes" })}
      />

      {maybeRenderScrapeDialog()}
      <Form noValidate onSubmit={formik.handleSubmit}>
        <Row className="form-container edit-buttons-container px-3 pt-3">
          <div className="edit-buttons mb-3 pl-0">
            <Button
              className="edit-button"
              variant="primary"
              disabled={!formik.dirty || !isEqual(formik.errors, {})}
              onClick={() => formik.submitForm()}
            >
              <FormattedMessage id="actions.save" />
            </Button>
            <Button
              className="edit-button"
              variant="danger"
              onClick={() => onDelete()}
            >
              <FormattedMessage id="actions.delete" />
            </Button>
          </div>
          <div className="ml-auto text-right d-flex">{renderScraperMenu()}</div>
        </Row>
        <Row className="form-container px-3">
          <Col lg={7} xl={12}>
            {renderInputField("title")}
            {renderInputField("code", "text", "scene_code")}

            {renderURLListField("urls", onScrapeImageURL, urlScrapable)}

            {renderDateField("date")}
            {renderInputField("photographer")}

            {renderGalleriesField()}
            {renderStudioField()}
            {renderPerformersField()}
            {renderTagsField()}
          </Col>
          <Col lg={5} xl={12}>
            {renderDetailsField()}
          </Col>
        </Row>
      </Form>
    </div>
  );
};<|MERGE_RESOLUTION|>--- conflicted
+++ resolved
@@ -26,7 +26,6 @@
   PerformerSelect,
 } from "src/components/Performers/PerformerSelect";
 import { formikUtils } from "src/utils/form";
-<<<<<<< HEAD
 import { Icon } from "../../Shared/Icon";
 import { faSyncAlt } from "@fortawesome/free-solid-svg-icons";
 import {
@@ -37,7 +36,6 @@
 } from "../../../core/StashService";
 import { ImageScrapeDialog } from "./ImageScrapeDialog";
 import { ScrapedImageDataFragment } from "src/core/generated-graphql";
-=======
 import { Studio, StudioSelect } from "src/components/Studios/StudioSelect";
 import { galleryTitle } from "src/core/galleries";
 import {
@@ -46,7 +44,6 @@
   excludeFileBasedGalleries,
 } from "src/components/Galleries/GallerySelect";
 import { useTagsEdit } from "src/hooks/tagsEdit";
->>>>>>> 0621d871
 
 interface IProps {
   image: GQL.ImageDataFragment;
