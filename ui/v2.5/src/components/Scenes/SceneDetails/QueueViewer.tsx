--- conflicted
+++ resolved
@@ -27,10 +27,7 @@
   CriterionValue,
 } from "src/models/list-filter/criteria/criterion";
 import { ScenePreview } from "../SceneCard";
-<<<<<<< HEAD
-=======
 import TextUtils from "src/utils/text";
->>>>>>> 91fba1e4
 
 enum DiscoverFilterType {
   Performer = "PERFORMER",
@@ -362,8 +359,6 @@
     );
   }
 
-<<<<<<< HEAD
-=======
   function maybeRenderSceneSpecsOverlay(scene: QueuedScene) {
     let file = scene.files.length > 0 ? scene.files[0] : undefined
     let sizeObj = null;
@@ -404,7 +399,6 @@
     );
   }
 
->>>>>>> 91fba1e4
   function renderPlaylistEntry(scene: QueuedScene) {
     const title = objectTitle(scene);
     const studio = scene?.studio?.name;
