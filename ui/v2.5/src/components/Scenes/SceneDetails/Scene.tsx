--- conflicted
+++ resolved
@@ -8,22 +8,15 @@
   useSceneIncrementO,
   useSceneDecrementO,
   useSceneResetO,
-<<<<<<< HEAD
   useIsSceneStreamable,
-=======
   useSceneGenerateScreenshot,
->>>>>>> 56b9c081
 } from "src/core/StashService";
 import { GalleryViewer } from "src/components/Galleries/GalleryViewer";
 import { LoadingIndicator, Icon } from "src/components/Shared";
 import { useToast } from "src/hooks";
 import { ScenePlayer } from "src/components/ScenePlayer";
-<<<<<<< HEAD
 import jwplayer from "src/utils/jwplayer";
-import { ScenePerformerPanel } from "./ScenePerformerPanel";
-=======
 import { TextUtils, JWUtils } from "src/utils";
->>>>>>> 56b9c081
 import { SceneMarkersPanel } from "./SceneMarkersPanel";
 import { SceneFileInfoPanel } from "./SceneFileInfoPanel";
 import { SceneEditPanel } from "./SceneEditPanel";
@@ -117,32 +110,6 @@
     setTimestamp(marker.seconds);
   }
 
-<<<<<<< HEAD
-  if (loading || streamableLoading || !scene || !data?.findScene) {
-    return <LoadingIndicator />;
-  }
-
-  if (error) return <div>{error.message}</div>;
-  if (streamableError) return <div>{streamableError.message}</div>;
-
-  return (
-    <>
-      <ScenePlayer
-        scene={scene}
-        timestamp={timestamp}
-        autoplay={autoplay}
-        streamable={isStreamable}
-      />
-      <div id="scene-details-container" className="col col-sm-9 m-sm-auto">
-        <div className="float-right">
-          <OCounterButton
-            loading={oLoading}
-            value={scene.o_counter || 0}
-            onIncrement={onIncrementClick}
-            onDecrement={onDecrementClick}
-            onReset={onResetClick}
-          />
-=======
   async function onGenerateScreenshot(at?: number) {
     if (!scene) {
       return;
@@ -258,7 +225,6 @@
             </Nav.Item>
             <Nav.Item>{renderOperations()}</Nav.Item>
           </Nav>
->>>>>>> 56b9c081
         </div>
 
         <Tab.Content>
@@ -297,11 +263,12 @@
     );
   }
 
-  if (loading || !scene || !data?.findScene) {
+  if (loading || streamableLoading || !scene || !data?.findScene) {
     return <LoadingIndicator />;
   }
 
   if (error) return <div>{error.message}</div>;
+  if (streamableError) return <div>{streamableError.message}</div>;
 
   return (
     <div className="row">
@@ -331,6 +298,7 @@
           scene={scene}
           timestamp={timestamp}
           autoplay={autoplay}
+          streamable={isStreamable}
         />
       </div>
     </div>
