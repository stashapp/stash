import { Tab, Nav, Dropdown, Button, ButtonGroup } from "react-bootstrap";
import queryString from "query-string";
import React, { useEffect, useState } from "react";
import { useParams, useLocation, useHistory, Link } from "react-router-dom";
import * as GQL from "src/core/generated-graphql";
import {
  mutateMetadataScan,
  useFindScene,
  useSceneIncrementO,
  useSceneDecrementO,
  useSceneResetO,
  useSceneStreams,
  useSceneGenerateScreenshot,
  useSceneUpdate,
  queryFindScenes,
  queryFindScenesByID,
} from "src/core/StashService";
import { GalleryViewer } from "src/components/Galleries/GalleryViewer";
import { ErrorMessage, LoadingIndicator, Icon } from "src/components/Shared";
import { useToast } from "src/hooks";
import { ScenePlayer } from "src/components/ScenePlayer";
import { TextUtils, JWUtils } from "src/utils";
import Mousetrap from "mousetrap";
import { ListFilterModel } from "src/models/list-filter/filter";
import { FilterMode } from "src/models/list-filter/types";
import { SceneQueue } from "src/models/sceneQueue";
import { QueueViewer } from "./QueueViewer";
import { SceneMarkersPanel } from "./SceneMarkersPanel";
import { SceneFileInfoPanel } from "./SceneFileInfoPanel";
import { SceneEditPanel } from "./SceneEditPanel";
import { SceneDetailPanel } from "./SceneDetailPanel";
import { OCounterButton } from "./OCounterButton";
import { ExternalPlayerButton } from "./ExternalPlayerButton";
import { SceneMoviePanel } from "./SceneMoviePanel";
import { SceneGalleriesPanel } from "./SceneGalleriesPanel";
import { DeleteScenesDialog } from "../DeleteScenesDialog";
import { SceneGenerateDialog } from "../SceneGenerateDialog";
import { SceneVideoFilterPanel } from "./SceneVideoFilterPanel";
import { OrganizedButton } from "./OrganizedButton";

interface ISceneParams {
  id?: string;
}

export const Scene: React.FC = () => {
  const { id = "new" } = useParams<ISceneParams>();
  const location = useLocation();
  const history = useHistory();
  const Toast = useToast();
  const [updateScene] = useSceneUpdate();
  const [generateScreenshot] = useSceneGenerateScreenshot();
  const [timestamp, setTimestamp] = useState<number>(getInitialTimestamp());
  const [collapsed, setCollapsed] = useState(false);

  const { data, error, loading } = useFindScene(id);
  const scene = data?.findScene;
  const {
    data: sceneStreams,
    error: streamableError,
    loading: streamableLoading,
  } = useSceneStreams(id);

  const [oLoading, setOLoading] = useState(false);
  const [incrementO] = useSceneIncrementO(scene?.id ?? "0");
  const [decrementO] = useSceneDecrementO(scene?.id ?? "0");
  const [resetO] = useSceneResetO(scene?.id ?? "0");

  const [organizedLoading, setOrganizedLoading] = useState(false);

  const [activeTabKey, setActiveTabKey] = useState("scene-details-panel");

  const [isDeleteAlertOpen, setIsDeleteAlertOpen] = useState<boolean>(false);
  const [isGenerateDialogOpen, setIsGenerateDialogOpen] = useState(false);

  const [sceneQueue, setSceneQueue] = useState<SceneQueue>(new SceneQueue());
  const [queueScenes, setQueueScenes] = useState<GQL.SlimSceneDataFragment[]>(
    []
  );

  const [queueTotal, setQueueTotal] = useState(0);
  const [queueStart, setQueueStart] = useState(1);

  const [rerenderPlayer, setRerenderPlayer] = useState(false);

  const queryParams = queryString.parse(location.search);
  const autoplay = queryParams?.autoplay === "true";
  const currentQueueIndex = queueScenes.findIndex((s) => s.id === id);

  async function getQueueFilterScenes(filter: ListFilterModel) {
    const query = await queryFindScenes(filter);
    const { scenes, count } = query.data.findScenes;
    setQueueScenes(scenes);
    setQueueTotal(count);
    setQueueStart((filter.currentPage - 1) * filter.itemsPerPage + 1);
  }

  async function getQueueScenes(sceneIDs: number[]) {
    const query = await queryFindScenesByID(sceneIDs);
    const { scenes, count } = query.data.findScenes;
    setQueueScenes(scenes);
    setQueueTotal(count);
    setQueueStart(1);
  }

  // HACK - jwplayer doesn't handle re-rendering when scene changes, so force
  // a rerender by not drawing it
  useEffect(() => {
    if (rerenderPlayer) {
      setRerenderPlayer(false);
    }
  }, [rerenderPlayer]);

  useEffect(() => {
    setRerenderPlayer(true);
  }, [id]);

  useEffect(() => {
    setSceneQueue(SceneQueue.fromQueryParameters(location.search));
  }, [location.search]);

  useEffect(() => {
    if (sceneQueue.query) {
      getQueueFilterScenes(sceneQueue.query);
    } else if (sceneQueue.sceneIDs) {
      getQueueScenes(sceneQueue.sceneIDs);
    }
  }, [sceneQueue]);

  function getInitialTimestamp() {
    const params = queryString.parse(location.search);
    const initialTimestamp = params?.t ?? "0";
    return Number.parseInt(
      Array.isArray(initialTimestamp) ? initialTimestamp[0] : initialTimestamp,
      10
    );
  }

  const onOrganizedClick = async () => {
    try {
      setOrganizedLoading(true);
      await updateScene({
        variables: {
          input: {
            id: scene?.id ?? "",
            organized: !scene?.organized,
          },
        },
      });
    } catch (e) {
      Toast.error(e);
    } finally {
      setOrganizedLoading(false);
    }
  };

  const onIncrementClick = async () => {
    try {
      setOLoading(true);
      await incrementO();
    } catch (e) {
      Toast.error(e);
    } finally {
      setOLoading(false);
    }
  };

  const onDecrementClick = async () => {
    try {
      setOLoading(true);
      await decrementO();
    } catch (e) {
      Toast.error(e);
    } finally {
      setOLoading(false);
    }
  };

  const onResetClick = async () => {
    try {
      setOLoading(true);
      await resetO();
    } catch (e) {
      Toast.error(e);
    } finally {
      setOLoading(false);
    }
  };

  function onClickMarker(marker: GQL.SceneMarkerDataFragment) {
    setTimestamp(marker.seconds);
  }

  async function onRescan() {
    if (!scene) {
      return;
    }

    await mutateMetadataScan({
      paths: [scene.path],
    });

    Toast.success({ content: "Rescanning scene" });
  }

  async function onGenerateScreenshot(at?: number) {
    if (!scene) {
      return;
    }

    await generateScreenshot({
      variables: {
        id: scene.id,
        at,
      },
    });
    Toast.success({ content: "Generating screenshot" });
  }

  async function onQueueLessScenes() {
    if (!sceneQueue.query || queueStart <= 1) {
      return;
    }

    const filterCopy = Object.assign(
      new ListFilterModel(FilterMode.Scenes),
      sceneQueue.query
    );
    const newStart = queueStart - filterCopy.itemsPerPage;
    filterCopy.currentPage = Math.ceil(newStart / filterCopy.itemsPerPage);
    const query = await queryFindScenes(filterCopy);
    const { scenes } = query.data.findScenes;

    // prepend scenes to scene list
    const newScenes = scenes.concat(queueScenes);
    setQueueScenes(newScenes);
    setQueueStart(newStart);
  }

  function queueHasMoreScenes() {
    return queueStart + queueScenes.length - 1 < queueTotal;
  }

  async function onQueueMoreScenes() {
    if (!sceneQueue.query || !queueHasMoreScenes()) {
      return;
    }

    const filterCopy = Object.assign(
      new ListFilterModel(FilterMode.Scenes),
      sceneQueue.query
    );
    const newStart = queueStart + queueScenes.length;
    filterCopy.currentPage = Math.ceil(newStart / filterCopy.itemsPerPage);
    const query = await queryFindScenes(filterCopy);
    const { scenes } = query.data.findScenes;

    // append scenes to scene list
    const newScenes = scenes.concat(queueScenes);
    setQueueScenes(newScenes);
    // don't change queue start
  }

  function playScene(sceneID: string, page?: number) {
    sceneQueue.playScene(history, sceneID, {
      newPage: page,
      autoPlay: true,
    });
  }

  function onQueueNext() {
    if (currentQueueIndex >= 0 && currentQueueIndex < queueScenes.length - 1) {
      playScene(queueScenes[currentQueueIndex + 1].id);
    }
  }

  function onQueuePrevious() {
    if (currentQueueIndex > 0) {
      playScene(queueScenes[currentQueueIndex - 1].id);
    }
  }

  async function onQueueRandom() {
    if (sceneQueue.query) {
      const { query } = sceneQueue;
      const pages = Math.ceil(queueTotal / query.itemsPerPage);
      const page = Math.floor(Math.random() * pages) + 1;
      const index = Math.floor(Math.random() * query.itemsPerPage);
      const filterCopy = Object.assign(
        new ListFilterModel(FilterMode.Scenes),
        sceneQueue.query
      );
      filterCopy.currentPage = page;
      const queryResults = await queryFindScenes(filterCopy);
      if (queryResults.data.findScenes.scenes.length > index) {
        const { id: sceneID } = queryResults!.data!.findScenes!.scenes[index];
        // navigate to the image player page
        playScene(sceneID, page);
      }
    } else {
      const index = Math.floor(Math.random() * queueTotal);
      playScene(queueScenes[index].id);
    }
  }

  function onComplete() {
    // load the next scene if we're autoplaying
    if (autoplay) {
      onQueueNext();
    }
  }

  function onDeleteDialogClosed(deleted: boolean) {
    setIsDeleteAlertOpen(false);
    if (deleted) {
      history.push("/scenes");
    }
  }

  function maybeRenderDeleteDialog() {
    if (isDeleteAlertOpen && scene) {
      return (
        <DeleteScenesDialog selected={[scene]} onClose={onDeleteDialogClosed} />
      );
    }
  }

  function maybeRenderSceneGenerateDialog() {
    if (isGenerateDialogOpen && scene) {
      return (
        <SceneGenerateDialog
          selectedIds={[scene.id]}
          onClose={() => {
            setIsGenerateDialogOpen(false);
          }}
        />
      );
    }
  }

  function renderOperations() {
    return (
      <Dropdown>
        <Dropdown.Toggle
          variant="secondary"
          id="operation-menu"
          className="minimal"
          title="Operations"
        >
          <Icon icon="ellipsis-v" />
        </Dropdown.Toggle>
        <Dropdown.Menu className="bg-secondary text-white">
          <Dropdown.Item
            key="rescan"
            className="bg-secondary text-white"
            onClick={() => onRescan()}
          >
            Rescan
          </Dropdown.Item>
          <Dropdown.Item
            key="generate"
            className="bg-secondary text-white"
            onClick={() => setIsGenerateDialogOpen(true)}
          >
            Generate...
          </Dropdown.Item>
          <Dropdown.Item
            key="generate-screenshot"
            className="bg-secondary text-white"
            onClick={() =>
              onGenerateScreenshot(JWUtils.getPlayer().getPosition())
            }
          >
            Generate thumbnail from current
          </Dropdown.Item>
          <Dropdown.Item
            key="generate-default"
            className="bg-secondary text-white"
            onClick={() => onGenerateScreenshot()}
          >
            Generate default thumbnail
          </Dropdown.Item>
          <Dropdown.Item
            key="delete-scene"
            className="bg-secondary text-white"
            onClick={() => setIsDeleteAlertOpen(true)}
          >
            Delete Scene
          </Dropdown.Item>
        </Dropdown.Menu>
      </Dropdown>
    );
  }

  function renderTabs() {
    if (!scene) {
      return;
    }

    return (
      <Tab.Container
        activeKey={activeTabKey}
        onSelect={(k) => k && setActiveTabKey(k)}
      >
        <div>
          <Nav variant="tabs" className="mr-auto">
            <Nav.Item>
              <Nav.Link eventKey="scene-details-panel">Details</Nav.Link>
            </Nav.Item>
            {(queueScenes ?? []).length > 0 ? (
              <Nav.Item>
                <Nav.Link eventKey="scene-queue-panel">Queue</Nav.Link>
              </Nav.Item>
            ) : (
              ""
            )}
            <Nav.Item>
              <Nav.Link eventKey="scene-markers-panel">Markers</Nav.Link>
            </Nav.Item>
            {scene.movies.length > 0 ? (
              <Nav.Item>
                <Nav.Link eventKey="scene-movie-panel">Movies</Nav.Link>
              </Nav.Item>
            ) : (
              ""
            )}
            {scene.galleries.length === 1 ? (
              <Nav.Item>
                <Nav.Link eventKey="scene-gallery-panel">Gallery</Nav.Link>
              </Nav.Item>
            ) : undefined}
            {scene.galleries.length > 1 ? (
              <Nav.Item>
                <Nav.Link eventKey="scene-galleries-panel">Galleries</Nav.Link>
              </Nav.Item>
            ) : undefined}
            <Nav.Item>
              <Nav.Link eventKey="scene-video-filter-panel">Filters</Nav.Link>
            </Nav.Item>
            <Nav.Item>
              <Nav.Link eventKey="scene-file-info-panel">File Info</Nav.Link>
            </Nav.Item>
            <Nav.Item>
              <Nav.Link eventKey="scene-edit-panel">Edit</Nav.Link>
            </Nav.Item>
<<<<<<< HEAD
            <Nav.Item className="ml-auto">
              <ExternalPlayerButton scene={scene} />
            </Nav.Item>
            <Nav.Item>
              <OCounterButton
                loading={oLoading}
                value={scene.o_counter || 0}
                onIncrement={onIncrementClick}
                onDecrement={onDecrementClick}
                onReset={onResetClick}
              />
            </Nav.Item>
            <Nav.Item>{renderOperations()}</Nav.Item>
=======
            <ButtonGroup className="ml-auto">
              <Nav.Item className="ml-auto">
                <OCounterButton
                  loading={oLoading}
                  value={scene.o_counter || 0}
                  onIncrement={onIncrementClick}
                  onDecrement={onDecrementClick}
                  onReset={onResetClick}
                />
              </Nav.Item>
              <Nav.Item>
                <OrganizedButton
                  loading={organizedLoading}
                  organized={scene.organized}
                  onClick={onOrganizedClick}
                />
              </Nav.Item>
              <Nav.Item>{renderOperations()}</Nav.Item>
            </ButtonGroup>
>>>>>>> 5a37e6cf
          </Nav>
        </div>

        <Tab.Content>
          <Tab.Pane eventKey="scene-details-panel">
            <SceneDetailPanel scene={scene} />
          </Tab.Pane>
          <Tab.Pane eventKey="scene-queue-panel">
            <QueueViewer
              scenes={queueScenes}
              currentID={scene.id}
              onSceneClicked={(sceneID) => playScene(sceneID)}
              onNext={onQueueNext}
              onPrevious={onQueuePrevious}
              onRandom={onQueueRandom}
              start={queueStart}
              hasMoreScenes={queueHasMoreScenes()}
              onLessScenes={() => onQueueLessScenes()}
              onMoreScenes={() => onQueueMoreScenes()}
            />
          </Tab.Pane>
          <Tab.Pane eventKey="scene-markers-panel">
            <SceneMarkersPanel
              scene={scene}
              onClickMarker={onClickMarker}
              isVisible={activeTabKey === "scene-markers-panel"}
            />
          </Tab.Pane>
          <Tab.Pane eventKey="scene-movie-panel">
            <SceneMoviePanel scene={scene} />
          </Tab.Pane>
          {scene.galleries.length === 1 && (
            <Tab.Pane eventKey="scene-gallery-panel">
              <GalleryViewer galleryId={scene.galleries[0].id} />
            </Tab.Pane>
          )}
          {scene.galleries.length > 1 && (
            <Tab.Pane eventKey="scene-galleries-panel">
              <SceneGalleriesPanel galleries={scene.galleries} />
            </Tab.Pane>
          )}
          <Tab.Pane eventKey="scene-video-filter-panel">
            <SceneVideoFilterPanel scene={scene} />
          </Tab.Pane>
          <Tab.Pane
            className="file-info-panel"
            eventKey="scene-file-info-panel"
          >
            <SceneFileInfoPanel scene={scene} />
          </Tab.Pane>
          <Tab.Pane eventKey="scene-edit-panel">
            <SceneEditPanel
              isVisible={activeTabKey === "scene-edit-panel"}
              scene={scene}
              onDelete={() => setIsDeleteAlertOpen(true)}
            />
          </Tab.Pane>
        </Tab.Content>
      </Tab.Container>
    );
  }

  // set up hotkeys
  useEffect(() => {
    Mousetrap.bind("a", () => setActiveTabKey("scene-details-panel"));
    Mousetrap.bind("e", () => setActiveTabKey("scene-edit-panel"));
    Mousetrap.bind("k", () => setActiveTabKey("scene-markers-panel"));
    Mousetrap.bind("f", () => setActiveTabKey("scene-file-info-panel"));
    Mousetrap.bind("o", () => onIncrementClick());

    return () => {
      Mousetrap.unbind("a");
      Mousetrap.unbind("e");
      Mousetrap.unbind("k");
      Mousetrap.unbind("f");
      Mousetrap.unbind("o");
    };
  });

  function getCollapseButtonText() {
    return collapsed ? ">" : "<";
  }

  if (loading || streamableLoading) return <LoadingIndicator />;
  if (error) return <ErrorMessage error={error.message} />;
  if (streamableError) return <ErrorMessage error={streamableError.message} />;
  if (!scene) return <ErrorMessage error={`No scene found with id ${id}.`} />;

  return (
    <div className="row">
      {maybeRenderSceneGenerateDialog()}
      {maybeRenderDeleteDialog()}
      <div
        className={`scene-tabs order-xl-first order-last ${
          collapsed ? "collapsed" : ""
        }`}
      >
        <div className="d-none d-xl-block">
          {scene.studio && (
            <h1 className="text-center">
              <Link to={`/studios/${scene.studio.id}`}>
                <img
                  src={scene.studio.image_path ?? ""}
                  alt={`${scene.studio.name} logo`}
                  className="studio-logo"
                />
              </Link>
            </h1>
          )}
          <h3 className="scene-header">
            {scene.title ?? TextUtils.fileNameFromPath(scene.path)}
          </h3>
        </div>
        {renderTabs()}
      </div>
      <div className="scene-divider d-none d-xl-block">
        <Button
          onClick={() => {
            setCollapsed(!collapsed);
          }}
        >
          {getCollapseButtonText()}
        </Button>
      </div>
      <div className={`scene-player-container ${collapsed ? "expanded" : ""}`}>
        {!rerenderPlayer ? (
          <ScenePlayer
            className="w-100 m-sm-auto no-gutter"
            scene={scene}
            timestamp={timestamp}
            autoplay={autoplay}
            sceneStreams={sceneStreams?.sceneStreams ?? []}
            onComplete={onComplete}
          />
        ) : undefined}
      </div>
    </div>
  );
};<|MERGE_RESOLUTION|>--- conflicted
+++ resolved
@@ -442,22 +442,10 @@
             <Nav.Item>
               <Nav.Link eventKey="scene-edit-panel">Edit</Nav.Link>
             </Nav.Item>
-<<<<<<< HEAD
-            <Nav.Item className="ml-auto">
-              <ExternalPlayerButton scene={scene} />
-            </Nav.Item>
-            <Nav.Item>
-              <OCounterButton
-                loading={oLoading}
-                value={scene.o_counter || 0}
-                onIncrement={onIncrementClick}
-                onDecrement={onDecrementClick}
-                onReset={onResetClick}
-              />
-            </Nav.Item>
-            <Nav.Item>{renderOperations()}</Nav.Item>
-=======
             <ButtonGroup className="ml-auto">
+              <Nav.Item className="ml-auto">
+                <ExternalPlayerButton scene={scene} />
+              </Nav.Item>
               <Nav.Item className="ml-auto">
                 <OCounterButton
                   loading={oLoading}
@@ -476,7 +464,6 @@
               </Nav.Item>
               <Nav.Item>{renderOperations()}</Nav.Item>
             </ButtonGroup>
->>>>>>> 5a37e6cf
           </Nav>
         </div>
 
