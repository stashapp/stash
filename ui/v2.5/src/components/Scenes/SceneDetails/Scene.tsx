--- conflicted
+++ resolved
@@ -59,6 +59,9 @@
   () => import("src/components/ScenePlayer/ScenePlayer")
 );
 
+const GalleryViewer = lazyComponent(
+  () => import("src/components/Galleries/GalleryViewer")
+);
 const ExternalPlayerButton = lazyComponent(
   () => import("./ExternalPlayerButton")
 );
@@ -68,13 +71,10 @@
 const SceneFileInfoPanel = lazyComponent(() => import("./SceneFileInfoPanel"));
 const SceneDetailPanel = lazyComponent(() => import("./SceneDetailPanel"));
 const SceneHistoryPanel = lazyComponent(() => import("./SceneHistoryPanel"));
-<<<<<<< HEAD
-=======
 const SceneGroupPanel = lazyComponent(() => import("./SceneGroupPanel"));
 const SceneGalleriesPanel = lazyComponent(
   () => import("./SceneGalleriesPanel")
 );
->>>>>>> ad442fbe
 const DeleteScenesDialog = lazyComponent(() => import("../DeleteScenesDialog"));
 const GenerateDialog = lazyComponent(
   () => import("../../Dialogs/GenerateDialog")
@@ -623,31 +623,6 @@
               <FormattedMessage id="markers" />
             </Nav.Link>
           </Nav.Item>
-<<<<<<< HEAD
-=======
-          {scene.groups.length > 0 ? (
-            <Nav.Item>
-              <Nav.Link eventKey="scene-group-panel">
-                <FormattedMessage
-                  id="countables.groups"
-                  values={{ count: scene.groups.length }}
-                />
-              </Nav.Link>
-            </Nav.Item>
-          ) : (
-            ""
-          )}
-          {scene.galleries.length >= 1 ? (
-            <Nav.Item>
-              <Nav.Link eventKey="scene-galleries-panel">
-                <FormattedMessage
-                  id="countables.galleries"
-                  values={{ count: scene.galleries.length }}
-                />
-              </Nav.Link>
-            </Nav.Item>
-          ) : undefined}
->>>>>>> ad442fbe
           <Nav.Item>
             <Nav.Link eventKey="scene-video-filter-panel">
               <FormattedMessage id="effect_filters.name" />
@@ -715,20 +690,6 @@
             isVisible={activeTabKey === "scene-markers-panel"}
           />
         </Tab.Pane>
-<<<<<<< HEAD
-=======
-        <Tab.Pane eventKey="scene-group-panel">
-          <SceneGroupPanel scene={scene} />
-        </Tab.Pane>
-        {scene.galleries.length >= 1 && (
-          <Tab.Pane eventKey="scene-galleries-panel">
-            <SceneGalleriesPanel galleries={scene.galleries} />
-            {scene.galleries.length === 1 && (
-              <GalleryViewer galleryId={scene.galleries[0].id} />
-            )}
-          </Tab.Pane>
-        )}
->>>>>>> ad442fbe
         <Tab.Pane eventKey="scene-video-filter-panel">
           <SceneVideoFilterPanel scene={scene} />
         </Tab.Pane>
