--- conflicted
+++ resolved
@@ -1,8 +1,4 @@
-<<<<<<< HEAD
-import { Tab, Nav, Dropdown, ButtonGroup } from "react-bootstrap";
-=======
-import { Tab, Nav, Dropdown, Button } from "react-bootstrap";
->>>>>>> aca2c7c5
+import { Tab, Nav, Dropdown, Button, ButtonGroup } from "react-bootstrap";
 import queryString from "query-string";
 import React, { useEffect, useState } from "react";
 import { useParams, useLocation, useHistory, Link } from "react-router-dom";
