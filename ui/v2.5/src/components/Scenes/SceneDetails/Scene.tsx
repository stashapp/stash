import { Tab, Nav, Dropdown, Button } from "react-bootstrap";
import React, {
  useEffect,
  useState,
  useMemo,
  useRef,
  useLayoutEffect,
} from "react";
<<<<<<< HEAD
import { FormattedDate, FormattedMessage, useIntl } from "react-intl";
import { useHistory, Link, RouteComponentProps } from "react-router-dom";
=======
import { FormattedMessage, useIntl } from "react-intl";
import { Link, RouteComponentProps } from "react-router-dom";
>>>>>>> b23b0267
import { Helmet } from "react-helmet";
import * as GQL from "src/core/generated-graphql";
import {
  mutateMetadataScan,
  useFindScene,
  useSceneIncrementO,
  useSceneGenerateScreenshot,
  useSceneUpdate,
  queryFindScenes,
  queryFindScenesByID,
  useSceneIncrementPlayCount,
} from "src/core/StashService";

import { SceneEditPanel } from "./SceneEditPanel";
import { ErrorMessage } from "src/components/Shared/ErrorMessage";
import { LoadingIndicator } from "src/components/Shared/LoadingIndicator";
import { Icon } from "src/components/Shared/Icon";
import { Counter } from "src/components/Shared/Counter";
import { useToast } from "src/hooks/Toast";
import SceneQueue, { QueuedScene } from "src/models/sceneQueue";
import { ListFilterModel } from "src/models/list-filter/filter";
import Mousetrap from "mousetrap";
import { OrganizedButton } from "./OrganizedButton";
import { useConfigurationContext } from "src/hooks/Config";
import { getPlayerPosition } from "src/components/ScenePlayer/util";
import {
  faEllipsisV,
  faChevronRight,
  faChevronLeft,
} from "@fortawesome/free-solid-svg-icons";
import { objectPath, objectTitle } from "src/core/files";
import { RatingSystem } from "src/components/Shared/Rating/RatingSystem";
import TextUtils from "src/utils/text";
import {
  OCounterButton,
  ViewCountButton,
} from "src/components/Shared/CountButton";
import { useRatingKeybinds } from "src/hooks/keybinds";
import { lazyComponent } from "src/utils/lazyComponent";
import cx from "classnames";
import { TruncatedText } from "src/components/Shared/TruncatedText";
import { PatchComponent, PatchContainerComponent } from "src/patch";
import { SceneMergeModal } from "../SceneMergeDialog";
import { goBackOrReplace } from "src/utils/history";
import { FormattedDate } from "src/components/Shared/Date";

const SubmitStashBoxDraft = lazyComponent(
  () => import("src/components/Dialogs/SubmitDraft")
);
const ScenePlayer = lazyComponent(
  () => import("src/components/ScenePlayer/ScenePlayer")
);

const GalleryViewer = lazyComponent(
  () => import("src/components/Galleries/GalleryViewer")
);
const ExternalPlayerButton = lazyComponent(
  () => import("./ExternalPlayerButton")
);

const QueueViewer = lazyComponent(() => import("./QueueViewer"));
const SceneMarkersPanel = lazyComponent(() => import("./SceneMarkersPanel"));
const SceneFileInfoPanel = lazyComponent(() => import("./SceneFileInfoPanel"));
const SceneDetailPanel = lazyComponent(() => import("./SceneDetailPanel"));
const SceneHistoryPanel = lazyComponent(() => import("./SceneHistoryPanel"));
const SceneGroupPanel = lazyComponent(() => import("./SceneGroupPanel"));
const SceneGalleriesPanel = lazyComponent(
  () => import("./SceneGalleriesPanel")
);
const DeleteScenesDialog = lazyComponent(() => import("../DeleteScenesDialog"));
const GenerateDialog = lazyComponent(
  () => import("../../Dialogs/GenerateDialog")
);
const SceneVideoFilterPanel = lazyComponent(
  () => import("./SceneVideoFilterPanel")
);

const VideoFrameRateResolution: React.FC<{
  width?: number;
  height?: number;
  frameRate?: number;
}> = ({ width, height, frameRate }) => {
  const intl = useIntl();

  const resolution = useMemo(() => {
    if (width && height) {
      const r = TextUtils.resolution(width, height);
      return (
        <span className="resolution" data-value={r}>
          {r}
        </span>
      );
    }
    return undefined;
  }, [width, height]);

  const frameRateDisplay = useMemo(() => {
    if (frameRate) {
      return (
        <span className="frame-rate" data-value={frameRate}>
          <FormattedMessage
            id="frames_per_second"
            values={{ value: intl.formatNumber(frameRate ?? 0) }}
          />
        </span>
      );
    }
    return undefined;
  }, [intl, frameRate]);

  const divider = useMemo(() => {
    return resolution && frameRateDisplay ? (
      <span className="divider"> | </span>
    ) : undefined;
  }, [resolution, frameRateDisplay]);

  return (
    <span>
      {frameRateDisplay}
      {divider}
      {resolution}
    </span>
  );
};

interface IProps {
  scene: GQL.SceneDataFragment;
  setTimestamp: (num: number) => void;
  queueScenes: QueuedScene[];
  onQueueNext: () => void;
  onQueuePrevious: () => void;
  onQueueRandom: () => void;
  onQueueSceneClicked: (sceneID: string) => void;
  onDelete: () => void;
  continuePlaylist: boolean;
  queueHasMoreScenes: boolean;
  onQueueMoreScenes: () => void;
  onQueueLessScenes: () => void;
  queueStart: number;
  collapsed: boolean;
  setCollapsed: (state: boolean) => void;
  setContinuePlaylist: (value: boolean) => void;
}

interface ISceneParams {
  id: string;
}

const ScenePageTabs = PatchContainerComponent<IProps>("ScenePage.Tabs");
const ScenePageTabContent = PatchContainerComponent<IProps>(
  "ScenePage.TabContent"
);

const ScenePage: React.FC<IProps> = PatchComponent("ScenePage", (props) => {
  const {
    scene,
    setTimestamp,
    queueScenes,
    onQueueNext,
    onQueuePrevious,
    onQueueRandom,
    onQueueSceneClicked,
    onDelete,
    continuePlaylist,
    queueHasMoreScenes,
    onQueueMoreScenes,
    onQueueLessScenes,
    queueStart,
    collapsed,
    setCollapsed,
    setContinuePlaylist,
  } = props;

  const Toast = useToast();
  const intl = useIntl();
  const history = useHistory();
  const [updateScene] = useSceneUpdate();
  const [generateScreenshot] = useSceneGenerateScreenshot();
  const { configuration } = useConfigurationContext();

  const [showDraftModal, setShowDraftModal] = useState(false);
  const boxes = configuration?.general?.stashBoxes ?? [];

  const [incrementO] = useSceneIncrementO(scene.id);

  const [incrementPlay] = useSceneIncrementPlayCount();

  function incrementPlayCount() {
    incrementPlay({
      variables: {
        id: scene.id,
      },
    });
  }

  const [organizedLoading, setOrganizedLoading] = useState(false);

  const [activeTabKey, setActiveTabKey] = useState("scene-details-panel");

  const [isMerging, setIsMerging] = useState(false);
  const [isDeleteAlertOpen, setIsDeleteAlertOpen] = useState<boolean>(false);
  const [isGenerateDialogOpen, setIsGenerateDialogOpen] = useState(false);

  const onIncrementOClick = async () => {
    try {
      await incrementO();
    } catch (e) {
      Toast.error(e);
    }
  };

  function setRating(v: number | null) {
    updateScene({
      variables: {
        input: {
          id: scene.id,
          rating100: v,
        },
      },
    });
  }

  useRatingKeybinds(
    true,
    configuration?.ui.ratingSystemOptions?.type,
    setRating
  );

  // set up hotkeys
  useEffect(() => {
    Mousetrap.bind("a", () => setActiveTabKey("scene-details-panel"));
    Mousetrap.bind("q", () => setActiveTabKey("scene-queue-panel"));
    Mousetrap.bind("e", () => setActiveTabKey("scene-edit-panel"));
    Mousetrap.bind("k", () => setActiveTabKey("scene-markers-panel"));
    Mousetrap.bind("i", () => setActiveTabKey("scene-file-info-panel"));
    Mousetrap.bind("h", () => setActiveTabKey("scene-history-panel"));
    Mousetrap.bind("o", () => {
      onIncrementOClick();
    });
    Mousetrap.bind("p n", () => onQueueNext());
    Mousetrap.bind("p p", () => onQueuePrevious());
    Mousetrap.bind("p r", () => onQueueRandom());
    Mousetrap.bind(",", () => setCollapsed(!collapsed));
    Mousetrap.bind("c c", () => {
      onGenerateScreenshot(getPlayerPosition());
    });
    Mousetrap.bind("c d", () => {
      onGenerateScreenshot();
    });

    return () => {
      Mousetrap.unbind("a");
      Mousetrap.unbind("q");
      Mousetrap.unbind("e");
      Mousetrap.unbind("k");
      Mousetrap.unbind("i");
      Mousetrap.unbind("h");
      Mousetrap.unbind("o");
      Mousetrap.unbind("p n");
      Mousetrap.unbind("p p");
      Mousetrap.unbind("p r");
      Mousetrap.unbind(",");
      Mousetrap.unbind("c c");
      Mousetrap.unbind("c d");
    };
  });

  async function onSave(input: GQL.SceneCreateInput) {
    await updateScene({
      variables: {
        input: {
          id: scene.id,
          ...input,
        },
      },
    });
    Toast.success(
      intl.formatMessage(
        { id: "toast.updated_entity" },
        { entity: intl.formatMessage({ id: "scene" }).toLocaleLowerCase() }
      )
    );
  }

  const onOrganizedClick = async () => {
    try {
      setOrganizedLoading(true);
      await updateScene({
        variables: {
          input: {
            id: scene.id,
            organized: !scene.organized,
          },
        },
      });
    } catch (e) {
      Toast.error(e);
    } finally {
      setOrganizedLoading(false);
    }
  };

  function onClickMarker(marker: GQL.SceneMarkerDataFragment) {
    setTimestamp(marker.seconds);
  }

  async function onRescan() {
    await mutateMetadataScan({
      paths: [objectPath(scene)],
      rescan: true,
    });

    Toast.success(
      intl.formatMessage(
        { id: "toast.rescanning_entity" },
        {
          count: 1,
          singularEntity: intl
            .formatMessage({ id: "scene" })
            .toLocaleLowerCase(),
        }
      )
    );
  }

  async function onGenerateScreenshot(at?: number) {
    await generateScreenshot({
      variables: {
        id: scene.id,
        at,
      },
    });
    Toast.success(intl.formatMessage({ id: "toast.generating_screenshot" }));
  }

  function onDeleteDialogClosed(deleted: boolean) {
    setIsDeleteAlertOpen(false);
    if (deleted) {
      onDelete();
    }
  }

  function maybeRenderMergeDialog() {
    if (!scene.id) return;
    return (
      <SceneMergeModal
        show={isMerging}
        onClose={(mergedID) => {
          setIsMerging(false);
          if (mergedID) {
            history.replace(`/scenes/${mergedID}`);
          }
        }}
        scenes={[{ id: scene.id, title: objectTitle(scene) }]}
      />
    );
  }

  function maybeRenderDeleteDialog() {
    if (isDeleteAlertOpen) {
      return (
        <DeleteScenesDialog selected={[scene]} onClose={onDeleteDialogClosed} />
      );
    }
  }

  function maybeRenderSceneGenerateDialog() {
    if (isGenerateDialogOpen) {
      return (
        <GenerateDialog
          selectedIds={[scene.id]}
          onClose={() => {
            setIsGenerateDialogOpen(false);
          }}
          type="scene"
        />
      );
    }
  }

  const renderOperations = () => (
    <Dropdown>
      <Dropdown.Toggle
        variant="secondary"
        id="operation-menu"
        className="minimal"
        title={intl.formatMessage({ id: "operations" })}
      >
        <Icon icon={faEllipsisV} />
      </Dropdown.Toggle>
      <Dropdown.Menu className="bg-secondary text-white">
        {!!scene.files.length && (
          <Dropdown.Item
            key="rescan"
            className="bg-secondary text-white"
            onClick={() => onRescan()}
          >
            <FormattedMessage id="actions.rescan" />
          </Dropdown.Item>
        )}
        <Dropdown.Item
          key="generate"
          className="bg-secondary text-white"
          onClick={() => setIsGenerateDialogOpen(true)}
        >
          <FormattedMessage id="actions.generate" />
        </Dropdown.Item>
        <Dropdown.Item
          key="generate-screenshot"
          className="bg-secondary text-white"
          onClick={() => onGenerateScreenshot(getPlayerPosition())}
        >
          <FormattedMessage id="actions.generate_thumb_from_current" />
        </Dropdown.Item>
        <Dropdown.Item
          key="generate-default"
          className="bg-secondary text-white"
          onClick={() => onGenerateScreenshot()}
        >
          <FormattedMessage id="actions.generate_thumb_default" />
        </Dropdown.Item>
        {boxes.length > 0 && (
          <Dropdown.Item
            key="submit"
            className="bg-secondary text-white"
            onClick={() => setShowDraftModal(true)}
          >
            <FormattedMessage id="actions.submit_stash_box" />
          </Dropdown.Item>
        )}
        <Dropdown.Item
          key="merge-scene"
          className="bg-secondary text-white"
          onClick={() => setIsMerging(true)}
        >
          <FormattedMessage id="actions.merge" />
          ...
        </Dropdown.Item>
        <Dropdown.Item
          key="delete-scene"
          className="bg-secondary text-white"
          onClick={() => setIsDeleteAlertOpen(true)}
        >
          <FormattedMessage
            id="actions.delete"
            values={{ entityType: intl.formatMessage({ id: "scene" }) }}
          />
        </Dropdown.Item>
      </Dropdown.Menu>
    </Dropdown>
  );

  const renderTabs = () => (
    <Tab.Container
      activeKey={activeTabKey}
      onSelect={(k) => k && setActiveTabKey(k)}
    >
      <div>
        <Nav variant="tabs" className="mr-auto">
          <ScenePageTabs {...props}>
            <Nav.Item>
              <Nav.Link eventKey="scene-details-panel">
                <FormattedMessage id="details" />
              </Nav.Link>
            </Nav.Item>
            {queueScenes.length > 0 ? (
              <Nav.Item>
                <Nav.Link eventKey="scene-queue-panel">
                  <FormattedMessage id="queue" />
                </Nav.Link>
              </Nav.Item>
            ) : (
              ""
            )}
            <Nav.Item>
              <Nav.Link eventKey="scene-markers-panel">
                <FormattedMessage id="markers" />
              </Nav.Link>
            </Nav.Item>
            {scene.groups.length > 0 ? (
              <Nav.Item>
                <Nav.Link eventKey="scene-group-panel">
                  <FormattedMessage
                    id="countables.groups"
                    values={{ count: scene.groups.length }}
                  />
                </Nav.Link>
              </Nav.Item>
            ) : (
              ""
            )}
            {scene.galleries.length >= 1 ? (
              <Nav.Item>
                <Nav.Link eventKey="scene-galleries-panel">
                  <FormattedMessage
                    id="countables.galleries"
                    values={{ count: scene.galleries.length }}
                  />
                </Nav.Link>
              </Nav.Item>
            ) : undefined}
            <Nav.Item>
              <Nav.Link eventKey="scene-video-filter-panel">
                <FormattedMessage id="effect_filters.name" />
              </Nav.Link>
            </Nav.Item>
            <Nav.Item>
              <Nav.Link eventKey="scene-file-info-panel">
                <FormattedMessage id="file_info" />
                <Counter count={scene.files.length} hideZero hideOne />
              </Nav.Link>
            </Nav.Item>
            <Nav.Item>
              <Nav.Link eventKey="scene-history-panel">
                <FormattedMessage id="history" />
              </Nav.Link>
            </Nav.Item>
            <Nav.Item>
              <Nav.Link eventKey="scene-edit-panel">
                <FormattedMessage id="actions.edit" />
              </Nav.Link>
            </Nav.Item>
          </ScenePageTabs>
        </Nav>
      </div>

      <Tab.Content>
        <ScenePageTabContent {...props}>
          <Tab.Pane eventKey="scene-details-panel">
            <SceneDetailPanel scene={scene} />
          </Tab.Pane>
          <Tab.Pane eventKey="scene-queue-panel">
            <QueueViewer
              scenes={queueScenes}
              currentID={scene.id}
              continue={continuePlaylist}
              setContinue={setContinuePlaylist}
              onSceneClicked={onQueueSceneClicked}
              onNext={onQueueNext}
              onPrevious={onQueuePrevious}
              onRandom={onQueueRandom}
              start={queueStart}
              hasMoreScenes={queueHasMoreScenes}
              onLessScenes={onQueueLessScenes}
              onMoreScenes={onQueueMoreScenes}
            />
          </Tab.Pane>
          <Tab.Pane eventKey="scene-markers-panel">
            <SceneMarkersPanel
              sceneId={scene.id}
              onClickMarker={onClickMarker}
              isVisible={activeTabKey === "scene-markers-panel"}
            />
          </Tab.Pane>
          <Tab.Pane eventKey="scene-group-panel">
            <SceneGroupPanel scene={scene} />
          </Tab.Pane>
          {scene.galleries.length >= 1 && (
            <Tab.Pane eventKey="scene-galleries-panel">
              <SceneGalleriesPanel galleries={scene.galleries} />
              {scene.galleries.length === 1 && (
                <GalleryViewer galleryId={scene.galleries[0].id} />
              )}
            </Tab.Pane>
          )}
          <Tab.Pane eventKey="scene-video-filter-panel">
            <SceneVideoFilterPanel scene={scene} />
          </Tab.Pane>
          <Tab.Pane
            className="file-info-panel"
            eventKey="scene-file-info-panel"
          >
            <SceneFileInfoPanel scene={scene} />
          </Tab.Pane>
          <Tab.Pane eventKey="scene-edit-panel" mountOnEnter>
            <SceneEditPanel
              isVisible={activeTabKey === "scene-edit-panel"}
              scene={scene}
              onSubmit={onSave}
              onDelete={() => setIsDeleteAlertOpen(true)}
            />
          </Tab.Pane>
          <Tab.Pane eventKey="scene-history-panel">
            <SceneHistoryPanel scene={scene} />
          </Tab.Pane>
        </ScenePageTabContent>
      </Tab.Content>
    </Tab.Container>
  );

  function getCollapseButtonIcon() {
    return collapsed ? faChevronRight : faChevronLeft;
  }

  const title = objectTitle(scene);

  const file = useMemo(
    () => (scene.files.length > 0 ? scene.files[0] : undefined),
    [scene]
  );

  return (
    <>
      <Helmet>
        <title>{title}</title>
      </Helmet>
      {maybeRenderSceneGenerateDialog()}
      {maybeRenderMergeDialog()}
      {maybeRenderDeleteDialog()}
      <div
        className={`scene-tabs order-xl-first order-last ${
          collapsed ? "collapsed" : ""
        }`}
      >
        <div>
          <div className="scene-header-container">
            {scene.studio && (
              <h1 className="text-center scene-studio-image">
                <Link to={`/studios/${scene.studio.id}`}>
                  <img
                    src={scene.studio.image_path ?? ""}
                    alt={`${scene.studio.name} logo`}
                    className="studio-logo"
                  />
                </Link>
              </h1>
            )}
            <h3 className={cx("scene-header", { "no-studio": !scene.studio })}>
              <TruncatedText lineCount={2} text={title} />
            </h3>
          </div>

          <div className="scene-subheader">
            <span className="date" data-value={scene.date}>
              {!!scene.date && <FormattedDate value={scene.date} />}
            </span>
            <VideoFrameRateResolution
              width={file?.width}
              height={file?.height}
              frameRate={file?.frame_rate}
            />
          </div>

          <div className="scene-toolbar">
            <span className="scene-toolbar-group">
              <RatingSystem
                value={scene.rating100}
                onSetRating={setRating}
                clickToRate
                withoutContext
              />
            </span>
            <span className="scene-toolbar-group">
              <span>
                <ExternalPlayerButton scene={scene} />
              </span>
              <span>
                <ViewCountButton
                  value={scene.play_count ?? 0}
                  onIncrement={() => incrementPlayCount()}
                />
              </span>
              <span>
                <OCounterButton
                  value={scene.o_counter ?? 0}
                  onIncrement={() => onIncrementOClick()}
                />
              </span>
              <span>
                <OrganizedButton
                  loading={organizedLoading}
                  organized={scene.organized}
                  onClick={onOrganizedClick}
                />
              </span>
              <span>{renderOperations()}</span>
            </span>
          </div>
        </div>
        {renderTabs()}
      </div>
      <div className="scene-divider d-none d-xl-block">
        <Button onClick={() => setCollapsed(!collapsed)}>
          <Icon className="fa-fw" icon={getCollapseButtonIcon()} />
        </Button>
      </div>
      <SubmitStashBoxDraft
        type="scene"
        boxes={boxes}
        entity={scene}
        show={showDraftModal}
        onHide={() => setShowDraftModal(false)}
      />
    </>
  );
});

const SceneLoader: React.FC<RouteComponentProps<ISceneParams>> = ({
  location,
  history,
  match,
}) => {
  const { id } = match.params;
  const { configuration } = useConfigurationContext();
  const { data, loading, error } = useFindScene(id);

  const [scene, setScene] = useState<GQL.SceneDataFragment>();

  // useLayoutEffect to update before paint
  useLayoutEffect(() => {
    // only update scene when loading is done
    if (!loading) {
      setScene(data?.findScene ?? undefined);
    }
  }, [data, loading]);

  const queryParams = useMemo(
    () => new URLSearchParams(location.search),
    [location.search]
  );
  const sceneQueue = useMemo(
    () => SceneQueue.fromQueryParameters(queryParams),
    [queryParams]
  );
  const queryContinue = useMemo(() => {
    let cont = queryParams.get("continue");
    if (cont) {
      return cont === "true";
    } else {
      return !!configuration?.interface.continuePlaylistDefault;
    }
  }, [configuration?.interface.continuePlaylistDefault, queryParams]);

  const [queueScenes, setQueueScenes] = useState<QueuedScene[]>([]);

  const [collapsed, setCollapsed] = useState(false);
  const [continuePlaylist, setContinuePlaylist] = useState(queryContinue);
  const [hideScrubber, setHideScrubber] = useState(
    !(configuration?.interface.showScrubber ?? true)
  );

  const _setTimestamp = useRef<(value: number) => void>();
  const initialTimestamp = useMemo(() => {
    const t = queryParams.get("t");
    if (!t) return 0;

    const n = Number(t);
    if (Number.isNaN(n)) return 0;
    return n;
  }, [queryParams]);

  const [queueTotal, setQueueTotal] = useState(0);
  const [queueStart, setQueueStart] = useState(1);

  const autoplay = queryParams.get("autoplay") === "true";
  const autoPlayOnSelected =
    configuration?.interface.autostartVideoOnPlaySelected ?? false;

  const currentQueueIndex = useMemo(
    () => queueScenes.findIndex((s) => s.id === id),
    [queueScenes, id]
  );

  function getSetTimestamp(fn: (value: number) => void) {
    _setTimestamp.current = fn;
  }

  function setTimestamp(value: number) {
    if (_setTimestamp.current) {
      _setTimestamp.current(value);
    }
  }

  // set up hotkeys
  useEffect(() => {
    Mousetrap.bind(".", () => setHideScrubber((value) => !value));

    return () => {
      Mousetrap.unbind(".");
    };
  }, []);

  async function getQueueFilterScenes(filter: ListFilterModel) {
    const query = await queryFindScenes(filter);
    const { scenes, count } = query.data.findScenes;
    setQueueScenes(scenes);
    setQueueTotal(count);
    setQueueStart((filter.currentPage - 1) * filter.itemsPerPage + 1);
  }

  async function getQueueScenes(sceneIDs: number[]) {
    const query = await queryFindScenesByID(sceneIDs);
    const { scenes, count } = query.data.findScenes;
    setQueueScenes(scenes);
    setQueueTotal(count);
    setQueueStart(1);
  }

  useEffect(() => {
    if (sceneQueue.query) {
      getQueueFilterScenes(sceneQueue.query);
    } else if (sceneQueue.sceneIDs) {
      getQueueScenes(sceneQueue.sceneIDs);
    }
  }, [sceneQueue]);

  async function onQueueLessScenes() {
    if (!sceneQueue.query || queueStart <= 1) {
      return;
    }

    const filterCopy = sceneQueue.query.clone();
    const newStart = queueStart - filterCopy.itemsPerPage;
    filterCopy.currentPage = Math.ceil(newStart / filterCopy.itemsPerPage);
    const query = await queryFindScenes(filterCopy);
    const { scenes } = query.data.findScenes;

    // prepend scenes to scene list
    const newScenes = (scenes as QueuedScene[]).concat(queueScenes);
    setQueueScenes(newScenes);
    setQueueStart(newStart);

    return scenes;
  }

  const queueHasMoreScenes = useMemo(() => {
    return queueStart + queueScenes.length - 1 < queueTotal;
  }, [queueStart, queueScenes, queueTotal]);

  async function onQueueMoreScenes() {
    if (!sceneQueue.query || !queueHasMoreScenes) {
      return;
    }

    const filterCopy = sceneQueue.query.clone();
    const newStart = queueStart + queueScenes.length;
    filterCopy.currentPage = Math.ceil(newStart / filterCopy.itemsPerPage);
    const query = await queryFindScenes(filterCopy);
    const { scenes } = query.data.findScenes;

    // append scenes to scene list
    const newScenes = queueScenes.concat(scenes);
    setQueueScenes(newScenes);
    // don't change queue start
    return scenes;
  }

  function loadScene(sceneID: string, autoPlay?: boolean, newPage?: number) {
    const sceneLink = sceneQueue.makeLink(sceneID, {
      newPage,
      autoPlay,
      continue: continuePlaylist,
    });
    history.replace(sceneLink);
  }

  async function queueNext(autoPlay: boolean) {
    if (currentQueueIndex === -1) return;

    if (currentQueueIndex < queueScenes.length - 1) {
      loadScene(queueScenes[currentQueueIndex + 1].id, autoPlay);
    } else {
      // if we're at the end of the queue, load more scenes
      if (currentQueueIndex === queueScenes.length - 1 && queueHasMoreScenes) {
        const loadedScenes = await onQueueMoreScenes();
        if (loadedScenes && loadedScenes.length > 0) {
          // set the page to the next page
          const newPage = (sceneQueue.query?.currentPage ?? 0) + 1;
          loadScene(loadedScenes[0].id, autoPlay, newPage);
        }
      }
    }
  }

  async function queuePrevious(autoPlay: boolean) {
    if (currentQueueIndex === -1) return;

    if (currentQueueIndex > 0) {
      loadScene(queueScenes[currentQueueIndex - 1].id, autoPlay);
    } else {
      // if we're at the beginning of the queue, load the previous page
      if (queueStart > 1) {
        const loadedScenes = await onQueueLessScenes();
        if (loadedScenes && loadedScenes.length > 0) {
          const newPage = (sceneQueue.query?.currentPage ?? 0) - 1;
          loadScene(
            loadedScenes[loadedScenes.length - 1].id,
            autoPlay,
            newPage
          );
        }
      }
    }
  }

  async function queueRandom(autoPlay: boolean) {
    if (sceneQueue.query) {
      const { query } = sceneQueue;
      const pages = Math.ceil(queueTotal / query.itemsPerPage);
      const page = Math.floor(Math.random() * pages) + 1;
      const index = Math.floor(
        Math.random() * Math.min(query.itemsPerPage, queueTotal)
      );
      const filterCopy = sceneQueue.query.clone();
      filterCopy.currentPage = page;
      const queryResults = await queryFindScenes(filterCopy);
      if (queryResults.data.findScenes.scenes.length > index) {
        const { id: sceneID } = queryResults.data.findScenes.scenes[index];
        // navigate to the image player page
        loadScene(sceneID, autoPlay, page);
      }
    } else if (queueTotal !== 0) {
      const index = Math.floor(Math.random() * queueTotal);
      loadScene(queueScenes[index].id, autoPlay);
    }
  }

  function onComplete() {
    // load the next scene if we're continuing
    if (continuePlaylist) {
      queueNext(true);
    }
  }

  function onDelete() {
    if (
      continuePlaylist &&
      currentQueueIndex >= 0 &&
      currentQueueIndex < queueScenes.length - 1
    ) {
      loadScene(queueScenes[currentQueueIndex + 1].id);
    } else {
      goBackOrReplace(history, "/scenes");
    }
  }

  function getScenePage(sceneID: string) {
    if (!sceneQueue.query) return;

    // find the page that the scene is on
    const index = queueScenes.findIndex((s) => s.id === sceneID);

    if (index === -1) return;

    const perPage = sceneQueue.query.itemsPerPage;
    return Math.floor((index + queueStart - 1) / perPage) + 1;
  }

  function onQueueSceneClicked(sceneID: string) {
    loadScene(sceneID, autoPlayOnSelected, getScenePage(sceneID));
  }

  if (!scene) {
    if (loading) return <LoadingIndicator />;
    if (error) return <ErrorMessage error={error.message} />;
    return <ErrorMessage error={`No scene found with id ${id}.`} />;
  }

  return (
    <div className="row">
      <ScenePage
        scene={scene}
        setTimestamp={setTimestamp}
        queueScenes={queueScenes}
        queueStart={queueStart}
        onDelete={onDelete}
        onQueueNext={() => queueNext(autoPlayOnSelected)}
        onQueuePrevious={() => queuePrevious(autoPlayOnSelected)}
        onQueueRandom={() => queueRandom(autoPlayOnSelected)}
        onQueueSceneClicked={onQueueSceneClicked}
        continuePlaylist={continuePlaylist}
        queueHasMoreScenes={queueHasMoreScenes}
        onQueueLessScenes={onQueueLessScenes}
        onQueueMoreScenes={onQueueMoreScenes}
        collapsed={collapsed}
        setCollapsed={setCollapsed}
        setContinuePlaylist={setContinuePlaylist}
      />
      <div className={`scene-player-container ${collapsed ? "expanded" : ""}`}>
        <ScenePlayer
          key="ScenePlayer"
          scene={scene}
          hideScrubberOverride={hideScrubber}
          autoplay={autoplay}
          permitLoop={!continuePlaylist}
          initialTimestamp={initialTimestamp}
          sendSetTimestamp={getSetTimestamp}
          onComplete={onComplete}
          onNext={() => queueNext(true)}
          onPrevious={() => queuePrevious(true)}
        />
      </div>
    </div>
  );
};

export default SceneLoader;<|MERGE_RESOLUTION|>--- conflicted
+++ resolved
@@ -6,13 +6,8 @@
   useRef,
   useLayoutEffect,
 } from "react";
-<<<<<<< HEAD
-import { FormattedDate, FormattedMessage, useIntl } from "react-intl";
+import { FormattedMessage, useIntl } from "react-intl";
 import { useHistory, Link, RouteComponentProps } from "react-router-dom";
-=======
-import { FormattedMessage, useIntl } from "react-intl";
-import { Link, RouteComponentProps } from "react-router-dom";
->>>>>>> b23b0267
 import { Helmet } from "react-helmet";
 import * as GQL from "src/core/generated-graphql";
 import {
