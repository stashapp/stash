--- conflicted
+++ resolved
@@ -1,8 +1,4 @@
-<<<<<<< HEAD
-import { Tab, Nav, Dropdown, Form, Modal as BSModal } from "react-bootstrap";
-=======
 import { Tab, Nav, Dropdown } from "react-bootstrap";
->>>>>>> 56b9c081
 import queryString from "query-string";
 import React, { useEffect, useState } from "react";
 import { useParams, useLocation, useHistory, Link } from "react-router-dom";
@@ -25,11 +21,8 @@
 import { SceneDetailPanel } from "./SceneDetailPanel";
 import { OCounterButton } from "./OCounterButton";
 import { SceneMoviePanel } from "./SceneMoviePanel";
-<<<<<<< HEAD
 import * as Mousetrap from "mousetrap";
-=======
 import { DeleteScenesDialog } from "../DeleteScenesDialog";
->>>>>>> 56b9c081
 
 export const Scene: React.FC = () => {
   const { id = "new" } = useParams();
@@ -46,13 +39,10 @@
   const [decrementO] = useSceneDecrementO(scene?.id ?? "0");
   const [resetO] = useSceneResetO(scene?.id ?? "0");
 
-<<<<<<< HEAD
   const [activeTabKey, setActiveTabKey] = useState("scene-details-panel");
   
   const [isHelpOpen, setIsHelpOpen] = useState<boolean>(false);
-=======
   const [isDeleteAlertOpen, setIsDeleteAlertOpen] = useState<boolean>(false);
->>>>>>> 56b9c081
 
   const queryParams = queryString.parse(location.search);
   const autoplay = queryParams?.autoplay === "true";
@@ -158,28 +148,6 @@
         <DeleteScenesDialog selected={[scene]} onClose={onDeleteDialogClosed} />
       );
     }
-  }
-
-  function renderHelp() {
-    return (
-      <BSModal
-        show={isHelpOpen}
-        onHide={() => setIsHelpOpen(false)}
-        icon="question-circle"
-      >
-        <BSModal.Header>
-          <BSModal.Title>Help</BSModal.Title>
-        </BSModal.Header>
-        <BSModal.Body>
-          <h6>Keyboard shortcuts</h6>
-          <ul>
-            <li><code>e</code> - Edit tab</li>
-            <li><code>m</code> - Markers tab</li>
-            <li><code>o</code> - Increment o-counter</li>
-          </ul>
-        </BSModal.Body>
-      </BSModal>
-    );
   }
 
   function renderOperations() {
@@ -314,12 +282,7 @@
 
   return (
     <div className="row">
-<<<<<<< HEAD
-      {renderDeleteAlert()}
-      {renderHelp()}
-=======
       {maybeRenderDeleteDialog()}
->>>>>>> 56b9c081
       <div className="scene-tabs order-xl-first order-last">
         <div className="d-none d-xl-block">
           {scene.studio && (
