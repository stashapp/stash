--- conflicted
+++ resolved
@@ -274,9 +274,6 @@
     );
   }
 
-<<<<<<< HEAD
-  if (loading || streamableLoading || !scene || !data?.findScene) {
-=======
   // set up hotkeys
   useEffect(() => {
     Mousetrap.bind("a", () => setActiveTabKey("scene-details-panel"));
@@ -294,8 +291,7 @@
     };
   });
 
-  if (loading || !scene || !data?.findScene) {
->>>>>>> e9141b5d
+  if (loading || streamableLoading || !scene || !data?.findScene) {
     return <LoadingIndicator />;
   }
 
