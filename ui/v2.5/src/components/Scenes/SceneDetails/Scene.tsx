import { Tab, Nav, Dropdown, Button } from "react-bootstrap";
import React, {
  useEffect,
  useState,
  useMemo,
  useRef,
  useLayoutEffect,
} from "react";
import { FormattedDate, FormattedMessage, useIntl } from "react-intl";
import { useHistory, Link, RouteComponentProps } from "react-router-dom";
import { Helmet } from "react-helmet";
import * as GQL from "src/core/generated-graphql";
import {
  mutateMetadataScan,
  useFindScene,
  useSceneIncrementO,
  useSceneGenerateScreenshot,
  useSceneUpdate,
  queryFindScenes,
  queryFindScenesByID,
  useSceneIncrementPlayCount,
} from "src/core/StashService";

import { SceneEditPanel } from "./SceneEditPanel";
import { ErrorMessage } from "src/components/Shared/ErrorMessage";
import { LoadingIndicator } from "src/components/Shared/LoadingIndicator";
import { Icon } from "src/components/Shared/Icon";
import { Counter } from "src/components/Shared/Counter";
import { useToast } from "src/hooks/Toast";
import SceneQueue, { QueuedScene } from "src/models/sceneQueue";
import { ListFilterModel } from "src/models/list-filter/filter";
import Mousetrap from "mousetrap";
import { OrganizedButton } from "./OrganizedButton";
import { useConfigurationContext } from "src/hooks/Config";
import { getPlayerPosition } from "src/components/ScenePlayer/util";
import {
  faEllipsisV,
  faChevronRight,
  faChevronLeft,
} from "@fortawesome/free-solid-svg-icons";
import { objectPath, objectTitle } from "src/core/files";
import { RatingSystem } from "src/components/Shared/Rating/RatingSystem";
import TextUtils from "src/utils/text";
import {
  OCounterButton,
  ViewCountButton,
} from "src/components/Shared/CountButton";
import { useRatingKeybinds } from "src/hooks/keybinds";
import { lazyComponent } from "src/utils/lazyComponent";
import cx from "classnames";
import { TruncatedText } from "src/components/Shared/TruncatedText";
import { PatchComponent, PatchContainerComponent } from "src/patch";
<<<<<<< HEAD
import { SceneMergeModal } from "../SceneMergeDialog";
=======
import { goBackOrReplace } from "src/utils/history";
>>>>>>> e213fde0

const SubmitStashBoxDraft = lazyComponent(
  () => import("src/components/Dialogs/SubmitDraft")
);
const ScenePlayer = lazyComponent(
  () => import("src/components/ScenePlayer/ScenePlayer")
);

const GalleryViewer = lazyComponent(
  () => import("src/components/Galleries/GalleryViewer")
);
const ExternalPlayerButton = lazyComponent(
  () => import("./ExternalPlayerButton")
);

const QueueViewer = lazyComponent(() => import("./QueueViewer"));
const SceneMarkersPanel = lazyComponent(() => import("./SceneMarkersPanel"));
const SceneFileInfoPanel = lazyComponent(() => import("./SceneFileInfoPanel"));
const SceneDetailPanel = lazyComponent(() => import("./SceneDetailPanel"));
const SceneHistoryPanel = lazyComponent(() => import("./SceneHistoryPanel"));
const SceneGroupPanel = lazyComponent(() => import("./SceneGroupPanel"));
const SceneGalleriesPanel = lazyComponent(
  () => import("./SceneGalleriesPanel")
);
const DeleteScenesDialog = lazyComponent(() => import("../DeleteScenesDialog"));
const GenerateDialog = lazyComponent(
  () => import("../../Dialogs/GenerateDialog")
);
const SceneVideoFilterPanel = lazyComponent(
  () => import("./SceneVideoFilterPanel")
);

const VideoFrameRateResolution: React.FC<{
  width?: number;
  height?: number;
  frameRate?: number;
}> = ({ width, height, frameRate }) => {
  const intl = useIntl();

  const resolution = useMemo(() => {
    if (width && height) {
      const r = TextUtils.resolution(width, height);
      return (
        <span className="resolution" data-value={r}>
          {r}
        </span>
      );
    }
    return undefined;
  }, [width, height]);

  const frameRateDisplay = useMemo(() => {
    if (frameRate) {
      return (
        <span className="frame-rate" data-value={frameRate}>
          <FormattedMessage
            id="frames_per_second"
            values={{ value: intl.formatNumber(frameRate ?? 0) }}
          />
        </span>
      );
    }
    return undefined;
  }, [intl, frameRate]);

  const divider = useMemo(() => {
    return resolution && frameRateDisplay ? (
      <span className="divider"> | </span>
    ) : undefined;
  }, [resolution, frameRateDisplay]);

  return (
    <span>
      {frameRateDisplay}
      {divider}
      {resolution}
    </span>
  );
};

interface IProps {
  scene: GQL.SceneDataFragment;
  setTimestamp: (num: number) => void;
  queueScenes: QueuedScene[];
  onQueueNext: () => void;
  onQueuePrevious: () => void;
  onQueueRandom: () => void;
  onQueueSceneClicked: (sceneID: string) => void;
  onDelete: () => void;
  continuePlaylist: boolean;
  queueHasMoreScenes: boolean;
  onQueueMoreScenes: () => void;
  onQueueLessScenes: () => void;
  queueStart: number;
  collapsed: boolean;
  setCollapsed: (state: boolean) => void;
  setContinuePlaylist: (value: boolean) => void;
}

interface ISceneParams {
  id: string;
}

const ScenePageTabs = PatchContainerComponent<IProps>("ScenePage.Tabs");
const ScenePageTabContent = PatchContainerComponent<IProps>(
  "ScenePage.TabContent"
);

const ScenePage: React.FC<IProps> = PatchComponent("ScenePage", (props) => {
  const {
    scene,
    setTimestamp,
    queueScenes,
    onQueueNext,
    onQueuePrevious,
    onQueueRandom,
    onQueueSceneClicked,
    onDelete,
    continuePlaylist,
    queueHasMoreScenes,
    onQueueMoreScenes,
    onQueueLessScenes,
    queueStart,
    collapsed,
    setCollapsed,
    setContinuePlaylist,
  } = props;

  const Toast = useToast();
  const intl = useIntl();
  const history = useHistory();
  const [updateScene] = useSceneUpdate();
  const [generateScreenshot] = useSceneGenerateScreenshot();
  const { configuration } = useConfigurationContext();

  const [showDraftModal, setShowDraftModal] = useState(false);
  const boxes = configuration?.general?.stashBoxes ?? [];

  const [incrementO] = useSceneIncrementO(scene.id);

  const [incrementPlay] = useSceneIncrementPlayCount();

  function incrementPlayCount() {
    incrementPlay({
      variables: {
        id: scene.id,
      },
    });
  }

  const [organizedLoading, setOrganizedLoading] = useState(false);

  const [activeTabKey, setActiveTabKey] = useState("scene-details-panel");

  const [isMerging, setIsMerging] = useState(false);
  const [isDeleteAlertOpen, setIsDeleteAlertOpen] = useState<boolean>(false);
  const [isGenerateDialogOpen, setIsGenerateDialogOpen] = useState(false);

  const onIncrementOClick = async () => {
    try {
      await incrementO();
    } catch (e) {
      Toast.error(e);
    }
  };

  function setRating(v: number | null) {
    updateScene({
      variables: {
        input: {
          id: scene.id,
          rating100: v,
        },
      },
    });
  }

  useRatingKeybinds(
    true,
    configuration?.ui.ratingSystemOptions?.type,
    setRating
  );

  // set up hotkeys
  useEffect(() => {
    Mousetrap.bind("a", () => setActiveTabKey("scene-details-panel"));
    Mousetrap.bind("q", () => setActiveTabKey("scene-queue-panel"));
    Mousetrap.bind("e", () => setActiveTabKey("scene-edit-panel"));
    Mousetrap.bind("k", () => setActiveTabKey("scene-markers-panel"));
    Mousetrap.bind("i", () => setActiveTabKey("scene-file-info-panel"));
    Mousetrap.bind("h", () => setActiveTabKey("scene-history-panel"));
    Mousetrap.bind("o", () => {
      onIncrementOClick();
    });
    Mousetrap.bind("p n", () => onQueueNext());
    Mousetrap.bind("p p", () => onQueuePrevious());
    Mousetrap.bind("p r", () => onQueueRandom());
    Mousetrap.bind(",", () => setCollapsed(!collapsed));
    Mousetrap.bind("c c", () => {
      onGenerateScreenshot(getPlayerPosition());
    });
    Mousetrap.bind("c d", () => {
      onGenerateScreenshot();
    });

    return () => {
      Mousetrap.unbind("a");
      Mousetrap.unbind("q");
      Mousetrap.unbind("e");
      Mousetrap.unbind("k");
      Mousetrap.unbind("i");
      Mousetrap.unbind("h");
      Mousetrap.unbind("o");
      Mousetrap.unbind("p n");
      Mousetrap.unbind("p p");
      Mousetrap.unbind("p r");
      Mousetrap.unbind(",");
      Mousetrap.unbind("c c");
      Mousetrap.unbind("c d");
    };
  });

  async function onSave(input: GQL.SceneCreateInput) {
    await updateScene({
      variables: {
        input: {
          id: scene.id,
          ...input,
        },
      },
    });
    Toast.success(
      intl.formatMessage(
        { id: "toast.updated_entity" },
        { entity: intl.formatMessage({ id: "scene" }).toLocaleLowerCase() }
      )
    );
  }

  const onOrganizedClick = async () => {
    try {
      setOrganizedLoading(true);
      await updateScene({
        variables: {
          input: {
            id: scene.id,
            organized: !scene.organized,
          },
        },
      });
    } catch (e) {
      Toast.error(e);
    } finally {
      setOrganizedLoading(false);
    }
  };

  function onClickMarker(marker: GQL.SceneMarkerDataFragment) {
    setTimestamp(marker.seconds);
  }

  async function onRescan() {
    await mutateMetadataScan({
      paths: [objectPath(scene)],
      rescan: true,
    });

    Toast.success(
      intl.formatMessage(
        { id: "toast.rescanning_entity" },
        {
          count: 1,
          singularEntity: intl
            .formatMessage({ id: "scene" })
            .toLocaleLowerCase(),
        }
      )
    );
  }

  async function onGenerateScreenshot(at?: number) {
    await generateScreenshot({
      variables: {
        id: scene.id,
        at,
      },
    });
    Toast.success(intl.formatMessage({ id: "toast.generating_screenshot" }));
  }

  function onDeleteDialogClosed(deleted: boolean) {
    setIsDeleteAlertOpen(false);
    if (deleted) {
      onDelete();
    }
  }

  function maybeRenderMergeDialog() {
    if (!scene.id) return;
    return (
      <SceneMergeModal
        show={isMerging}
        onClose={(mergedID) => {
          setIsMerging(false);
          if (mergedID) {
            history.replace(`/scenes/${mergedID}`);
          }
        }}
        scenes={[{ id: scene.id, title: objectTitle(scene) }]}
      />
    );
  }

  function maybeRenderDeleteDialog() {
    if (isDeleteAlertOpen) {
      return (
        <DeleteScenesDialog selected={[scene]} onClose={onDeleteDialogClosed} />
      );
    }
  }

  function maybeRenderSceneGenerateDialog() {
    if (isGenerateDialogOpen) {
      return (
        <GenerateDialog
          selectedIds={[scene.id]}
          onClose={() => {
            setIsGenerateDialogOpen(false);
          }}
          type="scene"
        />
      );
    }
  }

  const renderOperations = () => (
    <Dropdown>
      <Dropdown.Toggle
        variant="secondary"
        id="operation-menu"
        className="minimal"
        title={intl.formatMessage({ id: "operations" })}
      >
        <Icon icon={faEllipsisV} />
      </Dropdown.Toggle>
      <Dropdown.Menu className="bg-secondary text-white">
        {!!scene.files.length && (
          <Dropdown.Item
            key="rescan"
            className="bg-secondary text-white"
            onClick={() => onRescan()}
          >
            <FormattedMessage id="actions.rescan" />
          </Dropdown.Item>
        )}
        <Dropdown.Item
          key="generate"
          className="bg-secondary text-white"
          onClick={() => setIsGenerateDialogOpen(true)}
        >
          <FormattedMessage id="actions.generate" />
        </Dropdown.Item>
        <Dropdown.Item
          key="generate-screenshot"
          className="bg-secondary text-white"
          onClick={() => onGenerateScreenshot(getPlayerPosition())}
        >
          <FormattedMessage id="actions.generate_thumb_from_current" />
        </Dropdown.Item>
        <Dropdown.Item
          key="generate-default"
          className="bg-secondary text-white"
          onClick={() => onGenerateScreenshot()}
        >
          <FormattedMessage id="actions.generate_thumb_default" />
        </Dropdown.Item>
        {boxes.length > 0 && (
          <Dropdown.Item
            key="submit"
            className="bg-secondary text-white"
            onClick={() => setShowDraftModal(true)}
          >
            <FormattedMessage id="actions.submit_stash_box" />
          </Dropdown.Item>
        )}
        <Dropdown.Item
          key="merge-scene"
          className="bg-secondary text-white"
          onClick={() => setIsMerging(true)}
        >
          <FormattedMessage id="actions.merge" />
          ...
        </Dropdown.Item>
        <Dropdown.Item
          key="delete-scene"
          className="bg-secondary text-white"
          onClick={() => setIsDeleteAlertOpen(true)}
        >
          <FormattedMessage
            id="actions.delete"
            values={{ entityType: intl.formatMessage({ id: "scene" }) }}
          />
        </Dropdown.Item>
      </Dropdown.Menu>
    </Dropdown>
  );

  const renderTabs = () => (
    <Tab.Container
      activeKey={activeTabKey}
      onSelect={(k) => k && setActiveTabKey(k)}
    >
      <div>
        <Nav variant="tabs" className="mr-auto">
          <ScenePageTabs {...props}>
            <Nav.Item>
              <Nav.Link eventKey="scene-details-panel">
                <FormattedMessage id="details" />
              </Nav.Link>
            </Nav.Item>
            {queueScenes.length > 0 ? (
              <Nav.Item>
                <Nav.Link eventKey="scene-queue-panel">
                  <FormattedMessage id="queue" />
                </Nav.Link>
              </Nav.Item>
            ) : (
              ""
            )}
            <Nav.Item>
              <Nav.Link eventKey="scene-markers-panel">
                <FormattedMessage id="markers" />
              </Nav.Link>
            </Nav.Item>
            {scene.groups.length > 0 ? (
              <Nav.Item>
                <Nav.Link eventKey="scene-group-panel">
                  <FormattedMessage
                    id="countables.groups"
                    values={{ count: scene.groups.length }}
                  />
                </Nav.Link>
              </Nav.Item>
            ) : (
              ""
            )}
            {scene.galleries.length >= 1 ? (
              <Nav.Item>
                <Nav.Link eventKey="scene-galleries-panel">
                  <FormattedMessage
                    id="countables.galleries"
                    values={{ count: scene.galleries.length }}
                  />
                </Nav.Link>
              </Nav.Item>
            ) : undefined}
            <Nav.Item>
              <Nav.Link eventKey="scene-video-filter-panel">
                <FormattedMessage id="effect_filters.name" />
              </Nav.Link>
            </Nav.Item>
            <Nav.Item>
              <Nav.Link eventKey="scene-file-info-panel">
                <FormattedMessage id="file_info" />
                <Counter count={scene.files.length} hideZero hideOne />
              </Nav.Link>
            </Nav.Item>
            <Nav.Item>
              <Nav.Link eventKey="scene-history-panel">
                <FormattedMessage id="history" />
              </Nav.Link>
            </Nav.Item>
            <Nav.Item>
              <Nav.Link eventKey="scene-edit-panel">
                <FormattedMessage id="actions.edit" />
              </Nav.Link>
            </Nav.Item>
          </ScenePageTabs>
        </Nav>
      </div>

      <Tab.Content>
        <ScenePageTabContent {...props}>
          <Tab.Pane eventKey="scene-details-panel">
            <SceneDetailPanel scene={scene} />
          </Tab.Pane>
          <Tab.Pane eventKey="scene-queue-panel">
            <QueueViewer
              scenes={queueScenes}
              currentID={scene.id}
              continue={continuePlaylist}
              setContinue={setContinuePlaylist}
              onSceneClicked={onQueueSceneClicked}
              onNext={onQueueNext}
              onPrevious={onQueuePrevious}
              onRandom={onQueueRandom}
              start={queueStart}
              hasMoreScenes={queueHasMoreScenes}
              onLessScenes={onQueueLessScenes}
              onMoreScenes={onQueueMoreScenes}
            />
          </Tab.Pane>
          <Tab.Pane eventKey="scene-markers-panel">
            <SceneMarkersPanel
              sceneId={scene.id}
              onClickMarker={onClickMarker}
              isVisible={activeTabKey === "scene-markers-panel"}
            />
          </Tab.Pane>
          <Tab.Pane eventKey="scene-group-panel">
            <SceneGroupPanel scene={scene} />
          </Tab.Pane>
          {scene.galleries.length >= 1 && (
            <Tab.Pane eventKey="scene-galleries-panel">
              <SceneGalleriesPanel galleries={scene.galleries} />
              {scene.galleries.length === 1 && (
                <GalleryViewer galleryId={scene.galleries[0].id} />
              )}
            </Tab.Pane>
          )}
          <Tab.Pane eventKey="scene-video-filter-panel">
            <SceneVideoFilterPanel scene={scene} />
          </Tab.Pane>
          <Tab.Pane
            className="file-info-panel"
            eventKey="scene-file-info-panel"
          >
            <SceneFileInfoPanel scene={scene} />
          </Tab.Pane>
          <Tab.Pane eventKey="scene-edit-panel" mountOnEnter>
            <SceneEditPanel
              isVisible={activeTabKey === "scene-edit-panel"}
              scene={scene}
              onSubmit={onSave}
              onDelete={() => setIsDeleteAlertOpen(true)}
            />
          </Tab.Pane>
          <Tab.Pane eventKey="scene-history-panel">
            <SceneHistoryPanel scene={scene} />
          </Tab.Pane>
        </ScenePageTabContent>
      </Tab.Content>
    </Tab.Container>
  );

  function getCollapseButtonIcon() {
    return collapsed ? faChevronRight : faChevronLeft;
  }

  const title = objectTitle(scene);

  const file = useMemo(
    () => (scene.files.length > 0 ? scene.files[0] : undefined),
    [scene]
  );

  return (
    <>
      <Helmet>
        <title>{title}</title>
      </Helmet>
      {maybeRenderSceneGenerateDialog()}
      {maybeRenderMergeDialog()}
      {maybeRenderDeleteDialog()}
      <div
        className={`scene-tabs order-xl-first order-last ${
          collapsed ? "collapsed" : ""
        }`}
      >
        <div>
          <div className="scene-header-container">
            {scene.studio && (
              <h1 className="text-center scene-studio-image">
                <Link to={`/studios/${scene.studio.id}`}>
                  <img
                    src={scene.studio.image_path ?? ""}
                    alt={`${scene.studio.name} logo`}
                    className="studio-logo"
                  />
                </Link>
              </h1>
            )}
            <h3 className={cx("scene-header", { "no-studio": !scene.studio })}>
              <TruncatedText lineCount={2} text={title} />
            </h3>
          </div>

          <div className="scene-subheader">
            <span className="date" data-value={scene.date}>
              {!!scene.date && (
                <FormattedDate
                  value={scene.date}
                  format="long"
                  timeZone="utc"
                />
              )}
            </span>
            <VideoFrameRateResolution
              width={file?.width}
              height={file?.height}
              frameRate={file?.frame_rate}
            />
          </div>

          <div className="scene-toolbar">
            <span className="scene-toolbar-group">
              <RatingSystem
                value={scene.rating100}
                onSetRating={setRating}
                clickToRate
                withoutContext
              />
            </span>
            <span className="scene-toolbar-group">
              <span>
                <ExternalPlayerButton scene={scene} />
              </span>
              <span>
                <ViewCountButton
                  value={scene.play_count ?? 0}
                  onIncrement={() => incrementPlayCount()}
                />
              </span>
              <span>
                <OCounterButton
                  value={scene.o_counter ?? 0}
                  onIncrement={() => onIncrementOClick()}
                />
              </span>
              <span>
                <OrganizedButton
                  loading={organizedLoading}
                  organized={scene.organized}
                  onClick={onOrganizedClick}
                />
              </span>
              <span>{renderOperations()}</span>
            </span>
          </div>
        </div>
        {renderTabs()}
      </div>
      <div className="scene-divider d-none d-xl-block">
        <Button onClick={() => setCollapsed(!collapsed)}>
          <Icon className="fa-fw" icon={getCollapseButtonIcon()} />
        </Button>
      </div>
      <SubmitStashBoxDraft
        type="scene"
        boxes={boxes}
        entity={scene}
        show={showDraftModal}
        onHide={() => setShowDraftModal(false)}
      />
    </>
  );
});

const SceneLoader: React.FC<RouteComponentProps<ISceneParams>> = ({
  location,
  history,
  match,
}) => {
  const { id } = match.params;
  const { configuration } = useConfigurationContext();
  const { data, loading, error } = useFindScene(id);

  const [scene, setScene] = useState<GQL.SceneDataFragment>();

  // useLayoutEffect to update before paint
  useLayoutEffect(() => {
    // only update scene when loading is done
    if (!loading) {
      setScene(data?.findScene ?? undefined);
    }
  }, [data, loading]);

  const queryParams = useMemo(
    () => new URLSearchParams(location.search),
    [location.search]
  );
  const sceneQueue = useMemo(
    () => SceneQueue.fromQueryParameters(queryParams),
    [queryParams]
  );
  const queryContinue = useMemo(() => {
    let cont = queryParams.get("continue");
    if (cont) {
      return cont === "true";
    } else {
      return !!configuration?.interface.continuePlaylistDefault;
    }
  }, [configuration?.interface.continuePlaylistDefault, queryParams]);

  const [queueScenes, setQueueScenes] = useState<QueuedScene[]>([]);

  const [collapsed, setCollapsed] = useState(false);
  const [continuePlaylist, setContinuePlaylist] = useState(queryContinue);
  const [hideScrubber, setHideScrubber] = useState(
    !(configuration?.interface.showScrubber ?? true)
  );

  const _setTimestamp = useRef<(value: number) => void>();
  const initialTimestamp = useMemo(() => {
    const t = queryParams.get("t");
    if (!t) return 0;

    const n = Number(t);
    if (Number.isNaN(n)) return 0;
    return n;
  }, [queryParams]);

  const [queueTotal, setQueueTotal] = useState(0);
  const [queueStart, setQueueStart] = useState(1);

  const autoplay = queryParams.get("autoplay") === "true";
  const autoPlayOnSelected =
    configuration?.interface.autostartVideoOnPlaySelected ?? false;

  const currentQueueIndex = useMemo(
    () => queueScenes.findIndex((s) => s.id === id),
    [queueScenes, id]
  );

  function getSetTimestamp(fn: (value: number) => void) {
    _setTimestamp.current = fn;
  }

  function setTimestamp(value: number) {
    if (_setTimestamp.current) {
      _setTimestamp.current(value);
    }
  }

  // set up hotkeys
  useEffect(() => {
    Mousetrap.bind(".", () => setHideScrubber((value) => !value));

    return () => {
      Mousetrap.unbind(".");
    };
  }, []);

  async function getQueueFilterScenes(filter: ListFilterModel) {
    const query = await queryFindScenes(filter);
    const { scenes, count } = query.data.findScenes;
    setQueueScenes(scenes);
    setQueueTotal(count);
    setQueueStart((filter.currentPage - 1) * filter.itemsPerPage + 1);
  }

  async function getQueueScenes(sceneIDs: number[]) {
    const query = await queryFindScenesByID(sceneIDs);
    const { scenes, count } = query.data.findScenes;
    setQueueScenes(scenes);
    setQueueTotal(count);
    setQueueStart(1);
  }

  useEffect(() => {
    if (sceneQueue.query) {
      getQueueFilterScenes(sceneQueue.query);
    } else if (sceneQueue.sceneIDs) {
      getQueueScenes(sceneQueue.sceneIDs);
    }
  }, [sceneQueue]);

  async function onQueueLessScenes() {
    if (!sceneQueue.query || queueStart <= 1) {
      return;
    }

    const filterCopy = sceneQueue.query.clone();
    const newStart = queueStart - filterCopy.itemsPerPage;
    filterCopy.currentPage = Math.ceil(newStart / filterCopy.itemsPerPage);
    const query = await queryFindScenes(filterCopy);
    const { scenes } = query.data.findScenes;

    // prepend scenes to scene list
    const newScenes = (scenes as QueuedScene[]).concat(queueScenes);
    setQueueScenes(newScenes);
    setQueueStart(newStart);

    return scenes;
  }

  const queueHasMoreScenes = useMemo(() => {
    return queueStart + queueScenes.length - 1 < queueTotal;
  }, [queueStart, queueScenes, queueTotal]);

  async function onQueueMoreScenes() {
    if (!sceneQueue.query || !queueHasMoreScenes) {
      return;
    }

    const filterCopy = sceneQueue.query.clone();
    const newStart = queueStart + queueScenes.length;
    filterCopy.currentPage = Math.ceil(newStart / filterCopy.itemsPerPage);
    const query = await queryFindScenes(filterCopy);
    const { scenes } = query.data.findScenes;

    // append scenes to scene list
    const newScenes = queueScenes.concat(scenes);
    setQueueScenes(newScenes);
    // don't change queue start
    return scenes;
  }

  function loadScene(sceneID: string, autoPlay?: boolean, newPage?: number) {
    const sceneLink = sceneQueue.makeLink(sceneID, {
      newPage,
      autoPlay,
      continue: continuePlaylist,
    });
    history.replace(sceneLink);
  }

  async function queueNext(autoPlay: boolean) {
    if (currentQueueIndex === -1) return;

    if (currentQueueIndex < queueScenes.length - 1) {
      loadScene(queueScenes[currentQueueIndex + 1].id, autoPlay);
    } else {
      // if we're at the end of the queue, load more scenes
      if (currentQueueIndex === queueScenes.length - 1 && queueHasMoreScenes) {
        const loadedScenes = await onQueueMoreScenes();
        if (loadedScenes && loadedScenes.length > 0) {
          // set the page to the next page
          const newPage = (sceneQueue.query?.currentPage ?? 0) + 1;
          loadScene(loadedScenes[0].id, autoPlay, newPage);
        }
      }
    }
  }

  async function queuePrevious(autoPlay: boolean) {
    if (currentQueueIndex === -1) return;

    if (currentQueueIndex > 0) {
      loadScene(queueScenes[currentQueueIndex - 1].id, autoPlay);
    } else {
      // if we're at the beginning of the queue, load the previous page
      if (queueStart > 1) {
        const loadedScenes = await onQueueLessScenes();
        if (loadedScenes && loadedScenes.length > 0) {
          const newPage = (sceneQueue.query?.currentPage ?? 0) - 1;
          loadScene(
            loadedScenes[loadedScenes.length - 1].id,
            autoPlay,
            newPage
          );
        }
      }
    }
  }

  async function queueRandom(autoPlay: boolean) {
    if (sceneQueue.query) {
      const { query } = sceneQueue;
      const pages = Math.ceil(queueTotal / query.itemsPerPage);
      const page = Math.floor(Math.random() * pages) + 1;
      const index = Math.floor(
        Math.random() * Math.min(query.itemsPerPage, queueTotal)
      );
      const filterCopy = sceneQueue.query.clone();
      filterCopy.currentPage = page;
      const queryResults = await queryFindScenes(filterCopy);
      if (queryResults.data.findScenes.scenes.length > index) {
        const { id: sceneID } = queryResults.data.findScenes.scenes[index];
        // navigate to the image player page
        loadScene(sceneID, autoPlay, page);
      }
    } else if (queueTotal !== 0) {
      const index = Math.floor(Math.random() * queueTotal);
      loadScene(queueScenes[index].id, autoPlay);
    }
  }

  function onComplete() {
    // load the next scene if we're continuing
    if (continuePlaylist) {
      queueNext(true);
    }
  }

  function onDelete() {
    if (
      continuePlaylist &&
      currentQueueIndex >= 0 &&
      currentQueueIndex < queueScenes.length - 1
    ) {
      loadScene(queueScenes[currentQueueIndex + 1].id);
    } else {
      goBackOrReplace(history, "/scenes");
    }
  }

  function getScenePage(sceneID: string) {
    if (!sceneQueue.query) return;

    // find the page that the scene is on
    const index = queueScenes.findIndex((s) => s.id === sceneID);

    if (index === -1) return;

    const perPage = sceneQueue.query.itemsPerPage;
    return Math.floor((index + queueStart - 1) / perPage) + 1;
  }

  function onQueueSceneClicked(sceneID: string) {
    loadScene(sceneID, autoPlayOnSelected, getScenePage(sceneID));
  }

  if (!scene) {
    if (loading) return <LoadingIndicator />;
    if (error) return <ErrorMessage error={error.message} />;
    return <ErrorMessage error={`No scene found with id ${id}.`} />;
  }

  return (
    <div className="row">
      <ScenePage
        scene={scene}
        setTimestamp={setTimestamp}
        queueScenes={queueScenes}
        queueStart={queueStart}
        onDelete={onDelete}
        onQueueNext={() => queueNext(autoPlayOnSelected)}
        onQueuePrevious={() => queuePrevious(autoPlayOnSelected)}
        onQueueRandom={() => queueRandom(autoPlayOnSelected)}
        onQueueSceneClicked={onQueueSceneClicked}
        continuePlaylist={continuePlaylist}
        queueHasMoreScenes={queueHasMoreScenes}
        onQueueLessScenes={onQueueLessScenes}
        onQueueMoreScenes={onQueueMoreScenes}
        collapsed={collapsed}
        setCollapsed={setCollapsed}
        setContinuePlaylist={setContinuePlaylist}
      />
      <div className={`scene-player-container ${collapsed ? "expanded" : ""}`}>
        <ScenePlayer
          key="ScenePlayer"
          scene={scene}
          hideScrubberOverride={hideScrubber}
          autoplay={autoplay}
          permitLoop={!continuePlaylist}
          initialTimestamp={initialTimestamp}
          sendSetTimestamp={getSetTimestamp}
          onComplete={onComplete}
          onNext={() => queueNext(true)}
          onPrevious={() => queuePrevious(true)}
        />
      </div>
    </div>
  );
};

export default SceneLoader;<|MERGE_RESOLUTION|>--- conflicted
+++ resolved
@@ -50,11 +50,8 @@
 import cx from "classnames";
 import { TruncatedText } from "src/components/Shared/TruncatedText";
 import { PatchComponent, PatchContainerComponent } from "src/patch";
-<<<<<<< HEAD
 import { SceneMergeModal } from "../SceneMergeDialog";
-=======
 import { goBackOrReplace } from "src/utils/history";
->>>>>>> e213fde0
 
 const SubmitStashBoxDraft = lazyComponent(
   () => import("src/components/Dialogs/SubmitDraft")
