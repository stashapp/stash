import { Tab, Nav, Dropdown, Button, ButtonGroup } from "react-bootstrap";
import queryString from "query-string";
import React, {
  useEffect,
  useState,
  useMemo,
  useContext,
  lazy,
  useRef,
} from "react";
import { FormattedMessage, useIntl } from "react-intl";
import { useParams, useLocation, useHistory, Link } from "react-router-dom";
import { Helmet } from "react-helmet";
import * as GQL from "src/core/generated-graphql";
import {
  mutateMetadataScan,
  useFindScene,
  useSceneIncrementO,
  useSceneDecrementO,
  useSceneResetO,
  useSceneGenerateScreenshot,
  useSceneUpdate,
  queryFindScenes,
  queryFindScenesByID,
} from "src/core/StashService";

import Icon from "src/components/Shared/Icon";
import { useToast } from "src/hooks";
import SceneQueue, { QueuedScene } from "src/models/sceneQueue";
import { ListFilterModel } from "src/models/list-filter/filter";
import Mousetrap from "mousetrap";
import { OCounterButton } from "./OCounterButton";
import { OrganizedButton } from "./OrganizedButton";
import { ConfigurationContext } from "src/hooks/Config";
import { getPlayerPosition } from "src/components/ScenePlayer/util";
import { faEllipsisV } from "@fortawesome/free-solid-svg-icons";

const SubmitStashBoxDraft = lazy(
  () => import("src/components/Dialogs/SubmitDraft")
);
const ScenePlayer = lazy(
  () => import("src/components/ScenePlayer/ScenePlayer")
);

const GalleryViewer = lazy(
  () => import("src/components/Galleries/GalleryViewer")
);
const ExternalPlayerButton = lazy(() => import("./ExternalPlayerButton"));

const QueueViewer = lazy(() => import("./QueueViewer"));
const SceneMarkersPanel = lazy(() => import("./SceneMarkersPanel"));
const SceneFileInfoPanel = lazy(() => import("./SceneFileInfoPanel"));
const SceneEditPanel = lazy(() => import("./SceneEditPanel"));
const SceneDetailPanel = lazy(() => import("./SceneDetailPanel"));
const SceneMoviePanel = lazy(() => import("./SceneMoviePanel"));
const SceneGalleriesPanel = lazy(() => import("./SceneGalleriesPanel"));
const DeleteScenesDialog = lazy(() => import("../DeleteScenesDialog"));
const GenerateDialog = lazy(() => import("../../Dialogs/GenerateDialog"));
const SceneVideoFilterPanel = lazy(() => import("./SceneVideoFilterPanel"));
import { objectPath, objectTitle } from "src/core/files";

interface IProps {
  scene: GQL.SceneDataFragment;
  setTimestamp: (num: number) => void;
  queueScenes: QueuedScene[];
  onQueueNext: () => void;
  onQueuePrevious: () => void;
  onQueueRandom: () => void;
  onDelete: () => void;
  continuePlaylist: boolean;
  loadScene: (sceneID: string) => void;
  queueHasMoreScenes: () => boolean;
  onQueueMoreScenes: () => void;
  onQueueLessScenes: () => void;
  queueStart: number;
  collapsed: boolean;
  setCollapsed: (state: boolean) => void;
  setContinuePlaylist: (value: boolean) => void;
}

const ScenePage: React.FC<IProps> = ({
  scene,
  setTimestamp,
  queueScenes,
  onQueueNext,
  onQueuePrevious,
  onQueueRandom,
  onDelete,
  continuePlaylist,
  loadScene,
  queueHasMoreScenes,
  onQueueMoreScenes,
  onQueueLessScenes,
  queueStart,
  collapsed,
  setCollapsed,
  setContinuePlaylist,
}) => {
  const Toast = useToast();
  const intl = useIntl();
  const [updateScene] = useSceneUpdate();
  const [generateScreenshot] = useSceneGenerateScreenshot();
  const { configuration } = useContext(ConfigurationContext);

  const [showDraftModal, setShowDraftModal] = useState(false);
  const boxes = configuration?.general?.stashBoxes ?? [];

  const [incrementO] = useSceneIncrementO(scene.id);
  const [decrementO] = useSceneDecrementO(scene.id);
  const [resetO] = useSceneResetO(scene.id);

  const [organizedLoading, setOrganizedLoading] = useState(false);

  const [activeTabKey, setActiveTabKey] = useState("scene-details-panel");

  const [isDeleteAlertOpen, setIsDeleteAlertOpen] = useState<boolean>(false);
  const [isGenerateDialogOpen, setIsGenerateDialogOpen] = useState(false);

  const onIncrementClick = async () => {
    try {
      await incrementO();
    } catch (e) {
      Toast.error(e);
    }
  };

  const onDecrementClick = async () => {
    try {
      await decrementO();
    } catch (e) {
      Toast.error(e);
    }
  };

  // set up hotkeys
  useEffect(() => {
    Mousetrap.bind("a", () => setActiveTabKey("scene-details-panel"));
    Mousetrap.bind("q", () => setActiveTabKey("scene-queue-panel"));
    Mousetrap.bind("e", () => setActiveTabKey("scene-edit-panel"));
    Mousetrap.bind("k", () => setActiveTabKey("scene-markers-panel"));
    Mousetrap.bind("i", () => setActiveTabKey("scene-file-info-panel"));
    Mousetrap.bind("o", () => onIncrementClick());
    Mousetrap.bind("p n", () => onQueueNext());
    Mousetrap.bind("p p", () => onQueuePrevious());
    Mousetrap.bind("p r", () => onQueueRandom());
    Mousetrap.bind(",", () => setCollapsed(!collapsed));

    return () => {
      Mousetrap.unbind("a");
      Mousetrap.unbind("q");
      Mousetrap.unbind("e");
      Mousetrap.unbind("k");
      Mousetrap.unbind("i");
      Mousetrap.unbind("o");
      Mousetrap.unbind("p n");
      Mousetrap.unbind("p p");
      Mousetrap.unbind("p r");
      Mousetrap.unbind(",");
    };
  });

  const onOrganizedClick = async () => {
    try {
      setOrganizedLoading(true);
      await updateScene({
        variables: {
          input: {
            id: scene.id,
            organized: !scene.organized,
          },
        },
      });
    } catch (e) {
      Toast.error(e);
    } finally {
      setOrganizedLoading(false);
    }
  };

  const onResetClick = async () => {
    try {
      await resetO();
    } catch (e) {
      Toast.error(e);
    }
  };

  function onClickMarker(marker: GQL.SceneMarkerDataFragment) {
    setTimestamp(marker.seconds);
  }

  async function onRescan() {
    await mutateMetadataScan({
      paths: [objectPath(scene)],
    });

    Toast.success({
      content: intl.formatMessage(
        { id: "toast.rescanning_entity" },
        {
          count: 1,
          singularEntity: intl
            .formatMessage({ id: "scene" })
            .toLocaleLowerCase(),
        }
      ),
    });
  }

  async function onGenerateScreenshot(at?: number) {
    await generateScreenshot({
      variables: {
        id: scene.id,
        at,
      },
    });
    Toast.success({
      content: intl.formatMessage({ id: "toast.generating_screenshot" }),
    });
  }

  function onDeleteDialogClosed(deleted: boolean) {
    setIsDeleteAlertOpen(false);
    if (deleted) {
      onDelete();
    }
  }

  function maybeRenderDeleteDialog() {
    if (isDeleteAlertOpen) {
      return (
        <DeleteScenesDialog selected={[scene]} onClose={onDeleteDialogClosed} />
      );
    }
  }

  function maybeRenderSceneGenerateDialog() {
    if (isGenerateDialogOpen) {
      return (
        <GenerateDialog
          selectedIds={[scene.id]}
          onClose={() => {
            setIsGenerateDialogOpen(false);
          }}
        />
      );
    }
  }

  const renderOperations = () => (
    <Dropdown>
      <Dropdown.Toggle
        variant="secondary"
        id="operation-menu"
        className="minimal"
        title={intl.formatMessage({ id: "operations" })}
      >
        <Icon icon={faEllipsisV} />
      </Dropdown.Toggle>
      <Dropdown.Menu className="bg-secondary text-white">
        {!!scene.files.length && (
          <Dropdown.Item
            key="rescan"
            className="bg-secondary text-white"
            onClick={() => onRescan()}
          >
            <FormattedMessage id="actions.rescan" />
          </Dropdown.Item>
        )}
        <Dropdown.Item
          key="generate"
          className="bg-secondary text-white"
          onClick={() => setIsGenerateDialogOpen(true)}
        >
          <FormattedMessage id="actions.generate" />
        </Dropdown.Item>
        <Dropdown.Item
          key="generate-screenshot"
          className="bg-secondary text-white"
          onClick={() => onGenerateScreenshot(getPlayerPosition())}
        >
          <FormattedMessage id="actions.generate_thumb_from_current" />
        </Dropdown.Item>
        <Dropdown.Item
          key="generate-default"
          className="bg-secondary text-white"
          onClick={() => onGenerateScreenshot()}
        >
          <FormattedMessage id="actions.generate_thumb_default" />
        </Dropdown.Item>
        {boxes.length > 0 && (
          <Dropdown.Item
            key="submit"
            className="bg-secondary text-white"
            onClick={() => setShowDraftModal(true)}
          >
            <FormattedMessage id="actions.submit_stash_box" />
          </Dropdown.Item>
        )}
        <Dropdown.Item
          key="delete-scene"
          className="bg-secondary text-white"
          onClick={() => setIsDeleteAlertOpen(true)}
        >
          <FormattedMessage
            id="actions.delete_entity"
            values={{ entityType: intl.formatMessage({ id: "scene" }) }}
          />
        </Dropdown.Item>
      </Dropdown.Menu>
    </Dropdown>
  );

  const renderTabs = () => (
    <Tab.Container
      activeKey={activeTabKey}
      onSelect={(k) => k && setActiveTabKey(k)}
    >
      <div>
        <Nav variant="tabs" className="mr-auto">
          <Nav.Item>
            <Nav.Link eventKey="scene-details-panel">
              <FormattedMessage id="details" />
            </Nav.Link>
          </Nav.Item>
          {(queueScenes ?? []).length > 0 ? (
            <Nav.Item>
              <Nav.Link eventKey="scene-queue-panel">
                <FormattedMessage id="queue" />
              </Nav.Link>
            </Nav.Item>
          ) : (
            ""
          )}
          <Nav.Item>
            <Nav.Link eventKey="scene-markers-panel">
              <FormattedMessage id="markers" />
            </Nav.Link>
          </Nav.Item>
          {scene.movies.length > 0 ? (
            <Nav.Item>
              <Nav.Link eventKey="scene-movie-panel">
                <FormattedMessage
                  id="countables.movies"
                  values={{ count: scene.movies.length }}
                />
              </Nav.Link>
            </Nav.Item>
          ) : (
            ""
          )}
          {scene.galleries.length >= 1 ? (
            <Nav.Item>
              <Nav.Link eventKey="scene-galleries-panel">
                <FormattedMessage
                  id="countables.galleries"
                  values={{ count: scene.galleries.length }}
                />
              </Nav.Link>
            </Nav.Item>
          ) : undefined}
          <Nav.Item>
            <Nav.Link eventKey="scene-video-filter-panel">
              <FormattedMessage id="effect_filters.name" />
            </Nav.Link>
          </Nav.Item>
          <Nav.Item>
            <Nav.Link eventKey="scene-file-info-panel">
              <FormattedMessage id="file_info" />
            </Nav.Link>
          </Nav.Item>
          <Nav.Item>
            <Nav.Link eventKey="scene-edit-panel">
              <FormattedMessage id="actions.edit" />
            </Nav.Link>
          </Nav.Item>
          <ButtonGroup className="ml-auto">
            <Nav.Item className="ml-auto">
              <ExternalPlayerButton scene={scene} />
            </Nav.Item>
            <Nav.Item className="ml-auto">
              <OCounterButton
                value={scene.o_counter || 0}
                onIncrement={onIncrementClick}
                onDecrement={onDecrementClick}
                onReset={onResetClick}
              />
            </Nav.Item>
            <Nav.Item>
              <OrganizedButton
                loading={organizedLoading}
                organized={scene.organized}
                onClick={onOrganizedClick}
              />
            </Nav.Item>
            <Nav.Item>{renderOperations()}</Nav.Item>
          </ButtonGroup>
        </Nav>
      </div>

      <Tab.Content>
        <Tab.Pane eventKey="scene-details-panel">
          <SceneDetailPanel scene={scene} />
        </Tab.Pane>
        <Tab.Pane eventKey="scene-queue-panel">
          <QueueViewer
            scenes={queueScenes}
            currentID={scene.id}
            continue={continuePlaylist}
            setContinue={setContinuePlaylist}
            onSceneClicked={loadScene}
            onNext={onQueueNext}
            onPrevious={onQueuePrevious}
            onRandom={onQueueRandom}
            start={queueStart}
            hasMoreScenes={queueHasMoreScenes()}
            onLessScenes={onQueueLessScenes}
            onMoreScenes={onQueueMoreScenes}
          />
        </Tab.Pane>
        <Tab.Pane eventKey="scene-markers-panel">
          <SceneMarkersPanel
            sceneId={scene.id}
            onClickMarker={onClickMarker}
            isVisible={activeTabKey === "scene-markers-panel"}
          />
        </Tab.Pane>
        <Tab.Pane eventKey="scene-movie-panel">
          <SceneMoviePanel scene={scene} />
        </Tab.Pane>
        {scene.galleries.length === 1 && (
          <Tab.Pane eventKey="scene-galleries-panel">
            <GalleryViewer galleryId={scene.galleries[0].id} />
          </Tab.Pane>
        )}
        {scene.galleries.length > 1 && (
          <Tab.Pane eventKey="scene-galleries-panel">
            <SceneGalleriesPanel galleries={scene.galleries} />
          </Tab.Pane>
        )}
        <Tab.Pane eventKey="scene-video-filter-panel">
          <SceneVideoFilterPanel scene={scene} />
        </Tab.Pane>
        <Tab.Pane className="file-info-panel" eventKey="scene-file-info-panel">
          <SceneFileInfoPanel scene={scene} />
        </Tab.Pane>
        <Tab.Pane eventKey="scene-edit-panel">
          <SceneEditPanel
            isVisible={activeTabKey === "scene-edit-panel"}
            scene={scene}
            onDelete={() => setIsDeleteAlertOpen(true)}
<<<<<<< HEAD
=======
            onUpdate={refetch}
>>>>>>> 7540d3b4
          />
        </Tab.Pane>
      </Tab.Content>
    </Tab.Container>
  );

  function getCollapseButtonText() {
    return collapsed ? ">" : "<";
  }

  const title = objectTitle(scene);

  return (
    <>
      <Helmet>
        <title>{title}</title>
      </Helmet>
      {maybeRenderSceneGenerateDialog()}
      {maybeRenderDeleteDialog()}
      <div
        className={`scene-tabs order-xl-first order-last ${
          collapsed ? "collapsed" : ""
        }`}
      >
        <div className="d-none d-xl-block">
          {scene.studio && (
            <h1 className="mt-3 text-center">
              <Link to={`/studios/${scene.studio.id}`}>
                <img
                  src={scene.studio.image_path ?? ""}
                  alt={`${scene.studio.name} logo`}
                  className="studio-logo"
                />
              </Link>
            </h1>
          )}
          <h3 className="scene-header">{title}</h3>
        </div>
        {renderTabs()}
      </div>
      <div className="scene-divider d-none d-xl-block">
        <Button onClick={() => setCollapsed(!collapsed)}>
          {getCollapseButtonText()}
        </Button>
      </div>
      <SubmitStashBoxDraft
        boxes={boxes}
        entity={scene}
        query={GQL.SubmitStashBoxSceneDraftDocument}
        show={showDraftModal}
        onHide={() => setShowDraftModal(false)}
      />
    </>
  );
};

const SceneLoader: React.FC = () => {
  const { id } = useParams<{ id?: string }>();
  const location = useLocation();
  const history = useHistory();
  const { configuration } = useContext(ConfigurationContext);
<<<<<<< HEAD
  const { data, loading } = useFindScene(id ?? "");
  const [timestamp, setTimestamp] = useState<number>(getInitialTimestamp());
  const [collapsed, setCollapsed] = useState(false);
  const [continuePlaylist, setContinuePlaylist] = useState(false);
  const [showScrubber, setShowScrubber] = useState(
    configuration?.interface.showScrubber ?? true
  );
=======
  const { data, loading, refetch } = useFindScene(id ?? "");
>>>>>>> 7540d3b4

  const queryParams = useMemo(
    () => queryString.parse(location.search, { decode: false }),
    [location.search]
  );
  const sceneQueue = useMemo(
    () => SceneQueue.fromQueryParameters(queryParams),
    [queryParams]
  );
  const queryContinue = useMemo(() => {
    let cont = queryParams.continue;
    if (cont !== undefined) {
      return cont === "true";
    } else {
      return !!configuration?.interface.continuePlaylistDefault;
    }
  }, [configuration?.interface.continuePlaylistDefault, queryParams.continue]);

  const [queueScenes, setQueueScenes] = useState<QueuedScene[]>([]);

  const [collapsed, setCollapsed] = useState(false);
  const [continuePlaylist, setContinuePlaylist] = useState(queryContinue);
  const [hideScrubber, setHideScrubber] = useState(
    !(configuration?.interface.showScrubber ?? true)
  );

  const _setTimestamp = useRef<(value: number) => void>();
  const initialTimestamp = useMemo(() => {
    const t = Array.isArray(queryParams.t) ? queryParams.t[0] : queryParams.t;
    return Number.parseInt(t ?? "0", 10);
  }, [queryParams]);

  const [queueTotal, setQueueTotal] = useState(0);
  const [queueStart, setQueueStart] = useState(1);

  const autoplay = queryParams.autoplay === "true";
  const currentQueueIndex = queueScenes
    ? queueScenes.findIndex((s) => s.id === id)
    : -1;

  function getSetTimestamp(fn: (value: number) => void) {
    _setTimestamp.current = fn;
  }

  function setTimestamp(value: number) {
    if (_setTimestamp.current) {
      _setTimestamp.current(value);
    }
  }

  // set up hotkeys
  useEffect(() => {
    Mousetrap.bind(".", () => setHideScrubber((value) => !value));

    return () => {
      Mousetrap.unbind(".");
    };
  }, []);

  async function getQueueFilterScenes(filter: ListFilterModel) {
    const query = await queryFindScenes(filter);
    const { scenes, count } = query.data.findScenes;
    setQueueScenes(scenes);
    setQueueTotal(count);
    setQueueStart((filter.currentPage - 1) * filter.itemsPerPage + 1);
  }

  async function getQueueScenes(sceneIDs: number[]) {
    const query = await queryFindScenesByID(sceneIDs);
    const { scenes, count } = query.data.findScenes;
    setQueueScenes(scenes);
    setQueueTotal(count);
    setQueueStart(1);
  }

  useEffect(() => {
    if (sceneQueue.query) {
      getQueueFilterScenes(sceneQueue.query);
    } else if (sceneQueue.sceneIDs) {
      getQueueScenes(sceneQueue.sceneIDs);
    }
  }, [sceneQueue]);

  async function onQueueLessScenes() {
    if (!sceneQueue.query || queueStart <= 1) {
      return;
    }

    const filterCopy = sceneQueue.query.clone();
    const newStart = queueStart - filterCopy.itemsPerPage;
    filterCopy.currentPage = Math.ceil(newStart / filterCopy.itemsPerPage);
    const query = await queryFindScenes(filterCopy);
    const { scenes } = query.data.findScenes;

    // prepend scenes to scene list
    const newScenes = (scenes as QueuedScene[]).concat(queueScenes);
    setQueueScenes(newScenes);
    setQueueStart(newStart);
  }

  function queueHasMoreScenes() {
    return queueStart + queueScenes.length - 1 < queueTotal;
  }

  async function onQueueMoreScenes() {
    if (!sceneQueue.query || !queueHasMoreScenes()) {
      return;
    }

    const filterCopy = sceneQueue.query.clone();
    const newStart = queueStart + queueScenes.length;
    filterCopy.currentPage = Math.ceil(newStart / filterCopy.itemsPerPage);
    const query = await queryFindScenes(filterCopy);
    const { scenes } = query.data.findScenes;

    // append scenes to scene list
    const newScenes = (scenes as QueuedScene[]).concat(queueScenes);
    setQueueScenes(newScenes);
    // don't change queue start
  }

  function loadScene(sceneID: string, autoPlay?: boolean, newPage?: number) {
    const sceneLink = sceneQueue.makeLink(sceneID, {
      newPage,
      autoPlay,
      continue: continuePlaylist,
    });
    history.replace(sceneLink);
  }

  function onDelete() {
    if (
      continuePlaylist &&
      queueScenes &&
      currentQueueIndex >= 0 &&
      currentQueueIndex < queueScenes.length - 1
    ) {
      loadScene(queueScenes[currentQueueIndex + 1].id);
    } else {
      history.push("/scenes");
    }
  }

  function onQueueNext() {
    if (!queueScenes) return;

    if (currentQueueIndex >= 0 && currentQueueIndex < queueScenes.length - 1) {
      loadScene(queueScenes[currentQueueIndex + 1].id);
    }
  }

  function onQueuePrevious() {
    if (!queueScenes) return;

    if (currentQueueIndex > 0) {
      loadScene(queueScenes[currentQueueIndex - 1].id);
    }
  }

  async function onQueueRandom() {
    if (!queueScenes) return;

    if (sceneQueue.query) {
      const { query } = sceneQueue;
      const pages = Math.ceil(queueTotal / query.itemsPerPage);
      const page = Math.floor(Math.random() * pages) + 1;
      const index = Math.floor(
        Math.random() * Math.min(query.itemsPerPage, queueTotal)
      );
      const filterCopy = sceneQueue.query.clone();
      filterCopy.currentPage = page;
      const queryResults = await queryFindScenes(filterCopy);
      if (queryResults.data.findScenes.scenes.length > index) {
        const { id: sceneID } = queryResults.data.findScenes.scenes[index];
        // navigate to the image player page
        loadScene(sceneID, undefined, page);
      }
    } else {
      const index = Math.floor(Math.random() * queueTotal);
      loadScene(queueScenes[index].id);
    }
  }

  function onComplete() {
    if (!queueScenes) return;

    // load the next scene if we're continuing
    if (continuePlaylist) {
      if (
        currentQueueIndex >= 0 &&
        currentQueueIndex < queueScenes.length - 1
      ) {
        loadScene(queueScenes[currentQueueIndex + 1].id, true);
      }
    }
  }

  function onNext() {
    if (!queueScenes) return;

    if (currentQueueIndex >= 0 && currentQueueIndex < queueScenes.length - 1) {
      loadScene(queueScenes[currentQueueIndex + 1].id, true);
    }
  }

  function onPrevious() {
    if (!queueScenes) return;

    if (currentQueueIndex > 0) {
      loadScene(queueScenes[currentQueueIndex - 1].id, true);
    }
  }

  const scene = data?.findScene;

  return (
    <div className="row">
      {!loading && scene ? (
        <ScenePage
          scene={scene}
          setTimestamp={setTimestamp}
          queueScenes={queueScenes ?? []}
          queueStart={queueStart}
          onDelete={onDelete}
          onQueueNext={onQueueNext}
          onQueuePrevious={onQueuePrevious}
          onQueueRandom={onQueueRandom}
          continuePlaylist={continuePlaylist}
          loadScene={loadScene}
          queueHasMoreScenes={queueHasMoreScenes}
          onQueueLessScenes={onQueueLessScenes}
          onQueueMoreScenes={onQueueMoreScenes}
          collapsed={collapsed}
          setCollapsed={setCollapsed}
          setContinuePlaylist={setContinuePlaylist}
        />
      ) : (
        <div className="scene-tabs" />
      )}
      <div className={`scene-player-container ${collapsed ? "expanded" : ""}`}>
        <ScenePlayer
          key="ScenePlayer"
          className="w-100 m-sm-auto no-gutter"
          scene={scene}
          hideScrubberOverride={hideScrubber}
          autoplay={autoplay}
          permitLoop={!continuePlaylist}
          initialTimestamp={initialTimestamp}
          sendSetTimestamp={getSetTimestamp}
          onComplete={onComplete}
          onNext={onNext}
          onPrevious={onPrevious}
        />
      </div>
    </div>
  );
};

export default SceneLoader;<|MERGE_RESOLUTION|>--- conflicted
+++ resolved
@@ -449,10 +449,6 @@
             isVisible={activeTabKey === "scene-edit-panel"}
             scene={scene}
             onDelete={() => setIsDeleteAlertOpen(true)}
-<<<<<<< HEAD
-=======
-            onUpdate={refetch}
->>>>>>> 7540d3b4
           />
         </Tab.Pane>
       </Tab.Content>
@@ -514,17 +510,7 @@
   const location = useLocation();
   const history = useHistory();
   const { configuration } = useContext(ConfigurationContext);
-<<<<<<< HEAD
   const { data, loading } = useFindScene(id ?? "");
-  const [timestamp, setTimestamp] = useState<number>(getInitialTimestamp());
-  const [collapsed, setCollapsed] = useState(false);
-  const [continuePlaylist, setContinuePlaylist] = useState(false);
-  const [showScrubber, setShowScrubber] = useState(
-    configuration?.interface.showScrubber ?? true
-  );
-=======
-  const { data, loading, refetch } = useFindScene(id ?? "");
->>>>>>> 7540d3b4
 
   const queryParams = useMemo(
     () => queryString.parse(location.search, { decode: false }),
