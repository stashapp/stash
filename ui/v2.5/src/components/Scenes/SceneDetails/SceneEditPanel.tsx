import React, { useEffect, useState, useMemo, lazy } from "react";
import { FormattedMessage, useIntl } from "react-intl";
import {
  Button,
  Dropdown,
  DropdownButton,
  Form,
  Col,
  Row,
  ButtonGroup,
} from "react-bootstrap";
import Mousetrap from "mousetrap";
import * as GQL from "src/core/generated-graphql";
import * as yup from "yup";
import {
  queryScrapeScene,
  queryScrapeSceneURL,
  useListSceneScrapers,
  useSceneUpdate,
  mutateReloadScrapers,
  queryScrapeSceneQueryFragment,
} from "src/core/StashService";
import {
  PerformerSelect,
  TagSelect,
  StudioSelect,
  GallerySelect,
  Icon,
  LoadingIndicator,
  ImageInput,
  URLField,
} from "src/components/Shared";
import useToast from "src/hooks/Toast";
import { ImageUtils, FormUtils, TextUtils, getStashIDs } from "src/utils";
import { MovieSelect } from "src/components/Shared/Select";
import { useFormik } from "formik";
import { Prompt } from "react-router-dom";
import { ConfigurationContext } from "src/hooks/Config";
import { stashboxDisplayName } from "src/utils/stashbox";
import { SceneMovieTable } from "./SceneMovieTable";
import { RatingStars } from "./RatingStars";
<<<<<<< HEAD
import { SceneScrapeDialog } from "./SceneScrapeDialog";
import { SceneQueryModal } from "./SceneQueryModal";
import { projectionStrings } from "../../../utils/projection";
import { stereoModeStrings } from "../../../utils/stereoMode";
=======
import {
  faSearch,
  faSyncAlt,
  faTrashAlt,
} from "@fortawesome/free-solid-svg-icons";

const SceneScrapeDialog = lazy(() => import("./SceneScrapeDialog"));
const SceneQueryModal = lazy(() => import("./SceneQueryModal"));
>>>>>>> 5e7bf1c2

interface IProps {
  scene: GQL.SceneDataFragment;
  isVisible: boolean;
  onDelete: () => void;
  onUpdate?: () => void;
}

export const SceneEditPanel: React.FC<IProps> = ({
  scene,
  isVisible,
  onDelete,
}) => {
  const intl = useIntl();
  const Toast = useToast();
  const [galleries, setGalleries] = useState<{ id: string; title: string }[]>(
    scene.galleries.map((g) => ({
      id: g.id,
      title: g.title ?? TextUtils.fileNameFromPath(g.path ?? ""),
    }))
  );

  const Scrapers = useListSceneScrapers();
  const [fragmentScrapers, setFragmentScrapers] = useState<GQL.Scraper[]>([]);
  const [queryableScrapers, setQueryableScrapers] = useState<GQL.Scraper[]>([]);

  const [scraper, setScraper] = useState<GQL.ScraperSourceInput | undefined>();
  const [
    isScraperQueryModalOpen,
    setIsScraperQueryModalOpen,
  ] = useState<boolean>(false);
  const [scrapedScene, setScrapedScene] = useState<GQL.ScrapedScene | null>();
  const [endpoint, setEndpoint] = useState<string | undefined>();

  const [coverImagePreview, setCoverImagePreview] = useState<
    string | undefined
  >();

  useEffect(() => {
    setCoverImagePreview(scene.paths.screenshot ?? undefined);
  }, [scene.paths.screenshot]);

  const { configuration: stashConfig } = React.useContext(ConfigurationContext);

  // Network state
  const [isLoading, setIsLoading] = useState(false);

  const [updateScene] = useSceneUpdate();

  const projectionOptions = projectionStrings;

  const stereoModeOptions = stereoModeStrings;

  const schema = yup.object({
    title: yup.string().optional().nullable(),
    details: yup.string().optional().nullable(),
    url: yup.string().optional().nullable(),
    date: yup.string().optional().nullable(),
    rating: yup.number().optional().nullable(),
    gallery_ids: yup.array(yup.string().required()).optional().nullable(),
    studio_id: yup.string().optional().nullable(),
    performer_ids: yup.array(yup.string().required()).optional().nullable(),
    projection: yup.string().optional().oneOf(projectionOptions),
    stereo_mode: yup.string().optional().oneOf(stereoModeOptions),
    movies: yup
      .object({
        movie_id: yup.string().required(),
        scene_index: yup.string().optional().nullable(),
      })
      .optional()
      .nullable(),
    tag_ids: yup.array(yup.string().required()).optional().nullable(),
    cover_image: yup.string().optional().nullable(),
    stash_ids: yup.mixed<GQL.StashIdInput>().optional().nullable(),
  });

  const initialValues = useMemo(
    () => ({
      title: scene.title ?? "",
      details: scene.details ?? "",
      url: scene.url ?? "",
      date: scene.date ?? "",
      rating: scene.rating ?? null,
      gallery_ids: (scene.galleries ?? []).map((g) => g.id),
      studio_id: scene.studio?.id,
      performer_ids: (scene.performers ?? []).map((p) => p.id),
      projection: scene.projection ?? undefined,
      stereo_mode: scene.stereo_mode ?? undefined,
      movies: (scene.movies ?? []).map((m) => {
        return { movie_id: m.movie.id, scene_index: m.scene_index };
      }),
      tag_ids: (scene.tags ?? []).map((t) => t.id),
      cover_image: undefined,
      stash_ids: getStashIDs(scene.stash_ids),
    }),
    [scene]
  );

  type InputValues = typeof initialValues;

  const formik = useFormik({
    initialValues,
    enableReinitialize: true,
    validationSchema: schema,
    onSubmit: (values) => onSave(getSceneInput(values)),
  });

  function setRating(v: number) {
    formik.setFieldValue("rating", v);
  }

  interface IGallerySelectValue {
    id: string;
    title: string;
  }

  function onSetGalleries(items: IGallerySelectValue[]) {
    setGalleries(items);
    formik.setFieldValue(
      "gallery_ids",
      items.map((i) => i.id)
    );
  }

  useEffect(() => {
    if (isVisible) {
      Mousetrap.bind("s s", () => {
        formik.handleSubmit();
      });
      Mousetrap.bind("d d", () => {
        onDelete();
      });

      // numeric keypresses get caught by jwplayer, so blur the element
      // if the rating sequence is started
      Mousetrap.bind("r", () => {
        if (document.activeElement instanceof HTMLElement) {
          document.activeElement.blur();
        }

        Mousetrap.bind("0", () => setRating(NaN));
        Mousetrap.bind("1", () => setRating(1));
        Mousetrap.bind("2", () => setRating(2));
        Mousetrap.bind("3", () => setRating(3));
        Mousetrap.bind("4", () => setRating(4));
        Mousetrap.bind("5", () => setRating(5));

        setTimeout(() => {
          Mousetrap.unbind("0");
          Mousetrap.unbind("1");
          Mousetrap.unbind("2");
          Mousetrap.unbind("3");
          Mousetrap.unbind("4");
          Mousetrap.unbind("5");
        }, 1000);
      });

      return () => {
        Mousetrap.unbind("s s");
        Mousetrap.unbind("d d");

        Mousetrap.unbind("r");
      };
    }
  });

  useEffect(() => {
    const toFilter = Scrapers?.data?.listSceneScrapers ?? [];

    const newFragmentScrapers = toFilter.filter((s) =>
      s.scene?.supported_scrapes.includes(GQL.ScrapeType.Fragment)
    );
    const newQueryableScrapers = toFilter.filter((s) =>
      s.scene?.supported_scrapes.includes(GQL.ScrapeType.Name)
    );

    setFragmentScrapers(newFragmentScrapers);
    setQueryableScrapers(newQueryableScrapers);
  }, [Scrapers, stashConfig]);

  const imageEncoding = ImageUtils.usePasteImage(onImageLoad, true);

  function getSceneInput(input: InputValues): GQL.SceneUpdateInput {
    return {
      id: scene.id,
      ...input,
    };
  }

  function setMovieIds(movieIds: string[]) {
    const existingMovies = formik.values.movies;

    const newMovies = movieIds.map((m) => {
      const existing = existingMovies.find((mm) => mm.movie_id === m);
      if (existing) {
        return existing;
      }

      return {
        movie_id: m,
      };
    });

    formik.setFieldValue("movies", newMovies);
  }

  async function onSave(input: GQL.SceneUpdateInput) {
    setIsLoading(true);
    try {
      const result = await updateScene({
        variables: {
          input: {
            ...input,
            rating: input.rating ?? null,
          },
        },
      });
      if (result.data?.sceneUpdate) {
        Toast.success({
          content: intl.formatMessage(
            { id: "toast.updated_entity" },
            { entity: intl.formatMessage({ id: "scene" }).toLocaleLowerCase() }
          ),
        });
        // clear the cover image so that it doesn't appear dirty
        formik.resetForm({ values: formik.values });
      }
    } catch (e) {
      Toast.error(e);
    }
    setIsLoading(false);
  }

  const removeStashID = (stashID: GQL.StashIdInput) => {
    formik.setFieldValue(
      "stash_ids",
      formik.values.stash_ids.filter(
        (s) =>
          !(s.endpoint === stashID.endpoint && s.stash_id === stashID.stash_id)
      )
    );
  };

  function renderTableMovies() {
    return (
      <SceneMovieTable
        movieScenes={formik.values.movies}
        onUpdate={(items) => {
          formik.setFieldValue("movies", items);
        }}
      />
    );
  }

  function onImageLoad(imageData: string) {
    setCoverImagePreview(imageData);
    formik.setFieldValue("cover_image", imageData);
  }

  function onCoverImageChange(event: React.FormEvent<HTMLInputElement>) {
    ImageUtils.onImageChange(event, onImageLoad);
  }

  async function onScrapeClicked(s: GQL.ScraperSourceInput) {
    setIsLoading(true);
    try {
      const result = await queryScrapeScene(s, scene.id);
      if (!result.data || !result.data.scrapeSingleScene?.length) {
        Toast.success({
          content: "No scenes found",
        });
        return;
      }
      // assume one returned scene
      setScrapedScene(result.data.scrapeSingleScene[0]);
      setEndpoint(s.stash_box_endpoint ?? undefined);
    } catch (e) {
      Toast.error(e);
    } finally {
      setIsLoading(false);
    }
  }

  async function scrapeFromQuery(
    s: GQL.ScraperSourceInput,
    fragment: GQL.ScrapedSceneDataFragment
  ) {
    setIsLoading(true);
    try {
      const input: GQL.ScrapedSceneInput = {
        date: fragment.date,
        details: fragment.details,
        remote_site_id: fragment.remote_site_id,
        title: fragment.title,
        url: fragment.url,
      };

      const result = await queryScrapeSceneQueryFragment(s, input);
      if (!result.data || !result.data.scrapeSingleScene?.length) {
        Toast.success({
          content: "No scenes found",
        });
        return;
      }
      // assume one returned scene
      setScrapedScene(result.data.scrapeSingleScene[0]);
    } catch (e) {
      Toast.error(e);
    } finally {
      setIsLoading(false);
    }
  }

  function onScrapeQueryClicked(s: GQL.ScraperSourceInput) {
    setScraper(s);
    setEndpoint(s.stash_box_endpoint ?? undefined);
    setIsScraperQueryModalOpen(true);
  }

  async function onReloadScrapers() {
    setIsLoading(true);
    try {
      await mutateReloadScrapers();

      // reload the performer scrapers
      await Scrapers.refetch();
    } catch (e) {
      Toast.error(e);
    } finally {
      setIsLoading(false);
    }
  }

  function onScrapeDialogClosed(sceneData?: GQL.ScrapedSceneDataFragment) {
    if (sceneData) {
      updateSceneFromScrapedScene(sceneData);
    }
    setScrapedScene(undefined);
  }

  function maybeRenderScrapeDialog() {
    if (!scrapedScene) {
      return;
    }

    const currentScene = getSceneInput(formik.values);
    if (!currentScene.cover_image) {
      currentScene.cover_image = scene.paths.screenshot;
    }

    return (
      <SceneScrapeDialog
        scene={currentScene}
        scraped={scrapedScene}
        endpoint={endpoint}
        onClose={(s) => onScrapeDialogClosed(s)}
      />
    );
  }

  function renderScrapeQueryMenu() {
    const stashBoxes = stashConfig?.general.stashBoxes ?? [];

    if (stashBoxes.length === 0 && queryableScrapers.length === 0) return;

    return (
      <Dropdown title={intl.formatMessage({ id: "actions.scrape_query" })}>
        <Dropdown.Toggle variant="secondary">
          <Icon icon={faSearch} />
        </Dropdown.Toggle>

        <Dropdown.Menu>
          {stashBoxes.map((s, index) => (
            <Dropdown.Item
              key={s.endpoint}
              onClick={() =>
                onScrapeQueryClicked({
                  stash_box_index: index,
                  stash_box_endpoint: s.endpoint,
                })
              }
            >
              {stashboxDisplayName(s.name, index)}
            </Dropdown.Item>
          ))}
          {queryableScrapers.map((s) => (
            <Dropdown.Item
              key={s.name}
              onClick={() => onScrapeQueryClicked({ scraper_id: s.id })}
            >
              {s.name}
            </Dropdown.Item>
          ))}
          <Dropdown.Item onClick={() => onReloadScrapers()}>
            <span className="fa-icon">
              <Icon icon={faSyncAlt} />
            </span>
            <span>
              <FormattedMessage id="actions.reload_scrapers" />
            </span>
          </Dropdown.Item>
        </Dropdown.Menu>
      </Dropdown>
    );
  }

  function onSceneSelected(s: GQL.ScrapedSceneDataFragment) {
    if (!scraper) return;

    if (scraper?.stash_box_index !== undefined) {
      // must be stash-box - assume full scene
      setScrapedScene(s);
    } else {
      // must be scraper
      scrapeFromQuery(scraper, s);
    }
  }

  const renderScrapeQueryModal = () => {
    if (!isScraperQueryModalOpen || !scraper) return;

    return (
      <SceneQueryModal
        scraper={scraper}
        onHide={() => setScraper(undefined)}
        onSelectScene={(s) => {
          setIsScraperQueryModalOpen(false);
          setScraper(undefined);
          onSceneSelected(s);
        }}
        name={formik.values.title || ""}
      />
    );
  };

  function renderScraperMenu() {
    const stashBoxes = stashConfig?.general.stashBoxes ?? [];

    return (
      <DropdownButton
        className="d-inline-block"
        id="scene-scrape"
        title={intl.formatMessage({ id: "actions.scrape_with" })}
      >
        {stashBoxes.map((s, index) => (
          <Dropdown.Item
            key={s.endpoint}
            onClick={() =>
              onScrapeClicked({
                stash_box_index: index,
                stash_box_endpoint: s.endpoint,
              })
            }
          >
            {stashboxDisplayName(s.name, index)}
          </Dropdown.Item>
        ))}
        {fragmentScrapers.map((s) => (
          <Dropdown.Item
            key={s.name}
            onClick={() => onScrapeClicked({ scraper_id: s.id })}
          >
            {s.name}
          </Dropdown.Item>
        ))}
        <Dropdown.Item onClick={() => onReloadScrapers()}>
          <span className="fa-icon">
            <Icon icon={faSyncAlt} />
          </span>
          <span>
            <FormattedMessage id="actions.reload_scrapers" />
          </span>
        </Dropdown.Item>
      </DropdownButton>
    );
  }

  function urlScrapable(scrapedUrl: string): boolean {
    return (Scrapers?.data?.listSceneScrapers ?? []).some((s) =>
      (s?.scene?.urls ?? []).some((u) => scrapedUrl.includes(u))
    );
  }

  function updateSceneFromScrapedScene(
    updatedScene: GQL.ScrapedSceneDataFragment
  ) {
    if (updatedScene.title) {
      formik.setFieldValue("title", updatedScene.title);
    }

    if (updatedScene.details) {
      formik.setFieldValue("details", updatedScene.details);
    }

    if (updatedScene.date) {
      formik.setFieldValue("date", updatedScene.date);
    }

    if (updatedScene.url) {
      formik.setFieldValue("url", updatedScene.url);
    }

    if (updatedScene.studio && updatedScene.studio.stored_id) {
      formik.setFieldValue("studio_id", updatedScene.studio.stored_id);
    }

    if (updatedScene.performers && updatedScene.performers.length > 0) {
      const idPerfs = updatedScene.performers.filter((p) => {
        return p.stored_id !== undefined && p.stored_id !== null;
      });

      if (idPerfs.length > 0) {
        const newIds = idPerfs.map((p) => p.stored_id);
        formik.setFieldValue("performer_ids", newIds as string[]);
      }
    }

    if (updatedScene.movies && updatedScene.movies.length > 0) {
      const idMovis = updatedScene.movies.filter((p) => {
        return p.stored_id !== undefined && p.stored_id !== null;
      });

      if (idMovis.length > 0) {
        const newIds = idMovis.map((p) => p.stored_id);
        setMovieIds(newIds as string[]);
      }
    }

    if (updatedScene?.tags?.length) {
      const idTags = updatedScene.tags.filter((p) => {
        return p.stored_id !== undefined && p.stored_id !== null;
      });

      if (idTags.length > 0) {
        const newIds = idTags.map((p) => p.stored_id);
        formik.setFieldValue("tag_ids", newIds as string[]);
      }
    }

    if (updatedScene.image) {
      // image is a base64 string
      formik.setFieldValue("cover_image", updatedScene.image);
      setCoverImagePreview(updatedScene.image);
    }

    if (updatedScene.remote_site_id && endpoint) {
      let found = false;
      formik.setFieldValue(
        "stash_ids",
        formik.values.stash_ids.map((s) => {
          if (s.endpoint === endpoint) {
            found = true;
            return {
              endpoint,
              stash_id: updatedScene.remote_site_id,
            };
          }

          return s;
        })
      );

      if (!found) {
        formik.setFieldValue(
          "stash_ids",
          formik.values.stash_ids.concat({
            endpoint,
            stash_id: updatedScene.remote_site_id,
          })
        );
      }
    }
  }

  async function onScrapeSceneURL() {
    if (!formik.values.url) {
      return;
    }
    setIsLoading(true);
    try {
      const result = await queryScrapeSceneURL(formik.values.url);
      if (!result.data || !result.data.scrapeSceneURL) {
        return;
      }
      setScrapedScene(result.data.scrapeSceneURL);
    } catch (e) {
      Toast.error(e);
    } finally {
      setIsLoading(false);
    }
  }

  function renderTextField(field: string, title: string, placeholder?: string) {
    return (
      <Form.Group controlId={title} as={Row}>
        {FormUtils.renderLabel({
          title,
        })}
        <Col xs={9}>
          <Form.Control
            className="text-input"
            placeholder={placeholder ?? title}
            {...formik.getFieldProps(field)}
            isInvalid={!!formik.getFieldMeta(field).error}
          />
        </Col>
      </Form.Group>
    );
  }

  if (isLoading) return <LoadingIndicator />;

  return (
    <div id="scene-edit-details">
      <Prompt
        when={formik.dirty}
        message={intl.formatMessage({ id: "dialogs.unsaved_changes" })}
      />

      {renderScrapeQueryModal()}
      {maybeRenderScrapeDialog()}
      <Form noValidate onSubmit={formik.handleSubmit}>
        <div className="form-container edit-buttons-container row px-3 pt-3">
          <div className="edit-buttons mb-3 pl-0">
            <Button
              className="edit-button"
              variant="primary"
              disabled={!formik.dirty}
              onClick={() => formik.submitForm()}
            >
              <FormattedMessage id="actions.save" />
            </Button>
            <Button
              className="edit-button"
              variant="danger"
              onClick={() => onDelete()}
            >
              <FormattedMessage id="actions.delete" />
            </Button>
          </div>
          <div className="ml-auto pr-3 text-right d-flex">
            <ButtonGroup className="scraper-group">
              {renderScraperMenu()}
              {renderScrapeQueryMenu()}
            </ButtonGroup>
          </div>
        </div>
        <div className="form-container row px-3">
          <div className="col-12 col-lg-7 col-xl-12">
            {renderTextField("title", intl.formatMessage({ id: "title" }))}
            <Form.Group controlId="url" as={Row}>
              <Col xs={3} className="pr-0 url-label">
                <Form.Label className="col-form-label">
                  <FormattedMessage id="url" />
                </Form.Label>
              </Col>
              <Col xs={9}>
                <URLField
                  {...formik.getFieldProps("url")}
                  onScrapeClick={onScrapeSceneURL}
                  urlScrapable={urlScrapable}
                  isInvalid={!!formik.getFieldMeta("url").error}
                />
              </Col>
            </Form.Group>
            {renderTextField(
              "date",
              intl.formatMessage({ id: "date" }),
              "YYYY-MM-DD"
            )}
            <Form.Group controlId="rating" as={Row}>
              {FormUtils.renderLabel({
                title: intl.formatMessage({ id: "rating" }),
              })}
              <Col xs={9}>
                <RatingStars
                  value={formik.values.rating ?? undefined}
                  onSetRating={(value) =>
                    formik.setFieldValue("rating", value ?? null)
                  }
                />
              </Col>
            </Form.Group>
            <Form.Group controlId="galleries" as={Row}>
              {FormUtils.renderLabel({
                title: intl.formatMessage({ id: "galleries" }),
                labelProps: {
                  column: true,
                  sm: 3,
                },
              })}
              <Col sm={9}>
                <GallerySelect
                  galleries={galleries}
                  onSelect={(items) => onSetGalleries(items)}
                />
              </Col>
            </Form.Group>

            <Form.Group controlId="studio" as={Row}>
              {FormUtils.renderLabel({
                title: intl.formatMessage({ id: "studio" }),
                labelProps: {
                  column: true,
                  sm: 3,
                },
              })}
              <Col sm={9}>
                <StudioSelect
                  onSelect={(items) =>
                    formik.setFieldValue(
                      "studio_id",
                      items.length > 0 ? items[0]?.id : null
                    )
                  }
                  ids={formik.values.studio_id ? [formik.values.studio_id] : []}
                />
              </Col>
            </Form.Group>

            <Form.Group controlId="performers" as={Row}>
              {FormUtils.renderLabel({
                title: intl.formatMessage({ id: "performers" }),
                labelProps: {
                  column: true,
                  sm: 3,
                  xl: 12,
                },
              })}
              <Col sm={9} xl={12}>
                <PerformerSelect
                  isMulti
                  onSelect={(items) =>
                    formik.setFieldValue(
                      "performer_ids",
                      items.map((item) => item.id)
                    )
                  }
                  ids={formik.values.performer_ids}
                />
              </Col>
            </Form.Group>

            <Form.Group controlId="moviesScenes" as={Row}>
              {FormUtils.renderLabel({
                title: `${intl.formatMessage({
                  id: "movies",
                })}/${intl.formatMessage({ id: "scenes" })}`,
                labelProps: {
                  column: true,
                  sm: 3,
                  xl: 12,
                },
              })}
              <Col sm={9} xl={12}>
                <MovieSelect
                  isMulti
                  onSelect={(items) =>
                    setMovieIds(items.map((item) => item.id))
                  }
                  ids={formik.values.movies.map((m) => m.movie_id)}
                />
                {renderTableMovies()}
              </Col>
            </Form.Group>

            <Form.Group controlId="tags" as={Row}>
              {FormUtils.renderLabel({
                title: intl.formatMessage({ id: "tags" }),
                labelProps: {
                  column: true,
                  sm: 3,
                  xl: 12,
                },
              })}
              <Col sm={9} xl={12}>
                <TagSelect
                  isMulti
                  onSelect={(items) =>
                    formik.setFieldValue(
                      "tag_ids",
                      items.map((item) => item.id)
                    )
                  }
                  ids={formik.values.tag_ids}
                />
              </Col>
            </Form.Group>
            {formik.values.stash_ids.length ? (
              <Form.Group controlId="stashIDs">
                <Form.Label>
                  <FormattedMessage id="stash_ids" />
                </Form.Label>
                <ul className="pl-0">
                  {formik.values.stash_ids.map((stashID) => {
                    const base = stashID.endpoint.match(
                      /https?:\/\/.*?\//
                    )?.[0];
                    const link = base ? (
                      <a
                        href={`${base}scenes/${stashID.stash_id}`}
                        target="_blank"
                        rel="noopener noreferrer"
                      >
                        {stashID.stash_id}
                      </a>
                    ) : (
                      stashID.stash_id
                    );
                    return (
                      <li key={stashID.stash_id} className="row no-gutters">
                        <Button
                          variant="danger"
                          className="mr-2 py-0"
                          title={intl.formatMessage(
                            { id: "actions.delete_entity" },
                            {
                              entityType: intl.formatMessage({
                                id: "stash_id",
                              }),
                            }
                          )}
                          onClick={() => removeStashID(stashID)}
                        >
                          <Icon icon={faTrashAlt} />
                        </Button>
                        {link}
                      </li>
                    );
                  })}
                </ul>
              </Form.Group>
            ) : undefined}
          </div>
          <div className="col-12 col-lg-5 col-xl-12">
            <Form.Group controlId="details">
              <Form.Label>
                <FormattedMessage id="details" />
              </Form.Label>
              <Form.Control
                as="textarea"
                className="scene-description text-input"
                onChange={(newValue: React.ChangeEvent<HTMLTextAreaElement>) =>
                  formik.setFieldValue("details", newValue.currentTarget.value)
                }
                value={formik.values.details}
              />
            </Form.Group>
            <div>
              <Form.Group controlId="cover">
                <Form.Label>
                  <FormattedMessage id="cover_image" />
                </Form.Label>
                {imageEncoding ? (
                  <LoadingIndicator message="Encoding image..." />
                ) : (
                  <img
                    className="scene-cover"
                    src={coverImagePreview}
                    alt={intl.formatMessage({ id: "cover_image" })}
                  />
                )}
                <ImageInput
                  isEditing
                  onImageChange={onCoverImageChange}
                  onImageURL={onImageLoad}
                />
              </Form.Group>
            </div>
            <div>
              <Form.Group controlId="projection">
                <Form.Label>
                  <FormattedMessage id="projection.label" />
                </Form.Label>
                <Form.Control
                  as="select"
                  className="input-control"
                  {...formik.getFieldProps("projection")}
                >
                  {projectionOptions.map((opt) => (
                    <option value={opt} key={opt}>
                      {opt
                        ? intl.formatMessage({
                            id: "projection." + opt.toLowerCase(),
                          })
                        : ""}
                    </option>
                  ))}
                </Form.Control>
              </Form.Group>
              <Form.Group controlId="stereo_mode">
                <Form.Label>
                  <FormattedMessage id="stereo_mode.label" />
                </Form.Label>
                <Form.Control
                  as="select"
                  className="input-control"
                  {...formik.getFieldProps("stereo_mode")}
                >
                  {stereoModeOptions.map((opt) => (
                    <option value={opt} key={opt}>
                      {opt
                        ? intl.formatMessage({
                            id: "stereo_mode." + opt.toLowerCase(),
                          })
                        : ""}
                    </option>
                  ))}
                </Form.Control>
              </Form.Group>
            </div>
          </div>
        </div>
      </Form>
    </div>
  );
};

export default SceneEditPanel;<|MERGE_RESOLUTION|>--- conflicted
+++ resolved
@@ -39,12 +39,8 @@
 import { stashboxDisplayName } from "src/utils/stashbox";
 import { SceneMovieTable } from "./SceneMovieTable";
 import { RatingStars } from "./RatingStars";
-<<<<<<< HEAD
-import { SceneScrapeDialog } from "./SceneScrapeDialog";
-import { SceneQueryModal } from "./SceneQueryModal";
 import { projectionStrings } from "../../../utils/projection";
 import { stereoModeStrings } from "../../../utils/stereoMode";
-=======
 import {
   faSearch,
   faSyncAlt,
@@ -53,7 +49,6 @@
 
 const SceneScrapeDialog = lazy(() => import("./SceneScrapeDialog"));
 const SceneQueryModal = lazy(() => import("./SceneQueryModal"));
->>>>>>> 5e7bf1c2
 
 interface IProps {
   scene: GQL.SceneDataFragment;
