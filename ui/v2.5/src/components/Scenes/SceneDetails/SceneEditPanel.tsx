--- conflicted
+++ resolved
@@ -19,6 +19,7 @@
   mutateReloadScrapers,
   useConfiguration,
   queryScrapeSceneQueryFragment,
+  queryStashBoxScene,
 } from "src/core/StashService";
 import {
   PerformerSelect,
@@ -287,19 +288,8 @@
   async function onScrapeClicked(s: GQL.ScraperSourceInput) {
     setIsLoading(true);
     try {
-<<<<<<< HEAD
       const result = await queryScrapeScene(s, scene.id);
       if (!result.data || !result.data.scrapeSingleScene?.length) {
-=======
-      const result = await queryStashBoxScene(stashBoxIndex, scene.id);
-      if (!result.data || !result.data.scrapeSingleScene) {
-        return;
-      }
-
-      if (result.data.scrapeSingleScene.length > 0) {
-        setScrapedScene(result.data.scrapeSingleScene[0]);
-      } else {
->>>>>>> 82a41e17
         Toast.success({
           content: "No scenes found",
         });
@@ -320,7 +310,6 @@
   ) {
     setIsLoading(true);
     try {
-<<<<<<< HEAD
       const input: GQL.ScrapedSceneInput = {
         date: fragment.date,
         details: fragment.details,
@@ -330,9 +319,6 @@
       };
 
       const result = await queryScrapeSceneQueryFragment(s, input);
-=======
-      const result = await queryScrapeScene(scraper.id, scene.id);
->>>>>>> 82a41e17
       if (!result.data || !result.data.scrapeSingleScene?.length) {
         Toast.success({
           content: "No scenes found",
