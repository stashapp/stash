/* eslint-disable react/no-this-in-sfc */

import React, { useEffect, useState } from "react";
import {
  Button,
  Dropdown,
  DropdownButton,
  Form,
  Col,
  Row,
} from "react-bootstrap";
import * as GQL from "src/core/generated-graphql";
import {
  queryScrapeScene,
  queryScrapeSceneURL,
  useListSceneScrapers,
  useSceneUpdate,
<<<<<<< HEAD
=======
  useSceneDestroy,
  mutateReloadScrapers,
>>>>>>> f40e2347
} from "src/core/StashService";
import {
  PerformerSelect,
  TagSelect,
  StudioSelect,
  SceneGallerySelect,
  Icon,
  LoadingIndicator,
  ImageInput,
} from "src/components/Shared";
import { useToast } from "src/hooks";
import { ImageUtils, FormUtils, EditableTextUtils } from "src/utils";
import { MovieSelect } from "src/components/Shared/Select";
import { SceneMovieTable, MovieSceneIndexMap } from "./SceneMovieTable";
import { RatingStars } from "./RatingStars";

interface IProps {
  scene: GQL.SceneDataFragment;
  onUpdate: (scene: GQL.SceneDataFragment) => void;
  onDelete: () => void;
}

export const SceneEditPanel: React.FC<IProps> = (props: IProps) => {
  const Toast = useToast();
  const [title, setTitle] = useState<string>();
  const [details, setDetails] = useState<string>();
  const [url, setUrl] = useState<string>();
  const [date, setDate] = useState<string>();
  const [rating, setRating] = useState<number>();
  const [galleryId, setGalleryId] = useState<string>();
  const [studioId, setStudioId] = useState<string>();
  const [performerIds, setPerformerIds] = useState<string[]>();
  const [movieIds, setMovieIds] = useState<string[] | undefined>(undefined);
  const [movieSceneIndexes, setMovieSceneIndexes] = useState<
    MovieSceneIndexMap
  >(new Map());
  const [tagIds, setTagIds] = useState<string[]>();
  const [coverImage, setCoverImage] = useState<string>();

  const Scrapers = useListSceneScrapers();
  const [queryableScrapers, setQueryableScrapers] = useState<GQL.Scraper[]>([]);

  const [coverImagePreview, setCoverImagePreview] = useState<string>();

  // Network state
  const [isLoading, setIsLoading] = useState(true);

  const [updateScene] = useSceneUpdate(getSceneInput());

  useEffect(() => {
    const newQueryableScrapers = (
      Scrapers?.data?.listSceneScrapers ?? []
    ).filter((s) =>
      s.scene?.supported_scrapes.includes(GQL.ScrapeType.Fragment)
    );

    setQueryableScrapers(newQueryableScrapers);
  }, [Scrapers]);

  useEffect(() => {
    let changed = false;
    const newMap: MovieSceneIndexMap = new Map();
    if (movieIds) {
      movieIds.forEach((id) => {
        if (!movieSceneIndexes.has(id)) {
          changed = true;
          newMap.set(id, undefined);
        } else {
          newMap.set(id, movieSceneIndexes.get(id));
        }
      });

      if (!changed) {
        movieSceneIndexes.forEach((v, id) => {
          if (!newMap.has(id)) {
            // id was removed
            changed = true;
          }
        });
      }

      if (changed) {
        setMovieSceneIndexes(newMap);
      }
    }
  }, [movieIds, movieSceneIndexes]);

  function updateSceneEditState(state: Partial<GQL.SceneDataFragment>) {
    const perfIds = state.performers?.map((performer) => performer.id);
    const tIds = state.tags ? state.tags.map((tag) => tag.id) : undefined;
    const moviIds = state.movies
      ? state.movies.map((sceneMovie) => sceneMovie.movie.id)
      : undefined;
    const movieSceneIdx: MovieSceneIndexMap = new Map();
    if (state.movies) {
      state.movies.forEach((m) => {
        movieSceneIdx.set(m.movie.id, m.scene_index ?? undefined);
      });
    }

    setTitle(state.title ?? undefined);
    setDetails(state.details ?? undefined);
    setUrl(state.url ?? undefined);
    setDate(state.date ?? undefined);
    setRating(state.rating === null ? NaN : state.rating);
    setGalleryId(state?.gallery?.id ?? undefined);
    setStudioId(state?.studio?.id ?? undefined);
    setMovieIds(moviIds);
    setMovieSceneIndexes(movieSceneIdx);
    setPerformerIds(perfIds);
    setTagIds(tIds);
  }

  useEffect(() => {
    updateSceneEditState(props.scene);
    setCoverImagePreview(props.scene?.paths?.screenshot ?? undefined);
    setIsLoading(false);
  }, [props.scene]);

  const imageEncoding = ImageUtils.usePasteImage(onImageLoad, true);

  function getSceneInput(): GQL.SceneUpdateInput {
    return {
      id: props.scene.id,
      title,
      details,
      url,
      date,
      rating,
      gallery_id: galleryId,
      studio_id: studioId,
      performer_ids: performerIds,
      movies: makeMovieInputs(),
      tag_ids: tagIds,
      cover_image: coverImage,
    };
  }

  function makeMovieInputs(): GQL.SceneMovieInput[] | undefined {
    if (!movieIds) {
      return undefined;
    }

    let ret = movieIds.map((id) => {
      const r: GQL.SceneMovieInput = {
        movie_id: id,
      };
      return r;
    });

    ret = ret.map((r) => {
      return { scene_index: movieSceneIndexes.get(r.movie_id), ...r };
    });

    return ret;
  }

  async function onSave() {
    setIsLoading(true);
    try {
      const result = await updateScene();
      if (result.data?.sceneUpdate) {
        props.onUpdate(result.data.sceneUpdate);
        Toast.success({ content: "Updated scene" });
      }
    } catch (e) {
      Toast.error(e);
    }
    setIsLoading(false);
  }

  function renderTableMovies() {
    return (
      <SceneMovieTable
        movieSceneIndexes={movieSceneIndexes}
        onUpdate={(items) => {
          setMovieSceneIndexes(items);
        }}
      />
    );
  }

  function onImageLoad(imageData: string) {
    setCoverImagePreview(imageData);
    setCoverImage(imageData);
  }

  function onCoverImageChange(event: React.FormEvent<HTMLInputElement>) {
    ImageUtils.onImageChange(event, onImageLoad);
  }

  async function onScrapeClicked(scraper: GQL.Scraper) {
    setIsLoading(true);
    try {
      const result = await queryScrapeScene(scraper.id, getSceneInput());
      if (!result.data || !result.data.scrapeScene) {
        return;
      }
      updateSceneFromScrapedScene(result.data.scrapeScene);
    } catch (e) {
      Toast.error(e);
    } finally {
      setIsLoading(false);
    }
  }

  async function onReloadScrapers() {
    setIsLoading(true);
    try {
      await mutateReloadScrapers();

      // reload the performer scrapers
      await Scrapers.refetch();
    } catch (e) {
      Toast.error(e);
    } finally {
      setIsLoading(false);
    }
  }

  function renderScraperMenu() {
    return (
      <DropdownButton id="scene-scrape" title="Scrape with...">
        {queryableScrapers.map((s) => (
          <Dropdown.Item key={s.name} onClick={() => onScrapeClicked(s)}>
            {s.name}
          </Dropdown.Item>
        ))}
        <Dropdown.Item onClick={() => onReloadScrapers()}>
          <span className="fa-icon">
            <Icon icon="sync-alt" />
          </span>
          <span>Reload scrapers</span>
        </Dropdown.Item>
      </DropdownButton>
    );
  }

  function urlScrapable(scrapedUrl: string): boolean {
    return (Scrapers?.data?.listSceneScrapers ?? []).some((s) =>
      (s?.scene?.urls ?? []).some((u) => scrapedUrl.includes(u))
    );
  }

  function updateSceneFromScrapedScene(scene: GQL.ScrapedSceneDataFragment) {
    if (!title && scene.title) {
      setTitle(scene.title);
    }

    if (!details && scene.details) {
      setDetails(scene.details);
    }

    if (!date && scene.date) {
      setDate(scene.date);
    }

    if (!url && scene.url) {
      setUrl(scene.url);
    }

    if (!studioId && scene.studio && scene.studio.id) {
      setStudioId(scene.studio.id);
    }

    if (
      (!performerIds || performerIds.length === 0) &&
      scene.performers &&
      scene.performers.length > 0
    ) {
      const idPerfs = scene.performers.filter((p) => {
        return p.id !== undefined && p.id !== null;
      });

      if (idPerfs.length > 0) {
        const newIds = idPerfs.map((p) => p.id);
        setPerformerIds(newIds as string[]);
      }
    }

    if (
      (!movieIds || movieIds.length === 0) &&
      scene.movies &&
      scene.movies.length > 0
    ) {
      const idMovis = scene.movies.filter((p) => {
        return p.id !== undefined && p.id !== null;
      });

      if (idMovis.length > 0) {
        const newIds = idMovis.map((p) => p.id);
        setMovieIds(newIds as string[]);
      }
    }

    if (!tagIds?.length && scene?.tags?.length) {
      const idTags = scene.tags.filter((p) => {
        return p.id !== undefined && p.id !== null;
      });

      if (idTags.length > 0) {
        const newIds = idTags.map((p) => p.id);
        setTagIds(newIds as string[]);
      }
    }

    if (scene.image) {
      // image is a base64 string
      setCoverImage(scene.image);
      setCoverImagePreview(scene.image);
    }
  }

  async function onScrapeSceneURL() {
    if (!url) {
      return;
    }
    setIsLoading(true);
    try {
      const result = await queryScrapeSceneURL(url);
      if (!result.data || !result.data.scrapeSceneURL) {
        return;
      }
      updateSceneFromScrapedScene(result.data.scrapeSceneURL);
    } catch (e) {
      Toast.error(e);
    } finally {
      setIsLoading(false);
    }
  }

  function maybeRenderScrapeButton() {
    if (!url || !urlScrapable(url)) {
      return undefined;
    }
    return (
      <Button id="scrape-url-button" onClick={onScrapeSceneURL} title="Scrape">
        <Icon icon="file-download" />
      </Button>
    );
  }

  if (isLoading) return <LoadingIndicator />;

  return (
    <>
      <div className="form-container row px-3 pt-3">
        <div className="col edit-buttons mb-3 pl-0">
          <Button className="edit-button" variant="primary" onClick={onSave}>
            Save
          </Button>
          <Button
            className="edit-button"
            variant="danger"
            onClick={() => props.onDelete()}
          >
            Delete
          </Button>
        </div>
        {renderScraperMenu()}
      </div>
      <div className="form-container row px-3">
        <div className="col-12 col-lg-6 col-xl-12">
          {FormUtils.renderInputGroup({
            title: "Title",
            value: title,
            onChange: setTitle,
            isEditing: true,
          })}
          <Form.Group controlId="url" as={Row}>
            {FormUtils.renderLabel({
              title: "URL",
            })}
            <Col xs={9}>
              {EditableTextUtils.renderInputGroup({
                title: "URL",
                value: url,
                onChange: setUrl,
                isEditing: true,
              })}
              {maybeRenderScrapeButton()}
            </Col>
          </Form.Group>
          {FormUtils.renderInputGroup({
            title: "Date",
            value: date,
            isEditing: true,
            onChange: setDate,
            placeholder: "YYYY-MM-DD",
          })}
          {FormUtils.renderHtmlSelect({
            title: "Rating",
            value: rating,
            isEditing: true,
            onChange: (value: string) => setRating(Number.parseInt(value, 10)),
            selectOptions: ["", 1, 2, 3, 4, 5],
          })}
          <Form.Group controlId="gallery" as={Row}>
            {FormUtils.renderLabel({
              title: "Gallery",
            })}
            <Col xs={9}>
              <SceneGallerySelect
                sceneId={props.scene.id}
                initialId={galleryId}
                onSelect={(item) => setGalleryId(item ? item.id : undefined)}
              />
            </Col>
          </Form.Group>

          <Form.Group controlId="studio" as={Row}>
            {FormUtils.renderLabel({
              title: "Studio",
            })}
<<<<<<< HEAD
            <Col xs={9}>
              <StudioSelect
                onSelect={(items) =>
                  setStudioId(items.length > 0 ? items[0]?.id : undefined)
                }
                ids={studioId ? [studioId] : []}
              />
            </Col>
          </Form.Group>

          <Form.Group controlId="performers" as={Row}>
            {FormUtils.renderLabel({
              title: "Performers",
              labelProps: {
                column: true,
                sm: 3,
                xl: 12,
              },
            })}
            <Col sm={9} xl={12}>
              <PerformerSelect
                isMulti
                onSelect={(items) =>
                  setPerformerIds(items.map((item) => item.id))
                }
                ids={performerIds}
=======
            <tr className="rating">
              <td>Rating</td>
              <td>
                <RatingStars
                  value={rating}
                  onSetRating={(value) => setRating(value)}
                />
              </td>
            </tr>
            <tr>
              <td>Gallery</td>
              <td>
                <SceneGallerySelect
                  sceneId={props.scene.id}
                  initialId={galleryId}
                  onSelect={(item) => setGalleryId(item ? item.id : undefined)}
                />
              </td>
            </tr>
            <tr>
              <td>Studio</td>
              <td>
                <StudioSelect
                  onSelect={(items) =>
                    setStudioId(items.length > 0 ? items[0]?.id : undefined)
                  }
                  ids={studioId ? [studioId] : []}
                />
              </td>
            </tr>
            <tr>
              <td>Performers</td>
              <td>
                <PerformerSelect
                  isMulti
                  onSelect={(items) =>
                    setPerformerIds(items.map((item) => item.id))
                  }
                  ids={performerIds}
                />
              </td>
            </tr>
            <tr>
              <td>Movies/Scenes</td>
              <td>
                <MovieSelect
                  isMulti
                  onSelect={(items) =>
                    setMovieIds(items.map((item) => item.id))
                  }
                  ids={movieIds}
                />
                {renderTableMovies()}
              </td>
            </tr>
            <tr>
              <td>Tags</td>
              <td>
                <TagSelect
                  isMulti
                  onSelect={(items) => setTagIds(items.map((item) => item.id))}
                  ids={tagIds}
                />
              </td>
            </tr>
          </tbody>
        </Table>
      </div>
      <div className="col-12 col-lg-6">
        <Form.Group controlId="details">
          <Form.Label>Details</Form.Label>
          <Form.Control
            as="textarea"
            className="scene-description text-input"
            onChange={(newValue: React.ChangeEvent<HTMLTextAreaElement>) =>
              setDetails(newValue.currentTarget.value)
            }
            value={details}
          />
        </Form.Group>

        <div>
          <Form.Group className="test" controlId="cover">
            <Form.Label>Cover Image</Form.Label>
            {imageEncoding ? (
              <LoadingIndicator message="Encoding image..." />
            ) : (
              <img
                className="scene-cover"
                src={coverImagePreview}
                alt="Scene cover"
>>>>>>> f40e2347
              />
            </Col>
          </Form.Group>

          <Form.Group controlId="moviesScenes" as={Row}>
            {FormUtils.renderLabel({
              title: "Movies/Scenes",
              labelProps: {
                column: true,
                sm: 3,
                xl: 12,
              },
            })}
            <Col sm={9} xl={12}>
              <MovieSelect
                isMulti
                onSelect={(items) => setMovieIds(items.map((item) => item.id))}
                ids={movieIds}
              />
              {renderTableMovies()}
            </Col>
          </Form.Group>

          <Form.Group controlId="tags" as={Row}>
            {FormUtils.renderLabel({
              title: "Tags",
              labelProps: {
                column: true,
                sm: 3,
                xl: 12,
              },
            })}
            <Col sm={9} xl={12}>
              <TagSelect
                isMulti
                onSelect={(items) => setTagIds(items.map((item) => item.id))}
                ids={tagIds}
              />
            </Col>
          </Form.Group>
        </div>
        <div className="col-12 col-lg-6 col-xl-12">
          <Form.Group controlId="details">
            <Form.Label>Details</Form.Label>
            <Form.Control
              as="textarea"
              className="scene-description text-input"
              onChange={(newValue: React.ChangeEvent<HTMLTextAreaElement>) =>
                setDetails(newValue.currentTarget.value)
              }
              value={details}
            />
          </Form.Group>
          <div>
            <Form.Group controlId="cover">
              <Form.Label>Cover Image</Form.Label>
              {imageEncoding ? (
                <LoadingIndicator message="Encoding image..." />
              ) : (
                <img
                  className="scene-cover"
                  src={coverImagePreview}
                  alt="Scene cover"
                />
              )}
              <ImageInput isEditing onImageChange={onCoverImageChange} />
            </Form.Group>
          </div>
        </div>
      </div>
    </>
  );
};<|MERGE_RESOLUTION|>--- conflicted
+++ resolved
@@ -15,11 +15,7 @@
   queryScrapeSceneURL,
   useListSceneScrapers,
   useSceneUpdate,
-<<<<<<< HEAD
-=======
-  useSceneDestroy,
   mutateReloadScrapers,
->>>>>>> f40e2347
 } from "src/core/StashService";
 import {
   PerformerSelect,
@@ -410,13 +406,17 @@
             onChange: setDate,
             placeholder: "YYYY-MM-DD",
           })}
-          {FormUtils.renderHtmlSelect({
-            title: "Rating",
-            value: rating,
-            isEditing: true,
-            onChange: (value: string) => setRating(Number.parseInt(value, 10)),
-            selectOptions: ["", 1, 2, 3, 4, 5],
-          })}
+          <Form.Group controlId="rating" as={Row}>
+            {FormUtils.renderLabel({
+              title: "Rating",
+            })}
+            <Col xs={9}>
+              <RatingStars
+                value={rating}
+                onSetRating={(value) => setRating(value)}
+              />
+            </Col>
+          </Form.Group>
           <Form.Group controlId="gallery" as={Row}>
             {FormUtils.renderLabel({
               title: "Gallery",
@@ -434,7 +434,6 @@
             {FormUtils.renderLabel({
               title: "Studio",
             })}
-<<<<<<< HEAD
             <Col xs={9}>
               <StudioSelect
                 onSelect={(items) =>
@@ -461,99 +460,6 @@
                   setPerformerIds(items.map((item) => item.id))
                 }
                 ids={performerIds}
-=======
-            <tr className="rating">
-              <td>Rating</td>
-              <td>
-                <RatingStars
-                  value={rating}
-                  onSetRating={(value) => setRating(value)}
-                />
-              </td>
-            </tr>
-            <tr>
-              <td>Gallery</td>
-              <td>
-                <SceneGallerySelect
-                  sceneId={props.scene.id}
-                  initialId={galleryId}
-                  onSelect={(item) => setGalleryId(item ? item.id : undefined)}
-                />
-              </td>
-            </tr>
-            <tr>
-              <td>Studio</td>
-              <td>
-                <StudioSelect
-                  onSelect={(items) =>
-                    setStudioId(items.length > 0 ? items[0]?.id : undefined)
-                  }
-                  ids={studioId ? [studioId] : []}
-                />
-              </td>
-            </tr>
-            <tr>
-              <td>Performers</td>
-              <td>
-                <PerformerSelect
-                  isMulti
-                  onSelect={(items) =>
-                    setPerformerIds(items.map((item) => item.id))
-                  }
-                  ids={performerIds}
-                />
-              </td>
-            </tr>
-            <tr>
-              <td>Movies/Scenes</td>
-              <td>
-                <MovieSelect
-                  isMulti
-                  onSelect={(items) =>
-                    setMovieIds(items.map((item) => item.id))
-                  }
-                  ids={movieIds}
-                />
-                {renderTableMovies()}
-              </td>
-            </tr>
-            <tr>
-              <td>Tags</td>
-              <td>
-                <TagSelect
-                  isMulti
-                  onSelect={(items) => setTagIds(items.map((item) => item.id))}
-                  ids={tagIds}
-                />
-              </td>
-            </tr>
-          </tbody>
-        </Table>
-      </div>
-      <div className="col-12 col-lg-6">
-        <Form.Group controlId="details">
-          <Form.Label>Details</Form.Label>
-          <Form.Control
-            as="textarea"
-            className="scene-description text-input"
-            onChange={(newValue: React.ChangeEvent<HTMLTextAreaElement>) =>
-              setDetails(newValue.currentTarget.value)
-            }
-            value={details}
-          />
-        </Form.Group>
-
-        <div>
-          <Form.Group className="test" controlId="cover">
-            <Form.Label>Cover Image</Form.Label>
-            {imageEncoding ? (
-              <LoadingIndicator message="Encoding image..." />
-            ) : (
-              <img
-                className="scene-cover"
-                src={coverImagePreview}
-                alt="Scene cover"
->>>>>>> f40e2347
               />
             </Col>
           </Form.Group>
