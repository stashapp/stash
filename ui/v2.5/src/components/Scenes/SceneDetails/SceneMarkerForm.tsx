import React from "react";
import { Button, Form } from "react-bootstrap";
import { FormattedMessage } from "react-intl";
import { useFormik } from "formik";
import * as yup from "yup";
import * as GQL from "src/core/generated-graphql";
import {
  useSceneMarkerCreate,
  useSceneMarkerUpdate,
  useSceneMarkerDestroy,
} from "src/core/StashService";
import { DurationInput } from "src/components/Shared/DurationInput";
import { TagSelect, MarkerTitleSuggest } from "src/components/Shared/Select";
import { getPlayerPosition } from "src/components/ScenePlayer/util";
import { useToast } from "src/hooks/Toast";
import isEqual from "lodash-es/isEqual";

interface ISceneMarkerForm {
  sceneID: string;
  editingMarker?: GQL.SceneMarkerDataFragment;
  onClose: () => void;
}

export const SceneMarkerForm: React.FC<ISceneMarkerForm> = ({
  sceneID,
  editingMarker,
  onClose,
}) => {
  const [sceneMarkerCreate] = useSceneMarkerCreate();
  const [sceneMarkerUpdate] = useSceneMarkerUpdate();
  const [sceneMarkerDestroy] = useSceneMarkerDestroy();
  const Toast = useToast();

  const schema = yup.object({
    title: yup.string().ensure(),
    seconds: yup.number().required().integer(),
    primary_tag_id: yup.string().required(),
    tag_ids: yup.array(yup.string().required()).defined(),
  });

  const initialValues = {
    title: editingMarker?.title ?? "",
    seconds: editingMarker?.seconds ?? Math.round(getPlayerPosition() ?? 0),
    primary_tag_id: editingMarker?.primary_tag.id ?? "",
    tag_ids: editingMarker?.tags.map((tag) => tag.id) ?? [],
  };

  type InputValues = yup.InferType<typeof schema>;

  const formik = useFormik<InputValues>({
    initialValues,
    validationSchema: schema,
    enableReinitialize: true,
    onSubmit: (values) => onSave(values),
  });

  async function onSave(input: InputValues) {
    try {
      if (!editingMarker) {
        await sceneMarkerCreate({
          variables: {
            scene_id: sceneID,
            ...input,
          },
        });
      } else {
        await sceneMarkerUpdate({
          variables: {
            id: editingMarker.id,
            scene_id: sceneID,
            ...input,
          },
        });
      }
    } catch (e) {
      Toast.error(e);
    } finally {
      onClose();
    }
  }

<<<<<<< HEAD
  async function onDelete() {
    if (!editingMarker) return;

    try {
      await sceneMarkerDestroy({ variables: { id: editingMarker.id } });
    } catch (e) {
      Toast.error(e);
    } finally {
      onClose();
    }
  }
=======
  const renderPrimaryTagField = (fieldProps: FieldProps<string>) => (
    <TagSelect
      onSelect={(tags) =>
        fieldProps.form.setFieldValue("primaryTagId", tags[0]?.id)
      }
      ids={fieldProps.field.value ? [fieldProps.field.value] : []}
      noSelectionString="Select/create tag..."
      hoverPlacement="right"
    />
  );

  const renderTagsField = (fieldProps: FieldProps<string[]>) => (
    <TagSelect
      isMulti
      onSelect={(tags) =>
        fieldProps.form.setFieldValue(
          "tagIds",
          tags.map((tag) => tag.id)
        )
      }
      ids={fieldProps.field.value}
      noSelectionString="Select/create tags..."
      hoverPlacement="right"
    />
  );
>>>>>>> b3fa3c32

  const primaryTagId = formik.values.primary_tag_id;

  return (
    <Form noValidate onSubmit={formik.handleSubmit}>
      <div>
        <Form.Group className="row">
          <Form.Label className="col-sm-3 col-md-2 col-xl-12 col-form-label">
            Marker Title
          </Form.Label>
          <div className="col-sm-9 col-md-10 col-xl-12">
            <MarkerTitleSuggest
              initialMarkerTitle={formik.values.title}
              onChange={(query: string) => formik.setFieldValue("title", query)}
            />
          </div>
        </Form.Group>
        <Form.Group className="row">
          <Form.Label className="col-sm-3 col-md-2 col-xl-12 col-form-label">
            Primary Tag
          </Form.Label>
          <div className="col-sm-4 col-md-6 col-xl-12 mb-3 mb-sm-0 mb-xl-3">
            <TagSelect
              onSelect={(tags) =>
                formik.setFieldValue("primary_tag_id", tags[0]?.id)
              }
              ids={primaryTagId ? [primaryTagId] : []}
              noSelectionString="Select/create tag..."
            />
            <Form.Control.Feedback type="invalid">
              {formik.errors.primary_tag_id}
            </Form.Control.Feedback>
          </div>
          <div className="col-sm-5 col-md-4 col-xl-12">
            <div className="row">
              <Form.Label className="col-sm-4 col-md-4 col-xl-12 col-form-label text-sm-right text-xl-left">
                Time
              </Form.Label>
              <div className="col-sm-8 col-xl-12">
                <DurationInput
                  onValueChange={(s) => formik.setFieldValue("seconds", s)}
                  onReset={() =>
                    formik.setFieldValue(
                      "seconds",
                      Math.round(getPlayerPosition() ?? 0)
                    )
                  }
                  numericValue={formik.values.seconds}
                  mandatory
                />
              </div>
            </div>
          </div>
        </Form.Group>
        <Form.Group className="row">
          <Form.Label className="col-sm-3 col-md-2 col-xl-12 col-form-label">
            Tags
          </Form.Label>
          <div className="col-sm-9 col-md-10 col-xl-12">
            <TagSelect
              isMulti
              onSelect={(tags) =>
                formik.setFieldValue(
                  "tag_ids",
                  tags.map((tag) => tag.id)
                )
              }
              ids={formik.values.tag_ids}
              noSelectionString="Select/create tags..."
            />
          </div>
        </Form.Group>
      </div>
      <div className="buttons-container row">
        <div className="col d-flex">
          <Button
            variant="primary"
            disabled={
              (editingMarker && !formik.dirty) || !isEqual(formik.errors, {})
            }
            onClick={() => formik.submitForm()}
          >
            <FormattedMessage id="actions.save" />
          </Button>
          <Button
            variant="secondary"
            type="button"
            onClick={onClose}
            className="ml-2"
          >
            <FormattedMessage id="actions.cancel" />
          </Button>
          {editingMarker && (
            <Button
              variant="danger"
              className="ml-auto"
              onClick={() => onDelete()}
            >
              <FormattedMessage id="actions.delete" />
            </Button>
          )}
        </div>
      </div>
    </Form>
  );
};<|MERGE_RESOLUTION|>--- conflicted
+++ resolved
@@ -79,7 +79,6 @@
     }
   }
 
-<<<<<<< HEAD
   async function onDelete() {
     if (!editingMarker) return;
 
@@ -91,33 +90,6 @@
       onClose();
     }
   }
-=======
-  const renderPrimaryTagField = (fieldProps: FieldProps<string>) => (
-    <TagSelect
-      onSelect={(tags) =>
-        fieldProps.form.setFieldValue("primaryTagId", tags[0]?.id)
-      }
-      ids={fieldProps.field.value ? [fieldProps.field.value] : []}
-      noSelectionString="Select/create tag..."
-      hoverPlacement="right"
-    />
-  );
-
-  const renderTagsField = (fieldProps: FieldProps<string[]>) => (
-    <TagSelect
-      isMulti
-      onSelect={(tags) =>
-        fieldProps.form.setFieldValue(
-          "tagIds",
-          tags.map((tag) => tag.id)
-        )
-      }
-      ids={fieldProps.field.value}
-      noSelectionString="Select/create tags..."
-      hoverPlacement="right"
-    />
-  );
->>>>>>> b3fa3c32
 
   const primaryTagId = formik.values.primary_tag_id;
 
@@ -146,6 +118,7 @@
               }
               ids={primaryTagId ? [primaryTagId] : []}
               noSelectionString="Select/create tag..."
+              hoverPlacement="right"
             />
             <Form.Control.Feedback type="invalid">
               {formik.errors.primary_tag_id}
@@ -187,6 +160,7 @@
               }
               ids={formik.values.tag_ids}
               noSelectionString="Select/create tags..."
+              hoverPlacement="right"
             />
           </div>
         </Form.Group>
