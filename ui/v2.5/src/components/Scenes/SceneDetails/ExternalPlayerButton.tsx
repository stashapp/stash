--- conflicted
+++ resolved
@@ -1,12 +1,8 @@
 import { faExternalLinkAlt } from "@fortawesome/free-solid-svg-icons";
 import React from "react";
-<<<<<<< HEAD
 import { Button } from "react-bootstrap";
 import { useIntl } from "react-intl";
 import Icon from "src/components/Shared/Icon";
-=======
-import { Icon } from "src/components/Shared";
->>>>>>> 04e31c5f
 import { SceneDataFragment } from "src/core/generated-graphql";
 import TextUtils from "src/utils/text";
 
@@ -53,24 +49,15 @@
   }
 
   return (
-<<<<<<< HEAD
     <Button
       className="minimal px-0 px-sm-2 pt-2"
       variant="secondary"
       title={intl.formatMessage({ id: "actions.open_in_external_player" })}
     >
       <a href={url}>
-        <Icon icon={faExternalLinkAlt} color="white" />
+        <Icon icon={faExternalLinkAlt} color="white" /> Launch
       </a>
     </Button>
-=======
-        <div className="minimal px-0 px-sm-2" title="Click here if you're using Android/iOS/DeoVR/HereSphere.&#10;In Windows or MacOS, drag me to an external media player, e.g. VLC, MPV.">
-          <a href={url} target="_self">
-              <span><Icon icon="external-link-alt" color="white" /></span>
-              <span className="ml-2">Launch &#47; Drag Me</span>
-          </a>
-        </div>
->>>>>>> 04e31c5f
   );
 };
 
