--- conflicted
+++ resolved
@@ -1,9 +1,4 @@
 import React from "react";
-<<<<<<< HEAD
-import { Button } from "react-bootstrap";
-import { useIntl } from "react-intl";
-=======
->>>>>>> c8901b74
 import { Icon } from "src/components/Shared";
 import { SceneDataFragment } from "src/core/generated-graphql";
 import { TextUtils } from "src/utils";
@@ -17,14 +12,10 @@
 }) => {
   const isAndroid = /(android)/i.test(navigator.userAgent);
   const isAppleDevice = /(ipod|iphone|ipad)/i.test(navigator.userAgent);
-<<<<<<< HEAD
-  const intl = useIntl();
-=======
   const scenePath = scene.path;
   const sceneTitle = scene.title ?? TextUtils.fileNameFromPath(scenePath);
   const sceneStream = scene.paths.stream ?? "";
   const sceneStream_org = scene.paths.stream_org ?? "";
->>>>>>> c8901b74
 
   let url, prompt;
   const streamURL = new URL(sceneStream);
@@ -53,22 +44,12 @@
   }
 
   return (
-<<<<<<< HEAD
-    <Button
-      className="minimal px-0 px-sm-2 pt-2"
-      variant="secondary"
-      title={intl.formatMessage({ id: "actions.open_in_external_player" })}
-    >
-      <a href={url}>
-        <Icon icon="external-link-alt" color="white" />
-=======
     <div className="btn-group btn" title={prompt}>
       <a href={url} target="_self">
         <span>
           <Icon icon="external-link-alt" color="white" />
         </span>
         <span className="ml-2">Launch / Drag Me</span>
->>>>>>> c8901b74
       </a>
     </div>
   );
