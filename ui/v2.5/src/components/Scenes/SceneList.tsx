--- conflicted
+++ resolved
@@ -37,9 +37,6 @@
   OperationDropdownItem,
 } from "../List/ListOperationButtons";
 import { useFilteredItemList } from "../List/ItemList";
-<<<<<<< HEAD
-import { Sidebar, SidebarPane, useSidebarState } from "../Shared/MySidebar";
-=======
 import {
   Sidebar,
   SidebarPane,
@@ -47,7 +44,6 @@
   SidebarStateContext,
   useSidebarState,
 } from "../Shared/Sidebar";
->>>>>>> 7716c4dd
 import { SidebarPerformersFilter } from "../List/Filters/PerformersFilter";
 import { SidebarStudiosFilter } from "../List/Filters/StudiosFilter";
 import { PerformersCriterionOption } from "src/models/list-filter/criteria/performers";
