import React, { useCallback, useContext, useEffect, useMemo } from "react";
import cloneDeep from "lodash-es/cloneDeep";
import { FormattedMessage, useIntl } from "react-intl";
import { useHistory } from "react-router-dom";
import Mousetrap from "mousetrap";
import * as GQL from "src/core/generated-graphql";
import { queryFindScenes, useFindScenes } from "src/core/StashService";
import { ListFilterModel } from "src/models/list-filter/filter";
import { DisplayMode } from "src/models/list-filter/types";
import { Tagger } from "../Tagger/scenes/SceneTagger";
import { IPlaySceneOptions, SceneQueue } from "src/models/sceneQueue";
import { SceneWallPanel } from "./SceneWallPanel";
import { SceneListTable } from "./SceneListTable";
import { EditScenesDialog } from "./EditScenesDialog";
import { DeleteScenesDialog } from "./DeleteScenesDialog";
import { GenerateDialog } from "../Dialogs/GenerateDialog";
import { ExportDialog } from "../Shared/ExportDialog";
import { SceneCardsGrid } from "./SceneCardsGrid";
import { TaggerContext } from "../Tagger/context";
import { IdentifyDialog } from "../Dialogs/IdentifyDialog/IdentifyDialog";
import { ConfigurationContext } from "src/hooks/Config";
import {
  faPencil,
  faPlay,
  faPlus,
  faTimes,
  faTrash,
} from "@fortawesome/free-solid-svg-icons";
import { SceneMergeModal } from "./SceneMergeDialog";
import { objectTitle } from "src/core/files";
import TextUtils from "src/utils/text";
import { View } from "../List/views";
import { FileSize } from "../Shared/FileSize";
import { LoadedContent } from "../List/PagedList";
import { useCloseEditDelete, useFilterOperations } from "../List/util";
import {
  OperationDropdown,
  OperationDropdownItem,
} from "../List/ListOperationButtons";
import { useFilteredItemList } from "../List/ItemList";
import { FilterTags } from "../List/FilterTags";
import { Sidebar, SidebarPane, useSidebarState } from "../Shared/Sidebar";
import { SidebarPerformersFilter } from "../List/Filters/PerformersFilter";
import { SidebarStudiosFilter } from "../List/Filters/StudiosFilter";
import { PerformersCriterionOption } from "src/models/list-filter/criteria/performers";
import { StudiosCriterionOption } from "src/models/list-filter/criteria/studios";
import { TagsCriterionOption } from "src/models/list-filter/criteria/tags";
import { SidebarTagsFilter } from "../List/Filters/TagsFilter";
import cx from "classnames";
import { RatingCriterionOption } from "src/models/list-filter/criteria/rating";
import { SidebarRatingFilter } from "../List/Filters/RatingFilter";
import { OrganizedCriterionOption } from "src/models/list-filter/criteria/organized";
import { SidebarBooleanFilter } from "../List/Filters/BooleanFilter";
import {
  FilteredSidebarHeader,
  useFilteredSidebarKeybinds,
} from "../List/Filters/FilterSidebar";
import { PatchContainerComponent } from "src/patch";
import { Pagination, PaginationIndex } from "../List/Pagination";
import { Button, ButtonGroup, ButtonToolbar } from "react-bootstrap";
import { FilterButton } from "../List/Filters/FilterButton";
import { Icon } from "../Shared/Icon";
import { ListViewOptions } from "../List/ListViewOptions";
import {
  PageSizeSelector,
  SearchTermInput,
  SortBySelect,
} from "../List/ListFilter";
import { Criterion } from "src/models/list-filter/criteria/criterion";
import useFocus from "src/utils/focus";

function renderMetadataByline(result: GQL.FindScenesQueryResult) {
  const duration = result?.data?.findScenes?.duration;
  const size = result?.data?.findScenes?.filesize;

  if (!duration && !size) {
    return;
  }

  const separator = duration && size ? " - " : "";

  return (
    <span className="scenes-stats">
      &nbsp;(
      {duration ? (
        <span className="scenes-duration">
          {TextUtils.secondsAsTimeString(duration, 3)}
        </span>
      ) : undefined}
      {separator}
      {size ? (
        <span className="scenes-size">
          <FileSize size={size} />
        </span>
      ) : undefined}
      )
    </span>
  );
}

function usePlayScene() {
  const history = useHistory();

  const { configuration: config } = useContext(ConfigurationContext);
  const cont = config?.interface.continuePlaylistDefault ?? false;
  const autoPlay = config?.interface.autostartVideoOnPlaySelected ?? false;

  const playScene = useCallback(
    (queue: SceneQueue, sceneID: string, options?: IPlaySceneOptions) => {
      history.push(
        queue.makeLink(sceneID, { autoPlay, continue: cont, ...options })
      );
    },
    [history, cont, autoPlay]
  );

  return playScene;
}

function usePlaySelected(selectedIds: Set<string>) {
  const playScene = usePlayScene();

  const playSelected = useCallback(() => {
    // populate queue and go to first scene
    const sceneIDs = Array.from(selectedIds.values());
    const queue = SceneQueue.fromSceneIDList(sceneIDs);

    playScene(queue, sceneIDs[0]);
  }, [selectedIds, playScene]);

  return playSelected;
}

function usePlayFirst() {
  const playScene = usePlayScene();

  const playFirst = useCallback(
    (queue: SceneQueue, sceneID: string, index: number) => {
      // populate queue and go to first scene
      playScene(queue, sceneID, { sceneIndex: index });
    },
    [playScene]
  );

  return playFirst;
}

function usePlayRandom(filter: ListFilterModel, count: number) {
  const playScene = usePlayScene();

  const playRandom = useCallback(async () => {
    // query for a random scene
    if (count === 0) {
      return;
    }

    const pages = Math.ceil(count / filter.itemsPerPage);
    const page = Math.floor(Math.random() * pages) + 1;

    const indexMax = Math.min(filter.itemsPerPage, count);
    const index = Math.floor(Math.random() * indexMax);
    const filterCopy = cloneDeep(filter);
    filterCopy.currentPage = page;
    filterCopy.sortBy = "random";
    const queryResults = await queryFindScenes(filterCopy);
    const scene = queryResults.data.findScenes.scenes[index];
    if (scene) {
      // navigate to the image player page
      const queue = SceneQueue.fromListFilterModel(filterCopy);
      playScene(queue, scene.id, { sceneIndex: index });
    }
  }, [filter, count, playScene]);

  return playRandom;
}

function useAddKeybinds(filter: ListFilterModel, count: number) {
  const playRandom = usePlayRandom(filter, count);

  useEffect(() => {
    Mousetrap.bind("p r", () => {
      playRandom();
    });

    return () => {
      Mousetrap.unbind("p r");
    };
  }, [playRandom]);
}

const SceneList: React.FC<{
  scenes: GQL.SlimSceneDataFragment[];
  filter: ListFilterModel;
  selectedIds: Set<string>;
  onSelectChange: (id: string, selected: boolean, shiftKey: boolean) => void;
  fromGroupId?: string;
}> = ({ scenes, filter, selectedIds, onSelectChange, fromGroupId }) => {
  const queue = useMemo(() => SceneQueue.fromListFilterModel(filter), [filter]);

  if (scenes.length === 0) {
    return null;
  }

  if (filter.displayMode === DisplayMode.Grid) {
    return (
      <SceneCardsGrid
        scenes={scenes}
        queue={queue}
        zoomIndex={filter.zoomIndex}
        selectedIds={selectedIds}
        onSelectChange={onSelectChange}
        fromGroupId={fromGroupId}
      />
    );
  }
  if (filter.displayMode === DisplayMode.List) {
    return (
      <SceneListTable
        scenes={scenes}
        queue={queue}
        selectedIds={selectedIds}
        onSelectChange={onSelectChange}
      />
    );
  }
  if (filter.displayMode === DisplayMode.Wall) {
    return (
      <SceneWallPanel
        scenes={scenes}
        sceneQueue={queue}
        zoomIndex={filter.zoomIndex}
      />
    );
  }
  if (filter.displayMode === DisplayMode.Tagger) {
    return <Tagger scenes={scenes} queue={queue} />;
  }

  return null;
};

const ScenesFilterSidebarSections = PatchContainerComponent(
  "FilteredSceneList.SidebarSections"
);

const SidebarContent: React.FC<{
  filter: ListFilterModel;
  setFilter: (filter: ListFilterModel) => void;
  filterHook?: (filter: ListFilterModel) => ListFilterModel;
  view?: View;
  sidebarOpen: boolean;
  onClose?: () => void;
  showEditFilter: (editingCriterion?: string) => void;
  count?: number;
  focus?: ReturnType<typeof useFocus>;
}> = ({
  filter,
  setFilter,
  filterHook,
  view,
  showEditFilter,
  sidebarOpen,
  onClose,
  count,
  focus,
}) => {
  const showResultsId =
    count !== undefined ? "actions.show_count_results" : "actions.show_results";

  const hideStudios = view === View.StudioScenes;

  return (
    <>
      <FilteredSidebarHeader
        sidebarOpen={sidebarOpen}
        showEditFilter={showEditFilter}
        filter={filter}
        setFilter={setFilter}
        view={view}
        focus={focus}
      />

      <ScenesFilterSidebarSections>
        {!hideStudios && (
          <SidebarStudiosFilter
            title={<FormattedMessage id="studios" />}
            data-type={StudiosCriterionOption.type}
            option={StudiosCriterionOption}
            filter={filter}
            setFilter={setFilter}
            filterHook={filterHook}
          />
        )}
        <SidebarPerformersFilter
          title={<FormattedMessage id="performers" />}
          data-type={PerformersCriterionOption.type}
          option={PerformersCriterionOption}
          filter={filter}
          setFilter={setFilter}
          filterHook={filterHook}
        />
        <SidebarTagsFilter
          title={<FormattedMessage id="tags" />}
          data-type={TagsCriterionOption.type}
          option={TagsCriterionOption}
          filter={filter}
          setFilter={setFilter}
          filterHook={filterHook}
        />
        <SidebarRatingFilter
          title={<FormattedMessage id="rating" />}
          data-type={RatingCriterionOption.type}
          option={RatingCriterionOption}
          filter={filter}
          setFilter={setFilter}
        />
        <SidebarBooleanFilter
          title={<FormattedMessage id="organized" />}
          data-type={OrganizedCriterionOption.type}
          option={OrganizedCriterionOption}
          filter={filter}
          setFilter={setFilter}
        />
      </ScenesFilterSidebarSections>

      <div className="sidebar-footer">
        <Button className="sidebar-close-button" onClick={onClose}>
          <FormattedMessage id={showResultsId} values={{ count }} />
        </Button>
      </div>
    </>
  );
};

interface IOperations {
  text: string;
  onClick: () => void;
  isDisplayed?: () => boolean;
  className?: string;
}

const ListToolbarContent: React.FC<{
<<<<<<< HEAD
  searchTerm: string;
  criteria: Criterion[];
=======
  filter: ListFilterModel;
>>>>>>> 8012f2eb
  items: GQL.SlimSceneDataFragment[];
  selectedIds: Set<string>;
  operations: IOperations[];
  onToggleSidebar: () => void;
  onSetFilter: (filter: ListFilterModel) => void;
  onEditCriterion: (c: Criterion) => void;
  onRemoveCriterion: (criterion: Criterion, valueIndex?: number) => void;
  onRemoveAllCriterion: () => void;
  onEditSearchTerm: () => void;
  onRemoveSearchTerm: () => void;
  onSelectAll: () => void;
  onSelectNone: () => void;
  onEdit: () => void;
  onDelete: () => void;
  onPlay: () => void;
  onCreateNew: () => void;
}> = ({
<<<<<<< HEAD
  searchTerm,
  criteria,
=======
  filter,
>>>>>>> 8012f2eb
  items,
  selectedIds,
  operations,
  onToggleSidebar,
  onSetFilter,
  onEditCriterion,
  onRemoveCriterion,
  onRemoveAllCriterion,
  onEditSearchTerm,
  onRemoveSearchTerm,
  onSelectAll,
  onSelectNone,
  onEdit,
  onDelete,
  onPlay,
  onCreateNew,
}) => {
  const intl = useIntl();

  const { criteria } = filter;
  const hasSelection = selectedIds.size > 0;

  return (
    <>
      {!hasSelection && (
<<<<<<< HEAD
        <div>
          <FilterButton
            onClick={() => onToggleSidebar()}
            count={criteria.length}
            title={intl.formatMessage({ id: "actions.sidebar.toggle" })}
          />
          <FilterTags
            searchTerm={searchTerm}
            criteria={criteria}
            onEditCriterion={onEditCriterion}
            onRemoveCriterion={onRemoveCriterion}
            onRemoveAll={onRemoveAllCriterion}
            onEditSearchTerm={onEditSearchTerm}
            onRemoveSearchTerm={onRemoveSearchTerm}
            truncateOnOverflow
          />
        </div>
=======
        <>
          <div className="search-container">
            <SearchTermInput filter={filter} onFilterUpdate={onSetFilter} />
          </div>
          <div className="filter-section">
            <FilterButton
              onClick={() => onToggleSidebar()}
              count={criteria.length}
              title={intl.formatMessage({ id: "actions.sidebar.toggle" })}
            />
            <FilterTags
              criteria={criteria}
              onEditCriterion={onEditCriterion}
              onRemoveCriterion={onRemoveCriterion}
              onRemoveAll={onRemoveAllCriterion}
              truncateOnOverflow
            />
          </div>
        </>
>>>>>>> 8012f2eb
      )}
      {hasSelection && (
        <div className="selected-items-info">
          <Button
            variant="secondary"
            className="minimal"
            onClick={() => onSelectNone()}
            title={intl.formatMessage({ id: "actions.select_none" })}
          >
            <Icon icon={faTimes} />
          </Button>
          <span>{selectedIds.size} selected</span>
          <Button variant="link" onClick={() => onSelectAll()}>
            <FormattedMessage id="actions.select_all" />
          </Button>
        </div>
      )}
      <div>
        <ButtonGroup>
          {!!items.length && (
            <Button
              className="play-button"
              variant="secondary"
              onClick={() => onPlay()}
              title={intl.formatMessage({ id: "actions.play" })}
            >
              <Icon icon={faPlay} />
            </Button>
          )}
          {!hasSelection && (
            <Button
              className="create-new-button"
              variant="secondary"
              onClick={() => onCreateNew()}
              title={intl.formatMessage(
                { id: "actions.create_entity" },
                { entityType: intl.formatMessage({ id: "scene" }) }
              )}
            >
              <Icon icon={faPlus} />
            </Button>
          )}

          {hasSelection && (
            <>
              <Button variant="secondary" onClick={() => onEdit()}>
                <Icon icon={faPencil} />
              </Button>
              <Button
                variant="danger"
                className="btn-danger-minimal"
                onClick={() => onDelete()}
              >
                <Icon icon={faTrash} />
              </Button>
            </>
          )}

          <OperationDropdown className="scene-list-operations">
            {operations.map((o) => {
              if (o.isDisplayed && !o.isDisplayed()) {
                return null;
              }

              return (
                <OperationDropdownItem
                  key={o.text}
                  onClick={o.onClick}
                  text={o.text}
                  className={o.className}
                />
              );
            })}
          </OperationDropdown>
        </ButtonGroup>
      </div>
    </>
  );
};

const ListResultsHeader: React.FC<{
  loading: boolean;
  filter: ListFilterModel;
  totalCount: number;
  metadataByline?: React.ReactNode;
  onChangeFilter: (filter: ListFilterModel) => void;
}> = ({ loading, filter, totalCount, metadataByline, onChangeFilter }) => {
  return (
    <ButtonToolbar className="scene-list-header">
      <div>
        <PaginationIndex
          loading={loading}
          itemsPerPage={filter.itemsPerPage}
          currentPage={filter.currentPage}
          totalItems={totalCount}
          metadataByline={metadataByline}
        />
      </div>
      <div>
        <SortBySelect
          options={filter.options.sortByOptions}
          sortBy={filter.sortBy}
          sortDirection={filter.sortDirection}
          onChangeSortBy={(s) =>
            onChangeFilter(filter.setSortBy(s ?? undefined))
          }
          onChangeSortDirection={() =>
            onChangeFilter(filter.toggleSortDirection())
          }
          onReshuffleRandomSort={() =>
            onChangeFilter(filter.reshuffleRandomSort())
          }
        />
        <PageSizeSelector
          pageSize={filter.itemsPerPage}
          setPageSize={(s) => onChangeFilter(filter.setPageSize(s))}
        />
        <ListViewOptions
          displayMode={filter.displayMode}
          zoomIndex={filter.zoomIndex}
          displayModeOptions={filter.options.displayModeOptions}
          onSetDisplayMode={(mode) =>
            onChangeFilter(filter.setDisplayMode(mode))
          }
          onSetZoom={(zoom) => onChangeFilter(filter.setZoom(zoom))}
        />
      </div>
    </ButtonToolbar>
  );
};

interface IFilteredScenes {
  filterHook?: (filter: ListFilterModel) => ListFilterModel;
  defaultSort?: string;
  view?: View;
  alterQuery?: boolean;
  fromGroupId?: string;
}

export const FilteredSceneList = (props: IFilteredScenes) => {
  const intl = useIntl();
  const history = useHistory();

  const searchFocus = useFocus();
  const [, setSearchFocus] = searchFocus;

  const { filterHook, defaultSort, view, alterQuery, fromGroupId } = props;

  // States
  const {
    showSidebar,
    setShowSidebar,
    loading: sidebarStateLoading,
  } = useSidebarState(view);

  const { filterState, queryResult, modalState, listSelect, showEditFilter } =
    useFilteredItemList({
      filterStateProps: {
        filterMode: GQL.FilterMode.Scenes,
        defaultSort,
        view,
        useURL: alterQuery,
      },
      queryResultProps: {
        useResult: useFindScenes,
        getCount: (r) => r.data?.findScenes.count ?? 0,
        getItems: (r) => r.data?.findScenes.scenes ?? [],
        filterHook,
      },
    });

  const { filter, setFilter, loading: filterLoading } = filterState;

  const { effectiveFilter, result, cachedResult, items, totalCount } =
    queryResult;

  const {
    selectedIds,
    selectedItems,
    onSelectChange,
    onSelectAll,
    onSelectNone,
    hasSelection,
  } = listSelect;

  const { modal, showModal, closeModal } = modalState;

  // Utility hooks
  const { setPage, removeCriterion, clearAllCriteria } = useFilterOperations({
    filter,
    setFilter,
  });

  useAddKeybinds(filter, totalCount);
  useFilteredSidebarKeybinds({
    showSidebar,
    setShowSidebar,
  });

  useEffect(() => {
    Mousetrap.bind("e", () => {
      if (hasSelection) {
        onEdit?.();
      }
    });

    Mousetrap.bind("d d", () => {
      if (hasSelection) {
        onDelete?.();
      }
    });

    return () => {
      Mousetrap.unbind("e");
      Mousetrap.unbind("d d");
    };
  });

  const onCloseEditDelete = useCloseEditDelete({
    closeModal,
    onSelectNone,
    result,
  });

  const metadataByline = useMemo(() => {
    if (cachedResult.loading) return null;

    return renderMetadataByline(cachedResult) ?? null;
  }, [cachedResult]);

  const queue = useMemo(() => SceneQueue.fromListFilterModel(filter), [filter]);

  const playRandom = usePlayRandom(filter, totalCount);
  const playSelected = usePlaySelected(selectedIds);
  const playFirst = usePlayFirst();

  function onCreateNew() {
    history.push("/scenes/new");
  }

  function onPlay() {
    if (items.length === 0) {
      return;
    }

    // if there are selected items, play those
    if (hasSelection) {
      playSelected();
      return;
    }

    // otherwise, play the first item in the list
    const sceneID = items[0].id;
    playFirst(queue, sceneID, 0);
  }

  function onExport(all: boolean) {
    showModal(
      <ExportDialog
        exportInput={{
          scenes: {
            ids: Array.from(selectedIds.values()),
            all: all,
          },
        }}
        onClose={() => closeModal()}
      />
    );
  }

  function onMerge() {
    const selected =
      selectedItems.map((s) => {
        return {
          id: s.id,
          title: objectTitle(s),
        };
      }) ?? [];
    showModal(
      <SceneMergeModal
        scenes={selected}
        onClose={(mergedID?: string) => {
          closeModal();
          if (mergedID) {
            history.push(`/scenes/${mergedID}`);
          }
        }}
        show
      />
    );
  }

  function onEdit() {
    showModal(
      <EditScenesDialog selected={selectedItems} onClose={onCloseEditDelete} />
    );
  }

  function onDelete() {
    showModal(
      <DeleteScenesDialog
        selected={selectedItems}
        onClose={onCloseEditDelete}
      />
    );
  }

  const otherOperations = [
    {
      text: intl.formatMessage({ id: "actions.play" }),
      onClick: () => onPlay(),
      isDisplayed: () => items.length > 0,
      className: "play-item",
    },
    {
      text: intl.formatMessage(
        { id: "actions.create_entity" },
        { entityType: intl.formatMessage({ id: "scene" }) }
      ),
      onClick: () => onCreateNew(),
      isDisplayed: () => !hasSelection,
      className: "create-new-item",
    },
    {
      text: intl.formatMessage({ id: "actions.select_all" }),
      onClick: () => onSelectAll(),
      isDisplayed: () => totalCount > 0,
    },
    {
      text: intl.formatMessage({ id: "actions.select_none" }),
      onClick: () => onSelectNone(),
      isDisplayed: () => hasSelection,
    },
    {
      text: intl.formatMessage({ id: "actions.play_random" }),
      onClick: playRandom,
      isDisplayed: () => totalCount > 1,
    },
    {
      text: `${intl.formatMessage({ id: "actions.generate" })}…`,
      onClick: () =>
        showModal(
          <GenerateDialog
            type="scene"
            selectedIds={Array.from(selectedIds.values())}
            onClose={() => closeModal()}
          />
        ),
      isDisplayed: () => hasSelection,
    },
    {
      text: `${intl.formatMessage({ id: "actions.identify" })}…`,
      onClick: () =>
        showModal(
          <IdentifyDialog
            selectedIds={Array.from(selectedIds.values())}
            onClose={() => closeModal()}
          />
        ),
      isDisplayed: () => hasSelection,
    },
    {
      text: `${intl.formatMessage({ id: "actions.merge" })}…`,
      onClick: () => onMerge(),
      isDisplayed: () => hasSelection,
    },
    {
      text: intl.formatMessage({ id: "actions.export" }),
      onClick: () => onExport(false),
      isDisplayed: () => hasSelection,
    },
    {
      text: intl.formatMessage({ id: "actions.export_all" }),
      onClick: () => onExport(true),
    },
  ];

  // render
  if (filterLoading || sidebarStateLoading) return null;

  return (
    <TaggerContext>
      <div
        className={cx("item-list-container scene-list", {
          "hide-sidebar": !showSidebar,
        })}
      >
        {modal}

        <SidebarPane hideSidebar={!showSidebar}>
          <Sidebar hide={!showSidebar} onHide={() => setShowSidebar(false)}>
            <SidebarContent
              filter={filter}
              setFilter={setFilter}
              filterHook={filterHook}
              showEditFilter={showEditFilter}
              view={view}
              sidebarOpen={showSidebar}
              onClose={() => setShowSidebar(false)}
              count={cachedResult.loading ? undefined : totalCount}
              focus={searchFocus}
            />
          </Sidebar>
          <div>
            <ButtonToolbar
              className={cx("scene-list-toolbar", {
                "has-selection": hasSelection,
              })}
            >
              <ListToolbarContent
<<<<<<< HEAD
                searchTerm={filter.searchTerm}
                criteria={filter.criteria}
=======
                filter={filter}
                onSetFilter={setFilter}
>>>>>>> 8012f2eb
                items={items}
                selectedIds={selectedIds}
                operations={otherOperations}
                onToggleSidebar={() => setShowSidebar(!showSidebar)}
                onEditCriterion={(c) => showEditFilter(c.criterionOption.type)}
                onRemoveCriterion={removeCriterion}
                onRemoveAllCriterion={() => clearAllCriteria(true)}
                onEditSearchTerm={() => {
                  setShowSidebar(true);
                  setSearchFocus(true);
                }}
                onRemoveSearchTerm={() => setFilter(filter.clearSearchTerm())}
                onSelectAll={() => onSelectAll()}
                onSelectNone={() => onSelectNone()}
                onEdit={onEdit}
                onDelete={onDelete}
                onCreateNew={onCreateNew}
                onPlay={onPlay}
              />
            </ButtonToolbar>

            <ListResultsHeader
              loading={cachedResult.loading}
              filter={filter}
              totalCount={totalCount}
              metadataByline={metadataByline}
              onChangeFilter={(newFilter) => setFilter(newFilter)}
            />

            <LoadedContent loading={result.loading} error={result.error}>
              <SceneList
                filter={effectiveFilter}
                scenes={items}
                selectedIds={selectedIds}
                onSelectChange={onSelectChange}
                fromGroupId={fromGroupId}
              />
            </LoadedContent>

            {totalCount > filter.itemsPerPage && (
              <div className="pagination-footer">
                <Pagination
                  itemsPerPage={filter.itemsPerPage}
                  currentPage={filter.currentPage}
                  totalItems={totalCount}
                  metadataByline={metadataByline}
                  onChangePage={setPage}
                  pagePopupPlacement="top"
                />
              </div>
            )}
          </div>
        </SidebarPane>
      </div>
    </TaggerContext>
  );
};

export default FilteredSceneList;<|MERGE_RESOLUTION|>--- conflicted
+++ resolved
@@ -340,12 +340,7 @@
 }
 
 const ListToolbarContent: React.FC<{
-<<<<<<< HEAD
-  searchTerm: string;
-  criteria: Criterion[];
-=======
   filter: ListFilterModel;
->>>>>>> 8012f2eb
   items: GQL.SlimSceneDataFragment[];
   selectedIds: Set<string>;
   operations: IOperations[];
@@ -363,12 +358,7 @@
   onPlay: () => void;
   onCreateNew: () => void;
 }> = ({
-<<<<<<< HEAD
-  searchTerm,
-  criteria,
-=======
   filter,
->>>>>>> 8012f2eb
   items,
   selectedIds,
   operations,
@@ -388,31 +378,12 @@
 }) => {
   const intl = useIntl();
 
-  const { criteria } = filter;
+  const { criteria, searchTerm } = filter;
   const hasSelection = selectedIds.size > 0;
 
   return (
     <>
       {!hasSelection && (
-<<<<<<< HEAD
-        <div>
-          <FilterButton
-            onClick={() => onToggleSidebar()}
-            count={criteria.length}
-            title={intl.formatMessage({ id: "actions.sidebar.toggle" })}
-          />
-          <FilterTags
-            searchTerm={searchTerm}
-            criteria={criteria}
-            onEditCriterion={onEditCriterion}
-            onRemoveCriterion={onRemoveCriterion}
-            onRemoveAll={onRemoveAllCriterion}
-            onEditSearchTerm={onEditSearchTerm}
-            onRemoveSearchTerm={onRemoveSearchTerm}
-            truncateOnOverflow
-          />
-        </div>
-=======
         <>
           <div className="search-container">
             <SearchTermInput filter={filter} onFilterUpdate={onSetFilter} />
@@ -424,15 +395,17 @@
               title={intl.formatMessage({ id: "actions.sidebar.toggle" })}
             />
             <FilterTags
+              searchTerm={searchTerm}
               criteria={criteria}
               onEditCriterion={onEditCriterion}
               onRemoveCriterion={onRemoveCriterion}
               onRemoveAll={onRemoveAllCriterion}
+              onEditSearchTerm={onEditSearchTerm}
+              onRemoveSearchTerm={onRemoveSearchTerm}
               truncateOnOverflow
             />
           </div>
         </>
->>>>>>> 8012f2eb
       )}
       {hasSelection && (
         <div className="selected-items-info">
@@ -843,13 +816,8 @@
               })}
             >
               <ListToolbarContent
-<<<<<<< HEAD
-                searchTerm={filter.searchTerm}
-                criteria={filter.criteria}
-=======
                 filter={filter}
                 onSetFilter={setFilter}
->>>>>>> 8012f2eb
                 items={items}
                 selectedIds={selectedIds}
                 operations={otherOperations}
