--- conflicted
+++ resolved
@@ -342,12 +342,8 @@
   selectedIds: Set<string>;
   operations: IOperations[];
   onToggleSidebar: () => void;
-<<<<<<< HEAD
-  onEditCriterion: (c?: Criterion) => void;
-=======
   onSetFilter: (filter: ListFilterModel) => void;
   onEditCriterion: (c: Criterion) => void;
->>>>>>> 793a5f82
   onRemoveCriterion: (criterion: Criterion, valueIndex?: number) => void;
   onRemoveAllCriterion: () => void;
   onSelectAll: () => void;
@@ -392,25 +388,6 @@
   return (
     <>
       {!hasSelection && (
-<<<<<<< HEAD
-        <div className="filter-toolbar">
-          <FilterButton
-            onClick={() => onEditCriterion()}
-            count={criteria.length}
-          />
-          <FilterTags
-            searchTerm={searchTerm}
-            criteria={criteria}
-            onEditCriterion={onEditCriterion}
-            onRemoveCriterion={onRemoveCriterion}
-            onRemoveAll={onRemoveAllCriterion}
-            onEditSearchTerm={onEditSearchTerm}
-            onRemoveSearchTerm={onRemoveSearchTerm}
-            truncateOnOverflow
-          />
-          {sidebarToggle}
-        </div>
-=======
         <>
           <div className="search-container">
             <SearchTermInput filter={filter} onFilterUpdate={onSetFilter} />
@@ -430,7 +407,6 @@
             />
           </div>
         </>
->>>>>>> 793a5f82
       )}
       {hasSelection && (
         <div className="selected-items-info">
