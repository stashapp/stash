--- conflicted
+++ resolved
@@ -571,7 +571,6 @@
     const coverImage = image.useNewValue ? image.getNewValue() : undefined;
 
     return {
-<<<<<<< HEAD
       values: {
         id: dest.id,
         title: title.getNewValue(),
@@ -579,6 +578,8 @@
         urls: url.getNewValue(),
         date: date.getNewValue(),
         rating100: rating.getNewValue(),
+        o_counter: oCounter.getNewValue(),
+        play_count: playCount.getNewValue(),
         play_duration: playDuration.getNewValue(),
         gallery_ids: galleries.getNewValue(),
         studio_id: studio.getNewValue()?.stored_id,
@@ -588,9 +589,9 @@
           const found = all
             .map((s) => s.movies)
             .flat()
-            .find((mm) => mm.movie.id === m);
+            .find((mm) => mm.movie.id === m.stored_id);
           return {
-            movie_id: m,
+            movie_id: m.stored_id!,
             scene_index: found!.scene_index,
           };
         }),
@@ -602,36 +603,6 @@
       },
       includeViewHistory: playCount.getNewValue() !== undefined,
       includeOHistory: oCounter.getNewValue() !== undefined,
-=======
-      id: dest.id,
-      title: title.getNewValue(),
-      code: code.getNewValue(),
-      urls: url.getNewValue(),
-      date: date.getNewValue(),
-      rating100: rating.getNewValue(),
-      o_counter: oCounter.getNewValue(),
-      play_count: playCount.getNewValue(),
-      play_duration: playDuration.getNewValue(),
-      gallery_ids: galleries.getNewValue(),
-      studio_id: studio.getNewValue()?.stored_id,
-      performer_ids: performers.getNewValue()?.map((p) => p.stored_id!),
-      movies: movies.getNewValue()?.map((m) => {
-        // find the equivalent movie in the original scenes
-        const found = all
-          .map((s) => s.movies)
-          .flat()
-          .find((mm) => mm.movie.id === m.stored_id);
-        return {
-          movie_id: m.stored_id!,
-          scene_index: found!.scene_index,
-        };
-      }),
-      tag_ids: tags.getNewValue()?.map((t) => t.stored_id!),
-      details: details.getNewValue(),
-      organized: organized.getNewValue(),
-      stash_ids: stashIDs.getNewValue(),
-      cover_image: coverImage,
->>>>>>> 37acd6b7
     };
   }
 
