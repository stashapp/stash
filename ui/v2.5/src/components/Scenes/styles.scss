.card-popovers {
  display: flex;
  flex-wrap: wrap;
  justify-content: center;
  margin-bottom: 10px;

  .btn {
    padding-bottom: 3px;
    padding-top: 3px;
  }

  .fa-icon {
    margin-right: 7px;
  }
}

.discover-filter-container {
  background-color: #202b33;
  height: 45px;
  padding: 0 20px;
  position: sticky;
  top: 0;
  z-index: 100;

  /* stylelint-disable declaration-no-important */
  .slick-disabled {
    display: none !important; // important is necesary here due to slick slider inlining display: block;
  }
  /* stylelint-enable declaration-no-important */

  .slick-arrow {
    z-index: 1;
  }

  .slick-arrow:hover {
    background-color: rgba(255, 255, 255, 0.2);
    border-radius: 5px;
  }

  .slick-prev {
    box-shadow: 12px 0 6px 0 rgb(32 43 51 / 90%);
  }

  .slick-prev::before {
    content: "<";
    display: block;
    font-family: cursive;
    font-size: 2rem;
    height: 100%;
    line-height: normal;
  }

  .slick-next {
    box-shadow: -20px 0 6px 0 rgb(32 43 51 / 90%);
  }

  .slick-next::before {
    content: ">";
    display: block;
    font-family: cursive;
    font-size: 2rem;
    height: 100%;
    line-height: normal;
  }

  .slick-slide {
    margin: 8px;
    margin-left: 0;
  }

  .discover-filter {
    background-color: #394b59;
    border-radius: 5px;
    font-weight: 500;
    height: fit-content;
    padding: 4px 12px;

    svg {
      padding-right: 5px;
    }
  }

  .discover-filter.active {
    background-color: #137cbd;
  }

  .discover-filter:hover {
    cursor: pointer;
  }
}

.video-section {
  position: relative;
}

.card-section {
  margin-bottom: 0;
  padding: 0.5rem 1rem 0 1rem;
}

.performer-tag-container,
.group-tag-container {
  display: inline-block;
  margin: 5px;
}

.performer-tag-container .performer-disambiguation {
  color: initial;
}

.performer-tag.image,
.group-tag.image {
  background-position: center;
  background-repeat: no-repeat;
  background-size: cover;
  height: 150px;
  margin: 0 auto;
  width: 100%;
}

.operation-container {
  .operation-item {
    min-width: 240px;
  }

  .rating-operation {
    min-width: 20px;
  }

  .apply-operation {
    margin-top: 2rem;
  }
}

.studio-logo {
  margin-top: 1rem;
  max-height: 8rem;
  max-width: 100%;
}

@media (max-width: 1200px) {
  .primary.detail-header {
    display: none;
  }

  .scene-header-container {
    align-items: center;
    display: flex;
    justify-content: space-between;

    .scene-header {
      flex: 0 0 75%;
      order: 1;
    }

    .scene-studio-image {
      flex: 0 0 25%;
      order: 2;
    }
  }
}

.scene-header {
  flex-basis: auto;
  font-size: 1.5rem;
  margin-top: 30px;

  @include media-breakpoint-down(xl) {
    font-size: 1.75rem;
  }
}

.scene-subheader {
  display: flex;
  justify-content: space-between;
  margin-top: 0.5rem;

  .date {
    color: $text-muted;
  }

  .resolution {
    font-weight: bold;
  }
}

.scene-toolbar {
  align-items: center;
  display: flex;
  justify-content: space-between;
  margin-bottom: 0.25rem;
  margin-top: 0.5rem;
  padding-bottom: 0.25rem;
  width: 100%;

  .scene-toolbar-group {
    align-items: center;
    column-gap: 0.25rem;
    display: flex;
    width: 100%;

    &:last-child {
      justify-content: flex-end;
    }
  }
}

#scene-details-container {
  .tab-content {
    min-height: 15rem;
  }
}

textarea.scene-description {
  min-height: 150px;
}

.primary-card {
  margin: 1rem 0;

  &-body {
    max-height: 15rem;
    overflow-y: auto;
  }
}

.justify-content-center .studio-card .studio-card-image {
  width: 100%;
}

.studio-card {
  padding: 0.5rem;

  @media (max-width: 576px) {
    width: 100%;
  }

  &-header {
    height: 150px;
    line-height: 150px;
    text-align: center;
  }

  &-image {
    max-height: 150px;
    object-fit: contain;
    vertical-align: middle;
    width: 320px;

    @media (max-width: 576px) {
      width: 100%;
    }
  }
}

.scene-specs-overlay,
.scene-interactive-speed-overlay {
  bottom: 1rem;
  color: $text-color;
  display: block;
  font-weight: 400;
  letter-spacing: -0.03rem;
  position: absolute;
  right: 0.7rem;
  text-shadow: 0 0 3px #000;
}

.scene-specs-overlay {
  right: 0.7rem;
}

.table-list {
  tr:hover {
    .title-data {
      button {
        opacity: 1;
      }
    }
  }

  .title-data {
    padding-left: 3.5rem;

    button {
      background-color: unset;
      border: none;
      color: unset;
      height: -webkit-fill-available;
      left: 0;
      margin: auto;
      opacity: 0;
      position: absolute;
      top: 0;

      .circular-playbutton {
        border: 2px solid hsla(0, 0%, 100%, 0.7);
        border-radius: 50%;
        display: inline-block;
        font-size: 10px;
        height: 24px;
        line-height: 24px;
        position: relative;
        text-align: center;
        transition: all 0.2s;
        width: 24px;

        path {
          fill: #fff;
        }
      }
    }

    button:hover {
      .circular-playbutton {
        background-color: #e5a00d;
        border: 2px solid hsla(0, 0%, 100%, 0.7);
        border-color: #e5a00d;

        path {
          fill: #1f2326;
        }
      }
    }

    td {
      padding: 0.75rem;
    }
  }
}

.scene-interactive-speed-overlay {
  left: 0.7rem;
}

.scene-studio-overlay {
  display: block;
  font-weight: 900;
  height: 10%;
  max-width: 40%;
  opacity: 0.75;
  position: absolute;
  right: 0.7rem;
  top: 0.7rem;
  z-index: 8;

  .image-thumbnail {
    height: 50px;
    object-fit: contain;
    width: 100%;
  }

  a {
    color: $text-color;
    display: inline-block;
    letter-spacing: -0.03rem;
    text-align: right;
    text-decoration: none;
    text-shadow: 0 0 3px #000;
  }
}

.extra-scene-info {
  display: none;
}

.overlay-resolution {
  font-weight: 900;
  margin-right: 0.3rem;
  text-transform: uppercase;
}

.scene-card {
  &-preview {
    aspect-ratio: 16/9;
  }

  .scene-group-scene-number {
    text-align: center;
  }
}

.gallery-card-container,
.gallery-viewer-container {
  position: relative;
}

.gallery-card-container {
  position: relative;

  .viewer-button {
    background-color: rgb(0 0 0 / 28%);
    padding: 1px 5px;
    position: absolute;
    right: 15px;
    top: 15px;
    z-index: 11;
  }
}

.gallery-viewer-container {
  position: relative;

  .viewer-button {
    background-color: $primary;
    box-shadow: 0 5px 10px rgba(0, 0, 0, 0.6);
    left: calc(100% - 40px);
    padding: 1px 5px;
    position: sticky;
    top: 15px;
    z-index: 11;
  }

  .gallery {
    margin-top: -20px;
  }
}

.gallery-card-container,
.gallery-viewer-container {
  position: relative;
}

.gallery-card-container {
  position: relative;

  .viewer-button {
    background-color: rgb(0 0 0 / 28%);
    padding: 1px 5px;
    position: absolute;
    right: 15px;
    top: 15px;
    z-index: 11;
  }
}

.gallery-viewer-container {
  position: relative;

  .viewer-button {
    background-color: $primary;
    box-shadow: 0 5px 10px rgba(0, 0, 0, 0.6);
    left: calc(100% - 40px);
    padding: 1px 5px;
    position: sticky;
    top: 15px;
    z-index: 11;
  }

  .gallery {
    margin-top: -20px;
  }
}

.scene-card,
.scene-marker-card,
.gallery-card {
  .scene-specs-overlay {
    transition: opacity 0.5s;
  }

  &-preview {
    display: flex;
    justify-content: center;
    margin-bottom: 5px;
    position: relative;

    &-image,
    &-video {
      height: 100%;
      object-fit: cover;
      object-position: top;
      width: 100%;
    }

    &-video {
      position: absolute;
      top: -9999px;
      transition: top 0s;
      transition-delay: 0s;
    }

    &.portrait {
      .scene-card-preview-image,
      .scene-card-preview-video {
        object-fit: contain;
      }
    }
  }

  &__details {
    margin-bottom: 1rem;
  }

  &:hover,
  &:active {
    .scene-specs-overlay {
      opacity: 0;
      transition: opacity 0.5s;
    }

    .scene-card-check {
      opacity: 0.75;
      transition: opacity 0.5s;
    }

    .scene-card-preview-video {
      top: 0;
      transition-delay: 0.2s;
    }
  }
}

.scene-card.card,
.scene-marker-card.card {
  overflow: hidden;
  padding: 0;

  @media (max-width: 576px) {
    width: 100%;
  }

  &.fileless {
    background-color: darken($card-bg, 5%);
  }
}

.scene-cover {
  display: block;
  margin-bottom: 10px;
  margin-top: 10px;
  max-width: 100%;
}

.group-image {
  max-width: 100%;
}

.group-table {
  width: 100%;

  .group-row {
    align-items: center;
    margin-bottom: 0.25rem;
  }

  .group-scene-number-header {
    color: $text-muted;
    font-size: 0.8em;
    padding-bottom: 0;
    padding-top: 0;
  }
}

.group-table.no-groups .group-table-header {
  display: none;
}

/* stylelint-disable selector-class-pattern */
.table .cover_image-head,
.table .cover_image-data {
  text-align: center;
}

input[type="range"].filter-slider {
  height: 100%;
  margin: 0;
  padding-left: 0;
  padding-right: 0;
}

.filter-slider-value {
  cursor: pointer;
}

@mixin contrast-slider() {
  background: rgb(255, 255, 255);
  background: linear-gradient(
      -1deg,
      rgba(255, 255, 255, 1) 0%,
      rgba(255, 255, 255, 1) 40%,
      rgba(0, 0, 0, 1) 60%,
      rgba(0, 0, 0, 1) 100%
    ),
    linear-gradient(90deg, rgba(61, 61, 61, 1) 0%, rgba(255, 255, 255, 0) 100%);
  background-blend-mode: color;
}

input[type="range"].contrast-slider {
  &::-webkit-slider-runnable-track {
    @include contrast-slider;
  }

  &::-moz-range-track {
    @include contrast-slider;
  }

  &::-ms-track {
    @include contrast-slider;
  }
}

@mixin brightness-slider() {
  background: rgb(41, 41, 41);
  background: linear-gradient(
    90deg,
    rgba(41, 41, 41, 1) 0%,
    rgba(255, 255, 255, 1) 100%
  );
}

input[type="range"].brightness-slider {
  &::-webkit-slider-runnable-track {
    @include brightness-slider;
  }

  &::-moz-range-track {
    @include brightness-slider;
  }

  &::-ms-track {
    @include brightness-slider;
  }
}

@mixin saturation-slider() {
  background: rgb(198, 198, 199);
  background: linear-gradient(
    90deg,
    rgba(198, 198, 199, 1) 0%,
    rgba(255, 71, 71, 1) 100%
  );
}

input[type="range"].saturation-slider {
  &::-webkit-slider-runnable-track {
    @include saturation-slider;
  }

  &::-moz-range-track {
    @include saturation-slider;
  }

  &::-ms-track {
    @include saturation-slider;
  }
}

@mixin hue-rotate-slider() {
  background: rgb(198, 198, 199);
  background: linear-gradient(
    to right,
    orange,
    yellow,
    green,
    cyan,
    blue,
    violet
  );
}

input[type="range"].hue-rotate-slider {
  &::-webkit-slider-runnable-track {
    @include hue-rotate-slider;
  }

  &::-moz-range-track {
    @include hue-rotate-slider;
  }

  &::-ms-track {
    @include hue-rotate-slider;
  }
}

@mixin white-balance-slider() {
  background: rgb(90, 138, 210);
  background: linear-gradient(
    90deg,
    rgba(90, 138, 210, 1) 0%,
    rgba(83, 72, 72, 1) 50%,
    rgba(252, 186, 8, 1) 100%
  );
}

input[type="range"].white-balance-slider {
  &::-webkit-slider-runnable-track {
    @include white-balance-slider;
  }

  &::-moz-range-track {
    @include white-balance-slider;
  }

  &::-ms-track {
    @include white-balance-slider;
  }
}

@mixin red-slider() {
  background: rgb(255, 0, 0);
}

input[type="range"].red-slider {
  &::-webkit-slider-runnable-track {
    @include red-slider;
  }

  &::-moz-range-track {
    @include red-slider;
  }

  &::-ms-track {
    @include red-slider;
  }
}

@mixin green-slider() {
  background: rgb(0, 255, 0);
}

input[type="range"].green-slider {
  &::-webkit-slider-runnable-track {
    @include green-slider;
  }

  &::-moz-range-track {
    @include green-slider;
  }

  &::-ms-track {
    @include green-slider;
  }
}

@mixin blue-slider() {
  background: rgb(0, 0, 255);
}

input[type="range"].blue-slider {
  &::-webkit-slider-runnable-track {
    @include blue-slider;
  }

  &::-moz-range-track {
    @include blue-slider;
  }

  &::-ms-track {
    @include blue-slider;
  }
}

.scene-performers {
  .performer-card {
    width: 13.5rem;

    .card-popovers,
    hr {
      display: none;
    }
  }
}

@media (min-width: 1200px), (max-width: 575px) {
  .performer-card .fi {
    height: 1.33rem;
    width: 2rem;
  }
}

#scene-edit-details {
  .rating-stars {
    font-size: 1.3em;
    height: calc(1.5em + 0.75rem + 2px);
  }

  .edit-buttons-container {
    background-color: #202b33;
    position: sticky;
    top: 0;
    z-index: 3;

    @media (min-width: 575px) and (max-width: 1199px) {
      top: 3rem;
    }
  }
}

.scene-markers-panel {
  .wall .wall-item {
    height: inherit;
    min-height: 14rem;
    width: calc(100% - 2rem);

    &-missing {
      font-size: 1.5rem;
    }

    &::before {
      display: none;
    }

    &:hover {
      .wall-item-container {
        transform: scale(1);
      }
    }
  }
}

.organized-button {
  &.not-organized {
    color: rgba(191, 204, 214, 0.5);
  }

  &.organized {
    color: #664c3f;
  }
}

.o-counter .dropdown-toggle {
  background-color: rgba(0, 0, 0, 0);
  border: none;
  padding-left: 0;
  padding-right: 0.25rem;
}

.tab-pane #discover-content ol {
  list-style: none;
  padding-left: 0;
}

#queue-viewer {
  margin-right: 5px;

  .queue-controls {
    align-items: center;
    background-color: $body-bg;
    display: flex;
    flex: 0 1 auto;
    height: 30px;
    justify-content: space-between;
    position: sticky;
    top: 45px;
    z-index: 100;
  }

  .queue-scene-details {
    display: grid;
    margin-left: 6px;
    overflow: hidden;
    padding-left: 0;
    position: relative;
    width: 57%;
  }

  .queue-scene-title {
    font-size: 1rem;

    @media (max-width: 576px) {
      font-size: 1rem;
    }
  }

  .queue-scene-studio {
    color: #d3d0d0;
    font-weight: 600;
  }

  .queue-scene-performers,
  .queue-scene-date {
    color: #d3d0d0;
    font-size: 0.9rem;
    font-weight: 400;

    @media (max-width: 576px) {
      font-size: 0.8rem;
    }
  }

  .queue-scene-title,
  .queue-scene-studio,
  .queue-scene-performers,
  .queue-scene-date {
    margin-right: auto;
    max-width: 100%;
    overflow: hidden;
    text-overflow: ellipsis;
    white-space: pre-line;
  }

  .thumbnail-container {
    aspect-ratio: 16 / 9;
    position: relative;
    width: 40%;

    .scene-card-preview {
      margin: 2.5px 0;
    }

    .scene-card-preview-video {
      background-size: cover;
      object-fit: contain;
    }
  }

  .scene-specs-overlay {
    bottom: 0;
    margin: 4px;
    right: 0;
  }

  a:hover,
  a:active {
    .scene-card-preview-video {
      top: 0;
      transition-delay: 0.2s;
    }

    .scene-specs-overlay {
      opacity: 0;
      transition: opacity 0.5s;
    }
  }

  ol {
    padding-left: 20px;
  }

  img {
    height: 100%;
    object-fit: contain;
    object-position: center;
    width: 100%;
  }

  a {
    color: $text-color;
    display: inline-block;
    font-weight: 500;
    text-decoration: none;
    vertical-align: middle;
  }

  .current {
    background-color: $secondary;
  }
}

.scrape-query-dialog {
  max-height: calc(100vh - 10rem);
}

.scraper-group {
  & > .dropdown:not(:last-child) .btn {
    border-bottom-right-radius: 0;
    border-top-right-radius: 0;
  }

  & > .dropdown:not(:first-child) .btn {
    border-bottom-left-radius: 0;
    border-top-left-radius: 0;
  }
}

.SceneScrapeModal-list {
  list-style: none;
  max-height: 50vh;
  overflow-x: hidden;
  overflow-y: auto;
  padding-inline-start: 0;

  li {
    cursor: pointer;
  }
}

.scene-file-card.card {
  margin: 0;
  padding: 0;

  .card-header {
    cursor: pointer;
  }

  dl {
    margin-bottom: 0;
  }
}

.scene-table {
  td:first-child {
    padding: 0;
  }

  label {
    margin: 0;
    padding: 0.5rem;
  }
}

.select-col {
  width: 20px;

  /* stylelint-disable */
  .checkbox-wrapper {
    left: auto;
    position: relative;
    top: auto;
    z-index: 0;

    input[type="checkbox"]:checked + label span {
      transform: scale(0.8);
    }

    input[type="checkbox"]:checked + label:hover span {
      transform: scale(0.8);
    }

    label {
      margin: 0;
      opacity: 1;
      padding: 0;

      span {
        transform: scale(0.6);
      }
    }
  }
  /* stylelint-enable */
}

.scrape-dialog .rating-number.disabled {
  padding-left: 0.5em;
}

.preview-scrubber {
  height: 100%;
  position: absolute;
  width: 100%;

  .scene-card-preview-image {
    align-items: center;
    display: flex;
    justify-content: center;
    overflow: hidden;
  }

  .scrubber-image {
    height: 100%;
    width: 100%;
  }

  .scrubber-timestamp {
    bottom: calc(20px + 0.25rem);
    font-weight: 400;
    opacity: 0.75;
    position: absolute;
    right: 0.7rem;
    text-shadow: 0 0 3px #000;
  }
}

.hover-scrubber {
  bottom: 0;
  height: 20px;
  overflow: hidden;
  position: absolute;
  width: 100%;

  .hover-scrubber-area {
    cursor: col-resize;
    height: 100%;
    position: absolute;
    width: 100%;
    z-index: 1;
  }

  &.hover-scrubber-inactive {
    .hover-scrubber-area {
      cursor: inherit;
    }

    .hover-scrubber-indicator {
      background-color: inherit;
    }
  }

  .hover-scrubber-indicator {
    background-color: rgba(255, 255, 255, 0.1);
    bottom: -100%;
    height: 100%;
    position: absolute;
    transition: bottom 0.2s ease-in-out;
    width: 100%;

    .hover-scrubber-indicator-marker {
      background-color: rgba(255, 0, 0, 0.5);
      bottom: 0;
      height: 5px;
      position: absolute;
    }
  }

  &:hover .hover-scrubber-indicator {
    bottom: 0;
  }
}

.play-history dl {
  margin-top: 0.5rem;
}

.play-history,
.o-history {
  .history-header h5 {
    align-items: center;
    display: flex;
    justify-content: space-between;
  }

  .history-operations-dropdown {
    display: inline-block;
  }

  .add-date-button {
    color: $success;
  }

  .remove-date-button {
    color: $danger;
  }

  ul {
    padding-inline-start: 1rem;

    li {
      display: flex;
      justify-content: space-between;
    }
  }
}

.show-more,
.show-less {
  align-items: center;
  color: #b3b3b3;
  cursor: pointer;
  display: flex;
  justify-content: center;
  width: 100%;
}

@media (min-width: 1200px) {
  .secondary.detail-header {
    display: none;
  }
}

.secondary.detail-header {
  background-color: unset;
  border-bottom: solid 1px #ffffff2b;
  margin-bottom: 1rem;
  overflow: hidden;
  padding: 0;

  .background-image-container {
    display: none;
  }
}

.scene-details {
  .group-card {
    padding-bottom: 0;
    width: 10rem;

    .card-section-title,
    .movie-scene-number {
      font-size: 1rem;
    }

    .movie-scene-number {
      color: $text-muted;
    }

    .group-card__details,
    .card-section,
    .card-popovers,
    hr {
      display: none;
    }
  }
}

.scene-select-option {
  .scene-select-row {
    align-items: center;
    display: flex;
    width: 100%;

    .scene-select-image {
      background-color: $body-bg;
      margin-right: 0.4em;
      max-height: 50px;
      max-width: 89px;
      object-fit: contain;
      object-position: center;
    }

    .scene-select-details {
      display: flex;
      flex-direction: column;
      justify-content: flex-start;
      max-height: 4.1rem;
      overflow: hidden;

      .scene-select-title {
        flex-shrink: 0;
        white-space: pre-wrap;
        word-break: break-all;
      }

      .scene-select-date,
      .scene-select-studio,
      .scene-select-code {
        color: $text-muted;
        flex-shrink: 0;
        font-size: 0.9rem;
        overflow: hidden;
        text-overflow: ellipsis;
        white-space: nowrap;
      }
    }
  }

  .scene-select-alias {
    font-size: 0.8rem;
    font-weight: bold;
    width: 100%;
    word-break: break-all;
  }
}

.scene-wall,
.marker-wall {
  .wall-item {
    position: relative;

    .lineargradient {
      background-image: linear-gradient(rgba(0, 0, 0, 0), rgba(0, 0, 0, 0.3));
      bottom: 0;
      height: 100px;
      position: absolute;
      width: 100%;
    }

    &-title {
      font-weight: bold;
    }

    &-footer {
      bottom: 20px;
      padding: 0 1rem;
      position: absolute;
      text-shadow: 1px 1px 3px black;
      transition: 0s opacity;
      width: 100%;
      z-index: 2;

      @media (min-width: 768px) {
        opacity: 0;
      }

      &:hover {
        .wall-item-title {
          text-decoration: underline;
        }
      }

      a {
        color: white;
      }
    }

    &:hover .wall-item-footer {
      opacity: 1;
      transition: 1s opacity;
      transition-delay: 500ms;

      a {
        text-decoration: none;
      }
    }

    &.show-title .wall-item-footer {
      opacity: 1;
    }
  }
}
<<<<<<< HEAD
// this CSS may not be needed anymore
// .scene-list .filtered-list-toolbar {
//   display: flex;
//   flex-wrap: wrap;
//   row-gap: 1rem;

//   & > div {
//     display: flex;
//     flex: 1;
//     flex-wrap: nowrap;

//     &:first-child {
//       justify-content: flex-start;
//     }

//     &:nth-child(2) {
//       justify-content: center;
//     }

//     &:last-child {
//       justify-content: flex-end;
//     }

//     @include media-breakpoint-down(xs) {
//       &:nth-child(2) {
//         justify-content: flex-end;
//       }

//       &:last-child {
//         display: none;
//       }
//     }
//   }
// }

// .scene-list.hide-sidebar .sidebar-toggle-button {
//   transition-delay: 0.1s;
//   transition-duration: 0;
//   transition-property: opacity;
// }

// .gallery-list-toolbar,
// .group-list-toolbar,
// .performer-list-toolbar,
// .scene-list-toolbar,
// .performer-list-header,
// .gallery-list-header,
// .group-list-header,
// .scene-list-header {
//   align-items: center;
//   background-color: $body-bg;
//   display: flex;
//   justify-content: space-between;

//   > div {
//     align-items: center;
//     display: flex;
//     gap: 0.5rem;
//     justify-content: flex-start;

//     &:last-child {
//       flex-shrink: 0;
//       justify-content: flex-end;
//     }
//   }
// }

// .gallery-list-toolbar,
// .group-list-toolbar,
// .performer-list-toolbar,
// .scene-list-toolbar {
//   flex-wrap: nowrap;
//   gap: 1rem;
//   // offset the main padding
//   margin-top: -0.5rem;
//   padding-bottom: 0.5rem;
//   padding-top: 0.5rem;
//   position: sticky;
//   top: $navbar-height;
//   z-index: 10;

//   @include media-breakpoint-down(xs) {
//     top: 0;
//   }

//   .selected-items-info .btn {
//     margin-right: 0.5rem;
//   }

//   // hide drop down menu items for play and create new
//   // when the buttons are visible
//   @include media-breakpoint-up(sm) {
//     .scene-list-operations {
//       .play-item,
//       .create-new-item {
//         display: none;
//       }
//     }
//   }

//   // hide play and create new buttons on xs screens
//   // show these in the drop down menu instead
//   @include media-breakpoint-down(xs) {
//     .play-button,
//     .create-new-button {
//       display: none;
//     }
//   }

//   .selected-items-info,
//   > div.filter-toolbar,
//   > div.filter-section {
//     border: 1px solid $secondary;
//     border-radius: 0.25rem;
//     flex-grow: 1;
//     overflow-x: hidden;
//   }

//   > div.filter-toolbar {
//     border: 1px solid $secondary;
//     border-radius: 0.25rem;

//     .filter-button {
//       border-bottom-right-radius: 0;
//       border-top-right-radius: 0;
//     }
//   }

//   .sidebar-toggle-button {
//     margin-left: auto;
//   }

//   .search-container {
//     border-right: 1px solid $secondary;
//     display: block;
//     margin-right: -0.5rem;
//     padding-right: 10px;
//     width: calc($sidebar-width - 15px);

//     .search-term-input {
//       margin-right: 0;
//       width: 100%;

//       .clearable-text-field {
//         height: 100%;
//       }
//     }
//   }

//   .filter-tags {
//     flex-grow: 1;
//     flex-wrap: nowrap;
//     justify-content: flex-start;
//     margin-bottom: 0;
//     width: calc(100% - 35px - 0.5rem);

//     @include media-breakpoint-down(xs) {
//       overflow-x: auto;
//       scrollbar-width: thin;
//     }

//     .tag-item {
//       white-space: nowrap;
//     }
//   }
// }

// @include media-breakpoint-up(xl) {
//   .sidebar-pane:not(.hide-sidebar) .scene-list-toolbar .search-container {
//     display: none;
//   }
// }
// @include media-breakpoint-down(md) {
//   .sidebar-pane.hide-sidebar .scene-list-toolbar .search-container {
//     display: none;
//   }
// }

// .gallery-list-header,
// .group-list-header,
// .performer-list-header,
// .scene-list-header {
//   flex-wrap: wrap-reverse;
//   gap: 0.5rem;
//   margin-bottom: 0.5rem;

//   .paginationIndex {
//     margin: 0;
//   }

//   // center the header on smaller screens
//   @include media-breakpoint-down(sm) {
//     & > div,
//     & > div:last-child {
//       flex-basis: 100%;
//       justify-content: center;
//       margin-left: auto;
//       margin-right: auto;
//     }
//   }
// }

// .detail-body .gallery-list-toolbar,
// .detail-body .group-list-toolbar,
// .detail-body .performer-list-toolbar,
// .detail-body .scene-list-toolbar {
//   top: calc($sticky-detail-header-height + $navbar-height);

//   @include media-breakpoint-down(xs) {
//     top: 0;
//   }
// }

// #more-criteria-popover {
//   box-shadow: 0 8px 10px 2px rgb(0 0 0 / 30%);
//   max-width: 400px;
//   padding: 0.25rem;
// }

// .gallery-list-toolbar,
// .group-list-toolbar,
// .performer-list-toolbar,
// .scene-list-toolbar {
//   .selected-items-info,
//   > div.my-filter-toolbar {
//     flex-grow: 1;
//     overflow-x: hidden;
//   }

//   > div.my-filter-toolbar {
//     border: 1px solid $secondary;
//     border-radius: 0.25rem;
//   }

//   div.my-filter-toolbar {
//     .sidebar-toggle-button {
//       border-bottom-right-radius: 0;
//       border-top-right-radius: 0;
//       margin-left: 0;
//     }

//     .filter-button {
//       background: none;
//       border: none;
//       border-bottom-right-radius: inherit;
//       border-top-right-radius: inherit;
//       color: #f5f8fa;
//       margin-left: auto;
//       transition: none;
//     }
//   }
// }
=======

.table-list.scene-table {
  // Set max height to viewport height minus estimated header/footer height
  // TODO - this will need to be rolled out to other tables
  max-height: calc(100dvh - 210px);
}
>>>>>>> 7716c4dd
<|MERGE_RESOLUTION|>--- conflicted
+++ resolved
@@ -1297,264 +1297,9 @@
     }
   }
 }
-<<<<<<< HEAD
-// this CSS may not be needed anymore
-// .scene-list .filtered-list-toolbar {
-//   display: flex;
-//   flex-wrap: wrap;
-//   row-gap: 1rem;
-
-//   & > div {
-//     display: flex;
-//     flex: 1;
-//     flex-wrap: nowrap;
-
-//     &:first-child {
-//       justify-content: flex-start;
-//     }
-
-//     &:nth-child(2) {
-//       justify-content: center;
-//     }
-
-//     &:last-child {
-//       justify-content: flex-end;
-//     }
-
-//     @include media-breakpoint-down(xs) {
-//       &:nth-child(2) {
-//         justify-content: flex-end;
-//       }
-
-//       &:last-child {
-//         display: none;
-//       }
-//     }
-//   }
-// }
-
-// .scene-list.hide-sidebar .sidebar-toggle-button {
-//   transition-delay: 0.1s;
-//   transition-duration: 0;
-//   transition-property: opacity;
-// }
-
-// .gallery-list-toolbar,
-// .group-list-toolbar,
-// .performer-list-toolbar,
-// .scene-list-toolbar,
-// .performer-list-header,
-// .gallery-list-header,
-// .group-list-header,
-// .scene-list-header {
-//   align-items: center;
-//   background-color: $body-bg;
-//   display: flex;
-//   justify-content: space-between;
-
-//   > div {
-//     align-items: center;
-//     display: flex;
-//     gap: 0.5rem;
-//     justify-content: flex-start;
-
-//     &:last-child {
-//       flex-shrink: 0;
-//       justify-content: flex-end;
-//     }
-//   }
-// }
-
-// .gallery-list-toolbar,
-// .group-list-toolbar,
-// .performer-list-toolbar,
-// .scene-list-toolbar {
-//   flex-wrap: nowrap;
-//   gap: 1rem;
-//   // offset the main padding
-//   margin-top: -0.5rem;
-//   padding-bottom: 0.5rem;
-//   padding-top: 0.5rem;
-//   position: sticky;
-//   top: $navbar-height;
-//   z-index: 10;
-
-//   @include media-breakpoint-down(xs) {
-//     top: 0;
-//   }
-
-//   .selected-items-info .btn {
-//     margin-right: 0.5rem;
-//   }
-
-//   // hide drop down menu items for play and create new
-//   // when the buttons are visible
-//   @include media-breakpoint-up(sm) {
-//     .scene-list-operations {
-//       .play-item,
-//       .create-new-item {
-//         display: none;
-//       }
-//     }
-//   }
-
-//   // hide play and create new buttons on xs screens
-//   // show these in the drop down menu instead
-//   @include media-breakpoint-down(xs) {
-//     .play-button,
-//     .create-new-button {
-//       display: none;
-//     }
-//   }
-
-//   .selected-items-info,
-//   > div.filter-toolbar,
-//   > div.filter-section {
-//     border: 1px solid $secondary;
-//     border-radius: 0.25rem;
-//     flex-grow: 1;
-//     overflow-x: hidden;
-//   }
-
-//   > div.filter-toolbar {
-//     border: 1px solid $secondary;
-//     border-radius: 0.25rem;
-
-//     .filter-button {
-//       border-bottom-right-radius: 0;
-//       border-top-right-radius: 0;
-//     }
-//   }
-
-//   .sidebar-toggle-button {
-//     margin-left: auto;
-//   }
-
-//   .search-container {
-//     border-right: 1px solid $secondary;
-//     display: block;
-//     margin-right: -0.5rem;
-//     padding-right: 10px;
-//     width: calc($sidebar-width - 15px);
-
-//     .search-term-input {
-//       margin-right: 0;
-//       width: 100%;
-
-//       .clearable-text-field {
-//         height: 100%;
-//       }
-//     }
-//   }
-
-//   .filter-tags {
-//     flex-grow: 1;
-//     flex-wrap: nowrap;
-//     justify-content: flex-start;
-//     margin-bottom: 0;
-//     width: calc(100% - 35px - 0.5rem);
-
-//     @include media-breakpoint-down(xs) {
-//       overflow-x: auto;
-//       scrollbar-width: thin;
-//     }
-
-//     .tag-item {
-//       white-space: nowrap;
-//     }
-//   }
-// }
-
-// @include media-breakpoint-up(xl) {
-//   .sidebar-pane:not(.hide-sidebar) .scene-list-toolbar .search-container {
-//     display: none;
-//   }
-// }
-// @include media-breakpoint-down(md) {
-//   .sidebar-pane.hide-sidebar .scene-list-toolbar .search-container {
-//     display: none;
-//   }
-// }
-
-// .gallery-list-header,
-// .group-list-header,
-// .performer-list-header,
-// .scene-list-header {
-//   flex-wrap: wrap-reverse;
-//   gap: 0.5rem;
-//   margin-bottom: 0.5rem;
-
-//   .paginationIndex {
-//     margin: 0;
-//   }
-
-//   // center the header on smaller screens
-//   @include media-breakpoint-down(sm) {
-//     & > div,
-//     & > div:last-child {
-//       flex-basis: 100%;
-//       justify-content: center;
-//       margin-left: auto;
-//       margin-right: auto;
-//     }
-//   }
-// }
-
-// .detail-body .gallery-list-toolbar,
-// .detail-body .group-list-toolbar,
-// .detail-body .performer-list-toolbar,
-// .detail-body .scene-list-toolbar {
-//   top: calc($sticky-detail-header-height + $navbar-height);
-
-//   @include media-breakpoint-down(xs) {
-//     top: 0;
-//   }
-// }
-
-// #more-criteria-popover {
-//   box-shadow: 0 8px 10px 2px rgb(0 0 0 / 30%);
-//   max-width: 400px;
-//   padding: 0.25rem;
-// }
-
-// .gallery-list-toolbar,
-// .group-list-toolbar,
-// .performer-list-toolbar,
-// .scene-list-toolbar {
-//   .selected-items-info,
-//   > div.my-filter-toolbar {
-//     flex-grow: 1;
-//     overflow-x: hidden;
-//   }
-
-//   > div.my-filter-toolbar {
-//     border: 1px solid $secondary;
-//     border-radius: 0.25rem;
-//   }
-
-//   div.my-filter-toolbar {
-//     .sidebar-toggle-button {
-//       border-bottom-right-radius: 0;
-//       border-top-right-radius: 0;
-//       margin-left: 0;
-//     }
-
-//     .filter-button {
-//       background: none;
-//       border: none;
-//       border-bottom-right-radius: inherit;
-//       border-top-right-radius: inherit;
-//       color: #f5f8fa;
-//       margin-left: auto;
-//       transition: none;
-//     }
-//   }
-// }
-=======
 
 .table-list.scene-table {
   // Set max height to viewport height minus estimated header/footer height
   // TODO - this will need to be rolled out to other tables
   max-height: calc(100dvh - 210px);
-}
->>>>>>> 7716c4dd
+}