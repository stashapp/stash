.card-popovers {
  display: flex;
  flex-wrap: wrap;
  justify-content: center;
  margin-bottom: 10px;

  .btn {
    padding-bottom: 3px;
    padding-top: 3px;
  }

  .fa-icon {
    margin-right: 7px;
  }
}

.discover-filter-container {
  background-color: #202b33;
  height: 45px;
  padding: 0 20px;
  position: sticky;
  top: 0;
  z-index: 100;

  /* stylelint-disable declaration-no-important */
  .slick-disabled {
    display: none !important; // important is necesary here due to slick slider inlining display: block;
  }
  /* stylelint-enable declaration-no-important */

  .slick-arrow {
    z-index: 1;
  }

  .slick-arrow:hover {
    background-color: rgba(255, 255, 255, 0.2);
    border-radius: 5px;
  }

  .slick-prev {
    box-shadow: 12px 0 6px 0 rgb(32 43 51 / 90%);
  }

  .slick-prev::before {
    content: "<";
    display: block;
    font-family: cursive;
    font-size: 2rem;
    height: 100%;
    line-height: normal;
  }

  .slick-next {
    box-shadow: -20px 0 6px 0 rgb(32 43 51 / 90%);
  }

  .slick-next::before {
    content: ">";
    display: block;
    font-family: cursive;
    font-size: 2rem;
    height: 100%;
    line-height: normal;
  }

  .slick-slide {
    margin: 8px;
    margin-left: 0;
  }

  .discover-filter {
    background-color: #394b59;
    border-radius: 5px;
    font-weight: 500;
    height: fit-content;
    padding: 4px 12px;

    svg {
      padding-right: 5px;
    }
  }

  .discover-filter.active {
    background-color: #137cbd;
  }

  .discover-filter:hover {
    cursor: pointer;
  }
}

.video-section {
  position: relative;
}

.card-section {
  margin-bottom: 0;
  padding: 0.5rem 1rem 0 1rem;
}

.performer-tag-container,
.group-tag-container {
  display: inline-block;
  margin: 5px;
}

.performer-tag-container .performer-disambiguation {
  color: initial;
}

.performer-tag.image,
.group-tag.image {
  background-position: center;
  background-repeat: no-repeat;
  background-size: cover;
  height: 150px;
  margin: 0 auto;
  width: 100%;
}

.operation-container {
  .operation-item {
    min-width: 240px;
  }

  .rating-operation {
    min-width: 20px;
  }

  .apply-operation {
    margin-top: 2rem;
  }
}

.studio-logo {
  margin-top: 1rem;
  max-height: 8rem;
  max-width: 100%;
}

@media (max-width: 1200px) {
  .primary.detail-header {
    display: none;
  }

  .scene-header-container {
    align-items: center;
    display: flex;
    justify-content: space-between;

    .scene-header {
      flex: 0 0 75%;
      order: 1;
    }

    .scene-studio-image {
      flex: 0 0 25%;
      order: 2;
    }
  }
}

.scene-header {
  flex-basis: auto;
  font-size: 1.5rem;
  margin-top: 30px;

  @include media-breakpoint-down(xl) {
    font-size: 1.75rem;
  }
}

.scene-subheader {
  display: flex;
  justify-content: space-between;
  margin-top: 0.5rem;

  .date {
    color: $text-muted;
  }

  .resolution {
    font-weight: bold;
  }
}

.scene-toolbar {
  align-items: center;
  display: flex;
  justify-content: space-between;
  margin-bottom: 0.25rem;
  margin-top: 0.5rem;
  padding-bottom: 0.25rem;
  width: 100%;

  .scene-toolbar-group {
    align-items: center;
    column-gap: 0.25rem;
    display: flex;
    width: 100%;

    &:last-child {
      justify-content: flex-end;
    }
  }
}

#scene-details-container {
  .tab-content {
    min-height: 15rem;
  }
}

textarea.scene-description {
  min-height: 150px;
}

.primary-card {
  margin: 1rem 0;

  &-body {
    max-height: 15rem;
    overflow-y: auto;
  }
}

.justify-content-center .studio-card .studio-card-image {
  width: 100%;
}

.studio-card {
  padding: 0.5rem;

  @media (max-width: 576px) {
    width: 100%;
  }

  &-header {
    height: 150px;
    line-height: 150px;
    text-align: center;
  }

  &-image {
    max-height: 150px;
    object-fit: contain;
    vertical-align: middle;
    width: 320px;

    @media (max-width: 576px) {
      width: 100%;
    }
  }
}

.scene-specs-overlay,
.scene-interactive-speed-overlay {
  bottom: 1rem;
  color: $text-color;
  display: block;
  font-weight: 400;
  letter-spacing: -0.03rem;
  position: absolute;
  right: 0.7rem;
  text-shadow: 0 0 3px #000;
}

.scene-specs-overlay {
  right: 0.7rem;
}

.table-list {
  tr:hover {
    .title-data {
      button {
        opacity: 1;
      }
    }
  }

  .title-data {
    padding-left: 3.5rem;

    button {
      background-color: unset;
      border: none;
      color: unset;
      height: -webkit-fill-available;
      left: 0;
      margin: auto;
      opacity: 0;
      position: absolute;
      top: 0;

      .circular-playbutton {
        border: 2px solid hsla(0, 0%, 100%, 0.7);
        border-radius: 50%;
        display: inline-block;
        font-size: 10px;
        height: 24px;
        line-height: 24px;
        position: relative;
        text-align: center;
        transition: all 0.2s;
        width: 24px;

        path {
          fill: #fff;
        }
      }
    }

    button:hover {
      .circular-playbutton {
        background-color: #e5a00d;
        border: 2px solid hsla(0, 0%, 100%, 0.7);
        border-color: #e5a00d;

        path {
          fill: #1f2326;
        }
      }
    }

    td {
      padding: 0.75rem;
    }
  }
}

.scene-interactive-speed-overlay {
  left: 0.7rem;
}


.scene-studio-overlay {
  display: block;
  font-weight: 900;
  height: 10%;
  max-width: 40%;
  opacity: 0.75;
  position: absolute;
  right: 0.7rem;
  top: 0.7rem;
  z-index: 8;

  .image-thumbnail {
    height: 50px;
    object-fit: contain;
    width: 100%;
  }

  a {
    color: $text-color;
    display: inline-block;
    letter-spacing: -0.03rem;
    text-align: right;
    text-decoration: none;
    text-shadow: 0 0 3px #000;
  }
}

.extra-scene-info {
  display: none;
}

.overlay-resolution {
  font-weight: 900;
  margin-right: 0.3rem;
  text-transform: uppercase;
}

.scene-card {
  &-preview {
    aspect-ratio: 16/9;
  }

  .scene-group-scene-number {
    text-align: center;
  }
}

.gallery-card-container,
.gallery-viewer-container {
  position: relative;
}

.gallery-card-container {
  position: relative;

  .viewer-button {
    background-color: rgb(0 0 0 / 28%);
    padding: 1px 5px;
    position: absolute;
    right: 15px;
    top: 15px;
    z-index: 11;
  }
}

.gallery-viewer-container {
  position: relative;

  .viewer-button {
    background-color: $primary;
    box-shadow: 0 5px 10px rgba(0, 0, 0, 0.6);
    left: calc(100% - 40px);
    padding: 1px 5px;
    position: sticky;
    top: 15px;
    z-index: 11;
  }

  .gallery {
    margin-top: -20px;
  }
}

.gallery-card-container,
.gallery-viewer-container {
  position: relative;
}

.gallery-card-container {
  position: relative;

  .viewer-button {
    background-color: rgb(0 0 0 / 28%);
    padding: 1px 5px;
    position: absolute;
    right: 15px;
    top: 15px;
    z-index: 11;
  }
}

.gallery-viewer-container {
  position: relative;

  .viewer-button {
    background-color: $primary;
    box-shadow: 0 5px 10px rgba(0, 0, 0, 0.6);
    left: calc(100% - 40px);
    padding: 1px 5px;
    position: sticky;
    top: 15px;
    z-index: 11;
  }

  .gallery {
    margin-top: -20px;
  }
}

.gallery-card-container,
.gallery-viewer-container {
  position: relative;
}

.gallery-card-container {
  position: relative;

  .viewer-button {
    background-color: rgb(0 0 0 / 28%);
    padding: 1px 5px;
    position: absolute;
    right: 15px;
    top: 15px;
    z-index: 11;
  }
}

.gallery-viewer-container {
  position: relative;

  .viewer-button {
    background-color: $primary;
    box-shadow: 0 5px 10px rgba(0, 0, 0, 0.6);
    left: calc(100% - 40px);
    padding: 1px 5px;
    position: sticky;
    top: 15px;
    z-index: 11;
  }

  .gallery {
    margin-top: -20px;
  }
}

.scene-card,
.gallery-card {
  .scene-specs-overlay {
    transition: opacity 0.5s;
  }

  &-preview {
    display: flex;
    justify-content: center;
    margin-bottom: 5px;
    position: relative;

    &-image,
    &-video {
      height: 100%;
      object-fit: cover;
      object-position: top;
      width: 100%;
    }

    &-video {
      position: absolute;
      top: -9999px;
      transition: top 0s;
      transition-delay: 0s;
    }

    &.portrait {
      .scene-card-preview-image,
      .scene-card-preview-video {
        object-fit: contain;
      }
    }
  }

  &__details {
    margin-bottom: 1rem;
  }

  &:hover,
  &:active {
    .scene-specs-overlay {
      opacity: 0;
      transition: opacity 0.5s;
    }

    .scene-card-check {
      opacity: 0.75;
      transition: opacity 0.5s;
    }

    .scene-card-preview-video {
      top: 0;
      transition-delay: 0.2s;
    }
  }
}

.scene-card.card {
  overflow: hidden;
  padding: 0;

  @media (max-width: 576px) {
    width: 100%;
  }

  &.fileless {
    background-color: darken($card-bg, 5%);
  }
}

.scene-cover {
  display: block;
  margin-bottom: 10px;
  margin-top: 10px;
  max-width: 100%;
}

.group-image {
  max-width: 100%;
}

.group-table {
  width: 100%;

  .group-row {
    align-items: center;
    margin-bottom: 0.25rem;
  }

  .group-scene-number-header {
    color: $text-muted;
    font-size: 0.8em;
    padding-bottom: 0;
    padding-top: 0;
  }
}

.group-table.no-groups .group-table-header {
  display: none;
}

/* stylelint-disable selector-class-pattern */
.table .cover_image-head,
.table .cover_image-data {
  text-align: center;
}

input[type="range"].filter-slider {
  height: 100%;
  margin: 0;
  padding-left: 0;
  padding-right: 0;
}

@mixin contrast-slider() {
  background: rgb(255, 255, 255);
  background: linear-gradient(
      -1deg,
      rgba(255, 255, 255, 1) 0%,
      rgba(255, 255, 255, 1) 40%,
      rgba(0, 0, 0, 1) 60%,
      rgba(0, 0, 0, 1) 100%
    ),
    linear-gradient(90deg, rgba(61, 61, 61, 1) 0%, rgba(255, 255, 255, 0) 100%);
  background-blend-mode: color;
}

input[type="range"].contrast-slider {
  &::-webkit-slider-runnable-track {
    @include contrast-slider;
  }

  &::-moz-range-track {
    @include contrast-slider;
  }

  &::-ms-track {
    @include contrast-slider;
  }
}

@mixin brightness-slider() {
  background: rgb(41, 41, 41);
  background: linear-gradient(
    90deg,
    rgba(41, 41, 41, 1) 0%,
    rgba(255, 255, 255, 1) 100%
  );
}

input[type="range"].brightness-slider {
  &::-webkit-slider-runnable-track {
    @include brightness-slider;
  }

  &::-moz-range-track {
    @include brightness-slider;
  }

  &::-ms-track {
    @include brightness-slider;
  }
}

@mixin saturation-slider() {
  background: rgb(198, 198, 199);
  background: linear-gradient(
    90deg,
    rgba(198, 198, 199, 1) 0%,
    rgba(255, 71, 71, 1) 100%
  );
}

input[type="range"].saturation-slider {
  &::-webkit-slider-runnable-track {
    @include saturation-slider;
  }

  &::-moz-range-track {
    @include saturation-slider;
  }

  &::-ms-track {
    @include saturation-slider;
  }
}

@mixin hue-rotate-slider() {
  background: rgb(198, 198, 199);
  background: linear-gradient(
    to right,
    orange,
    yellow,
    green,
    cyan,
    blue,
    violet
  );
}

input[type="range"].hue-rotate-slider {
  &::-webkit-slider-runnable-track {
    @include hue-rotate-slider;
  }

  &::-moz-range-track {
    @include hue-rotate-slider;
  }

  &::-ms-track {
    @include hue-rotate-slider;
  }
}

@mixin white-balance-slider() {
  background: rgb(90, 138, 210);
  background: linear-gradient(
    90deg,
    rgba(90, 138, 210, 1) 0%,
    rgba(83, 72, 72, 1) 50%,
    rgba(252, 186, 8, 1) 100%
  );
}

input[type="range"].white-balance-slider {
  &::-webkit-slider-runnable-track {
    @include white-balance-slider;
  }

  &::-moz-range-track {
    @include white-balance-slider;
  }

  &::-ms-track {
    @include white-balance-slider;
  }
}

@mixin red-slider() {
  background: rgb(255, 0, 0);
}

input[type="range"].red-slider {
  &::-webkit-slider-runnable-track {
    @include red-slider;
  }

  &::-moz-range-track {
    @include red-slider;
  }

  &::-ms-track {
    @include red-slider;
  }
}

@mixin green-slider() {
  background: rgb(0, 255, 0);
}

input[type="range"].green-slider {
  &::-webkit-slider-runnable-track {
    @include green-slider;
  }

  &::-moz-range-track {
    @include green-slider;
  }

  &::-ms-track {
    @include green-slider;
  }
}

@mixin blue-slider() {
  background: rgb(0, 0, 255);
}

input[type="range"].blue-slider {
  &::-webkit-slider-runnable-track {
    @include blue-slider;
  }

  &::-moz-range-track {
    @include blue-slider;
  }

  &::-ms-track {
    @include blue-slider;
  }
}

.scene-performers {
  .performer-card {
    width: 13.5rem;

    .card-popovers,
    hr {
      display: none;
    }
  }
}

@media (min-width: 1200px), (max-width: 575px) {
  .performer-card .fi {
    height: 1.33rem;
    width: 2rem;
  }
}

#scene-edit-details {
  .rating-stars {
    font-size: 1.3em;
    height: calc(1.5em + 0.75rem + 2px);
  }

  .edit-buttons-container {
    background-color: #202b33;
    position: sticky;
    top: 0;
    z-index: 3;

    @media (min-width: 575px) and (max-width: 1199px) {
      top: 3rem;
    }
  }
}

.scene-markers-panel {
  .wall-item {
    height: inherit;
    min-height: 14rem;
    width: calc(100% - 2rem);

    &-missing {
      font-size: 1.5rem;
    }

    &::before {
      display: none;
    }

    &:hover {
      .wall-item-container {
        transform: scale(1);
      }
    }
  }
}

.organized-button {
  &.not-organized {
    color: rgba(191, 204, 214, 0.5);
  }

  &.organized {
    color: #664c3f;
  }
}

.o-counter .dropdown-toggle {
  background-color: rgba(0, 0, 0, 0);
  border: none;
  padding-left: 0;
  padding-right: 0.25rem;
}

<<<<<<< HEAD
.tab-pane #discover-content ol {
  list-style: none;
  padding-left: 0;
=======
@media (min-width: 1200px) {
  .secondary.detail-header {
    display: none;
  }

  #queue-viewer {
    .queue-scene-details {
      width: 245px;
    }

    .queue-scene-title,
    .queue-scene-studio,
    .queue-scene-performers,
    .queue-scene-date {
      margin-right: auto;
      min-width: 245px;
      overflow: hidden;
      position: relative;
      transform: translateX(0);
      transition: 2s;
      white-space: nowrap;
    }

    .queue-scene-title:hover,
    .queue-scene-studio:hover,
    .queue-scene-performers:hover,
    .queue-scene-date:hover {
      transform: translateX(calc(245px - 100%));
    }
  }
>>>>>>> 76d33d7b
}

#queue-viewer {
  margin-right: 5px;

  .queue-controls {
    align-items: center;
    background-color: $body-bg;
    display: flex;
    flex: 0 1 auto;
    height: 30px;
    justify-content: space-between;
    position: sticky;
    top: 45px;
    z-index: 100;
  }

  .queue-scene-details {
    display: grid;
    margin-left: 10px;
    overflow: hidden;
    position: relative;
    width: 57%;
  }

  .queue-scene-title {
    font-size: 1.2rem;

    @media (max-width: 576px) {
      font-size: 1rem;
    }
  }

  .queue-scene-studio {
    color: #d3d0d0;
    font-weight: 600;
  }

  .queue-scene-performers,
  .queue-scene-date {
    color: #d3d0d0;
    font-size: 0.9rem;
    font-weight: 400;

    @media (max-width: 576px) {
      font-size: 0.8rem;
    }
  }

  .queue-scene-title,
  .queue-scene-studio,
  .queue-scene-performers,
  .queue-scene-date {
    margin-right: auto;
    overflow: hidden;
    text-overflow: ellipsis;
    white-space: nowrap;
    width: 100%;
  }

  .queue-scene-studio,
  .queue-scene-performers,
  .queue-scene-date {
    font-size: 1.1rem;
  }

  .thumbnail-container {
    aspect-ratio: 16 / 9;
    width: 40%;

    .scene-card-preview {
      margin: 2.5px 0;
    }

    &:hover,
    &:active {
      .scene-card-preview-video {
        top: 0;
        transition-delay: 0.2s;
      }
    }

    .scene-card-preview-video {
      background-size: cover;
      object-fit: contain;
    }
  }

  ol {
    padding-left: 20px;
  }

  img {
    height: 100%;
    object-fit: contain;
    object-position: center;
    width: 100%;
  }

  a {
    color: $text-color;
    display: inline-block;
    font-weight: 500;
    text-decoration: none;
    vertical-align: middle;
  }

  .current {
    background-color: $secondary;
  }
}

.scrape-query-dialog {
  max-height: calc(100vh - 10rem);
}

.scraper-group {
  & > .dropdown:not(:last-child) .btn {
    border-bottom-right-radius: 0;
    border-top-right-radius: 0;
  }

  & > .dropdown:not(:first-child) .btn {
    border-bottom-left-radius: 0;
    border-top-left-radius: 0;
  }
}

.SceneScrapeModal-list {
  list-style: none;
  max-height: 50vh;
  overflow-x: hidden;
  overflow-y: auto;
  padding-inline-start: 0;

  li {
    cursor: pointer;
  }
}

.scene-file-card.card {
  margin: 0;
  padding: 0;

  .card-header {
    cursor: pointer;
  }

  dl {
    margin-bottom: 0;
  }
}

.scene-table {
  td:first-child {
    padding: 0;
  }

  label {
    margin: 0;
    padding: 0.5rem;
  }
}

.select-col {
  width: 20px;

  /* stylelint-disable */
  .checkbox-wrapper {
    left: auto;
    position: relative;
    top: auto;
    z-index: 0;

    input[type="checkbox"]:checked + label span {
      transform: scale(0.8);
    }

    input[type="checkbox"]:checked + label:hover span {
      transform: scale(0.8);
    }

    label {
      margin: 0;
      opacity: 1;
      padding: 0;

      span {
        transform: scale(0.6);
      }
    }
  }
  /* stylelint-enable */
}

.scrape-dialog .rating-number.disabled {
  padding-left: 0.5em;
}

.preview-scrubber {
  height: 100%;
  position: absolute;
  width: 100%;

  .scene-card-preview-image {
    align-items: center;
    display: flex;
    justify-content: center;
    overflow: hidden;
  }

  .scrubber-image {
    height: 100%;
    width: 100%;
  }

  .scrubber-timestamp {
    bottom: calc(20px + 0.25rem);
    font-weight: 400;
    opacity: 0.75;
    position: absolute;
    right: 0.7rem;
    text-shadow: 0 0 3px #000;
  }
}

.hover-scrubber {
  bottom: 0;
  height: 20px;
  overflow: hidden;
  position: absolute;
  width: 100%;

  .hover-scrubber-area {
    cursor: col-resize;
    height: 100%;
    position: absolute;
    width: 100%;
    z-index: 1;
  }

  &.hover-scrubber-inactive {
    .hover-scrubber-area {
      cursor: inherit;
    }

    .hover-scrubber-indicator {
      background-color: inherit;
    }
  }

  .hover-scrubber-indicator {
    background-color: rgba(255, 255, 255, 0.1);
    bottom: -100%;
    height: 100%;
    position: absolute;
    transition: bottom 0.2s ease-in-out;
    width: 100%;

    .hover-scrubber-indicator-marker {
      background-color: rgba(255, 0, 0, 0.5);
      bottom: 0;
      height: 5px;
      position: absolute;
    }
  }

  &:hover .hover-scrubber-indicator {
    bottom: 0;
  }
}

.play-history dl {
  margin-top: 0.5rem;
}

.play-history,
.o-history {
  .history-header h5 {
    align-items: center;
    display: flex;
    justify-content: space-between;
  }

  .history-operations-dropdown {
    display: inline-block;
  }

  .add-date-button {
    color: $success;
  }

  .remove-date-button {
    color: $danger;
  }

  ul {
    padding-inline-start: 1rem;

    li {
      display: flex;
      justify-content: space-between;
    }
  }
}

.show-more,
.show-less {
  align-items: center;
  color: #b3b3b3;
  cursor: pointer;
  display: flex;
  justify-content: center;
  width: 100%;
}

.secondary.detail-header {
  background-color: unset;
  border-bottom: solid 1px #ffffff2b;
  margin-bottom: 1rem;
  overflow: hidden;
  padding: 0;

  .background-image-container {
    display: none;
  }
}

.scene-details {
  .group-card {
    padding-bottom: 0;
    width: 10rem;

    .card-section-title,
    .movie-scene-number {
      font-size: 1rem;
    }

    .movie-scene-number {
      color: $text-muted;
    }

    .group-card__details,
    .card-section,
    .card-popovers,
    hr {
      display: none;
    }
  }
}

.scene-select-option {
  .scene-select-row {
    align-items: center;
    display: flex;
    width: 100%;

    .scene-select-image {
      background-color: $body-bg;
      margin-right: 0.4em;
      max-height: 50px;
      max-width: 89px;
      object-fit: contain;
      object-position: center;
    }

    .scene-select-details {
      display: flex;
      flex-direction: column;
      justify-content: flex-start;
      max-height: 4.1rem;
      overflow: hidden;

      .scene-select-title {
        flex-shrink: 0;
        white-space: pre-wrap;
        word-break: break-all;
      }

      .scene-select-date,
      .scene-select-studio,
      .scene-select-code {
        color: $text-muted;
        flex-shrink: 0;
        font-size: 0.9rem;
        overflow: hidden;
        text-overflow: ellipsis;
        white-space: nowrap;
      }
    }
  }

  .scene-select-alias {
    font-size: 0.8rem;
    font-weight: bold;
    width: 100%;
    word-break: break-all;
  }
}

.show-more,
.show-less {
  align-items: center;
  color: #b3b3b3;
  cursor: pointer;
  display: flex;
  justify-content: center;
  width: 100%;
}

@media (min-width: 1200px) {
  .secondary.detail-header {
    display: none;
  }
}

.secondary.detail-header {
  background-color: unset;
  border-bottom: solid 1px #ffffff2b;
  margin-bottom: 1rem;
  overflow: hidden;
  padding: 0;

  .background-image-container {
    display: none;
  }
}

.scene-details {
  .movie-card {
    padding-bottom: 0;
    width: 10rem;

    .card-section-title,
    .movie-scene-number {
      font-size: 1rem;
    }

    .movie-scene-number {
      color: $text-muted;
    }

    .movie-card__details,
    .card-section,
    .card-popovers,
    hr {
      display: none;
    }
  }
}<|MERGE_RESOLUTION|>--- conflicted
+++ resolved
@@ -452,42 +452,6 @@
   }
 }
 
-.gallery-card-container,
-.gallery-viewer-container {
-  position: relative;
-}
-
-.gallery-card-container {
-  position: relative;
-
-  .viewer-button {
-    background-color: rgb(0 0 0 / 28%);
-    padding: 1px 5px;
-    position: absolute;
-    right: 15px;
-    top: 15px;
-    z-index: 11;
-  }
-}
-
-.gallery-viewer-container {
-  position: relative;
-
-  .viewer-button {
-    background-color: $primary;
-    box-shadow: 0 5px 10px rgba(0, 0, 0, 0.6);
-    left: calc(100% - 40px);
-    padding: 1px 5px;
-    position: sticky;
-    top: 15px;
-    z-index: 11;
-  }
-
-  .gallery {
-    margin-top: -20px;
-  }
-}
-
 .scene-card,
 .gallery-card {
   .scene-specs-overlay {
@@ -856,42 +820,9 @@
   padding-right: 0.25rem;
 }
 
-<<<<<<< HEAD
 .tab-pane #discover-content ol {
   list-style: none;
   padding-left: 0;
-=======
-@media (min-width: 1200px) {
-  .secondary.detail-header {
-    display: none;
-  }
-
-  #queue-viewer {
-    .queue-scene-details {
-      width: 245px;
-    }
-
-    .queue-scene-title,
-    .queue-scene-studio,
-    .queue-scene-performers,
-    .queue-scene-date {
-      margin-right: auto;
-      min-width: 245px;
-      overflow: hidden;
-      position: relative;
-      transform: translateX(0);
-      transition: 2s;
-      white-space: nowrap;
-    }
-
-    .queue-scene-title:hover,
-    .queue-scene-studio:hover,
-    .queue-scene-performers:hover,
-    .queue-scene-date:hover {
-      transform: translateX(calc(245px - 100%));
-    }
-  }
->>>>>>> 76d33d7b
 }
 
 #queue-viewer {
@@ -1290,55 +1221,4 @@
     width: 100%;
     word-break: break-all;
   }
-}
-
-.show-more,
-.show-less {
-  align-items: center;
-  color: #b3b3b3;
-  cursor: pointer;
-  display: flex;
-  justify-content: center;
-  width: 100%;
-}
-
-@media (min-width: 1200px) {
-  .secondary.detail-header {
-    display: none;
-  }
-}
-
-.secondary.detail-header {
-  background-color: unset;
-  border-bottom: solid 1px #ffffff2b;
-  margin-bottom: 1rem;
-  overflow: hidden;
-  padding: 0;
-
-  .background-image-container {
-    display: none;
-  }
-}
-
-.scene-details {
-  .movie-card {
-    padding-bottom: 0;
-    width: 10rem;
-
-    .card-section-title,
-    .movie-scene-number {
-      font-size: 1rem;
-    }
-
-    .movie-scene-number {
-      color: $text-muted;
-    }
-
-    .movie-card__details,
-    .card-section,
-    .card-popovers,
-    hr {
-      display: none;
-    }
-  }
 }