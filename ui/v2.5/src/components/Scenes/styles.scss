--- conflicted
+++ resolved
@@ -1403,14 +1403,11 @@
     }
   }
 
-<<<<<<< HEAD
   .selected-items-info,
-  > div.filter-toolbar {
-=======
+  > div.filter-toolbar,
   > div.filter-section {
     border: 1px solid $secondary;
     border-radius: 0.25rem;
->>>>>>> 793a5f82
     flex-grow: 1;
     overflow-x: hidden;
   }
@@ -1425,10 +1422,10 @@
     }
   }
 
-<<<<<<< HEAD
   .sidebar-toggle-button {
     margin-left: auto;
-=======
+  }
+
   .search-container {
     border-right: 1px solid $secondary;
     display: block;
@@ -1444,7 +1441,6 @@
         height: 100%;
       }
     }
->>>>>>> 793a5f82
   }
 
   .filter-tags {
@@ -1465,10 +1461,6 @@
   }
 }
 
-<<<<<<< HEAD
-.gallery-list-header,
-.performer-list-header,
-=======
 @include media-breakpoint-up(xl) {
   .sidebar-pane:not(.hide-sidebar) .scene-list-toolbar .search-container {
     display: none;
@@ -1480,7 +1472,8 @@
   }
 }
 
->>>>>>> 793a5f82
+.gallery-list-header,
+.performer-list-header,
 .scene-list-header {
   flex-wrap: wrap-reverse;
   gap: 0.5rem;
