--- conflicted
+++ resolved
@@ -556,13 +556,13 @@
   padding-right: 0.25rem;
 }
 
-<<<<<<< HEAD
 .play-counter .dropdown-toggle {
   background-color: rgba(0, 0, 0, 0);
   border: none;
   padding-left: 0;
   padding-right: 0.25rem;
-=======
+}
+
 @media (min-width: 1200px) {
   #queue-viewer {
     .queue-scene-details {
@@ -589,7 +589,6 @@
       transform: translateX(calc(245px - 100%));
     }
   }
->>>>>>> 8770e81e
 }
 
 #queue-viewer {
