--- conflicted
+++ resolved
@@ -780,41 +780,6 @@
   padding-right: 0.25rem;
 }
 
-<<<<<<< HEAD
-@media (min-width: 1200px) {
-  .secondary.detail-header {
-    display: none;
-  }
-
-  #queue-viewer {
-    .queue-scene-details {
-      width: 245px;
-    }
-
-    .queue-scene-title,
-    .queue-scene-studio,
-    .queue-scene-performers,
-    .queue-scene-date {
-      margin-right: auto;
-      min-width: 245px;
-      overflow: hidden;
-      position: relative;
-      transform: translateX(0);
-      transition: 2s;
-      white-space: nowrap;
-    }
-
-    .queue-scene-title:hover,
-    .queue-scene-studio:hover,
-    .queue-scene-performers:hover,
-    .queue-scene-date:hover {
-      transform: translateX(calc(245px - 100%));
-    }
-  }
-}
-
-=======
->>>>>>> 70567fac
 .tab-pane #discover-content ol {
   list-style: none;
   padding-left: 0;
