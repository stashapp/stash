--- conflicted
+++ resolved
@@ -1403,10 +1403,6 @@
   }
 
   > div:first-child {
-<<<<<<< HEAD
-    flex-grow: 1;
-    overflow-x: hidden;
-=======
     border: 1px solid $secondary;
     border-radius: 0.25rem;
     flex-grow: 1;
@@ -1416,7 +1412,6 @@
       border-bottom-right-radius: 0;
       border-top-right-radius: 0;
     }
->>>>>>> 642b0f22
   }
 
   .filter-tags {
@@ -1466,13 +1461,8 @@
   }
 }
 
-<<<<<<< HEAD
-#more-criteria-tooltip .tooltip-inner {
-  max-width: 400px;
-=======
 #more-criteria-popover {
   box-shadow: 0 8px 10px 2px rgb(0 0 0 / 30%);
   max-width: 400px;
   padding: 0.25rem;
->>>>>>> 642b0f22
 }