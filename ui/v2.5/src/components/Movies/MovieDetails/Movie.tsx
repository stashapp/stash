/* eslint-disable react/no-this-in-sfc */
import React, { useEffect, useState, useCallback } from "react";
import * as GQL from "src/core/generated-graphql";
import { StashService } from "src/core/StashService";
import { useParams, useHistory } from "react-router-dom";
import cx from "classnames";
import {
  DetailsEditNavbar,
  LoadingIndicator,
  Modal,
  StudioSelect,
} from "src/components/Shared";
import { useToast } from "src/hooks";
import { Table, Form } from "react-bootstrap";
import { TableUtils, ImageUtils, EditableTextUtils, TextUtils } from "src/utils";
import { MovieScenesPanel } from "./MovieScenesPanel";

export const Movie: React.FC = () => {
  const history = useHistory();
  const Toast = useToast();
  const { id = "new" } = useParams();
  const isNew = id === "new";

  // Editing state
  const [isEditing, setIsEditing] = useState<boolean>(isNew);
  const [isDeleteAlertOpen, setIsDeleteAlertOpen] = useState<boolean>(false);

  // Editing movie state
  const [frontImage, setFrontImage] = useState<string | undefined>(undefined);
  const [backImage, setBackImage] = useState<string | undefined>(undefined);
  const [name, setName] = useState<string | undefined>(undefined);
  const [aliases, setAliases] = useState<string | undefined>(undefined);
  const [duration, setDuration] = useState<number | undefined>(undefined);
  const [date, setDate] = useState<string | undefined>(undefined);
  const [rating, setRating] = useState<number | undefined>(undefined);
  const [studioId, setStudioId] = useState<string>();
  const [director, setDirector] = useState<string | undefined>(undefined);
  const [synopsis, setSynopsis] = useState<string | undefined>(undefined);
  const [url, setUrl] = useState<string | undefined>(undefined);

  // Movie state
  const [movie, setMovie] = useState<Partial<GQL.MovieDataFragment>>({});
  const [imagePreview, setImagePreview] = useState<string | undefined>(
    undefined
  );
  const [backimagePreview, setBackImagePreview] = useState<string | undefined>(
    undefined
  );

  // Network state
  const { data, error, loading } = StashService.useFindMovie(id);
  const [updateMovie] = StashService.useMovieUpdate(
    getMovieInput() as GQL.MovieUpdateInput
  );
  const [createMovie] = StashService.useMovieCreate(
    getMovieInput() as GQL.MovieCreateInput
  );
  const [deleteMovie] = StashService.useMovieDestroy(
    getMovieInput() as GQL.MovieDestroyInput
  );

  function updateMovieEditState(state: Partial<GQL.MovieDataFragment>) {
    setName(state.name ?? undefined);
    setAliases(state.aliases ?? undefined);
    setDuration(state.duration ?? undefined);
    setDate(state.date ?? undefined);
    setRating(state.rating ?? undefined);
    setStudioId(state?.studio?.id ?? undefined);
    setDirector(state.director ?? undefined);
    setSynopsis(state.synopsis ?? undefined);
    setUrl(state.url ?? undefined);
  }

  const updateMovieData = useCallback(
    (movieData: Partial<GQL.MovieDataFragment>) => {
      setFrontImage(undefined);
      setBackImage(undefined);
      updateMovieEditState(movieData);
      setImagePreview(movieData.front_image_path ?? undefined);
      setBackImagePreview(movieData.back_image_path ?? undefined);
      setMovie(movieData);
    },
    []
  );

  useEffect(() => {
    if (data && data.findMovie) {
      updateMovieData(data.findMovie);
    }
  }, [data, updateMovieData]);

  function onImageLoad(this: FileReader) {
    setImagePreview(this.result as string);
    setFrontImage(this.result as string);
  }

  function onBackImageLoad(this: FileReader) {
    setBackImagePreview(this.result as string);
    setBackImage(this.result as string);
  }

  ImageUtils.usePasteImage(onImageLoad);
  ImageUtils.usePasteImage(onBackImageLoad);

  if (!isNew && !isEditing) {
    if (!data || !data.findMovie || loading) return <LoadingIndicator />;
    if (error) {
      return <>{error!.message}</>;
    }
  }

  function getMovieInput() {
    const input: Partial<GQL.MovieCreateInput | GQL.MovieUpdateInput> = {
      name,
      aliases,
      duration,
      date,
      rating,
      studio_id: studioId,
      director,
      synopsis,
      url,
      front_image: frontImage,
      back_image: backImage,
    };

    if (!isNew) {
      (input as GQL.MovieUpdateInput).id = id;
    }
    return input;
  }

  async function onSave() {
    try {
      if (!isNew) {
        const result = await updateMovie();
        if (result.data?.movieUpdate) {
          updateMovieData(result.data.movieUpdate);
          setIsEditing(false);
        }
      } else {
        const result = await createMovie();
        if (result.data?.movieCreate?.id) {
          history.push(`/movies/${result.data.movieCreate.id}`);
          setIsEditing(false);
        }
      }
    } catch (e) {
      Toast.error(e);
    }
  }

  async function onDelete() {
    try {
      await deleteMovie();
    } catch (e) {
      Toast.error(e);
    }

    // redirect to movies page
    history.push(`/movies`);
  }

  function onImageChange(event: React.FormEvent<HTMLInputElement>) {
    ImageUtils.onImageChange(event, onImageLoad);
  }

  function onBackImageChange(event: React.FormEvent<HTMLInputElement>) {
    ImageUtils.onImageChange(event, onBackImageLoad);
  }

  function renderDeleteAlert() {
    return (
      <Modal
        show={isDeleteAlertOpen}
        icon="trash-alt"
        accept={{ text: "Delete", variant: "danger", onClick: onDelete }}
        cancel={{ onClick: () => setIsDeleteAlertOpen(false) }}
      >
        <p>Are you sure you want to delete {name ?? "movie"}?</p>
      </Modal>
    );
  }

  // TODO: CSS class
  return (
    <div className="row">
      <div
        className={cx("movie-details", "col", {
          "col ml-sm-5": !isNew,
        })}
      >
        {isNew && <h2>Add Movie</h2>}
        <div className="logo w-100">
          <img alt={name} className="logo w-50" src={imagePreview} />
          <img alt={name} className="logo w-50" src={backimagePreview} />
        </div>

        <Table>
          <tbody>
            {TableUtils.renderInputGroup({
              title: "Name",
              value: name ?? "",
              isEditing: !!isEditing,
              onChange: setName,
            })}
            {TableUtils.renderInputGroup({
              title: "Aliases",
              value: aliases,
              isEditing,
              onChange: setAliases,
            })}
            {TableUtils.renderDurationInput({
              title: "Duration",
              value: duration ? duration.toString() : "",
              isEditing,
<<<<<<< HEAD
              onChange: (value: string) =>
                setDuration(Number.parseInt(value, 10)),
=======
              onChange: (value: string | undefined) => {
                setDuration(value ?? "");
              },
              asString: true,
>>>>>>> 2a3c9742
            })}
            {TableUtils.renderInputGroup({
              title: "Date (YYYY-MM-DD)",
              value: date,
              isEditing,
              onChange: setDate,
            })}
            <tr>
              <td>Studio</td>
              <td>
                <StudioSelect
                  isDisabled={!isEditing}
                  onSelect={(items) =>
                    setStudioId(items.length > 0 ? items[0]?.id : undefined)
                  }
                  ids={studioId ? [studioId] : []}
                />
              </td>
            </tr>
            {TableUtils.renderInputGroup({
              title: "Director",
              value: director,
              isEditing,
              onChange: setDirector,
            })}
            {TableUtils.renderHtmlSelect({
              title: "Rating",
              value: rating,
              isEditing,
              onChange: (value: string) =>
                setRating(Number.parseInt(value, 10)),
              selectOptions: ["", "1", "2", "3", "4", "5"],
            })}
          </tbody>
        </Table>

        <Form.Group controlId="url">
          <Form.Label>URL</Form.Label>
          <div>
            {EditableTextUtils.renderInputGroup({
              isEditing,
              onChange: setUrl,
              value: url,
              url: TextUtils.sanitiseURL(url),
            })}
          </div>
        </Form.Group>

        <Form.Group controlId="synopsis">
          <Form.Label>Synopsis</Form.Label>
          <Form.Control
            as="textarea"
            readOnly={!isEditing}
            className="movie-synopsis text-input"
            onChange={(newValue: React.FormEvent<HTMLTextAreaElement>) =>
              setSynopsis(newValue.currentTarget.value)
            }
            value={synopsis}
          />
        </Form.Group>

        <DetailsEditNavbar
          objectName={name ?? "movie"}
          isNew={isNew}
          isEditing={isEditing}
          onToggleEdit={() => setIsEditing(!isEditing)}
          onSave={onSave}
          onImageChange={onImageChange}
          onBackImageChange={onBackImageChange}
          onDelete={onDelete}
        />
      </div>
      {!isNew && (
        <div className="col-12 col-sm-8">
          <MovieScenesPanel movie={movie} />
        </div>
      )}
      {renderDeleteAlert()}
    </div>
  );
};<|MERGE_RESOLUTION|>--- conflicted
+++ resolved
@@ -214,15 +214,9 @@
               title: "Duration",
               value: duration ? duration.toString() : "",
               isEditing,
-<<<<<<< HEAD
-              onChange: (value: string) =>
-                setDuration(Number.parseInt(value, 10)),
-=======
-              onChange: (value: string | undefined) => {
-                setDuration(value ?? "");
-              },
+              onChange: (value: string | undefined) =>
+                setDuration(value ? Number.parseInt(value, 10) : undefined),
               asString: true,
->>>>>>> 2a3c9742
             })}
             {TableUtils.renderInputGroup({
               title: "Date (YYYY-MM-DD)",
