/* eslint-disable react/no-this-in-sfc */
import React, { useEffect, useState, useCallback } from "react";
import * as GQL from "src/core/generated-graphql";
import { StashService } from "src/core/StashService";
import { useParams, useHistory } from "react-router-dom";
import cx from "classnames";
import {
  DetailsEditNavbar,
  LoadingIndicator,
  Modal,
  StudioSelect,
} from "src/components/Shared";
import { useToast } from "src/hooks";
import { Table, Form } from "react-bootstrap";
import {
  TableUtils,
  ImageUtils,
  EditableTextUtils,
  TextUtils,
} from "src/utils";
import { MovieScenesPanel } from "./MovieScenesPanel";

export const Movie: React.FC = () => {
  const history = useHistory();
  const Toast = useToast();
  const { id = "new" } = useParams();
  const isNew = id === "new";

  // Editing state
  const [isEditing, setIsEditing] = useState<boolean>(isNew);
  const [isDeleteAlertOpen, setIsDeleteAlertOpen] = useState<boolean>(false);

  // Editing movie state
  const [frontImage, setFrontImage] = useState<string | undefined>(undefined);
  const [backImage, setBackImage] = useState<string | undefined>(undefined);
  const [name, setName] = useState<string | undefined>(undefined);
  const [aliases, setAliases] = useState<string | undefined>(undefined);
  const [duration, setDuration] = useState<number | undefined>(undefined);
  const [date, setDate] = useState<string | undefined>(undefined);
  const [rating, setRating] = useState<number | undefined>(undefined);
  const [studioId, setStudioId] = useState<string>();
  const [director, setDirector] = useState<string | undefined>(undefined);
  const [synopsis, setSynopsis] = useState<string | undefined>(undefined);
  const [url, setUrl] = useState<string | undefined>(undefined);

  // Movie state
  const [movie, setMovie] = useState<Partial<GQL.MovieDataFragment>>({});
  const [imagePreview, setImagePreview] = useState<string | undefined>(
    undefined
  );
  const [backimagePreview, setBackImagePreview] = useState<string | undefined>(
    undefined
  );

  // Network state
  const { data, error, loading } = StashService.useFindMovie(id);
  const [updateMovie] = StashService.useMovieUpdate(
    getMovieInput() as GQL.MovieUpdateInput
  );
  const [createMovie] = StashService.useMovieCreate(
    getMovieInput() as GQL.MovieCreateInput
  );
  const [deleteMovie] = StashService.useMovieDestroy(
    getMovieInput() as GQL.MovieDestroyInput
  );

  function updateMovieEditState(state: Partial<GQL.MovieDataFragment>) {
    setName(state.name ?? undefined);
    setAliases(state.aliases ?? undefined);
    setDuration(state.duration ?? undefined);
    setDate(state.date ?? undefined);
    setRating(state.rating ?? undefined);
    setStudioId(state?.studio?.id ?? undefined);
    setDirector(state.director ?? undefined);
    setSynopsis(state.synopsis ?? undefined);
    setUrl(state.url ?? undefined);
  }

  const updateMovieData = useCallback(
    (movieData: Partial<GQL.MovieDataFragment>) => {
      setFrontImage(undefined);
      setBackImage(undefined);
      updateMovieEditState(movieData);
      setImagePreview(movieData.front_image_path ?? undefined);
      setBackImagePreview(movieData.back_image_path ?? undefined);
      setMovie(movieData);
    },
    []
  );

  useEffect(() => {
    if (data && data.findMovie) {
      updateMovieData(data.findMovie);
    }
  }, [data, updateMovieData]);

  function onImageLoad(this: FileReader) {
    setImagePreview(this.result as string);
    setFrontImage(this.result as string);
  }

  function onBackImageLoad(this: FileReader) {
    setBackImagePreview(this.result as string);
    setBackImage(this.result as string);
  }

  ImageUtils.usePasteImage(onImageLoad);
  ImageUtils.usePasteImage(onBackImageLoad);

  if (!isNew && !isEditing) {
    if (!data || !data.findMovie || loading) return <LoadingIndicator />;
    if (error) {
      return <>{error!.message}</>;
    }
  }

  function getMovieInput() {
    const input: Partial<GQL.MovieCreateInput | GQL.MovieUpdateInput> = {
      name,
      aliases,
      duration,
      date,
      rating,
      studio_id: studioId,
      director,
      synopsis,
      url,
      front_image: frontImage,
      back_image: backImage,
    };

    if (!isNew) {
      (input as GQL.MovieUpdateInput).id = id;
    }
    return input;
  }

  async function onSave() {
    try {
      if (!isNew) {
        const result = await updateMovie();
        if (result.data?.movieUpdate) {
          updateMovieData(result.data.movieUpdate);
          setIsEditing(false);
        }
      } else {
        const result = await createMovie();
        if (result.data?.movieCreate?.id) {
          history.push(`/movies/${result.data.movieCreate.id}`);
          setIsEditing(false);
        }
      }
    } catch (e) {
      Toast.error(e);
    }
  }

  async function onDelete() {
    try {
      await deleteMovie();
    } catch (e) {
      Toast.error(e);
    }

    // redirect to movies page
    history.push(`/movies`);
  }

  function onImageChange(event: React.FormEvent<HTMLInputElement>) {
    ImageUtils.onImageChange(event, onImageLoad);
  }

  function onBackImageChange(event: React.FormEvent<HTMLInputElement>) {
    ImageUtils.onImageChange(event, onBackImageLoad);
  }

  function onToggleEdit() {
    setIsEditing(!isEditing);
    updateMovieData(movie);
  }

  function renderDeleteAlert() {
    return (
      <Modal
        show={isDeleteAlertOpen}
        icon="trash-alt"
        accept={{ text: "Delete", variant: "danger", onClick: onDelete }}
        cancel={{ onClick: () => setIsDeleteAlertOpen(false) }}
      >
        <p>Are you sure you want to delete {name ?? "movie"}?</p>
      </Modal>
    );
  }

  // TODO: CSS class
  return (
    <div className="row">
      <div
        className={cx("movie-details", "col", {
          "col ml-sm-5": !isNew,
        })}
      >
        {isNew && <h2>Add Movie</h2>}
        <div className="logo w-100">
          <img alt={name} className="logo w-50" src={imagePreview} />
          <img alt={name} className="logo w-50" src={backimagePreview} />
        </div>

        <Table>
          <tbody>
            {TableUtils.renderInputGroup({
              title: "Name",
              value: name ?? "",
              isEditing: !!isEditing,
              onChange: setName,
            })}
            {TableUtils.renderInputGroup({
              title: "Aliases",
              value: aliases,
              isEditing,
              onChange: setAliases,
            })}
            {TableUtils.renderDurationInput({
              title: "Duration",
              value: duration ? duration.toString() : "",
              isEditing,
              onChange: (value: string | undefined) =>
                setDuration(value ? Number.parseInt(value, 10) : undefined),
            })}
            {TableUtils.renderInputGroup({
              title: "Date (YYYY-MM-DD)",
              value: date,
              isEditing,
              onChange: setDate,
            })}
            <tr>
              <td>Studio</td>
              <td>
                <StudioSelect
                  isDisabled={!isEditing}
                  onSelect={(items) =>
                    setStudioId(items.length > 0 ? items[0]?.id : undefined)
                  }
                  ids={studioId ? [studioId] : []}
                />
              </td>
            </tr>
            {TableUtils.renderInputGroup({
              title: "Director",
              value: director,
              isEditing,
              onChange: setDirector,
            })}
            {TableUtils.renderHtmlSelect({
              title: "Rating",
<<<<<<< HEAD
              value: rating !== undefined ? rating : "",
=======
              value: rating ?? "",
>>>>>>> a0306bfb
              isEditing,
              onChange: (value: string) =>
                setRating(Number.parseInt(value, 10)),
              selectOptions: ["", "1", "2", "3", "4", "5"],
            })}
          </tbody>
        </Table>

        <Form.Group controlId="url">
          <Form.Label>URL</Form.Label>
          <div>
            {EditableTextUtils.renderInputGroup({
              isEditing,
              onChange: setUrl,
              value: url,
              url: TextUtils.sanitiseURL(url),
            })}
          </div>
        </Form.Group>

        <Form.Group controlId="synopsis">
          <Form.Label>Synopsis</Form.Label>
          <Form.Control
            as="textarea"
            readOnly={!isEditing}
            className="movie-synopsis text-input"
            onChange={(newValue: React.FormEvent<HTMLTextAreaElement>) =>
              setSynopsis(newValue.currentTarget.value)
            }
            value={synopsis}
          />
        </Form.Group>

        <DetailsEditNavbar
          objectName={name ?? "movie"}
          isNew={isNew}
          isEditing={isEditing}
          onToggleEdit={onToggleEdit}
          onSave={onSave}
          onImageChange={onImageChange}
          onBackImageChange={onBackImageChange}
          onDelete={onDelete}
        />
      </div>
      {!isNew && (
        <div className="col-12 col-sm-8">
          <MovieScenesPanel movie={movie} />
        </div>
      )}
      {renderDeleteAlert()}
    </div>
  );
};<|MERGE_RESOLUTION|>--- conflicted
+++ resolved
@@ -253,11 +253,7 @@
             })}
             {TableUtils.renderHtmlSelect({
               title: "Rating",
-<<<<<<< HEAD
-              value: rating !== undefined ? rating : "",
-=======
               value: rating ?? "",
->>>>>>> a0306bfb
               isEditing,
               onChange: (value: string) =>
                 setRating(Number.parseInt(value, 10)),
