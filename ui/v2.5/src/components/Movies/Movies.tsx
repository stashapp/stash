import React from "react";
import { Route, Switch } from "react-router-dom";
<<<<<<< HEAD
import { useIntl } from "react-intl";
import { Helmet } from "react-helmet";
import { TITLE_SUFFIX } from "src/components/Shared";
import { Movie } from "./MovieDetails/Movie";
import { MovieList } from "./MovieList";

const Movies: React.FC = () => {
  const intl = useIntl();

  const title_template = `${intl.formatMessage({
    id: "movies",
  })} ${TITLE_SUFFIX}`;
  return (
    <>
      <Helmet
        defaultTitle={title_template}
        titleTemplate={`%s | ${title_template}`}
      />
      <Switch>
        <Route exact path="/movies" component={MovieList} />
        <Route path="/movies/:id/:tab?" component={Movie} />
      </Switch>
    </>
  );
};
=======
import Movie from "./MovieDetails/Movie";
import MovieCreate from "./MovieDetails/MovieCreate";
import { MovieList } from "./MovieList";

const Movies = () => (
  <Switch>
    <Route exact path="/movies" component={MovieList} />
    <Route exact path="/movies/new" component={MovieCreate} />
    <Route path="/movies/:id/:tab?" component={Movie} />
  </Switch>
);
>>>>>>> a822455a

export default Movies;<|MERGE_RESOLUTION|>--- conflicted
+++ resolved
@@ -1,10 +1,10 @@
 import React from "react";
 import { Route, Switch } from "react-router-dom";
-<<<<<<< HEAD
 import { useIntl } from "react-intl";
 import { Helmet } from "react-helmet";
 import { TITLE_SUFFIX } from "src/components/Shared";
-import { Movie } from "./MovieDetails/Movie";
+import Movie from "./MovieDetails/Movie";
+import MovieCreate from "./MovieDetails/MovieCreate";
 import { MovieList } from "./MovieList";
 
 const Movies: React.FC = () => {
@@ -21,23 +21,11 @@
       />
       <Switch>
         <Route exact path="/movies" component={MovieList} />
+        <Route exact path="/movies/new" component={MovieCreate} />
         <Route path="/movies/:id/:tab?" component={Movie} />
       </Switch>
     </>
   );
 };
-=======
-import Movie from "./MovieDetails/Movie";
-import MovieCreate from "./MovieDetails/MovieCreate";
-import { MovieList } from "./MovieList";
-
-const Movies = () => (
-  <Switch>
-    <Route exact path="/movies" component={MovieList} />
-    <Route exact path="/movies/new" component={MovieCreate} />
-    <Route path="/movies/:id/:tab?" component={Movie} />
-  </Switch>
-);
->>>>>>> a822455a
 
 export default Movies;