--- conflicted
+++ resolved
@@ -64,36 +64,9 @@
     }
     const [deleteTag] = useTagDestroy(getDeleteTagInput());
 
-<<<<<<< HEAD
-  const intl = useIntl();
-  const history = useHistory();
-  const [mergeTags, setMergeTags] = useState<Tag[] | undefined>(undefined);
-  const [isExportDialogOpen, setIsExportDialogOpen] = useState(false);
-  const [isExportAll, setIsExportAll] = useState(false);
-
-  const otherOperations = [
-    {
-      text: intl.formatMessage({ id: "actions.view_random" }),
-      onClick: viewRandom,
-    },
-    {
-      text: `${intl.formatMessage({ id: "actions.merge" })}…`,
-      onClick: merge,
-      isDisplayed: showWhenSelected,
-    },
-    {
-      text: intl.formatMessage({ id: "actions.export" }),
-      onClick: onExport,
-      isDisplayed: showWhenSelected,
-    },
-    {
-      text: intl.formatMessage({ id: "actions.export_all" }),
-      onClick: onExportAll,
-    },
-  ];
-=======
     const intl = useIntl();
     const history = useHistory();
+    const [mergeTags, setMergeTags] = useState<Tag[] | undefined>(undefined);
     const [isExportDialogOpen, setIsExportDialogOpen] = useState(false);
     const [isExportAll, setIsExportAll] = useState(false);
 
@@ -102,6 +75,11 @@
       {
         text: intl.formatMessage({ id: "actions.view_random" }),
         onClick: viewRandom,
+      },
+      {
+        text: `${intl.formatMessage({ id: "actions.merge" })}…`,
+        onClick: merge,
+        isDisplayed: showWhenSelected,
       },
       {
         text: intl.formatMessage({ id: "actions.export" }),
@@ -113,7 +91,6 @@
         onClick: onExportAll,
       },
     ];
->>>>>>> b23b0267
 
     function addKeybinds(
       result: GQL.FindTagsForListQueryResult,
@@ -149,32 +126,20 @@
       }
     }
 
-<<<<<<< HEAD
-  async function merge(
-    result: GQL.FindTagsQueryResult,
-    filter: ListFilterModel,
-    selectedIds: Set<string>
-  ) {
-    const selected =
-      result.data?.findTags.tags.filter((t) => selectedIds.has(t.id)) ?? [];
-    setMergeTags(selected);
-  }
-
-  async function onExport() {
-    setIsExportAll(false);
-    setIsExportDialogOpen(true);
-  }
-
-  async function onExportAll() {
-    setIsExportAll(true);
-    setIsExportDialogOpen(true);
-  }
-=======
+    async function merge(
+      result: GQL.FindTagsForListQueryResult,
+      filter: ListFilterModel,
+      selectedIds: Set<string>
+    ) {
+      const selected =
+        result.data?.findTags.tags.filter((t) => selectedIds.has(t.id)) ?? [];
+      setMergeTags(selected);
+    }
+
     async function onExport() {
       setIsExportAll(false);
       setIsExportDialogOpen(true);
     }
->>>>>>> b23b0267
 
     async function onExportAll() {
       setIsExportAll(true);
@@ -191,43 +156,6 @@
       }
     }
 
-<<<<<<< HEAD
-  function renderContent(
-    result: GQL.FindTagsQueryResult,
-    filter: ListFilterModel,
-    selectedIds: Set<string>,
-    onSelectChange: (id: string, selected: boolean, shiftKey: boolean) => void
-  ) {
-    function renderMergeDialog() {
-      if (mergeTags) {
-        return (
-          <TagMergeModal
-            tags={mergeTags}
-            onClose={(mergedID?: string) => {
-              setMergeTags(undefined);
-              if (mergedID) {
-                history.push(`/tags/${mergedID}`);
-              }
-            }}
-            show
-          />
-        );
-      }
-    }
-
-    function maybeRenderExportDialog() {
-      if (isExportDialogOpen) {
-        return (
-          <ExportDialog
-            exportInput={{
-              tags: {
-                ids: Array.from(selectedIds.values()),
-                all: isExportAll,
-              },
-            }}
-            onClose={() => setIsExportDialogOpen(false)}
-          />
-=======
     async function onDelete() {
       try {
         const oldRelations = {
@@ -248,7 +176,6 @@
               pluralEntity: intl.formatMessage({ id: "tags" }),
             }
           )
->>>>>>> b23b0267
         );
         setDeletingTag(null);
       } catch (e) {
@@ -262,6 +189,23 @@
       selectedIds: Set<string>,
       onSelectChange: (id: string, selected: boolean, shiftKey: boolean) => void
     ) {
+      function renderMergeDialog() {
+        if (mergeTags) {
+          return (
+            <TagMergeModal
+              tags={mergeTags}
+              onClose={(mergedID?: string) => {
+                setMergeTags(undefined);
+                if (mergedID) {
+                  history.push(`/tags/${mergedID}`);
+                }
+              }}
+              show
+            />
+          );
+        }
+      }
+
       function maybeRenderExportDialog() {
         if (isExportDialogOpen) {
           return (
@@ -414,22 +358,12 @@
       }
       return (
         <>
+          {renderMergeDialog()}
           {maybeRenderExportDialog()}
           {renderTags()}
         </>
       );
     }
-<<<<<<< HEAD
-    return (
-      <>
-        {renderMergeDialog()}
-        {maybeRenderExportDialog()}
-        {renderTags()}
-      </>
-    );
-  }
-=======
->>>>>>> b23b0267
 
     function renderEditDialog(
       selectedTags: GQL.TagListDataFragment[],
