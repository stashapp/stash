--- conflicted
+++ resolved
@@ -2,11 +2,7 @@
 import React, { useEffect, useState } from "react";
 import { useParams, useHistory } from "react-router-dom";
 import { FormattedMessage, useIntl } from "react-intl";
-<<<<<<< HEAD
 import { Helmet } from "react-helmet";
-import cx from "classnames";
-=======
->>>>>>> a822455a
 import Mousetrap from "mousetrap";
 
 import * as GQL from "src/core/generated-graphql";
@@ -253,126 +249,81 @@
   }
 
   return (
-    <div className="row">
-      <div className="tag-details col-md-4">
-        <div className="text-center logo-container">
-          {imageEncoding ? (
-            <LoadingIndicator message="Encoding image..." />
+    <>
+      <Helmet>
+        <title>{tag.name}</title>
+      </Helmet>
+      <div className="row">
+        <div className="tag-details col-md-4">
+          <div className="text-center logo-container">
+            {imageEncoding ? (
+              <LoadingIndicator message="Encoding image..." />
+            ) : (
+              renderImage()
+            )}
+            <h2>{tag.name}</h2>
+          </div>
+          {!isEditing ? (
+            <>
+              <TagDetailsPanel tag={tag} />
+              {/* HACK - this is also rendered in the TagEditPanel */}
+              <DetailsEditNavbar
+                objectName={tag.name}
+                isNew={false}
+                isEditing={isEditing}
+                onToggleEdit={onToggleEdit}
+                onSave={() => {}}
+                onImageChange={() => {}}
+                onClearImage={() => {}}
+                onAutoTag={onAutoTag}
+                onDelete={onDelete}
+                customButtons={renderMergeButton()}
+              />
+            </>
           ) : (
-            renderImage()
+            <TagEditPanel
+              tag={tag}
+              onSubmit={onSave}
+              onCancel={onToggleEdit}
+              onDelete={onDelete}
+              setImage={setImage}
+            />
           )}
-          <h2>{tag.name}</h2>
         </div>
-        {!isEditing ? (
-          <>
-            <TagDetailsPanel tag={tag} />
-            {/* HACK - this is also rendered in the TagEditPanel */}
-            <DetailsEditNavbar
-              objectName={tag.name}
-              isNew={false}
-              isEditing={isEditing}
-              onToggleEdit={onToggleEdit}
-              onSave={() => {}}
-              onImageChange={() => {}}
-              onClearImage={() => {}}
-              onAutoTag={onAutoTag}
-              onDelete={onDelete}
-              customButtons={renderMergeButton()}
-            />
-          </>
-        ) : (
-          <TagEditPanel
-            tag={tag}
-            onSubmit={onSave}
-            onCancel={onToggleEdit}
-            onDelete={onDelete}
-            setImage={setImage}
-          />
-        )}
+        <div className="col col-md-8">
+          <Tabs
+            id="tag-tabs"
+            mountOnEnter
+            activeKey={activeTabKey}
+            onSelect={setActiveTabKey}
+          >
+            <Tab eventKey="scenes" title={intl.formatMessage({ id: "scenes" })}>
+              <TagScenesPanel tag={tag} />
+            </Tab>
+            <Tab eventKey="images" title={intl.formatMessage({ id: "images" })}>
+              <TagImagesPanel tag={tag} />
+            </Tab>
+            <Tab
+              eventKey="galleries"
+              title={intl.formatMessage({ id: "galleries" })}
+            >
+              <TagGalleriesPanel tag={tag} />
+            </Tab>
+            <Tab eventKey="markers" title={intl.formatMessage({ id: "markers" })}>
+              <TagMarkersPanel tag={tag} />
+            </Tab>
+            <Tab
+              eventKey="performers"
+              title={intl.formatMessage({ id: "performers" })}
+            >
+              <TagPerformersPanel tag={tag} />
+            </Tab>
+          </Tabs>
+        </div>
+        {renderDeleteAlert()}
+        {renderMergeDialog()}
       </div>
-<<<<<<< HEAD
-      {!isNew && tag && (
-        <>
-          <Helmet>
-            <title>{tag.name}</title>
-          </Helmet>
-
-          <div className="col col-md-8">
-            <Tabs
-              id="tag-tabs"
-              mountOnEnter
-              activeKey={activeTabKey}
-              onSelect={setActiveTabKey}
-            >
-              <Tab
-                eventKey="scenes"
-                title={intl.formatMessage({ id: "scenes" })}
-              >
-                <TagScenesPanel tag={tag} />
-              </Tab>
-              <Tab
-                eventKey="images"
-                title={intl.formatMessage({ id: "images" })}
-              >
-                <TagImagesPanel tag={tag} />
-              </Tab>
-              <Tab
-                eventKey="galleries"
-                title={intl.formatMessage({ id: "galleries" })}
-              >
-                <TagGalleriesPanel tag={tag} />
-              </Tab>
-              <Tab
-                eventKey="markers"
-                title={intl.formatMessage({ id: "markers" })}
-              >
-                <TagMarkersPanel tag={tag} />
-              </Tab>
-              <Tab
-                eventKey="performers"
-                title={intl.formatMessage({ id: "performers" })}
-              >
-                <TagPerformersPanel tag={tag} />
-              </Tab>
-            </Tabs>
-          </div>
-        </>
-      )}
-=======
-      <div className="col col-md-8">
-        <Tabs
-          id="tag-tabs"
-          mountOnEnter
-          activeKey={activeTabKey}
-          onSelect={setActiveTabKey}
-        >
-          <Tab eventKey="scenes" title={intl.formatMessage({ id: "scenes" })}>
-            <TagScenesPanel tag={tag} />
-          </Tab>
-          <Tab eventKey="images" title={intl.formatMessage({ id: "images" })}>
-            <TagImagesPanel tag={tag} />
-          </Tab>
-          <Tab
-            eventKey="galleries"
-            title={intl.formatMessage({ id: "galleries" })}
-          >
-            <TagGalleriesPanel tag={tag} />
-          </Tab>
-          <Tab eventKey="markers" title={intl.formatMessage({ id: "markers" })}>
-            <TagMarkersPanel tag={tag} />
-          </Tab>
-          <Tab
-            eventKey="performers"
-            title={intl.formatMessage({ id: "performers" })}
-          >
-            <TagPerformersPanel tag={tag} />
-          </Tab>
-        </Tabs>
-      </div>
->>>>>>> a822455a
-      {renderDeleteAlert()}
-      {renderMergeDialog()}
-    </div>
+    </>
   );
 };
 
