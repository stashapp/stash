import React, { useEffect } from "react";
import { FormattedMessage, useIntl } from "react-intl";
import * as GQL from "src/core/generated-graphql";
import * as yup from "yup";
import { DetailsEditNavbar, TagSelect } from "src/components/Shared";
import { Form, Col, Row } from "react-bootstrap";
import { FormUtils, ImageUtils } from "src/utils";
import { useFormik } from "formik";
<<<<<<< HEAD
import { Prompt, useHistory } from "react-router-dom";
=======
import { Prompt, useParams } from "react-router-dom";
>>>>>>> 0c9eeef1
import Mousetrap from "mousetrap";
import { StringListInput } from "src/components/Shared/StringListInput";

interface ITagEditPanel {
  tag: Partial<GQL.TagDataFragment>;
  // returns id
  onSubmit: (tag: Partial<GQL.TagCreateInput | GQL.TagUpdateInput>) => void;
  onCancel: () => void;
  onDelete: () => void;
  setImage: (image?: string | null) => void;
}

export const TagEditPanel: React.FC<ITagEditPanel> = ({
  tag,
  onSubmit,
  onCancel,
  onDelete,
  setImage,
}) => {
  const intl = useIntl();

  const isNew = tag.id === undefined;

  const labelXS = 3;
  const labelXL = 3;
  const fieldXS = 9;
  const fieldXL = 9;

  const schema = yup.object({
    name: yup.string().required(),
    description: yup.string().optional().nullable(),
    aliases: yup
      .array(yup.string().required())
      .optional()
      .test({
        name: "unique",
        // eslint-disable-next-line @typescript-eslint/no-explicit-any
        test: (value: any) => {
          return (value ?? []).length === new Set(value).size;
        },
        message: intl.formatMessage({ id: "dialogs.aliases_must_be_unique" }),
      }),
    parent_ids: yup.array(yup.string().required()).optional().nullable(),
    child_ids: yup.array(yup.string().required()).optional().nullable(),
    ignore_auto_tag: yup.boolean().optional(),
  });

  const initialValues = {
    name: tag?.name,
    description: tag?.description,
    aliases: tag?.aliases,
    parent_ids: (tag?.parents ?? []).map((t) => t.id),
    child_ids: (tag?.children ?? []).map((t) => t.id),
    ignore_auto_tag: tag?.ignore_auto_tag ?? false,
  };

  type InputValues = typeof initialValues;

  const formik = useFormik({
    initialValues,
    validationSchema: schema,
    enableReinitialize: true,
    onSubmit: (values) => onSubmit(getTagInput(values)),
  });

  // always dirty if creating a new tag with a name
  if (isNew && tag?.name) {
    formik.dirty = true;
  }

  // set up hotkeys
  useEffect(() => {
    Mousetrap.bind("s s", () => formik.handleSubmit());

    return () => {
      Mousetrap.unbind("s s");
    };
  });

  function getTagInput(values: InputValues) {
    const input: Partial<GQL.TagCreateInput | GQL.TagUpdateInput> = {
      ...values,
    };

    if (tag && tag.id) {
      (input as GQL.TagUpdateInput).id = tag.id;
    }
    return input;
  }

  function onImageChange(event: React.FormEvent<HTMLInputElement>) {
    ImageUtils.onImageChange(event, setImage);
  }

  const isEditing = true;

  // TODO: CSS class
  return (
    <div>
      {isNew && (
        <h2>
          <FormattedMessage
            id="actions.add_entity"
            values={{ entityType: intl.formatMessage({ id: "tag" }) }}
          />
        </h2>
      )}

      <Prompt
        when={formik.dirty}
        message={(location, action) => {
          if (action === "PUSH" && location.pathname.startsWith(`/tags/`)) {
            return true;
          }
          return intl.formatMessage({ id: "dialogs.unsaved_changes" });
        }}
      />

      <Form noValidate onSubmit={formik.handleSubmit} id="tag-edit">
        <Form.Group controlId="name" as={Row}>
          <Form.Label column xs={labelXS} xl={labelXL}>
            <FormattedMessage id="name" />
          </Form.Label>
          <Col xs={fieldXS} xl={fieldXL}>
            <Form.Control
              className="text-input"
              placeholder={intl.formatMessage({ id: "name" })}
              {...formik.getFieldProps("name")}
              isInvalid={!!formik.errors.name}
            />
            <Form.Control.Feedback type="invalid">
              {formik.errors.name}
            </Form.Control.Feedback>
          </Col>
        </Form.Group>

        <Form.Group controlId="aliases" as={Row}>
          <Form.Label column xs={labelXS} xl={labelXL}>
            <FormattedMessage id="aliases" />
          </Form.Label>
          <Col xs={fieldXS} xl={fieldXL}>
            <StringListInput
              value={formik.values.aliases ?? []}
              setValue={(value) => formik.setFieldValue("aliases", value)}
              errors={formik.errors.aliases}
            />
          </Col>
        </Form.Group>

        <Form.Group controlId="description" as={Row}>
          {FormUtils.renderLabel({
            title: intl.formatMessage({ id: "description" }),
          })}
          <Col xs={9}>
            <Form.Control
              as="textarea"
              className="text-input"
              placeholder={intl.formatMessage({ id: "description" })}
              {...formik.getFieldProps("description")}
            />
          </Col>
        </Form.Group>

        <Form.Group controlId="parent_tags" as={Row}>
          {FormUtils.renderLabel({
            title: intl.formatMessage({ id: "parent_tags" }),
            labelProps: {
              column: true,
              sm: 3,
              xl: 12,
            },
          })}
          <Col sm={9} xl={12}>
            <TagSelect
              isMulti
              onSelect={(items) =>
                formik.setFieldValue(
                  "parent_ids",
                  items.map((item) => item.id)
                )
              }
              ids={formik.values.parent_ids}
              excludeIds={(tag?.id ? [tag.id] : []).concat(
                ...formik.values.child_ids
              )}
              creatable={false}
            />
          </Col>
        </Form.Group>

        <Form.Group controlId="sub_tags" as={Row}>
          {FormUtils.renderLabel({
            title: intl.formatMessage({ id: "sub_tags" }),
            labelProps: {
              column: true,
              sm: 3,
              xl: 12,
            },
          })}
          <Col sm={9} xl={12}>
            <TagSelect
              isMulti
              onSelect={(items) =>
                formik.setFieldValue(
                  "child_ids",
                  items.map((item) => item.id)
                )
              }
              ids={formik.values.child_ids}
              excludeIds={(tag?.id ? [tag.id] : []).concat(
                ...formik.values.parent_ids
              )}
              creatable={false}
            />
          </Col>
        </Form.Group>

        <hr />

        <Form.Group controlId="ignore-auto-tag" as={Row}>
          <Form.Label column xs={labelXS} xl={labelXL}>
            <FormattedMessage id="ignore_auto_tag" />
          </Form.Label>
          <Col xs={fieldXS} xl={fieldXL}>
            <Form.Check
              {...formik.getFieldProps({
                name: "ignore_auto_tag",
                type: "checkbox",
              })}
            />
          </Col>
        </Form.Group>
      </Form>

      <DetailsEditNavbar
        objectName={tag?.name ?? intl.formatMessage({ id: "tag" })}
        isNew={isNew}
        isEditing={isEditing}
        onToggleEdit={onCancel}
        onSave={() => formik.handleSubmit()}
        saveDisabled={!formik.dirty}
        onImageChange={onImageChange}
        onImageChangeURL={setImage}
        onClearImage={() => {
          setImage(null);
        }}
        onDelete={onDelete}
        acceptSVG
      />
    </div>
  );
};<|MERGE_RESOLUTION|>--- conflicted
+++ resolved
@@ -6,11 +6,7 @@
 import { Form, Col, Row } from "react-bootstrap";
 import { FormUtils, ImageUtils } from "src/utils";
 import { useFormik } from "formik";
-<<<<<<< HEAD
-import { Prompt, useHistory } from "react-router-dom";
-=======
-import { Prompt, useParams } from "react-router-dom";
->>>>>>> 0c9eeef1
+import { Prompt } from "react-router-dom";
 import Mousetrap from "mousetrap";
 import { StringListInput } from "src/components/Shared/StringListInput";
 
