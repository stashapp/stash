import React from "react";
import { Badge } from "react-bootstrap";
<<<<<<< HEAD
import { FormattedMessage } from "react-intl";
import { TagLink } from "src/components/Shared/TagLink";
=======
import { Link } from "react-router-dom";
import { DetailItem } from "src/components/Shared/DetailItem";
>>>>>>> b8e2f2a0
import * as GQL from "src/core/generated-graphql";

interface ITagDetails {
  tag: GQL.TagDataFragment;
  fullWidth?: boolean;
}

export const TagDetailsPanel: React.FC<ITagDetails> = ({ tag, fullWidth }) => {
  function renderParentsField() {
    if (!tag.parents?.length) {
      return;
    }

    return (
<<<<<<< HEAD
      <dl className="row">
        <dt className="col-3 col-xl-2">
          <FormattedMessage id="parent_tags" />
        </dt>
        <dd className="col-9 col-xl-10">
          {tag.parents.map((p) => (
            <TagLink key={p.id} tag={p} />
          ))}
        </dd>
      </dl>
=======
      <>
        {tag.parents.map((p) => (
          <Badge key={p.id} className="tag-item" variant="secondary">
            <Link to={`/tags/${p.id}`}>{p.name}</Link>
          </Badge>
        ))}
      </>
>>>>>>> b8e2f2a0
    );
  }

  function renderChildrenField() {
    if (!tag.children?.length) {
      return;
    }

    return (
<<<<<<< HEAD
      <dl className="row">
        <dt className="col-3 col-xl-2">
          <FormattedMessage id="sub_tags" />
        </dt>
        <dd className="col-9 col-xl-10">
          {tag.children.map((c) => (
            <TagLink key={c.id} tag={c} />
          ))}
        </dd>
      </dl>
=======
      <>
        {tag.children.map((c) => (
          <Badge key={c.id} className="tag-item" variant="secondary">
            <Link to={`/tags/${c.id}`}>{c.name}</Link>
          </Badge>
        ))}
      </>
>>>>>>> b8e2f2a0
    );
  }

  return (
    <div className="detail-group">
      <DetailItem
        id="description"
        value={tag.description}
        fullWidth={fullWidth}
      />
      <DetailItem
        id="parent_tags"
        value={renderParentsField()}
        fullWidth={fullWidth}
      />
      <DetailItem
        id="sub_tags"
        value={renderChildrenField()}
        fullWidth={fullWidth}
      />
    </div>
  );
};

export const CompressedTagDetailsPanel: React.FC<ITagDetails> = ({ tag }) => {
  function scrollToTop() {
    window.scrollTo({ top: 0, behavior: "smooth" });
  }

  return (
    <div className="sticky detail-header">
      <div className="sticky detail-header-group">
        <a className="tag-name" onClick={() => scrollToTop()}>
          {tag.name}
        </a>
        {tag.description ? (
          <span className="tag-desc">{tag.description}</span>
        ) : (
          ""
        )}
      </div>
    </div>
  );
};<|MERGE_RESOLUTION|>--- conflicted
+++ resolved
@@ -1,12 +1,6 @@
 import React from "react";
-import { Badge } from "react-bootstrap";
-<<<<<<< HEAD
-import { FormattedMessage } from "react-intl";
 import { TagLink } from "src/components/Shared/TagLink";
-=======
-import { Link } from "react-router-dom";
 import { DetailItem } from "src/components/Shared/DetailItem";
->>>>>>> b8e2f2a0
 import * as GQL from "src/core/generated-graphql";
 
 interface ITagDetails {
@@ -21,26 +15,11 @@
     }
 
     return (
-<<<<<<< HEAD
-      <dl className="row">
-        <dt className="col-3 col-xl-2">
-          <FormattedMessage id="parent_tags" />
-        </dt>
-        <dd className="col-9 col-xl-10">
-          {tag.parents.map((p) => (
-            <TagLink key={p.id} tag={p} />
-          ))}
-        </dd>
-      </dl>
-=======
       <>
         {tag.parents.map((p) => (
-          <Badge key={p.id} className="tag-item" variant="secondary">
-            <Link to={`/tags/${p.id}`}>{p.name}</Link>
-          </Badge>
+          <TagLink key={p.id} tag={p} />
         ))}
       </>
->>>>>>> b8e2f2a0
     );
   }
 
@@ -50,26 +29,11 @@
     }
 
     return (
-<<<<<<< HEAD
-      <dl className="row">
-        <dt className="col-3 col-xl-2">
-          <FormattedMessage id="sub_tags" />
-        </dt>
-        <dd className="col-9 col-xl-10">
-          {tag.children.map((c) => (
-            <TagLink key={c.id} tag={c} />
-          ))}
-        </dd>
-      </dl>
-=======
       <>
         {tag.children.map((c) => (
-          <Badge key={c.id} className="tag-item" variant="secondary">
-            <Link to={`/tags/${c.id}`}>{c.name}</Link>
-          </Badge>
+          <TagLink key={c.id} tag={c} />
         ))}
       </>
->>>>>>> b8e2f2a0
     );
   }
 
