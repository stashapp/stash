import { Button, ButtonGroup } from "react-bootstrap";
import React, { useEffect, useState } from "react";
import { Link } from "react-router-dom";
import * as GQL from "src/core/generated-graphql";
import NavUtils from "src/utils/navigation";
import { FormattedMessage } from "react-intl";
import { TruncatedText } from "../Shared/TruncatedText";
import { GridCard, calculateCardWidth } from "../Shared/GridCard/GridCard";
import { PopoverCountButton } from "../Shared/PopoverCountButton";
import ScreenUtils from "src/utils/screen";
import { Icon } from "../Shared/Icon";
import { faHeart } from "@fortawesome/free-solid-svg-icons";
import cx from "classnames";
import { useTagUpdate } from "src/core/StashService";
interface IProps {
  tag: GQL.TagDataFragment;
  containerWidth?: number;
  zoomIndex: number;
  selecting?: boolean;
  selected?: boolean;
  onSelectedChanged?: (selected: boolean, shiftKey: boolean) => void;
}

export const TagCard: React.FC<IProps> = ({
  tag,
  containerWidth,
  zoomIndex,
  selecting,
  selected,
  onSelectedChanged,
}) => {
  const [cardWidth, setCardWidth] = useState<number>();
  const [updateTag] = useTagUpdate();
  useEffect(() => {
    if (!containerWidth || zoomIndex === undefined || ScreenUtils.isMobile())
      return;

    let zoomValue = zoomIndex;
    let preferredCardWidth: number;
    switch (zoomValue) {
      case 0:
        preferredCardWidth = 240;
        break;
      case 1:
        preferredCardWidth = 340;
        break;
      case 2:
        preferredCardWidth = 480;
        break;
      case 3:
        preferredCardWidth = 640;
    }
    let fittedCardWidth = calculateCardWidth(
      containerWidth,
      preferredCardWidth!
    );
    setCardWidth(fittedCardWidth);
  }, [containerWidth, zoomIndex]);

  function maybeRenderDescription() {
    if (tag.description) {
      return (
        <TruncatedText
          className="tag-description"
          text={tag.description}
          lineCount={3}
        />
      );
    }
  }
  function renderFavoriteIcon() {
    return (
      <Link to="" onClick={(e) => e.preventDefault()}>
        <Button
          className={cx(
            "minimal",
            "mousetrap",
            "favorite-button",
            tag.favorite ? "favorite" : "not-favorite"
          )}
          onClick={() => onToggleFavorite!(!tag.favorite)}
        >
          <Icon icon={faHeart} size="2x" />
        </Button>
      </Link>
    );
  }

  function onToggleFavorite(v: boolean) {
    if (tag.id) {
      updateTag({
        variables: {
          input: {
            id: tag.id,
            favorite: v,
          },
        },
      });
    }
  }
  function maybeRenderParents() {
    if (tag.parents.length === 1) {
      const parent = tag.parents[0];
      return (
        <div className="tag-parent-tags">
          <FormattedMessage
            id="sub_tag_of"
            values={{
              parent: <Link to={`/tags/${parent.id}`}>{parent.name}</Link>,
            }}
          />
        </div>
      );
    }

    if (tag.parents.length > 1) {
      return (
        <div className="tag-parent-tags">
          <FormattedMessage
            id="sub_tag_of"
            values={{
              parent: (
                <Link to={NavUtils.makeParentTagsUrl(tag)}>
                  {tag.parents.length}&nbsp;
                  <FormattedMessage
                    id="countables.tags"
                    values={{ count: tag.parents.length }}
                  />
                </Link>
              ),
            }}
          />
        </div>
      );
    }
  }

  function maybeRenderChildren() {
    if (tag.children.length > 0) {
      return (
        <div className="tag-sub-tags">
          <FormattedMessage
            id="parent_of"
            values={{
              children: (
                <Link to={NavUtils.makeChildTagsUrl(tag)}>
                  {tag.children.length}&nbsp;
                  <FormattedMessage
                    id="countables.tags"
                    values={{ count: tag.children.length }}
                  />
                </Link>
              ),
            }}
          />
        </div>
      );
    }
  }

  function maybeRenderScenesPopoverButton() {
    if (!tag.scene_count) return;

    return (
      <PopoverCountButton
        className="scene-count"
        type="scene"
        count={tag.scene_count}
        url={NavUtils.makeTagScenesUrl(tag)}
      />
    );
  }

  function maybeRenderSceneMarkersPopoverButton() {
    if (!tag.scene_marker_count) return;

    return (
      <PopoverCountButton
        className="marker-count"
        type="marker"
        count={tag.scene_marker_count}
        url={NavUtils.makeTagSceneMarkersUrl(tag)}
      />
    );
  }

  function maybeRenderImagesPopoverButton() {
    if (!tag.image_count) return;

    return (
      <PopoverCountButton
        className="image-count"
        type="image"
        count={tag.image_count}
        url={NavUtils.makeTagImagesUrl(tag)}
      />
    );
  }

  function maybeRenderGalleriesPopoverButton() {
    if (!tag.gallery_count) return;

    return (
      <PopoverCountButton
        className="gallery-count"
        type="gallery"
        count={tag.gallery_count}
        url={NavUtils.makeTagGalleriesUrl(tag)}
      />
    );
  }

  function maybeRenderPerformersPopoverButton() {
    if (!tag.performer_count) return;

    return (
      <PopoverCountButton
        className="performer-count"
        type="performer"
        count={tag.performer_count}
        url={NavUtils.makeTagPerformersUrl(tag)}
      />
    );
  }

<<<<<<< HEAD
  function maybeRenderStudiosPopoverButton() {
    if (!tag.studio_count) return;

    return (
      <PopoverCountButton
        className="studio-count"
        type="studio"
        count={tag.studio_count}
        url={NavUtils.makeTagStudiosUrl(tag)}
=======
  function maybeRenderMoviesPopoverButton() {
    if (!tag.movie_count) return;

    return (
      <PopoverCountButton
        className="movie-count"
        type="movie"
        count={tag.movie_count}
        url={NavUtils.makeTagMoviesUrl(tag)}
>>>>>>> f2676603
      />
    );
  }

  function maybeRenderPopoverButtonGroup() {
    if (tag) {
      return (
        <>
          <hr />
          <ButtonGroup className="card-popovers">
            {maybeRenderScenesPopoverButton()}
            {maybeRenderImagesPopoverButton()}
            {maybeRenderGalleriesPopoverButton()}
            {maybeRenderMoviesPopoverButton()}
            {maybeRenderSceneMarkersPopoverButton()}
            {maybeRenderPerformersPopoverButton()}
            {maybeRenderStudiosPopoverButton()}
          </ButtonGroup>
        </>
      );
    }
  }

  return (
    <GridCard
      className={`tag-card zoom-${zoomIndex}`}
      url={`/tags/${tag.id}`}
      width={cardWidth}
      title={tag.name ?? ""}
      linkClassName="tag-card-header"
      image={
        <img
          loading="lazy"
          className="tag-card-image"
          alt={tag.name}
          src={tag.image_path ?? ""}
        />
      }
      details={
        <>
          {maybeRenderDescription()}
          {maybeRenderParents()}
          {maybeRenderChildren()}
        </>
      }
      overlays={<>{renderFavoriteIcon()}</>}
      popovers={maybeRenderPopoverButtonGroup()}
      selected={selected}
      selecting={selecting}
      onSelectedChanged={onSelectedChanged}
    />
  );
};<|MERGE_RESOLUTION|>--- conflicted
+++ resolved
@@ -223,7 +223,6 @@
     );
   }
 
-<<<<<<< HEAD
   function maybeRenderStudiosPopoverButton() {
     if (!tag.studio_count) return;
 
@@ -233,7 +232,10 @@
         type="studio"
         count={tag.studio_count}
         url={NavUtils.makeTagStudiosUrl(tag)}
-=======
+        />
+    );
+  }
+  
   function maybeRenderMoviesPopoverButton() {
     if (!tag.movie_count) return;
 
@@ -243,7 +245,6 @@
         type="movie"
         count={tag.movie_count}
         url={NavUtils.makeTagMoviesUrl(tag)}
->>>>>>> f2676603
       />
     );
   }
