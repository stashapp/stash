--- conflicted
+++ resolved
@@ -1,27 +1,14 @@
 import React from "react";
 import { Route, Switch } from "react-router-dom";
-<<<<<<< HEAD
 import { useIntl } from "react-intl";
 import { Helmet } from "react-helmet";
 import { TITLE_SUFFIX } from "src/components/Shared";
-import { Tag } from "./TagDetails/Tag";
+import Tag from "./TagDetails/Tag";
+import TagCreate from "./TagDetails/TagCreate";
 import { TagList } from "./TagList";
 
 const Tags: React.FC = () => {
   const intl = useIntl();
-=======
-import Tag from "./TagDetails/Tag";
-import TagCreate from "./TagDetails/TagCreate";
-import { TagList } from "./TagList";
-
-const Tags = () => (
-  <Switch>
-    <Route exact path="/tags" component={TagList} />
-    <Route exact path="/tags/new" component={TagCreate} />
-    <Route path="/tags/:id/:tab?" component={Tag} />
-  </Switch>
-);
->>>>>>> a822455a
 
   const title_template = `${intl.formatMessage({
     id: "tags",
@@ -35,6 +22,7 @@
 
       <Switch>
         <Route exact path="/tags" component={TagList} />
+        <Route exact path="/tags/new" component={TagCreate} />
         <Route path="/tags/:id/:tab?" component={Tag} />
       </Switch>
     </>
