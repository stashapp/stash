--- conflicted
+++ resolved
@@ -71,15 +71,14 @@
       content: Scraping,
     },
     {
-<<<<<<< HEAD
       key: "Plugins.md",
       title: "Plugins",
       content: Plugins,
-=======
+    },
+    {
       key: "KeyboardShortcuts.md",
       title: "Keyboard Shortcuts",
       content: KeyboardShortcuts,
->>>>>>> f1c544af
     },
     {
       key: "Contributing.md",
