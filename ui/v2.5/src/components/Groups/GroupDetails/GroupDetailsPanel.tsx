import React from "react";
import { useIntl } from "react-intl";
import * as GQL from "src/core/generated-graphql";
import TextUtils from "src/utils/text";
import { DetailItem } from "src/components/Shared/DetailItem";
import { Link } from "react-router-dom";
import { DirectorLink } from "src/components/Shared/Link";
import { GroupLink, TagLink } from "src/components/Shared/TagLink";

interface IGroupDescription {
  group: GQL.SlimGroupDataFragment;
  description?: string | null;
}

const GroupsList: React.FC<{ groups: IGroupDescription[] }> = ({ groups }) => {
  if (!groups.length) {
    return null;
  }

  return (
    <ul className="groups-list">
      {groups.map((entry) => (
        <li key={entry.group.id}>
          <GroupLink group={entry.group} linkType="details" />
        </li>
      ))}
    </ul>
  );
};

interface IGroupDetailsPanel {
  group: GQL.GroupDataFragment;
  collapsed?: boolean;
  fullWidth?: boolean;
}

export const GroupDetailsPanel: React.FC<IGroupDetailsPanel> = ({
  group,
  fullWidth,
}) => {
  // Network state
  const intl = useIntl();

  function renderTagsField() {
    if (!group.tags.length) {
      return;
    }
    return (
      <ul className="pl-0">
        {(group.tags ?? []).map((tag) => (
          <TagLink key={tag.id} linkType="group" tag={tag} />
        ))}
      </ul>
    );
  }

<<<<<<< HEAD
  function maybeRenderExtraDetails() {
    if (!collapsed) {
      return (
        <>
          <DetailItem
            id="tags"
            value={renderTagsField()}
            fullWidth={fullWidth}
          />
          {group.containing_groups.length > 0 && (
            <DetailItem
              id="containing_groups"
              value={<GroupsList groups={group.containing_groups} />}
              fullWidth={fullWidth}
            />
          )}
        </>
      );
    }
  }

=======
>>>>>>> 5f690d96
  return (
    <div className="detail-group">
      <DetailItem
        id="duration"
        value={
          group.duration ? TextUtils.secondsToTimestamp(group.duration) : ""
        }
        fullWidth={fullWidth}
      />
      <DetailItem
        id="date"
        value={group.date ? TextUtils.formatDate(intl, group.date) : ""}
        fullWidth={fullWidth}
      />
      <DetailItem
        id="studio"
        value={
          group.studio?.id ? (
            <Link to={`/studios/${group.studio?.id}`}>
              {group.studio?.name}
            </Link>
          ) : (
            ""
          )
        }
        fullWidth={fullWidth}
      />
      <DetailItem
        id="director"
        value={
          group.director ? (
            <DirectorLink director={group.director} linkType="group" />
          ) : (
            ""
          )
        }
        fullWidth={fullWidth}
      />
<<<<<<< HEAD

      <DetailItem id="synopsis" value={group.synopsis} fullWidth={fullWidth} />
      {maybeRenderExtraDetails()}
=======
      <DetailItem id="synopsis" value={group.synopsis} fullWidth={fullWidth} />
      <DetailItem id="tags" value={renderTagsField()} fullWidth={fullWidth} />
      {group.containing_groups.length > 0 && (
        <DetailItem
          id="containing_groups"
          value={<GroupsList groups={group.containing_groups} />}
          fullWidth={fullWidth}
        />
      )}
>>>>>>> 5f690d96
    </div>
  );
};

export const CompressedGroupDetailsPanel: React.FC<IGroupDetailsPanel> = ({
  group,
}) => {
  function scrollToTop() {
    window.scrollTo({ top: 0, behavior: "smooth" });
  }

  return (
    <div className="sticky detail-header">
      <div className="sticky detail-header-group">
        <a className="group-name" onClick={() => scrollToTop()}>
          {group.name}
        </a>
        {group?.studio?.name ? (
          <>
            <span className="detail-divider">/</span>
            <span className="group-studio">{group?.studio?.name}</span>
          </>
        ) : (
          ""
        )}
      </div>
    </div>
  );
};<|MERGE_RESOLUTION|>--- conflicted
+++ resolved
@@ -54,30 +54,6 @@
     );
   }
 
-<<<<<<< HEAD
-  function maybeRenderExtraDetails() {
-    if (!collapsed) {
-      return (
-        <>
-          <DetailItem
-            id="tags"
-            value={renderTagsField()}
-            fullWidth={fullWidth}
-          />
-          {group.containing_groups.length > 0 && (
-            <DetailItem
-              id="containing_groups"
-              value={<GroupsList groups={group.containing_groups} />}
-              fullWidth={fullWidth}
-            />
-          )}
-        </>
-      );
-    }
-  }
-
-=======
->>>>>>> 5f690d96
   return (
     <div className="detail-group">
       <DetailItem
@@ -116,11 +92,6 @@
         }
         fullWidth={fullWidth}
       />
-<<<<<<< HEAD
-
-      <DetailItem id="synopsis" value={group.synopsis} fullWidth={fullWidth} />
-      {maybeRenderExtraDetails()}
-=======
       <DetailItem id="synopsis" value={group.synopsis} fullWidth={fullWidth} />
       <DetailItem id="tags" value={renderTagsField()} fullWidth={fullWidth} />
       {group.containing_groups.length > 0 && (
@@ -130,7 +101,6 @@
           fullWidth={fullWidth}
         />
       )}
->>>>>>> 5f690d96
     </div>
   );
 };
