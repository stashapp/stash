--- conflicted
+++ resolved
@@ -1047,7 +1047,6 @@
   }
 }
 
-<<<<<<< HEAD
 .label-group.path {
   margin-bottom: 0.5rem;
   font-size: 15px;
@@ -1067,7 +1066,10 @@
 .label-group.path:hover {
   background-color: rgba(138, 155, 168, 0.15);
   cursor: pointer;
-=======
+}
+
+// review if bellow is still needed
+
 // hide sidebar Edit Filter button on larger screens
 @include media-breakpoint-up(lg) {
   .sidebar .edit-filter-button {
@@ -1297,5 +1299,4 @@
       margin-right: auto;
     }
   }
->>>>>>> a6778d7d
 }