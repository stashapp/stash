--- conflicted
+++ resolved
@@ -1218,20 +1218,13 @@
   }
 }
 
-<<<<<<< HEAD
 // hide the filter and saved filters icon buttons when sidebar is shown on smaller screens
-@include media-breakpoint-down(md) {
+@include media-breakpoint-down(sm) {
   .sidebar-pane:not(.hide-sidebar) .filtered-list-toolbar {
     .filter-button,
     .saved-filter-dropdown {
       display: none;
     }
-=======
-// hide the filter icon button when sidebar is shown on smaller screens
-@include media-breakpoint-down(sm) {
-  .sidebar-pane:not(.hide-sidebar) .filtered-list-toolbar .filter-button {
-    display: none;
->>>>>>> 42495871
   }
 
   // adjust the width of the filter-tags as well
@@ -1311,7 +1304,7 @@
 }
 
 .list-results-header {
-  gap: 0.5rem;
+  gap: 0.25rem;
   margin-bottom: 0.5rem;
 
   .paginationIndex {
@@ -1340,4 +1333,30 @@
       margin-right: auto;
     }
   }
+}
+
+// sidebar visible styling
+.sidebar-pane:not(.hide-sidebar) .list-results-header {
+  // move pagination info to right on medium screens when sidebar
+  @include media-breakpoint-down(lg) {
+    & > .empty-space {
+      flex: 0;
+    }
+
+    & > div.pagination-index-container {
+      justify-content: flex-end;
+      order: 3;
+    }
+  }
+
+  // center the header on smaller screens when sidebar is visible
+  @include media-breakpoint-down(md) {
+    & > div,
+    & > div.pagination-index-container {
+      flex-basis: 100%;
+      justify-content: center;
+      margin-left: auto;
+      margin-right: auto;
+    }
+  }
 }