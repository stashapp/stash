--- conflicted
+++ resolved
@@ -400,7 +400,6 @@
   transform: rotate(45deg);
 }
 
-<<<<<<< HEAD
 .display-mode-select .dropdown-toggle {
   padding-left: 0.375rem;
   padding-right: 0.375rem;
@@ -584,7 +583,9 @@
     & > div {
       margin-right: 0.5rem;
     }
-=======
+  }
+}
+
 .table-list {
   display: grid;
   grid-template-columns: repeat(1, minmax(0, 1fr));
@@ -717,6 +718,5 @@
 
   &:first-child {
     border-left: none;
->>>>>>> dd8da7f3
   }
 }