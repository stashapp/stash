--- conflicted
+++ resolved
@@ -24,12 +24,9 @@
 import { keyboardClickHandler } from "src/utils/keyboard";
 import { useDebounce } from "src/hooks/debounce";
 import useFocus from "src/utils/focus";
-<<<<<<< HEAD
 import cx from "classnames";
-=======
 import ScreenUtils from "src/utils/screen";
 import { NumberField } from "src/utils/form";
->>>>>>> edb66bd4
 
 interface ISelectedItem {
   label: string;
