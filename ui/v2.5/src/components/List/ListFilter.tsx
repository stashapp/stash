import _, { debounce } from "lodash";
import React, { useState, useEffect } from "react";
import { SortDirectionEnum } from "src/core/generated-graphql";
import {
  Badge,
  Button,
  ButtonGroup,
  Dropdown,
  Form,
  OverlayTrigger,
  Tooltip,
  SafeAnchorProps,
  InputGroup,
  FormControl,
  ButtonToolbar,
} from "react-bootstrap";

import { Icon } from "src/components/Shared";
import { Criterion } from "src/models/list-filter/criteria/criterion";
import { ListFilterModel } from "src/models/list-filter/filter";
import { DisplayMode } from "src/models/list-filter/types";
import { useFocus } from "src/utils";
import { AddFilter } from "./AddFilter";

interface IListFilterOperation {
  text: string;
  onClick: () => void;
}

interface IListFilterProps {
  subComponent?: boolean;
  onFilterUpdate: (newFilter: ListFilterModel) => void;
  zoomIndex?: number;
  onChangeZoom?: (zoomIndex: number) => void;
  onSelectAll?: () => void;
  onSelectNone?: () => void;
  onEdit?: () => void;
  onDelete?: () => void;
  otherOperations?: IListFilterOperation[];
  filter: ListFilterModel;
  itemsSelected?: boolean;
}

const PAGE_SIZE_OPTIONS = ["20", "40", "60", "120"];
const minZoom = 0;
const maxZoom = 3;

export const ListFilter: React.FC<IListFilterProps> = (
  props: IListFilterProps
) => {
  const [queryRef, setQueryFocus] = useFocus();

  const searchCallback = debounce((value: string) => {
    const newFilter = _.cloneDeep(props.filter);
    newFilter.searchTerm = value;
    newFilter.currentPage = 1;
    props.onFilterUpdate(newFilter);
  }, 500);

  const [editingCriterion, setEditingCriterion] = useState<
    Criterion | undefined
  >(undefined);

  useEffect(() => {
    Mousetrap.bind("/", (e) => {
      setQueryFocus();
      e.preventDefault();
    });

    Mousetrap.bind("r", () => onReshuffleRandomSort());
    Mousetrap.bind("v g", () => {
      if (props.filter.displayModeOptions.includes(DisplayMode.Grid)) {
        onChangeDisplayMode(DisplayMode.Grid);
      }
    });
    Mousetrap.bind("v l", () => {
      if (props.filter.displayModeOptions.includes(DisplayMode.List)) {
        onChangeDisplayMode(DisplayMode.List);
      }
    });
    Mousetrap.bind("v w", () => {
      if (props.filter.displayModeOptions.includes(DisplayMode.Wall)) {
        onChangeDisplayMode(DisplayMode.Wall);
      }
    });
    Mousetrap.bind("+", () => {
      if (
        props.onChangeZoom &&
        props.zoomIndex !== undefined &&
        props.zoomIndex < maxZoom
      ) {
        props.onChangeZoom(props.zoomIndex + 1);
      }
    });
    Mousetrap.bind("-", () => {
      if (
        props.onChangeZoom &&
        props.zoomIndex !== undefined &&
        props.zoomIndex > minZoom
      ) {
        props.onChangeZoom(props.zoomIndex - 1);
      }
    });
    Mousetrap.bind("s a", () => onSelectAll());
    Mousetrap.bind("s n", () => onSelectNone());

    if (!props.subComponent && props.itemsSelected) {
      Mousetrap.bind("e", () => {
        if (props.onEdit) {
          props.onEdit();
        }
      });

      Mousetrap.bind("d d", () => {
        if (props.onDelete) {
          props.onDelete();
        }
      });
    }

    return () => {
      Mousetrap.unbind("/");
      Mousetrap.unbind("r");
      Mousetrap.unbind("v g");
      Mousetrap.unbind("v l");
      Mousetrap.unbind("v w");
      Mousetrap.unbind("+");
      Mousetrap.unbind("-");
      Mousetrap.unbind("s a");
      Mousetrap.unbind("s n");

      if (!props.subComponent && props.itemsSelected) {
        Mousetrap.unbind("e");
        Mousetrap.unbind("d d");
      }
    };
  });

  function onChangePageSize(event: React.ChangeEvent<HTMLSelectElement>) {
    const val = event.currentTarget.value;

    const newFilter = _.cloneDeep(props.filter);
    newFilter.itemsPerPage = parseInt(val, 10);
    newFilter.currentPage = 1;
    props.onFilterUpdate(newFilter);
  }

  function onChangeQuery(event: React.FormEvent<HTMLInputElement>) {
    searchCallback(event.currentTarget.value);
  }

  function onChangeSortDirection() {
    const newFilter = _.cloneDeep(props.filter);
    if (props.filter.sortDirection === SortDirectionEnum.Asc) {
      newFilter.sortDirection = SortDirectionEnum.Desc;
    } else {
      newFilter.sortDirection = SortDirectionEnum.Asc;
    }

    props.onFilterUpdate(newFilter);
  }

  function onChangeSortBy(event: React.MouseEvent<SafeAnchorProps>) {
    const target = event.currentTarget as HTMLAnchorElement;

    const newFilter = _.cloneDeep(props.filter);
    newFilter.sortBy = target.text;
    newFilter.currentPage = 1;
    props.onFilterUpdate(newFilter);
  }

  function onReshuffleRandomSort() {
    const newFilter = _.cloneDeep(props.filter);
    newFilter.currentPage = 1;
    newFilter.randomSeed = -1;
    props.onFilterUpdate(newFilter);
  }

  function onChangeDisplayMode(displayMode: DisplayMode) {
    const newFilter = _.cloneDeep(props.filter);
    newFilter.displayMode = displayMode;
    props.onFilterUpdate(newFilter);
  }

  function onAddCriterion(criterion: Criterion, oldId?: string) {
    const newFilter = _.cloneDeep(props.filter);

    // Find if we are editing an existing criteria, then modify that.  Or create a new one.
    const existingIndex = newFilter.criteria.findIndex((c) => {
      // If we modified an existing criterion, then look for the old id.
      const id = oldId || criterion.getId();
      return c.getId() === id;
    });
    if (existingIndex === -1) {
      newFilter.criteria.push(criterion);
    } else {
      newFilter.criteria[existingIndex] = criterion;
    }

    // Remove duplicate modifiers
    newFilter.criteria = newFilter.criteria.filter((obj, pos, arr) => {
      return arr.map((mapObj) => mapObj.getId()).indexOf(obj.getId()) === pos;
    });

    newFilter.currentPage = 1;
    props.onFilterUpdate(newFilter);
  }

  function onCancelAddCriterion() {
    setEditingCriterion(undefined);
  }

  function onRemoveCriterion(removedCriterion: Criterion) {
    const newFilter = _.cloneDeep(props.filter);
    newFilter.criteria = newFilter.criteria.filter(
      (criterion) => criterion.getId() !== removedCriterion.getId()
    );
    newFilter.currentPage = 1;
    props.onFilterUpdate(newFilter);
  }

  let removedCriterionId = "";
  function onRemoveCriterionTag(criterion?: Criterion) {
    if (!criterion) {
      return;
    }
    setEditingCriterion(undefined);
    removedCriterionId = criterion.getId();
    onRemoveCriterion(criterion);
  }

  function onClickCriterionTag(criterion?: Criterion) {
    if (!criterion || removedCriterionId !== "") {
      return;
    }
    setEditingCriterion(criterion);
  }

  function renderSortByOptions() {
    return props.filter.sortByOptions.map((option) => (
      <Dropdown.Item
        onClick={onChangeSortBy}
        key={option}
        className="bg-secondary text-white"
      >
        {option}
      </Dropdown.Item>
    ));
  }

  function renderDisplayModeOptions() {
    function getIcon(option: DisplayMode) {
      switch (option) {
        case DisplayMode.Grid:
          return "th-large";
        case DisplayMode.List:
          return "list";
        case DisplayMode.Wall:
          return "square";
      }
    }
    function getLabel(option: DisplayMode) {
      switch (option) {
        case DisplayMode.Grid:
          return "Grid";
        case DisplayMode.List:
          return "List";
        case DisplayMode.Wall:
          return "Wall";
      }
    }

    return props.filter.displayModeOptions.map((option) => (
      <OverlayTrigger
        key={option}
        overlay={
          <Tooltip id="display-mode-tooltip">{getLabel(option)}</Tooltip>
        }
      >
        <Button
          variant="secondary"
          active={props.filter.displayMode === option}
          onClick={() => onChangeDisplayMode(option)}
        >
          <Icon icon={getIcon(option)} />
        </Button>
      </OverlayTrigger>
    ));
  }

  function renderFilterTags() {
    return props.filter.criteria.map((criterion) => (
      <Badge
        className="tag-item"
        variant="secondary"
        key={criterion.getId()}
        onClick={() => onClickCriterionTag(criterion)}
      >
        {criterion.getLabel()}
        <Button
          variant="secondary"
          onClick={() => onRemoveCriterionTag(criterion)}
        >
          <Icon icon="times" />
        </Button>
      </Badge>
    ));
  }

  function onSelectAll() {
    if (props.onSelectAll) {
      props.onSelectAll();
    }
  }

  function onSelectNone() {
    if (props.onSelectNone) {
      props.onSelectNone();
    }
  }

  function onEdit() {
    if (props.onEdit) {
      props.onEdit();
    }
  }

  function onDelete() {
    if (props.onDelete) {
      props.onDelete();
    }
  }

  function renderSelectAll() {
    if (props.onSelectAll) {
      return (
        <Dropdown.Item
          key="select-all"
          className="bg-secondary text-white"
          onClick={() => onSelectAll()}
        >
          Select All
        </Dropdown.Item>
      );
    }
  }

  function renderSelectNone() {
    if (props.onSelectNone) {
      return (
        <Dropdown.Item
          key="select-none"
          className="bg-secondary text-white"
          onClick={() => onSelectNone()}
        >
          Select None
        </Dropdown.Item>
      );
    }
  }

  function renderMore() {
    const options = [renderSelectAll(), renderSelectNone()];

    if (props.otherOperations) {
      props.otherOperations.forEach((o) => {
        options.push(
          <Dropdown.Item
            key={o.text}
            className="bg-secondary text-white"
            onClick={o.onClick}
          >
            {o.text}
          </Dropdown.Item>
        );
      });
    }

    if (options.length > 0) {
      return (
        <Dropdown>
          <Dropdown.Toggle variant="secondary" id="more-menu">
            <Icon icon="ellipsis-h" />
          </Dropdown.Toggle>
          <Dropdown.Menu className="bg-secondary text-white">
            {options}
          </Dropdown.Menu>
        </Dropdown>
      );
    }
  }

  function onChangeZoom(v: number) {
    if (props.onChangeZoom) {
      props.onChangeZoom(v);
    }
  }

  function maybeRenderZoom() {
    if (props.onChangeZoom) {
      return (
        <div className="align-middle">
          <Form.Control
            className="zoom-slider d-none d-sm-inline-flex ml-3"
            type="range"
<<<<<<< HEAD
            min={0}
            max={3}
            defaultValue={props.zoomIndex}
=======
            min={minZoom}
            max={maxZoom}
            value={props.zoomIndex}
>>>>>>> 54430dbc
            onChange={(e: React.ChangeEvent<HTMLInputElement>) =>
              onChangeZoom(Number.parseInt(e.currentTarget.value, 10))
            }
          />
        </div>
      );
    }
  }

  function maybeRenderSelectedButtons() {
    if (props.itemsSelected) {
      return (
        <>
          {props.onEdit ? (
            <ButtonGroup className="mr-1">
              <OverlayTrigger overlay={<Tooltip id="edit">Edit</Tooltip>}>
                <Button variant="secondary" onClick={onEdit}>
                  <Icon icon="pencil-alt" />
                </Button>
              </OverlayTrigger>
            </ButtonGroup>
          ) : undefined}

          {props.onDelete ? (
            <ButtonGroup className="mr-1">
              <OverlayTrigger overlay={<Tooltip id="delete">Delete</Tooltip>}>
                <Button variant="danger" onClick={onDelete}>
                  <Icon icon="trash" />
                </Button>
              </OverlayTrigger>
            </ButtonGroup>
          ) : undefined}
        </>
      );
    }
  }

  function render() {
    return (
      <>
        <ButtonToolbar className="align-items-center justify-content-center">
          <ButtonGroup className="mr-3 my-1">
            <InputGroup className="mr-2">
              <FormControl
                ref={queryRef}
                placeholder="Search..."
                defaultValue={props.filter.searchTerm}
                onInput={onChangeQuery}
                className="bg-secondary text-white border-secondary"
              />

              <InputGroup.Append>
                <AddFilter
                  filter={props.filter}
                  onAddCriterion={onAddCriterion}
                  onCancel={onCancelAddCriterion}
                  editingCriterion={editingCriterion}
                />
              </InputGroup.Append>
            </InputGroup>

            <Dropdown as={ButtonGroup} className="mr-2">
              <Dropdown.Toggle split variant="secondary" id="more-menu">
                {props.filter.sortBy}
              </Dropdown.Toggle>
              <Dropdown.Menu className="bg-secondary text-white">
                {renderSortByOptions()}
              </Dropdown.Menu>
              <OverlayTrigger
                overlay={
                  <Tooltip id="sort-direction-tooltip">
                    {props.filter.sortDirection === SortDirectionEnum.Asc
                      ? "Ascending"
                      : "Descending"}
                  </Tooltip>
                }
              >
                <Button variant="secondary" onClick={onChangeSortDirection}>
                  <Icon
                    icon={
                      props.filter.sortDirection === SortDirectionEnum.Asc
                        ? "caret-up"
                        : "caret-down"
                    }
                  />
                </Button>
              </OverlayTrigger>
              {props.filter.sortBy === "random" && (
                <OverlayTrigger
                  overlay={
                    <Tooltip id="sort-reshuffle-tooltip">Reshuffle</Tooltip>
                  }
                >
                  <Button variant="secondary" onClick={onReshuffleRandomSort}>
                    <Icon icon="random" />
                  </Button>
                </OverlayTrigger>
              )}
            </Dropdown>

            <Form.Control
              as="select"
              onChange={onChangePageSize}
              value={props.filter.itemsPerPage.toString()}
              className="btn-secondary mr-1"
            >
              {PAGE_SIZE_OPTIONS.map((s) => (
                <option value={s} key={s}>
                  {s}
                </option>
              ))}
            </Form.Control>
          </ButtonGroup>

          <ButtonGroup className="mr-3 my-1">
            {maybeRenderSelectedButtons()}
            {renderMore()}
          </ButtonGroup>

          <ButtonGroup className="my-1">
            {renderDisplayModeOptions()}
            {maybeRenderZoom()}
          </ButtonGroup>
        </ButtonToolbar>

        <div className="d-flex justify-content-center">
          {renderFilterTags()}
        </div>
      </>
    );
  }

  return render();
};<|MERGE_RESOLUTION|>--- conflicted
+++ resolved
@@ -403,15 +403,9 @@
           <Form.Control
             className="zoom-slider d-none d-sm-inline-flex ml-3"
             type="range"
-<<<<<<< HEAD
-            min={0}
-            max={3}
-            defaultValue={props.zoomIndex}
-=======
             min={minZoom}
             max={maxZoom}
             value={props.zoomIndex}
->>>>>>> 54430dbc
             onChange={(e: React.ChangeEvent<HTMLInputElement>) =>
               onChangeZoom(Number.parseInt(e.currentTarget.value, 10))
             }
