import cloneDeep from "lodash-es/cloneDeep";
import React, {
  HTMLAttributes,
  useCallback,
  useEffect,
  useRef,
  useState,
} from "react";
import cx from "classnames";
import Mousetrap from "mousetrap";
import { SortDirectionEnum } from "src/core/generated-graphql";
import {
  Button,
  ButtonGroup,
  Dropdown,
  Form,
  OverlayTrigger,
  Tooltip,
  InputGroup,
  FormControl,
  Popover,
  Overlay,
} from "react-bootstrap";

import { Icon } from "../Shared/Icon";
import { ListFilterModel } from "src/models/list-filter/filter";
import useFocus from "src/utils/focus";
import { ListFilterOptions } from "src/models/list-filter/filter-options";
import { FormattedMessage, useIntl } from "react-intl";
import { PersistanceLevel } from "./ItemList";
import { SavedFilterList } from "./SavedFilterList";
import {
  faBookmark,
  faCaretDown,
  faCaretUp,
  faCheck,
  faRandom,
  faTimes,
} from "@fortawesome/free-solid-svg-icons";
<<<<<<< HEAD
import { FilterButton } from "./Filters/FilterButton";
=======
import { useDebounce } from "src/hooks/debounce";
>>>>>>> e22c938d

const maxPageSize = 1000;
interface IListFilterProps {
  onFilterUpdate: (newFilter: ListFilterModel) => void;
  filter: ListFilterModel;
  filterOptions: ListFilterOptions;
  persistState?: PersistanceLevel;
  openFilterDialog: () => void;
}

const PAGE_SIZE_OPTIONS = ["20", "40", "60", "120", "250", "500", "1000"];

export const ListFilter: React.FC<IListFilterProps> = ({
  onFilterUpdate,
  filter,
  filterOptions,
  openFilterDialog,
  persistState,
}) => {
  const [customPageSizeShowing, setCustomPageSizeShowing] = useState(false);
  const [queryRef, setQueryFocus] = useFocus();
  const [queryClearShowing, setQueryClearShowing] = useState(
    !!filter.searchTerm
  );
  const perPageSelect = useRef(null);
  const [perPageInput, perPageFocus] = useFocus();

  const searchQueryUpdated = useCallback(
    (value: string) => {
      const newFilter = cloneDeep(filter);
      newFilter.searchTerm = value;
      newFilter.currentPage = 1;
      onFilterUpdate(newFilter);
    },
    [filter, onFilterUpdate]
  );

  const searchCallback = useDebounce(
    (value: string) => {
      const newFilter = cloneDeep(filter);
      newFilter.searchTerm = value;
      newFilter.currentPage = 1;
      onFilterUpdate(newFilter);
    },
    [filter, onFilterUpdate],
    500
  );

  const intl = useIntl();

  useEffect(() => {
    Mousetrap.bind("/", (e) => {
      setQueryFocus();
      e.preventDefault();
    });

    Mousetrap.bind("r", () => onReshuffleRandomSort());

    return () => {
      Mousetrap.unbind("/");
      Mousetrap.unbind("r");
    };
  });

  useEffect(() => {
    if (customPageSizeShowing) {
      perPageFocus();
    }
  }, [customPageSizeShowing, perPageFocus]);

  // clear search input when filter is cleared
  useEffect(() => {
    if (!filter.searchTerm) {
      queryRef.current.value = "";
      setQueryClearShowing(false);
    }
  }, [filter.searchTerm, queryRef]);

  function onChangePageSize(val: string) {
    if (val === "custom") {
      // added timeout since Firefox seems to trigger the rootClose immediately
      // without it
      setTimeout(() => setCustomPageSizeShowing(true), 0);
      return;
    }

    setCustomPageSizeShowing(false);

    let pp = parseInt(val, 10);
    if (Number.isNaN(pp) || pp <= 0) {
      return;
    }

    // don't allow page sizes over 1000
    if (pp > maxPageSize) {
      pp = maxPageSize;
    }

    const newFilter = cloneDeep(filter);
    newFilter.itemsPerPage = pp;
    newFilter.currentPage = 1;
    onFilterUpdate(newFilter);
  }

  function onChangeQuery(event: React.FormEvent<HTMLInputElement>) {
    searchCallback(event.currentTarget.value);
    setQueryClearShowing(!!event.currentTarget.value);
  }

  function onClearQuery() {
    queryRef.current.value = "";
    searchQueryUpdated("");
    setQueryFocus();
    setQueryClearShowing(false);
  }

  function onChangeSortDirection() {
    const newFilter = cloneDeep(filter);
    if (filter.sortDirection === SortDirectionEnum.Asc) {
      newFilter.sortDirection = SortDirectionEnum.Desc;
    } else {
      newFilter.sortDirection = SortDirectionEnum.Asc;
    }

    onFilterUpdate(newFilter);
  }

  function onChangeSortBy(eventKey: string | null) {
    const newFilter = cloneDeep(filter);
    newFilter.sortBy = eventKey ?? undefined;
    newFilter.currentPage = 1;
    onFilterUpdate(newFilter);
  }

  function onReshuffleRandomSort() {
    const newFilter = cloneDeep(filter);
    newFilter.currentPage = 1;
    newFilter.randomSeed = -1;
    onFilterUpdate(newFilter);
  }

  function renderSortByOptions() {
    return filterOptions.sortByOptions
      .map((o) => {
        return {
          message: intl.formatMessage({ id: o.messageID }),
          value: o.value,
        };
      })
      .sort((a, b) => a.message.localeCompare(b.message))
      .map((option) => (
        <Dropdown.Item
          onSelect={onChangeSortBy}
          key={option.value}
          className="bg-secondary text-white"
          eventKey={option.value}
        >
          {option.message}
        </Dropdown.Item>
      ));
  }

  const SavedFilterDropdown = React.forwardRef<
    HTMLDivElement,
    HTMLAttributes<HTMLDivElement>
  >(({ style, className }: HTMLAttributes<HTMLDivElement>, ref) => (
    <div ref={ref} style={style} className={className}>
      <SavedFilterList
        filter={filter}
        onSetFilter={(f) => {
          onFilterUpdate(f);
        }}
        persistState={persistState}
      />
    </div>
  ));
  SavedFilterDropdown.displayName = "SavedFilterDropdown";

  function render() {
    const currentSortBy = filterOptions.sortByOptions.find(
      (o) => o.value === filter.sortBy
    );

    const pageSizeOptions = PAGE_SIZE_OPTIONS.map((o) => {
      return {
        label: o,
        value: o,
      };
    });
    const currentPerPage = filter.itemsPerPage.toString();
    if (!pageSizeOptions.find((o) => o.value === currentPerPage)) {
      pageSizeOptions.push({ label: currentPerPage, value: currentPerPage });
      pageSizeOptions.sort(
        (a, b) => parseInt(a.value, 10) - parseInt(b.value, 10)
      );
    }

    pageSizeOptions.push({
      label: `${intl.formatMessage({ id: "custom" })}...`,
      value: "custom",
    });

    return (
      <>
        <div className="mb-2 mr-2 d-flex">
          <div className="flex-grow-1 query-text-field-group">
            <FormControl
              ref={queryRef}
              placeholder={`${intl.formatMessage({ id: "actions.search" })}…`}
              defaultValue={filter.searchTerm}
              onInput={onChangeQuery}
              className="query-text-field bg-secondary text-white border-secondary"
            />
            <Button
              variant="secondary"
              onClick={onClearQuery}
              title={intl.formatMessage({ id: "actions.clear" })}
              className={cx(
                "query-text-field-clear",
                queryClearShowing ? "" : "d-none"
              )}
            >
              <Icon icon={faTimes} />
            </Button>
          </div>
        </div>

        <ButtonGroup className="mr-2 mb-2">
          <Dropdown>
            <OverlayTrigger
              placement="top"
              overlay={
                <Tooltip id="filter-tooltip">
                  <FormattedMessage id="search_filter.saved_filters" />
                </Tooltip>
              }
            >
              <Dropdown.Toggle variant="secondary">
                <Icon icon={faBookmark} />
              </Dropdown.Toggle>
            </OverlayTrigger>
            <Dropdown.Menu
              as={SavedFilterDropdown}
              className="saved-filter-list-menu"
            />
          </Dropdown>
          <OverlayTrigger
            placement="top"
            overlay={
              <Tooltip id="filter-tooltip">
                <FormattedMessage id="search_filter.name" />
              </Tooltip>
            }
          >
            <FilterButton onClick={() => openFilterDialog()} filter={filter} />
          </OverlayTrigger>
        </ButtonGroup>

        <Dropdown as={ButtonGroup} className="mr-2 mb-2">
          <InputGroup.Prepend>
            <Dropdown.Toggle variant="secondary">
              {currentSortBy
                ? intl.formatMessage({ id: currentSortBy.messageID })
                : ""}
            </Dropdown.Toggle>
          </InputGroup.Prepend>
          <Dropdown.Menu className="bg-secondary text-white">
            {renderSortByOptions()}
          </Dropdown.Menu>
          <OverlayTrigger
            overlay={
              <Tooltip id="sort-direction-tooltip">
                {filter.sortDirection === SortDirectionEnum.Asc
                  ? intl.formatMessage({ id: "ascending" })
                  : intl.formatMessage({ id: "descending" })}
              </Tooltip>
            }
          >
            <Button variant="secondary" onClick={onChangeSortDirection}>
              <Icon
                icon={
                  filter.sortDirection === SortDirectionEnum.Asc
                    ? faCaretUp
                    : faCaretDown
                }
              />
            </Button>
          </OverlayTrigger>
          {filter.sortBy === "random" && (
            <OverlayTrigger
              overlay={
                <Tooltip id="sort-reshuffle-tooltip">
                  {intl.formatMessage({ id: "actions.reshuffle" })}
                </Tooltip>
              }
            >
              <Button variant="secondary" onClick={onReshuffleRandomSort}>
                <Icon icon={faRandom} />
              </Button>
            </OverlayTrigger>
          )}
        </Dropdown>

        <div className="mb-2">
          <Form.Control
            as="select"
            ref={perPageSelect}
            onChange={(e) => onChangePageSize(e.target.value)}
            value={filter.itemsPerPage.toString()}
            className="btn-secondary"
          >
            {pageSizeOptions.map((s) => (
              <option value={s.value} key={s.value}>
                {s.label}
              </option>
            ))}
          </Form.Control>
          <Overlay
            target={perPageSelect.current}
            show={customPageSizeShowing}
            placement="bottom"
            rootClose
            onHide={() => setCustomPageSizeShowing(false)}
          >
            <Popover id="custom_pagesize_popover">
              <Form inline>
                <InputGroup>
                  <Form.Control
                    type="number"
                    min={1}
                    max={maxPageSize}
                    className="text-input"
                    ref={perPageInput}
                    onKeyPress={(e: React.KeyboardEvent<HTMLInputElement>) => {
                      if (e.key === "Enter") {
                        onChangePageSize(
                          (perPageInput.current as HTMLInputElement)?.value ??
                            ""
                        );
                        e.preventDefault();
                      }
                    }}
                  />
                  <InputGroup.Append>
                    <Button
                      variant="primary"
                      onClick={() =>
                        onChangePageSize(
                          (perPageInput.current as HTMLInputElement)?.value ??
                            ""
                        )
                      }
                    >
                      <Icon icon={faCheck} />
                    </Button>
                  </InputGroup.Append>
                </InputGroup>
              </Form>
            </Popover>
          </Overlay>
        </div>
      </>
    );
  }

  return render();
};<|MERGE_RESOLUTION|>--- conflicted
+++ resolved
@@ -37,11 +37,8 @@
   faRandom,
   faTimes,
 } from "@fortawesome/free-solid-svg-icons";
-<<<<<<< HEAD
 import { FilterButton } from "./Filters/FilterButton";
-=======
 import { useDebounce } from "src/hooks/debounce";
->>>>>>> e22c938d
 
 const maxPageSize = 1000;
 interface IListFilterProps {
