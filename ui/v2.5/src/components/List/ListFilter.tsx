--- conflicted
+++ resolved
@@ -17,24 +17,9 @@
 import { ListFilterModel } from "src/models/list-filter/filter";
 import { useFocus } from "src/utils";
 import { ListFilterOptions } from "src/models/list-filter/filter-options";
-<<<<<<< HEAD
-import { useIntl } from "react-intl";
+import { FormattedMessage, useIntl } from "react-intl";
 import { PersistanceLevel } from "src/hooks/ListHook";
 import { SavedFilterList } from "./SavedFilterList";
-=======
-import { FormattedMessage, useIntl } from "react-intl";
-import {
-  Criterion,
-  CriterionValue,
-} from "src/models/list-filter/criteria/criterion";
-import { AddFilter } from "./AddFilter";
-
-interface IListFilterOperation {
-  text: string;
-  onClick: () => void;
-  isDisplayed?: () => boolean;
-}
->>>>>>> 45f4a5ba
 
 interface IListFilterProps {
   onFilterUpdate: (newFilter: ListFilterModel) => void;
@@ -139,7 +124,6 @@
       ));
   }
 
-<<<<<<< HEAD
   const SavedFilterDropdown = React.forwardRef<
     HTMLDivElement,
     HTMLAttributes<HTMLDivElement>
@@ -154,228 +138,6 @@
       />
     </div>
   ));
-=======
-  function renderDisplayModeOptions() {
-    function getIcon(option: DisplayMode) {
-      switch (option) {
-        case DisplayMode.Grid:
-          return "th-large";
-        case DisplayMode.List:
-          return "list";
-        case DisplayMode.Wall:
-          return "square";
-        case DisplayMode.Tagger:
-          return "tags";
-      }
-    }
-    function getLabel(option: DisplayMode) {
-      let displayModeId = "unknown";
-      switch (option) {
-        case DisplayMode.Grid:
-          displayModeId = "grid";
-          break;
-        case DisplayMode.List:
-          displayModeId = "list";
-          break;
-        case DisplayMode.Wall:
-          displayModeId = "wall";
-          break;
-        case DisplayMode.Tagger:
-          displayModeId = "tagger";
-          break;
-      }
-      return intl.formatMessage({ id: `display_mode.${displayModeId}` });
-    }
-
-    return props.filterOptions.displayModeOptions.map((option) => (
-      <OverlayTrigger
-        key={option}
-        overlay={
-          <Tooltip id="display-mode-tooltip">{getLabel(option)}</Tooltip>
-        }
-      >
-        <Button
-          variant="secondary"
-          active={props.filter.displayMode === option}
-          onClick={() => onChangeDisplayMode(option)}
-        >
-          <Icon icon={getIcon(option)} />
-        </Button>
-      </OverlayTrigger>
-    ));
-  }
-
-  function renderFilterTags() {
-    return props.filter.criteria.map((criterion) => (
-      <Badge
-        className="tag-item"
-        variant="secondary"
-        key={criterion.getId()}
-        onClick={() => onClickCriterionTag(criterion)}
-      >
-        {criterion.getLabel(intl)}
-        <Button
-          variant="secondary"
-          onClick={() => onRemoveCriterionTag(criterion)}
-        >
-          <Icon icon="times" />
-        </Button>
-      </Badge>
-    ));
-  }
-
-  function onSelectAll() {
-    if (props.onSelectAll) {
-      props.onSelectAll();
-    }
-  }
-
-  function onSelectNone() {
-    if (props.onSelectNone) {
-      props.onSelectNone();
-    }
-  }
-
-  function onEdit() {
-    if (props.onEdit) {
-      props.onEdit();
-    }
-  }
-
-  function onDelete() {
-    if (props.onDelete) {
-      props.onDelete();
-    }
-  }
-
-  function renderSelectAll() {
-    if (props.onSelectAll) {
-      return (
-        <Dropdown.Item
-          key="select-all"
-          className="bg-secondary text-white"
-          onClick={() => onSelectAll()}
-        >
-          <FormattedMessage id="actions.select_all" />
-        </Dropdown.Item>
-      );
-    }
-  }
-
-  function renderSelectNone() {
-    if (props.onSelectNone) {
-      return (
-        <Dropdown.Item
-          key="select-none"
-          className="bg-secondary text-white"
-          onClick={() => onSelectNone()}
-        >
-          <FormattedMessage id="actions.select_none" />
-        </Dropdown.Item>
-      );
-    }
-  }
-
-  function renderMore() {
-    const options = [renderSelectAll(), renderSelectNone()].filter((o) => o);
-
-    if (props.otherOperations) {
-      props.otherOperations
-        .filter((o) => {
-          if (!o.isDisplayed) {
-            return true;
-          }
-
-          return o.isDisplayed();
-        })
-        .forEach((o) => {
-          options.push(
-            <Dropdown.Item
-              key={o.text}
-              className="bg-secondary text-white"
-              onClick={o.onClick}
-            >
-              {o.text}
-            </Dropdown.Item>
-          );
-        });
-    }
-
-    if (options.length > 0) {
-      return (
-        <Dropdown>
-          <Dropdown.Toggle variant="secondary" id="more-menu">
-            <Icon icon="ellipsis-h" />
-          </Dropdown.Toggle>
-          <Dropdown.Menu className="bg-secondary text-white">
-            {options}
-          </Dropdown.Menu>
-        </Dropdown>
-      );
-    }
-  }
-
-  function onChangeZoom(v: number) {
-    if (props.onChangeZoom) {
-      props.onChangeZoom(v);
-    }
-  }
-
-  function maybeRenderZoom() {
-    if (props.onChangeZoom && props.filter.displayMode === DisplayMode.Grid) {
-      return (
-        <div className="align-middle">
-          <Form.Control
-            className="zoom-slider d-none d-sm-inline-flex ml-3"
-            type="range"
-            min={minZoom}
-            max={maxZoom}
-            value={props.zoomIndex}
-            onChange={(e: React.ChangeEvent<HTMLInputElement>) =>
-              onChangeZoom(Number.parseInt(e.currentTarget.value, 10))
-            }
-          />
-        </div>
-      );
-    }
-  }
-
-  function maybeRenderSelectedButtons() {
-    if (props.itemsSelected && (props.onEdit || props.onDelete)) {
-      return (
-        <ButtonGroup className="ml-2">
-          {props.onEdit && (
-            <OverlayTrigger
-              overlay={
-                <Tooltip id="edit">
-                  {intl.formatMessage({ id: "actions.edit" })}
-                </Tooltip>
-              }
-            >
-              <Button variant="secondary" onClick={onEdit}>
-                <Icon icon="pencil-alt" />
-              </Button>
-            </OverlayTrigger>
-          )}
-
-          {props.onDelete && (
-            <OverlayTrigger
-              overlay={
-                <Tooltip id="delete">
-                  {intl.formatMessage({ id: "actions.delete" })}
-                </Tooltip>
-              }
-            >
-              <Button variant="danger" onClick={onDelete}>
-                <Icon icon="trash" />
-              </Button>
-            </OverlayTrigger>
-          )}
-        </ButtonGroup>
-      );
-    }
-  }
->>>>>>> 45f4a5ba
 
   function render() {
     const currentSortBy = filterOptions.sortByOptions.find(
@@ -384,7 +146,6 @@
 
     return (
       <>
-<<<<<<< HEAD
         <div className="d-flex mb-1">
           <InputGroup className="mr-2 flex-grow-1">
             <InputGroup.Prepend>
@@ -400,31 +161,12 @@
                 <Dropdown.Menu
                   as={SavedFilterDropdown}
                   className="saved-filter-list-menu"
-=======
-        <ButtonToolbar className="align-items-center justify-content-center mb-2">
-          <div className="d-flex">
-            <InputGroup className="mr-2 flex-grow-1">
-              <FormControl
-                ref={queryRef}
-                placeholder={`${intl.formatMessage({ id: "actions.search" })}…`}
-                defaultValue={props.filter.searchTerm}
-                onInput={onChangeQuery}
-                className="bg-secondary text-white border-secondary w-50"
-              />
-
-              <InputGroup.Append>
-                <AddFilter
-                  filterOptions={props.filterOptions}
-                  onAddCriterion={onAddCriterion}
-                  onCancel={onCancelAddCriterion}
-                  editingCriterion={editingCriterion}
->>>>>>> 45f4a5ba
                 />
               </Dropdown>
             </InputGroup.Prepend>
             <FormControl
               ref={queryRef}
-              placeholder="Search..."
+              placeholder={`${intl.formatMessage({ id: "actions.search" })}…`}
               defaultValue={filter.searchTerm}
               onInput={onChangeQuery}
               className="query-text-field bg-secondary text-white border-secondary"
@@ -432,18 +174,12 @@
 
             <InputGroup.Append>
               <OverlayTrigger
-<<<<<<< HEAD
                 placement="top"
-                overlay={<Tooltip id="filter-tooltip">Filter</Tooltip>}
-=======
                 overlay={
-                  <Tooltip id="sort-direction-tooltip">
-                    {props.filter.sortDirection === SortDirectionEnum.Asc
-                      ? intl.formatMessage({ id: "ascending" })
-                      : intl.formatMessage({ id: "descending" })}
+                  <Tooltip id="filter-tooltip">
+                    <FormattedMessage id="search_filter.name" />
                   </Tooltip>
                 }
->>>>>>> 45f4a5ba
               >
                 <Button
                   variant="secondary"
@@ -453,27 +189,9 @@
                   <Icon icon="filter" />
                 </Button>
               </OverlayTrigger>
-<<<<<<< HEAD
             </InputGroup.Append>
           </InputGroup>
         </div>
-=======
-              {props.filter.sortBy === "random" && (
-                <OverlayTrigger
-                  overlay={
-                    <Tooltip id="sort-reshuffle-tooltip">
-                      {intl.formatMessage({ id: "actions.reshuffle" })}
-                    </Tooltip>
-                  }
-                >
-                  <Button variant="secondary" onClick={onReshuffleRandomSort}>
-                    <Icon icon="random" />
-                  </Button>
-                </OverlayTrigger>
-              )}
-            </Dropdown>
-          </div>
->>>>>>> 45f4a5ba
 
         <Dropdown as={ButtonGroup} className="mr-2 mb-1">
           <Dropdown.Toggle variant="secondary">
@@ -488,8 +206,8 @@
             overlay={
               <Tooltip id="sort-direction-tooltip">
                 {filter.sortDirection === SortDirectionEnum.Asc
-                  ? "Ascending"
-                  : "Descending"}
+                  ? intl.formatMessage({ id: "ascending" })
+                  : intl.formatMessage({ id: "descending" })}
               </Tooltip>
             }
           >
@@ -505,7 +223,11 @@
           </OverlayTrigger>
           {filter.sortBy === "random" && (
             <OverlayTrigger
-              overlay={<Tooltip id="sort-reshuffle-tooltip">Reshuffle</Tooltip>}
+              overlay={
+                <Tooltip id="sort-reshuffle-tooltip">
+                  {intl.formatMessage({ id: "actions.reshuffle" })}
+                </Tooltip>
+              }
             >
               <Button variant="secondary" onClick={onReshuffleRandomSort}>
                 <Icon icon="random" />
