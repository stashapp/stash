--- conflicted
+++ resolved
@@ -30,7 +30,6 @@
 import { CriterionType } from "src/models/list-filter/types";
 import { useFocusOnce } from "src/utils/focus";
 import Mousetrap from "mousetrap";
-<<<<<<< HEAD
 import { useDragReorder } from "src/hooks/dragReorder";
 import { ConfigurationContext } from "src/hooks/Config";
 
@@ -38,9 +37,7 @@
   option: CriterionOption;
   showInSidebar: boolean;
 }
-=======
 import ScreenUtils from "src/utils/screen";
->>>>>>> 8c454582
 
 interface ICriterionList {
   searchValue: string;
