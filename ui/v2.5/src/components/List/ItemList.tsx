--- conflicted
+++ resolved
@@ -353,18 +353,18 @@
   return selectedIds.size > 0;
 };
 
-<<<<<<< HEAD
-export const showWhenNoneSelected = <T extends QueryResult>(
-=======
 export const showWhenSingleSelection = <T extends QueryResult>(
->>>>>>> 68738bd2
   result: T,
   filter: ListFilterModel,
   selectedIds: Set<string>
 ) => {
-<<<<<<< HEAD
+  return selectedIds.size == 1;
+};
+
+export const showWhenNoneSelected = <T extends QueryResult>(
+  result: T,
+  filter: ListFilterModel,
+  selectedIds: Set<string>
+) => {
   return selectedIds.size === 0;
-=======
-  return selectedIds.size == 1;
->>>>>>> 68738bd2
 };