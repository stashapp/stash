import React, {
  useCallback,
  useContext,
  useEffect,
  useLayoutEffect,
  useMemo,
  useRef,
  useState,
} from "react";
import cloneDeep from "lodash-es/cloneDeep";
import isEqual from "lodash-es/isEqual";
import Mousetrap from "mousetrap";
import * as GQL from "src/core/generated-graphql";
import { QueryResult } from "@apollo/client";
import {
  Criterion,
  CriterionValue,
} from "src/models/list-filter/criteria/criterion";
import { ListFilterModel } from "src/models/list-filter/filter";
import { IconDefinition } from "@fortawesome/fontawesome-svg-core";
import { useInterfaceLocalForage } from "src/hooks/LocalForage";
import { useHistory, useLocation } from "react-router-dom";
import { ConfigurationContext } from "src/hooks/Config";
import { getFilterOptions } from "src/models/list-filter/factory";
import { useFindDefaultFilter } from "src/core/StashService";
import { Pagination, PaginationIndex } from "./Pagination";
import { EditFilterDialog } from "src/components/List/EditFilterDialog";
import { ListFilter } from "./ListFilter";
import { FilterTags } from "./FilterTags";
import { DisplayModeSelect, ZoomSelect } from "./ListViewOptions";
import { ListOperationButtons } from "./ListOperationButtons";
import { LoadingIndicator } from "../Shared/LoadingIndicator";
import { DisplayMode } from "src/models/list-filter/types";
import { ButtonToolbar } from "react-bootstrap";
import { useListSelect } from "src/hooks/listSelect";
import { useFilterConfig } from "./util";

export enum PersistanceLevel {
  // do not load default query or persist display mode
  NONE,
  // load default query, don't load or persist display mode
  ALL,
  // load and persist display mode only
  VIEW,
}

interface IDataItem {
  id: string;
}

export interface IItemListOperation<T extends QueryResult> {
  text: string;
  onClick: (
    result: T,
    filter: ListFilterModel,
    selectedIds: Set<string>
  ) => Promise<void>;
  isDisplayed?: (
    result: T,
    filter: ListFilterModel,
    selectedIds: Set<string>
  ) => boolean;
  postRefetch?: boolean;
  icon?: IconDefinition;
  buttonVariant?: string;
}

interface IItemListOptions<T extends QueryResult, E extends IDataItem> {
  filterMode: GQL.FilterMode;
  useResult: (filter: ListFilterModel) => T;
  getCount: (data: T) => number;
  renderMetadataByline?: (data: T) => React.ReactNode;
  getItems: (data: T) => E[];
}

interface IRenderListProps {
  filter: ListFilterModel;
  onChangePage: (page: number) => void;
  updateFilter: (filter: ListFilterModel) => void;
}

interface IItemListProps<T extends QueryResult, E extends IDataItem> {
  persistState?: PersistanceLevel;
  persistanceKey?: string;
  defaultSort?: string;
  filterHook?: (filter: ListFilterModel) => ListFilterModel;
  filterDialog?: (
    criteria: Criterion<CriterionValue>[],
    setCriteria: (v: Criterion<CriterionValue>[]) => void
  ) => React.ReactNode;
  zoomable?: boolean;
  selectable?: boolean;
  alterQuery?: boolean;
  defaultZoomIndex?: number;
  otherOperations?: IItemListOperation<T>[];
  renderContent: (
    result: T,
    filter: ListFilterModel,
    selectedIds: Set<string>,
    onSelectChange: (id: string, selected: boolean, shiftKey: boolean) => void,
    onChangePage: (page: number) => void,
    pageCount: number
  ) => React.ReactNode;
  renderEditDialog?: (
    selected: E[],
    onClose: (applied: boolean) => void
  ) => React.ReactNode;
  renderDeleteDialog?: (
    selected: E[],
    onClose: (confirmed: boolean) => void
  ) => React.ReactNode;
  addKeybinds?: (
    result: T,
    filter: ListFilterModel,
    selectedIds: Set<string>
  ) => () => void;
}

const getSelectedData = <I extends IDataItem>(
  data: I[],
  selectedIds: Set<string>
) => data.filter((value) => selectedIds.has(value.id));

/**
 * A factory function for ItemList components.
 * IMPORTANT: as the component manipulates the URL query string, if there are
 * ever multiple ItemLists rendered at once, all but one of them need to have
 * `alterQuery` set to false to prevent conflicts.
 */
export function makeItemList<T extends QueryResult, E extends IDataItem>({
  filterMode,
  useResult,
  getCount,
  renderMetadataByline,
  getItems,
}: IItemListOptions<T, E>) {
  const filterOptions = getFilterOptions(filterMode);

  const RenderList: React.FC<IItemListProps<T, E> & IRenderListProps> = ({
    filter,
    filterHook,
    onChangePage: _onChangePage,
    updateFilter,
    persistState,
    zoomable,
    selectable,
    otherOperations,
    renderContent,
    renderEditDialog,
    renderDeleteDialog,
    addKeybinds,
  }) => {
    const [isEditDialogOpen, setIsEditDialogOpen] = useState(false);
    const [isDeleteDialogOpen, setIsDeleteDialogOpen] = useState(false);

    const [editingCriterion, setEditingCriterion] = useState<string>();
    const [showEditFilter, setShowEditFilter] = useState(false);

<<<<<<< HEAD
    const { criterionOptions, setCriterionOptions } = useFilterConfig(
      filter.mode
    );

    const result = useResult(filter);
=======
    const effectiveFilter = useMemo(() => {
      if (filterHook) {
        return filterHook(cloneDeep(filter));
      }
      return filter;
    }, [filter, filterHook]);

    const result = useResult(effectiveFilter);
>>>>>>> bf0e0f22
    const [totalCount, setTotalCount] = useState(0);
    const [metadataByline, setMetadataByline] = useState<React.ReactNode>();
    const items = useMemo(() => getItems(result), [result]);

    const { selectedIds, onSelectChange, onSelectAll, onSelectNone } =
      useListSelect(items);

    const [arePaging, setArePaging] = useState(false);
    const hidePagination = !arePaging && result.loading;

    // useLayoutEffect to set total count before paint, avoiding a 0 being displayed
    useLayoutEffect(() => {
      if (result.loading) return;
      setArePaging(false);

      setTotalCount(getCount(result));
      setMetadataByline(renderMetadataByline?.(result));
    }, [result]);

    const onChangePage = useCallback(
      (page: number) => {
        setArePaging(true);
        _onChangePage(page);
      },
      [_onChangePage]
    );

    // handle case where page is more than there are pages
    useEffect(() => {
      const pages = Math.ceil(totalCount / filter.itemsPerPage);
      if (pages > 0 && filter.currentPage > pages) {
        onChangePage(pages);
      }
    }, [filter, onChangePage, totalCount]);

    // set up hotkeys
    useEffect(() => {
      Mousetrap.bind("f", (e) => {
        setShowEditFilter(true);
        // prevent default behavior of typing f in a text field
        // otherwise the filter dialog closes, the query field is focused and
        // f is typed.
        e.preventDefault();
      });

      return () => {
        Mousetrap.unbind("f");
      };
    }, []);
    useEffect(() => {
      const pages = Math.ceil(totalCount / filter.itemsPerPage);
      Mousetrap.bind("right", () => {
        if (filter.currentPage < pages) {
          onChangePage(filter.currentPage + 1);
        }
      });
      Mousetrap.bind("left", () => {
        if (filter.currentPage > 1) {
          onChangePage(filter.currentPage - 1);
        }
      });
      Mousetrap.bind("shift+right", () => {
        onChangePage(Math.min(pages, filter.currentPage + 10));
      });
      Mousetrap.bind("shift+left", () => {
        onChangePage(Math.max(1, filter.currentPage - 10));
      });
      Mousetrap.bind("ctrl+end", () => {
        onChangePage(pages);
      });
      Mousetrap.bind("ctrl+home", () => {
        onChangePage(1);
      });

      return () => {
        Mousetrap.unbind("right");
        Mousetrap.unbind("left");
        Mousetrap.unbind("shift+right");
        Mousetrap.unbind("shift+left");
        Mousetrap.unbind("ctrl+end");
        Mousetrap.unbind("ctrl+home");
      };
    }, [filter, onChangePage, totalCount]);
    useEffect(() => {
      if (addKeybinds) {
        const unbindExtras = addKeybinds(result, filter, selectedIds);
        return () => {
          unbindExtras();
        };
      }
    }, [addKeybinds, result, filter, selectedIds]);

    function onChangeZoom(newZoomIndex: number) {
      const newFilter = cloneDeep(filter);
      newFilter.zoomIndex = newZoomIndex;
      updateFilter(newFilter);
    }

    async function onOperationClicked(o: IItemListOperation<T>) {
      await o.onClick(result, filter, selectedIds);
      if (o.postRefetch) {
        result.refetch();
      }
    }

    const operations = otherOperations?.map((o) => ({
      text: o.text,
      onClick: () => {
        onOperationClicked(o);
      },
      isDisplayed: () => {
        if (o.isDisplayed) {
          return o.isDisplayed(result, filter, selectedIds);
        }

        return true;
      },
      icon: o.icon,
      buttonVariant: o.buttonVariant,
    }));

    function onEdit() {
      setIsEditDialogOpen(true);
    }

    function onEditDialogClosed(applied: boolean) {
      if (applied) {
        onSelectNone();
      }
      setIsEditDialogOpen(false);

      // refetch
      result.refetch();
    }

    function onDelete() {
      setIsDeleteDialogOpen(true);
    }

    function onDeleteDialogClosed(deleted: boolean) {
      if (deleted) {
        onSelectNone();
      }
      setIsDeleteDialogOpen(false);

      // refetch
      result.refetch();
    }

    function renderPagination() {
      if (hidePagination) return;
      return (
        <div className="filter-container">
          <Pagination
            itemsPerPage={filter.itemsPerPage}
            currentPage={filter.currentPage}
            totalItems={totalCount}
            metadataByline={metadataByline}
            onChangePage={onChangePage}
          />
        </div>
      );
    }

    function renderPaginationIndex() {
      if (hidePagination) return;
      return (
        <PaginationIndex
          itemsPerPage={filter.itemsPerPage}
          currentPage={filter.currentPage}
          totalItems={totalCount}
          metadataByline={metadataByline}
        />
      );
    }

    function maybeRenderContent() {
      if (result.loading) {
        return <LoadingIndicator />;
      }
      if (result.error) {
        return <h1>{result.error.message}</h1>;
      }

      const pages = Math.ceil(totalCount / filter.itemsPerPage);
      return (
        <>
          {renderContent(
            result,
            // #4780 - use effectiveFilter to ensure filterHook is applied
            effectiveFilter,
            selectedIds,
            onSelectChange,
            onChangePage,
            pages
          )}
          {!!pages && (
            <>
              {renderPaginationIndex()}
              {renderPagination()}
            </>
          )}
        </>
      );
    }

    function onChangeDisplayMode(displayMode: DisplayMode) {
      const newFilter = cloneDeep(filter);
      newFilter.displayMode = displayMode;
      updateFilter(newFilter);
    }

    function onRemoveCriterion(removedCriterion: Criterion<CriterionValue>) {
      const newFilter = cloneDeep(filter);
      newFilter.criteria = newFilter.criteria.filter(
        (criterion) => criterion.getId() !== removedCriterion.getId()
      );
      newFilter.currentPage = 1;
      updateFilter(newFilter);
    }

    function onClearAllCriteria() {
      const newFilter = cloneDeep(filter);
      newFilter.criteria = [];
      newFilter.currentPage = 1;
      updateFilter(newFilter);
    }

    function onApplyEditFilter(f?: ListFilterModel) {
      setShowEditFilter(false);
      setEditingCriterion(undefined);

      if (!f) return;
      updateFilter(f);
    }

    const minZoom = 0;
    const maxZoom = 3;

    return (
      <div className="item-list-container">
        <ButtonToolbar className="justify-content-center">
          <ListFilter
            onFilterUpdate={updateFilter}
            filter={filter}
            filterOptions={filterOptions}
            openFilterDialog={() => setShowEditFilter(true)}
            persistState={persistState}
          />
          <div className="ml-2 mb-2">
            <ListOperationButtons
              onSelectAll={selectable ? onSelectAll : undefined}
              onSelectNone={selectable ? onSelectNone : undefined}
              otherOperations={operations}
              itemsSelected={selectedIds.size > 0}
              onEdit={renderEditDialog ? onEdit : undefined}
              onDelete={renderDeleteDialog ? onDelete : undefined}
            />
          </div>
          <div className="mb-2 d-inline-flex">
            <DisplayModeSelect
              displayMode={filter.displayMode}
              displayModeOptions={filterOptions.displayModeOptions}
              onSetDisplayMode={onChangeDisplayMode}
            />
            {!!zoomable && filter.displayMode === DisplayMode.Grid && (
              <div className="ml-2 d-none d-sm-inline-flex">
                <ZoomSelect
                  minZoom={minZoom}
                  maxZoom={maxZoom}
                  zoomIndex={filter.zoomIndex ?? minZoom}
                  onChangeZoom={onChangeZoom}
                />
              </div>
            )}
          </div>
        </ButtonToolbar>
        <FilterTags
          criteria={filter.criteria}
          onEditCriterion={(c) => setEditingCriterion(c.criterionOption.type)}
          onRemoveCriterion={onRemoveCriterion}
          onRemoveAll={() => onClearAllCriteria()}
        />
        {(showEditFilter || editingCriterion) && (
          <EditFilterDialog
            filter={filter}
            criterionOptions={criterionOptions}
            setCriterionOptions={setCriterionOptions}
            onClose={onApplyEditFilter}
            editingCriterion={editingCriterion}
          />
        )}
        {isEditDialogOpen &&
          renderEditDialog &&
          renderEditDialog(getSelectedData(items, selectedIds), (applied) =>
            onEditDialogClosed(applied)
          )}
        {isDeleteDialogOpen &&
          renderDeleteDialog &&
          renderDeleteDialog(getSelectedData(items, selectedIds), (deleted) =>
            onDeleteDialogClosed(deleted)
          )}
        {renderPagination()}
        {renderPaginationIndex()}
        {maybeRenderContent()}
      </div>
    );
  };

  const ItemList: React.FC<IItemListProps<T, E>> = (props) => {
    const {
      persistState,
      persistanceKey = filterMode,
      defaultSort = filterOptions.defaultSortBy,
      defaultZoomIndex,
      alterQuery = true,
    } = props;

    const history = useHistory();
    const location = useLocation();
    const [interfaceState, setInterfaceState] = useInterfaceLocalForage();
    const [filterInitialised, setFilterInitialised] = useState(false);
    const { configuration: config } = useContext(ConfigurationContext);

    const lastPathname = useRef(location.pathname);
    const defaultDisplayMode = filterOptions.displayModeOptions[0];
    const [filter, setFilter] = useState<ListFilterModel>(
      () => new ListFilterModel(filterMode)
    );

    const updateSavedFilter = useCallback(
      (updatedFilter: ListFilterModel) => {
        setInterfaceState((prevState) => {
          if (!prevState.queryConfig) {
            prevState.queryConfig = {};
          }

          const oldFilter = prevState.queryConfig[persistanceKey]?.filter ?? "";
          const newFilter = new URLSearchParams(oldFilter);
          newFilter.set("disp", String(updatedFilter.displayMode));

          return {
            ...prevState,
            queryConfig: {
              ...prevState.queryConfig,
              [persistanceKey]: {
                ...prevState.queryConfig[persistanceKey],
                filter: newFilter.toString(),
              },
            },
          };
        });
      },
      [persistanceKey, setInterfaceState]
    );

    const { data: defaultFilter, loading: defaultFilterLoading } =
      useFindDefaultFilter(filterMode);

    const updateQueryParams = useCallback(
      (newFilter: ListFilterModel) => {
        if (!alterQuery) return;

        const newParams = newFilter.makeQueryParameters();
        history.replace({ ...history.location, search: newParams });
      },
      [alterQuery, history]
    );

    const updateFilter = useCallback(
      (newFilter: ListFilterModel) => {
        setFilter(newFilter);
        updateQueryParams(newFilter);
        if (persistState === PersistanceLevel.VIEW) {
          updateSavedFilter(newFilter);
        }
      },
      [persistState, updateSavedFilter, updateQueryParams]
    );

    // 'Startup' hook, initialises the filters
    useEffect(() => {
      // Only run once
      if (filterInitialised) return;

      let newFilter = new ListFilterModel(filterMode, config, defaultZoomIndex);
      let loadDefault = true;
      if (alterQuery && location.search) {
        loadDefault = false;
        newFilter.configureFromQueryString(location.search);
      }

      if (persistState === PersistanceLevel.ALL) {
        // only set default filter if uninitialised
        if (loadDefault) {
          // wait until default filter is loaded
          if (defaultFilterLoading) return;

          if (defaultFilter?.findDefaultFilter) {
            newFilter.currentPage = 1;
            try {
              newFilter.configureFromSavedFilter(
                defaultFilter.findDefaultFilter
              );
            } catch (err) {
              console.log(err);
              // ignore
            }
            // #1507 - reset random seed when loaded
            newFilter.randomSeed = -1;
          }
        }
      } else if (persistState === PersistanceLevel.VIEW) {
        // wait until forage is initialised
        if (interfaceState.loading) return;

        const storedQuery = interfaceState.data?.queryConfig?.[persistanceKey];
        if (persistState === PersistanceLevel.VIEW && storedQuery) {
          const displayMode = new URLSearchParams(storedQuery.filter).get(
            "disp"
          );
          if (displayMode) {
            newFilter.displayMode = Number.parseInt(displayMode, 10);
          }
        }
      }
      setFilter(newFilter);
      updateQueryParams(newFilter);

      setFilterInitialised(true);
    }, [
      filterInitialised,
      location,
      config,
      defaultSort,
      defaultDisplayMode,
      defaultZoomIndex,
      alterQuery,
      persistState,
      updateQueryParams,
      defaultFilter,
      defaultFilterLoading,
      interfaceState,
      persistanceKey,
    ]);

    // This hook runs on every page location change (ie navigation),
    // and updates the filter accordingly.
    useEffect(() => {
      if (!filterInitialised || !alterQuery) return;

      // re-init if the pathname has changed
      if (location.pathname !== lastPathname.current) {
        lastPathname.current = location.pathname;
        setFilterInitialised(false);
        return;
      }

      // re-init to load default filter on empty new query params
      if (!location.search) {
        setFilterInitialised(false);
        return;
      }

      // the query has changed, update filter if necessary
      setFilter((prevFilter) => {
        let newFilter = prevFilter.clone();
        newFilter.configureFromQueryString(location.search);
        if (!isEqual(newFilter, prevFilter)) {
          return newFilter;
        } else {
          return prevFilter;
        }
      });
    }, [filterInitialised, alterQuery, location]);

    const onChangePage = useCallback(
      (page: number) => {
        const newFilter = cloneDeep(filter);
        newFilter.currentPage = page;
        updateFilter(newFilter);

        // if the current page has a detail-header, then
        // scroll up relative to that rather than 0, 0
        const detailHeader = document.querySelector(".detail-header");
        if (detailHeader) {
          window.scrollTo(0, detailHeader.scrollHeight - 50);
        } else {
          window.scrollTo(0, 0);
        }
      },
      [filter, updateFilter]
    );

    if (!filterInitialised) return null;

    return (
      <RenderList
        filter={filter}
        onChangePage={onChangePage}
        updateFilter={updateFilter}
        {...props}
      />
    );
  };

  return ItemList;
}

export const showWhenSelected = <T extends QueryResult>(
  result: T,
  filter: ListFilterModel,
  selectedIds: Set<string>
) => {
  return selectedIds.size > 0;
};<|MERGE_RESOLUTION|>--- conflicted
+++ resolved
@@ -156,13 +156,10 @@
     const [editingCriterion, setEditingCriterion] = useState<string>();
     const [showEditFilter, setShowEditFilter] = useState(false);
 
-<<<<<<< HEAD
     const { criterionOptions, setCriterionOptions } = useFilterConfig(
       filter.mode
     );
 
-    const result = useResult(filter);
-=======
     const effectiveFilter = useMemo(() => {
       if (filterHook) {
         return filterHook(cloneDeep(filter));
@@ -171,7 +168,6 @@
     }, [filter, filterHook]);
 
     const result = useResult(effectiveFilter);
->>>>>>> bf0e0f22
     const [totalCount, setTotalCount] = useState(0);
     const [metadataByline, setMetadataByline] = useState<React.ReactNode>();
     const items = useMemo(() => getItems(result), [result]);
