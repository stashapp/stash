--- conflicted
+++ resolved
@@ -6,12 +6,9 @@
 import "videojs-landscape-fullscreen";
 import "./live";
 import "./PlaylistButtons";
-<<<<<<< HEAD
 import "./source-selector";
-=======
 import "./persist-volume";
 import "./markers";
->>>>>>> 6c3b4933
 import cx from "classnames";
 
 import * as GQL from "src/core/generated-graphql";
@@ -169,11 +166,8 @@
 
     (player as any).markers();
     (player as any).offset();
-<<<<<<< HEAD
     (player as any).sourceSelector();
-=======
     (player as any).persistVolume();
->>>>>>> 6c3b4933
 
     player.focus();
     playerRef.current = player;
