--- conflicted
+++ resolved
@@ -695,18 +695,14 @@
     _initialTimestamp,
   ]);
 
-<<<<<<< HEAD
   useEffect(() => {
     return () => {
       // stop the interactive client on unmount
       interactiveClient.pause();
     };
   }, [interactiveClient]);
-
-  useEffect(() => {
-=======
+  
   const loadMarkers = useCallback(() => {
->>>>>>> 4d447c33
     const player = getPlayer();
     if (!player) return;
 
