--- conflicted
+++ resolved
@@ -8,11 +8,8 @@
   useState,
 } from "react";
 import videojs, { VideoJsPlayer, VideoJsPlayerOptions } from "video.js";
-<<<<<<< HEAD
 import abLoopPlugin from "videojs-abloop";
-=======
 import useScript from "src/hooks/useScript";
->>>>>>> e40b3d78
 import "videojs-contrib-dash";
 import "videojs-mobile-ui";
 import "videojs-seek-buttons";
