import React, {
  KeyboardEvent,
  useContext,
  useEffect,
  useMemo,
  useRef,
  useState,
} from "react";
<<<<<<< HEAD
import VideoJS, { VideoJsPlayer, VideoJsPlayerOptions } from "video.js";
import "videojs-vtt-thumbnails-freetube";
import useScript from "src/hooks/useScript";
// @ts-ignore
import airplay from "@silvermine/videojs-airplay";
// @ts-ignore
import chromecast from "@silvermine/videojs-chromecast";
import "@silvermine/videojs-chromecast/dist/silvermine-videojs-chromecast.css";
import "@silvermine/videojs-airplay/dist/silvermine-videojs-airplay.css";
=======
import videojs, { VideoJsPlayer, VideoJsPlayerOptions } from "video.js";
>>>>>>> 0443439f
import "videojs-seek-buttons";
import "videojs-landscape-fullscreen";
import "./live";
import "./PlaylistButtons";
import "./source-selector";
import "./persist-volume";
import "./markers";
import "./vtt-thumbnails";
import "./big-buttons";
import cx from "classnames";

import * as GQL from "src/core/generated-graphql";
import { ScenePlayerScrubber } from "./ScenePlayerScrubber";
import { ConfigurationContext } from "src/hooks/Config";
import {
  ConnectionState,
  InteractiveContext,
} from "src/hooks/Interactive/context";
import { SceneInteractiveStatus } from "src/hooks/Interactive/status";
import { languageMap } from "src/utils/caption";
import { VIDEO_PLAYER_ID } from "./util";

function handleHotkeys(player: VideoJsPlayer, event: videojs.KeyboardEvent) {
  function seekPercent(percent: number) {
    const duration = player.duration();
    const time = duration * percent;
    player.currentTime(time);
  }

  function seekPercentRelative(percent: number) {
    const duration = player.duration();
    const currentTime = player.currentTime();
    const time = currentTime + duration * percent;
    if (time > duration) return;
    player.currentTime(time);
  }

  if (event.altKey || event.ctrlKey || event.metaKey || event.shiftKey) {
    return;
  }

  switch (event.which) {
    case 32: // space
    case 13: // enter
      if (player.paused()) player.play();
      else player.pause();
      break;
    case 77: // m
      player.muted(!player.muted());
      break;
    case 70: // f
      if (player.isFullscreen()) player.exitFullscreen();
      else player.requestFullscreen();
      break;
    case 39: // right arrow
      player.currentTime(Math.min(player.duration(), player.currentTime() + 5));
      break;
    case 37: // left arrow
      player.currentTime(Math.max(0, player.currentTime() - 5));
      break;
    case 38: // up arrow
      player.volume(player.volume() + 0.1);
      break;
    case 40: // down arrow
      player.volume(player.volume() - 0.1);
      break;
    case 48: // 0
      player.currentTime(0);
      break;
    case 49: // 1
      seekPercent(0.1);
      break;
    case 50: // 2
      seekPercent(0.2);
      break;
    case 51: // 3
      seekPercent(0.3);
      break;
    case 52: // 4
      seekPercent(0.4);
      break;
    case 53: // 5
      seekPercent(0.5);
      break;
    case 54: // 6
      seekPercent(0.6);
      break;
    case 55: // 7
      seekPercent(0.7);
      break;
    case 56: // 8
      seekPercent(0.8);
      break;
    case 57: // 9
      seekPercent(0.9);
      break;
    case 221: // ]
      seekPercentRelative(0.1);
      break;
    case 219: // [
      seekPercentRelative(-0.1);
      break;
  }
}

interface IScenePlayerProps {
  className?: string;
  scene: GQL.SceneDataFragment | undefined | null;
  hideScrubberOverride: boolean;
  autoplay?: boolean;
  permitLoop?: boolean;
  initialTimestamp: number;
  sendSetTimestamp: (setTimestamp: (value: number) => void) => void;
  onComplete: () => void;
  onNext: () => void;
  onPrevious: () => void;
}

export const ScenePlayer: React.FC<IScenePlayerProps> = ({
  className,
  scene,
  hideScrubberOverride,
  autoplay,
  permitLoop = true,
  initialTimestamp: _initialTimestamp,
  sendSetTimestamp,
  onComplete,
  onNext,
  onPrevious,
}) => {
  const { configuration } = useContext(ConfigurationContext);
  const config = configuration?.interface;
  const videoRef = useRef<HTMLVideoElement>(null);
  const playerRef = useRef<VideoJsPlayer>();
  const sceneId = useRef<string>();

  const [time, setTime] = useState(0);
  const [ready, setReady] = useState(false);

  const {
    interactive: interactiveClient,
    uploadScript,
    currentScript,
    initialised: interactiveInitialised,
    state: interactiveState,
  } = React.useContext(InteractiveContext);

  const [fullscreen, setFullscreen] = useState(false);
  const [showScrubber, setShowScrubber] = useState(false);

  const initialTimestamp = useRef(-1);
  const started = useRef(false);
  const auto = useRef(false);
  const interactiveReady = useRef(false);

  useScript(
    "https://www.gstatic.com/cv/js/sender/v1/cast_sender.js?loadCastFramework=1"
  );
  const file = useMemo(
    () => ((scene?.files.length ?? 0) > 0 ? scene?.files[0] : undefined),
    [scene]
  );

  const maxLoopDuration = config?.maximumLoopDuration ?? 0;
  const looping = useMemo(
    () =>
      !!file?.duration &&
      permitLoop &&
      maxLoopDuration !== 0 &&
      file.duration < maxLoopDuration,
    [file, permitLoop, maxLoopDuration]
  );

  useEffect(() => {
    if (hideScrubberOverride || fullscreen) {
      setShowScrubber(false);
      return;
    }

    const onResize = () => {
      const show = window.innerHeight >= 450 && window.innerWidth >= 576;
      setShowScrubber(show);
    };
    onResize();

    window.addEventListener("resize", onResize);

    return () => window.removeEventListener("resize", onResize);
  }, [hideScrubberOverride, fullscreen]);

  useEffect(() => {
    sendSetTimestamp((value: number) => {
      const player = playerRef.current;
      if (player && value >= 0) {
        player.play()?.then(() => {
          player.currentTime(value);
        });
      }
    });
  }, [sendSetTimestamp]);

<<<<<<< HEAD
    airplay(VideoJS);
    chromecast(VideoJS);
=======
  // Initialize VideoJS player
  useEffect(() => {
>>>>>>> 0443439f
    const options: VideoJsPlayerOptions = {
      controls: true,
      controlBar: {
        pictureInPictureToggle: false,
        volumePanel: {
          inline: false,
        },
        chaptersButton: false,
      },
      nativeControlsForTouch: false,
      playbackRates: [0.25, 0.5, 0.75, 1, 1.25, 1.5, 1.75, 2],
      inactivityTimeout: 2000,
      plugins: {
        airPlay: {},
        chromecast: {},
      },
      preload: "none",
      techOrder: ["chromecast", "html5"],
      userActions: {
        hotkeys: function (this: VideoJsPlayer, event) {
          handleHotkeys(this, event);
        },
      },
      plugins: {
        vttThumbnails: {
          showTimestamp: true,
        },
        markers: {},
        sourceSelector: {},
        persistVolume: {},
        bigButtons: {},
        seekButtons: {
          forward: 10,
          back: 10,
        },
        skipButtons: {},
      },
    };

    const player = videojs(videoRef.current!, options);

    /* eslint-disable-next-line @typescript-eslint/no-explicit-any */
    const settings = (player as any).textTrackSettings;
    settings.setValues({
      backgroundColor: "#000",
      backgroundOpacity: "0.5",
    });
    settings.updateDisplay();

    player.focus();
    playerRef.current = player;

    // Video player destructor
    return () => {
      playerRef.current = undefined;
      player.dispose();
    };
  }, []);

  useEffect(() => {
    const player = playerRef.current;
    if (!player) return;
    const skipButtons = player.skipButtons();
    skipButtons.setForwardHandler(onNext);
    skipButtons.setBackwardHandler(onPrevious);
  }, [onNext, onPrevious]);

  useEffect(() => {
    if (scene?.interactive && interactiveInitialised) {
      interactiveReady.current = false;
      uploadScript(scene.paths.funscript || "").then(() => {
        interactiveReady.current = true;
      });
    }
  }, [
    uploadScript,
    interactiveInitialised,
    scene?.interactive,
    scene?.paths.funscript,
  ]);

  // Player event handlers
  useEffect(() => {
    function canplay(this: VideoJsPlayer) {
      if (initialTimestamp.current !== -1) {
        this.currentTime(initialTimestamp.current);
        initialTimestamp.current = -1;
      }
    }

    function playing(this: VideoJsPlayer) {
      // This still runs even if autoplay failed on Safari,
      // only set flag if actually playing
      if (!started.current && !this.paused()) {
        started.current = true;
      }
    }

    function loadstart(this: VideoJsPlayer) {
      setReady(true);
    }

    function fullscreenchange(this: VideoJsPlayer) {
      setFullscreen(this.isFullscreen());
    }

    const player = playerRef.current;
    if (!player) return;

    player.on("canplay", canplay);
    player.on("playing", playing);
    player.on("loadstart", loadstart);
    player.on("fullscreenchange", fullscreenchange);

    return () => {
      player.off("canplay", canplay);
      player.off("playing", playing);
      player.off("loadstart", loadstart);
      player.off("fullscreenchange", fullscreenchange);
    };
  }, []);
  useEffect(() => {
    function onplay(this: VideoJsPlayer) {
      this.persistVolume().enabled = true;
      if (scene?.interactive && interactiveReady.current) {
        interactiveClient.play(this.currentTime());
      }
    }

    function pause(this: VideoJsPlayer) {
      interactiveClient.pause();
    }

    function seeking(this: VideoJsPlayer) {
      if (this.paused()) return;
      if (scene?.interactive && interactiveReady.current) {
        interactiveClient.play(this.currentTime());
      }
    }

    function timeupdate(this: VideoJsPlayer) {
      if (this.paused()) return;
      if (scene?.interactive && interactiveReady.current) {
        interactiveClient.ensurePlaying(this.currentTime());
      }
      setTime(this.currentTime());
    }

    const player = playerRef.current;
    if (!player) return;

    player.on("play", onplay);
    player.on("pause", pause);
    player.on("seeking", seeking);
    player.on("timeupdate", timeupdate);

    return () => {
      player.off("play", onplay);
      player.off("pause", pause);
      player.off("seeking", seeking);
      player.off("timeupdate", timeupdate);
    };
  }, [interactiveClient, scene]);

  useEffect(() => {
    const player = playerRef.current;
    if (!player) return;

    // don't re-initialise the player unless the scene has changed
    if (!scene || !file || scene.id === sceneId.current) return;
    sceneId.current = scene.id;

    setReady(false);

    // always stop the interactive client on initialisation
    interactiveClient.pause();
    interactiveReady.current = false;

    const isLandscape = file.height && file.width && file.width > file.height;

    if (isLandscape) {
      player.landscapeFullscreen({
        fullscreen: {
          enterOnRotate: true,
          exitOnRotate: true,
          alwaysInLandscapeMode: true,
          iOS: false,
        },
      });
    }

    const { duration } = file;
    const sourceSelector = player.sourceSelector();
    sourceSelector.setSources(
      scene.sceneStreams.map((stream) => {
        const src = new URL(stream.url);
        const isDirect =
          src.pathname.endsWith("/stream") ||
          src.pathname.endsWith("/stream.m3u8");

        return {
          src: stream.url,
          type: stream.mime_type ?? undefined,
          label: stream.label ?? undefined,
          offset: !isDirect,
          duration,
        };
      })
    );

    const markers = player.markers();
    markers.clearMarkers();
    for (const marker of scene.scene_markers) {
      markers.addMarker({
        title: marker.title,
        time: marker.seconds,
      });
    }

    function getDefaultLanguageCode() {
      let languageCode = window.navigator.language;

      if (languageCode.indexOf("-") !== -1) {
        languageCode = languageCode.split("-")[0];
      }

      if (languageCode.indexOf("_") !== -1) {
        languageCode = languageCode.split("_")[0];
      }

      return languageCode;
    }

    if (scene.captions && scene.captions.length > 0) {
      const languageCode = getDefaultLanguageCode();
      let hasDefault = false;

      for (let caption of scene.captions) {
        const lang = caption.language_code;
        let label = lang;
        if (languageMap.has(lang)) {
          label = languageMap.get(lang)!;
        }

        label = label + " (" + caption.caption_type + ")";
        const setAsDefault = !hasDefault && languageCode == lang;
        if (setAsDefault) {
          hasDefault = true;
        }
        sourceSelector.addTextTrack(
          {
            src: `${scene.paths.caption}?lang=${lang}&type=${caption.caption_type}`,
            kind: "captions",
            srclang: lang,
            label: label,
            default: setAsDefault,
          },
          false
        );
      }
    }

    if (scene.paths.screenshot) {
      player.poster(scene.paths.screenshot);
    } else {
      player.poster("");
    }

    auto.current =
      autoplay || (config?.autostartVideo ?? false) || _initialTimestamp > 0;

    initialTimestamp.current = _initialTimestamp;
    setTime(_initialTimestamp);

    player.load();
    player.focus();

    player.ready(() => {
      player.vttThumbnails().src(scene.paths.vtt ?? null);
    });

    started.current = false;

    return () => {
      // stop the interactive client
      interactiveClient.pause();
    };
  }, [
    file,
    scene,
    interactiveClient,
    autoplay,
    config?.autostartVideo,
    _initialTimestamp,
  ]);

  useEffect(() => {
    const player = playerRef.current;
    if (!player) return;

    player.loop(looping);
    interactiveClient.setLooping(looping);
  }, [interactiveClient, looping]);

  useEffect(() => {
    if (!scene || !ready || !auto.current) {
      return;
    }

    // check if we're waiting for the interactive client
    if (
      scene.interactive &&
      interactiveClient.handyKey &&
      currentScript !== scene.paths.funscript
    ) {
      return;
    }

    const player = playerRef.current;
    if (!player) return;

    player.play()?.catch(() => {
      // Browser probably blocking non-muted autoplay, so mute and try again
      player.persistVolume().enabled = false;
      player.muted(true);

      player.play();
    });
    auto.current = false;
  }, [scene, ready, interactiveClient, currentScript]);

  useEffect(() => {
    // Attach handler for onComplete event
    const player = playerRef.current;
    if (!player) return;

    player.on("ended", onComplete);

    return () => player.off("ended");
  }, [onComplete]);

  const onScrubberScroll = () => {
    if (started.current) {
      playerRef.current?.pause();
    }
  };
  const onScrubberSeek = (seconds: number) => {
    if (started.current) {
      playerRef.current?.currentTime(seconds);
    } else {
      initialTimestamp.current = seconds;
      setTime(seconds);
    }
  };

  // Override spacebar to always pause/play
  function onKeyDown(this: HTMLDivElement, event: KeyboardEvent) {
    const player = playerRef.current;
    if (!player) return;

    if (event.altKey || event.ctrlKey || event.metaKey || event.shiftKey) {
      return;
    }
    if (event.key == " ") {
      event.preventDefault();
      event.stopPropagation();
      if (player.paused()) {
        player.play();
      } else {
        player.pause();
      }
    }
  }

  const isPortrait =
    scene && file && file.height && file.width && file.height > file.width;

  return (
    <div
      className={cx("VideoPlayer", { portrait: isPortrait })}
      onKeyDownCapture={onKeyDown}
    >
      <div data-vjs-player className={cx("video-wrapper", className)}>
        <video
          playsInline
          ref={videoRef}
          id={VIDEO_PLAYER_ID}
          className="video-js vjs-big-play-centered"
        />
      </div>
      {scene?.interactive &&
        (interactiveState !== ConnectionState.Ready ||
          playerRef.current?.paused()) && <SceneInteractiveStatus />}
      {scene && file && showScrubber && (
        <ScenePlayerScrubber
          file={file}
          scene={scene}
          time={time}
          onSeek={onScrubberSeek}
          onScroll={onScrubberScroll}
        />
      )}
    </div>
  );
};

export default ScenePlayer;<|MERGE_RESOLUTION|>--- conflicted
+++ resolved
@@ -6,9 +6,7 @@
   useRef,
   useState,
 } from "react";
-<<<<<<< HEAD
-import VideoJS, { VideoJsPlayer, VideoJsPlayerOptions } from "video.js";
-import "videojs-vtt-thumbnails-freetube";
+import videojs, { VideoJsPlayer, VideoJsPlayerOptions } from "video.js";
 import useScript from "src/hooks/useScript";
 // @ts-ignore
 import airplay from "@silvermine/videojs-airplay";
@@ -16,9 +14,6 @@
 import chromecast from "@silvermine/videojs-chromecast";
 import "@silvermine/videojs-chromecast/dist/silvermine-videojs-chromecast.css";
 import "@silvermine/videojs-airplay/dist/silvermine-videojs-airplay.css";
-=======
-import videojs, { VideoJsPlayer, VideoJsPlayerOptions } from "video.js";
->>>>>>> 0443439f
 import "videojs-seek-buttons";
 import "videojs-landscape-fullscreen";
 import "./live";
@@ -220,13 +215,10 @@
     });
   }, [sendSetTimestamp]);
 
-<<<<<<< HEAD
-    airplay(VideoJS);
-    chromecast(VideoJS);
-=======
   // Initialize VideoJS player
   useEffect(() => {
->>>>>>> 0443439f
+    airplay(videojs);
+    chromecast(videojs);
     const options: VideoJsPlayerOptions = {
       controls: true,
       controlBar: {
