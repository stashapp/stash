/* eslint-disable @typescript-eslint/no-explicit-any */
import React, {
  useCallback,
  useContext,
  useEffect,
  useRef,
  useState,
} from "react";
import VideoJS, { VideoJsPlayer, VideoJsPlayerOptions } from "video.js";
import "videojs-vtt-thumbnails-freetube";
import "videojs-seek-buttons";
import "videojs-landscape-fullscreen";
import "./live";
import "./PlaylistButtons";
import "./source-selector";
import "./persist-volume";
import "./markers";
import "./vrmode";
import "./big-buttons";
import cx from "classnames";

import * as GQL from "src/core/generated-graphql";
import { ScenePlayerScrubber } from "./ScenePlayerScrubber";
import { ConfigurationContext } from "src/hooks/Config";
import {
  ConnectionState,
  InteractiveContext,
} from "src/hooks/Interactive/context";
import { SceneInteractiveStatus } from "src/hooks/Interactive/status";
import { languageMap } from "src/utils/caption";
import { VIDEO_PLAYER_ID } from "./util";

function handleHotkeys(player: VideoJsPlayer, event: VideoJS.KeyboardEvent) {
  function seekPercent(percent: number) {
    const duration = player.duration();
    const time = duration * percent;
    player.currentTime(time);
  }

  function seekPercentRelative(percent: number) {
    const duration = player.duration();
    const currentTime = player.currentTime();
    const time = currentTime + duration * percent;
    if (time > duration) return;
    player.currentTime(time);
  }

  if (event.altKey || event.ctrlKey || event.metaKey || event.shiftKey) {
    return;
  }

  switch (event.which) {
    case 32: // space
    case 13: // enter
      if (player.paused()) player.play();
      else player.pause();
      break;
    case 77: // m
      player.muted(!player.muted());
      break;
    case 70: // f
      if (player.isFullscreen()) player.exitFullscreen();
      else player.requestFullscreen();
      break;
    case 39: // right arrow
      player.currentTime(Math.min(player.duration(), player.currentTime() + 5));
      break;
    case 37: // left arrow
      player.currentTime(Math.max(0, player.currentTime() - 5));
      break;
    case 38: // up arrow
      player.volume(player.volume() + 0.1);
      break;
    case 40: // down arrow
      player.volume(player.volume() - 0.1);
      break;
    case 48: // 0
      player.currentTime(0);
      break;
    case 49: // 1
      seekPercent(0.1);
      break;
    case 50: // 2
      seekPercent(0.2);
      break;
    case 51: // 3
      seekPercent(0.3);
      break;
    case 52: // 4
      seekPercent(0.4);
      break;
    case 53: // 5
      seekPercent(0.5);
      break;
    case 54: // 6
      seekPercent(0.6);
      break;
    case 55: // 7
      seekPercent(0.7);
      break;
    case 56: // 8
      seekPercent(0.8);
      break;
    case 57: // 9
      seekPercent(0.9);
      break;
    case 221: // ]
      seekPercentRelative(0.1);
      break;
    case 219: // [
      seekPercentRelative(-0.1);
      break;
  }
}

interface IScenePlayerProps {
  className?: string;
  scene: GQL.SceneDataFragment | undefined | null;
  timestamp: number;
  autoplay?: boolean;
  onComplete?: () => void;
  onNext?: () => void;
  onPrevious?: () => void;
}

export const ScenePlayer: React.FC<IScenePlayerProps> = ({
  className,
  autoplay,
  scene,
  timestamp,
  onComplete,
  onNext,
  onPrevious,
}) => {
  const { configuration } = useContext(ConfigurationContext);
  const config = configuration?.interface;
  const videoRef = useRef<HTMLVideoElement>(null);
  const playerRef = useRef<VideoJsPlayer | undefined>();
  const sceneId = useRef<string | undefined>();
  const skipButtonsRef = useRef<any>();

  const [time, setTime] = useState(0);

  const {
    interactive: interactiveClient,
    uploadScript,
    currentScript,
    initialised: interactiveInitialised,
    state: interactiveState,
  } = React.useContext(InteractiveContext);

  const [initialTimestamp] = useState(timestamp);
  const [ready, setReady] = useState(false);
  const started = useRef(false);
  const interactiveReady = useRef(false);

  const maxLoopDuration = config?.maximumLoopDuration ?? 0;

  useEffect(() => {
    if (playerRef.current && timestamp >= 0) {
      const player = playerRef.current;
      player.play()?.then(() => {
        player.currentTime(timestamp);
      });
    }
  }, [timestamp]);

  useEffect(() => {
    const videoElement = videoRef.current;
    if (!videoElement) return;

    const options: VideoJsPlayerOptions = {
      controls: true,
      controlBar: {
        pictureInPictureToggle: false,
        volumePanel: {
          inline: false,
        },
        chaptersButton: false,
      },
      nativeControlsForTouch: false,
      playbackRates: [0.25, 0.5, 0.75, 1, 1.25, 1.5, 1.75, 2],
      inactivityTimeout: 2000,
      preload: "none",
      userActions: {
        hotkeys: function (event) {
          const player = this as VideoJsPlayer;
          handleHotkeys(player, event);
        },
      },
    };

    const player = VideoJS(videoElement, options);

    const settings = (player as any).textTrackSettings;
    settings.setValues({
      backgroundColor: "#000",
      backgroundOpacity: "0.5",
    });
    settings.updateDisplay();

    (player as any).markers();
    (player as any).offset();
    (player as any).sourceSelector();
    (player as any).persistVolume();
    (player as any).bigButtons();

    player.focus();
    playerRef.current = player;
  }, []);

  useEffect(() => {
    if (scene?.interactive && interactiveInitialised) {
      interactiveReady.current = false;
      uploadScript(scene.paths.funscript || "").then(() => {
        interactiveReady.current = true;
      });
    }
  }, [
    uploadScript,
    interactiveInitialised,
    scene?.interactive,
    scene?.paths.funscript,
  ]);

  useEffect(() => {
    if (skipButtonsRef.current) {
      skipButtonsRef.current.setForwardHandler(onNext);
      skipButtonsRef.current.setBackwardHandler(onPrevious);
    }
  }, [onNext, onPrevious]);

  useEffect(() => {
    const player = playerRef.current;
    if (player) {
      player.seekButtons({
        forward: 10,
        back: 10,
      });

      skipButtonsRef.current = player.skipButtons() ?? undefined;

      player.focus();
    }

    // Video player destructor
    return () => {
      if (playerRef.current) {
        playerRef.current.dispose();
        playerRef.current = undefined;
      }
    };
  }, []);

  const start = useCallback(() => {
    const player = playerRef.current;
    if (player && scene) {
      started.current = true;

      player
        .play()
        ?.then(() => {
          if (initialTimestamp > 0) {
            player.currentTime(initialTimestamp);
          }
        })
        .catch(() => {
          if (scene.paths.screenshot) player.poster(scene.paths.screenshot);
        });
    }
  }, [scene, initialTimestamp]);

  useEffect(() => {
    let prevCaptionOffset = 0;

    function addCaptionOffset(player: VideoJsPlayer, offset: number) {
      const tracks = player.remoteTextTracks();
      for (let i = 0; i < tracks.length; i++) {
        const track = tracks[i];
        const { cues } = track;
        if (cues) {
          for (let j = 0; j < cues.length; j++) {
            const cue = cues[j];
            cue.startTime = cue.startTime + offset;
            cue.endTime = cue.endTime + offset;
          }
        }
      }
    }

    function removeCaptionOffset(player: VideoJsPlayer, offset: number) {
      const tracks = player.remoteTextTracks();
      for (let i = 0; i < tracks.length; i++) {
        const track = tracks[i];
        const { cues } = track;
        if (cues) {
          for (let j = 0; j < cues.length; j++) {
            const cue = cues[j];
            cue.startTime = cue.startTime + prevCaptionOffset - offset;
            cue.endTime = cue.endTime + prevCaptionOffset - offset;
          }
        }
      }
    }

    function handleOffset(player: VideoJsPlayer) {
      if (!scene) return;

      const currentSrc = player.currentSrc();

      const isDirect =
        currentSrc.endsWith("/stream") || currentSrc.endsWith("/stream.m3u8");

      const curTime = player.currentTime();
      if (!isDirect) {
        (player as any).setOffsetDuration(scene.file.duration);
      } else {
        (player as any).clearOffsetDuration();
      }

      if (curTime != prevCaptionOffset) {
        if (!isDirect) {
          removeCaptionOffset(player, curTime);
          prevCaptionOffset = curTime;
        } else {
          if (prevCaptionOffset != 0) {
            addCaptionOffset(player, prevCaptionOffset);
            prevCaptionOffset = 0;
          }
        }
      }
    }

    function handleError(play: boolean) {
      const player = playerRef.current;
      if (!player) return;

      const currentFile = player.currentSource();
      if (currentFile) {
        // eslint-disable-next-line no-console
        console.log(`Source failed: ${currentFile.src}`);
        player.focus();
      }

      if (tryNextStream()) {
        // eslint-disable-next-line no-console
        console.log(`Trying next source in playlist: ${player.currentSrc()}`);
        player.load();
        if (play) {
          player.play();
        }
      } else {
        // eslint-disable-next-line no-console
        console.log("No more sources in playlist.");
      }
    }

    function tryNextStream() {
      const player = playerRef.current;
      if (!player) return;

      const sources = player.currentSources();

      if (sources.length > 1) {
        sources.shift();
        player.src(sources);
        return true;
      }

      return false;
    }

    function getDefaultLanguageCode() {
      var languageCode = window.navigator.language;

      if (languageCode.indexOf("-") !== -1) {
        languageCode = languageCode.split("-")[0];
      }

      if (languageCode.indexOf("_") !== -1) {
        languageCode = languageCode.split("_")[0];
      }

      return languageCode;
    }

    function loadCaptions(player: VideoJsPlayer) {
      if (!scene) return;

      if (scene.captions) {
        var languageCode = getDefaultLanguageCode();
        var hasDefault = false;

        for (let caption of scene.captions) {
          var lang = caption.language_code;
          var label = lang;
          if (languageMap.has(lang)) {
            label = languageMap.get(lang)!;
          }

          label = label + " (" + caption.caption_type + ")";
          var setAsDefault = !hasDefault && languageCode == lang;
          if (!hasDefault && setAsDefault) {
            hasDefault = true;
          }
          player.addRemoteTextTrack(
            {
              src:
                scene.paths.caption +
                "?lang=" +
                lang +
                "&type=" +
                caption.caption_type,
              kind: "captions",
              srclang: lang,
              label: label,
              default: setAsDefault,
            },
            true
          );
        }
      }
    }

<<<<<<< HEAD
    // always stop the interactive client on initialisation
    interactiveClient.pause();
    interactiveReady.current = false;

    if (!scene || scene.id === sceneId.current) return;
    sceneId.current = scene.id;

    const player = playerRef.current;
    if (!player) return;

    const auto =
      autoplay || (config?.autostartVideo ?? false) || initialTimestamp > 0;
    if (!auto && scene.paths?.screenshot) player.poster(scene.paths.screenshot);
    else player.poster("");

    // clear the offset before loading anything new.
    // otherwise, the offset will be applied to the next file when
    // currentTime is called.
    (player as any).clearOffsetDuration();

    const tracks = player.remoteTextTracks();
    for (let i = 0; i < tracks.length; i++) {
      player.removeRemoteTextTrack(tracks[i] as any);
    }

    player.src(
      scene.sceneStreams.map((stream) => ({
        src: stream.url,
        type: stream.mime_type ?? undefined,
        label: stream.label ?? undefined,
      }))
    );

    if (scene.paths.chapters_vtt) {
      player.addRemoteTextTrack(
        {
          src: scene.paths.chapters_vtt,
          kind: "chapters",
          default: true,
        },
        true
      );
    }

    if (scene.captions?.length! > 0) {
      loadCaptions(player);
    }

    if (scene) {
      player.vrmode(scene);
    }

    player.currentTime(0);

    const looping =
      !!scene.file.duration &&
      maxLoopDuration !== 0 &&
      scene.file.duration < maxLoopDuration;
    player.loop(looping);
    interactiveClient.setLooping(looping);

=======
>>>>>>> 5e7bf1c2
    function loadstart(this: VideoJsPlayer) {
      // handle offset after loading so that we get the correct current source
      handleOffset(this);
    }

    function onPlay(this: VideoJsPlayer) {
      this.poster("");
      if (scene?.interactive && interactiveReady.current) {
        interactiveClient.play(this.currentTime());
      }
    }

    function pause() {
      interactiveClient.pause();
    }

    function timeupdate(this: VideoJsPlayer) {
      if (scene?.interactive && interactiveReady.current) {
        interactiveClient.ensurePlaying(this.currentTime());
      }
      setTime(this.currentTime());
    }

    function seeking(this: VideoJsPlayer) {
      this.play();
    }

    function error() {
      handleError(true);
    }

    // changing source (eg when seeking) resets the playback rate
    // so set the default in addition to the current rate
    function ratechange(this: VideoJsPlayer) {
      this.defaultPlaybackRate(this.playbackRate());
    }

    function loadedmetadata(this: VideoJsPlayer) {
      if (!this.videoWidth() && !this.videoHeight()) {
        // Occurs during preload when videos with supported audio/unsupported video are preloaded.
        // Treat this as a decoding error and try the next source without playing.
        // However on Safari we get an media event when m3u8 is loaded which needs to be ignored.
        const currentFile = this.currentSrc();
        if (currentFile != null && !currentFile.includes("m3u8")) {
          // const play = !player.paused();
          // handleError(play);
          this.error(MediaError.MEDIA_ERR_SRC_NOT_SUPPORTED);
        }
      }
    }

    const player = playerRef.current;
    if (!player) return;

    // always initialise event handlers since these are destroyed when the
    // component is destroyed
    player.on("loadstart", loadstart);
    player.on("play", onPlay);
    player.on("pause", pause);
    player.on("timeupdate", timeupdate);
    player.on("seeking", seeking);
    player.on("error", error);
    player.on("ratechange", ratechange);
    player.on("loadedmetadata", loadedmetadata);

    // don't re-initialise the player unless the scene has changed
    if (!scene || scene.id === sceneId.current) return;
    sceneId.current = scene.id;

    // always stop the interactive client on initialisation
    interactiveClient.pause();
    interactiveReady.current = false;

    const auto =
      autoplay || (config?.autostartVideo ?? false) || initialTimestamp > 0;
    if (!auto && scene.paths?.screenshot) player.poster(scene.paths.screenshot);
    else player.poster("");

    const isLandscape =
      scene.file.height &&
      scene.file.width &&
      scene.file.width > scene.file.height;

    if (isLandscape) {
      (player as any).landscapeFullscreen({
        fullscreen: {
          enterOnRotate: true,
          exitOnRotate: true,
          alwaysInLandscapeMode: true,
          iOS: false,
        },
      });
    }

    // clear the offset before loading anything new.
    // otherwise, the offset will be applied to the next file when
    // currentTime is called.
    (player as any).clearOffsetDuration();

    const tracks = player.remoteTextTracks();
    for (let i = 0; i < tracks.length; i++) {
      player.removeRemoteTextTrack(tracks[i] as any);
    }

    player.src(
      scene.sceneStreams.map((stream) => ({
        src: stream.url,
        type: stream.mime_type ?? undefined,
        label: stream.label ?? undefined,
      }))
    );

    if (scene.paths.chapters_vtt) {
      player.addRemoteTextTrack(
        {
          src: scene.paths.chapters_vtt,
          kind: "chapters",
          default: true,
        },
        true
      );
    }

    if (scene.captions?.length! > 0) {
      loadCaptions(player);
    }

    player.currentTime(0);

    const looping =
      !!scene.file.duration &&
      maxLoopDuration !== 0 &&
      scene.file.duration < maxLoopDuration;
    player.loop(looping);
    interactiveClient.setLooping(looping);

    player.load();

    if ((player as any).vttThumbnails?.src)
      (player as any).vttThumbnails?.src(scene?.paths.vtt);
    else
      (player as any).vttThumbnails({
        src: scene?.paths.vtt,
        showTimestamp: true,
      });

    setReady(true);
    started.current = false;

    return () => {
      setReady(false);

      // stop the interactive client
      interactiveClient.pause();

      player.off("loadstart", loadstart);
      player.off("play", onPlay);
      player.off("pause", pause);
      player.off("timeupdate", timeupdate);
      player.off("seeking", seeking);
      player.off("error", error);
      player.off("ratechange", ratechange);
      player.off("loadedmetadata", loadedmetadata);
    };
  }, [
    scene,
    config?.autostartVideo,
    maxLoopDuration,
    initialTimestamp,
    autoplay,
    interactiveClient,
    start,
  ]);

  useEffect(() => {
    if (!ready || started.current) {
      return;
    }

    const auto =
      autoplay || (config?.autostartVideo ?? false) || initialTimestamp > 0;

    // check if we're waiting for the interactive client
    const interactiveWaiting =
      scene?.interactive &&
      interactiveClient.handyKey &&
      currentScript !== scene.paths.funscript;

    if (scene && auto && !interactiveWaiting) {
      start();
    }
  }, [
    config?.autostartVideo,
    initialTimestamp,
    scene,
    ready,
    interactiveClient,
    currentScript,
    autoplay,
    start,
  ]);

  useEffect(() => {
    // Attach handler for onComplete event
    const player = playerRef.current;
    if (!player) return;

    player.on("ended", () => {
      onComplete?.();
    });

    return () => player.off("ended");
  }, [onComplete]);

  const onScrubberScrolled = () => {
    playerRef.current?.pause();
  };
  const onScrubberSeek = (seconds: number) => {
    const player = playerRef.current;
    if (player) {
      player.play()?.then(() => {
        player.currentTime(seconds);
      });
    }
  };

  const isPortrait =
    scene &&
    scene.file.height &&
    scene.file.width &&
    scene.file.height > scene.file.width;

  return (
    <div className={cx("VideoPlayer", { portrait: isPortrait })}>
      <div data-vjs-player className={cx("video-wrapper", className)}>
        <video
          playsInline
          ref={videoRef}
          id={VIDEO_PLAYER_ID}
          className="video-js vjs-big-play-centered"
          crossOrigin="anonymous"
        />
      </div>
      {scene?.interactive &&
        (interactiveState !== ConnectionState.Ready ||
          playerRef.current?.paused()) && <SceneInteractiveStatus />}
      {scene && (
        <ScenePlayerScrubber
          scene={scene}
          position={time}
          onSeek={onScrubberSeek}
          onScrolled={onScrubberScrolled}
        />
      )}
    </div>
  );
};

export default ScenePlayer;<|MERGE_RESOLUTION|>--- conflicted
+++ resolved
@@ -422,70 +422,6 @@
       }
     }
 
-<<<<<<< HEAD
-    // always stop the interactive client on initialisation
-    interactiveClient.pause();
-    interactiveReady.current = false;
-
-    if (!scene || scene.id === sceneId.current) return;
-    sceneId.current = scene.id;
-
-    const player = playerRef.current;
-    if (!player) return;
-
-    const auto =
-      autoplay || (config?.autostartVideo ?? false) || initialTimestamp > 0;
-    if (!auto && scene.paths?.screenshot) player.poster(scene.paths.screenshot);
-    else player.poster("");
-
-    // clear the offset before loading anything new.
-    // otherwise, the offset will be applied to the next file when
-    // currentTime is called.
-    (player as any).clearOffsetDuration();
-
-    const tracks = player.remoteTextTracks();
-    for (let i = 0; i < tracks.length; i++) {
-      player.removeRemoteTextTrack(tracks[i] as any);
-    }
-
-    player.src(
-      scene.sceneStreams.map((stream) => ({
-        src: stream.url,
-        type: stream.mime_type ?? undefined,
-        label: stream.label ?? undefined,
-      }))
-    );
-
-    if (scene.paths.chapters_vtt) {
-      player.addRemoteTextTrack(
-        {
-          src: scene.paths.chapters_vtt,
-          kind: "chapters",
-          default: true,
-        },
-        true
-      );
-    }
-
-    if (scene.captions?.length! > 0) {
-      loadCaptions(player);
-    }
-
-    if (scene) {
-      player.vrmode(scene);
-    }
-
-    player.currentTime(0);
-
-    const looping =
-      !!scene.file.duration &&
-      maxLoopDuration !== 0 &&
-      scene.file.duration < maxLoopDuration;
-    player.loop(looping);
-    interactiveClient.setLooping(looping);
-
-=======
->>>>>>> 5e7bf1c2
     function loadstart(this: VideoJsPlayer) {
       // handle offset after loading so that we get the correct current source
       handleOffset(this);
@@ -613,6 +549,10 @@
       loadCaptions(player);
     }
 
+    if (scene) {
+      player.vrmode(scene);
+    }
+    
     player.currentTime(0);
 
     const looping =
