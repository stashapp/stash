import React, {
  KeyboardEvent,
  useCallback,
  useContext,
  useEffect,
  useMemo,
  useRef,
  useState,
} from "react";
import videojs, { VideoJsPlayer, VideoJsPlayerOptions } from "video.js";
<<<<<<< HEAD
import useScript from "src/hooks/useScript";
=======
import "videojs-contrib-dash";
>>>>>>> b4879ef7
import "videojs-mobile-ui";
import "videojs-seek-buttons";
import { UAParser } from "ua-parser-js";
import "./live";
import "./PlaylistButtons";
import "./source-selector";
import "./persist-volume";
import "./markers";
import "./vtt-thumbnails";
import "./big-buttons";
import "./track-activity";
import "./vrmode";
import cx from "classnames";
// @ts-ignore
import airplay from "@silvermine/videojs-airplay";
// @ts-ignore
import chromecast from "@silvermine/videojs-chromecast";
import "@silvermine/videojs-chromecast/dist/silvermine-videojs-chromecast.css";
import "@silvermine/videojs-airplay/dist/silvermine-videojs-airplay.css";
import {
  useSceneSaveActivity,
  useSceneIncrementPlayCount,
} from "src/core/StashService";

import * as GQL from "src/core/generated-graphql";
import { ScenePlayerScrubber } from "./ScenePlayerScrubber";
import { ConfigurationContext } from "src/hooks/Config";
import {
  ConnectionState,
  InteractiveContext,
} from "src/hooks/Interactive/context";
import { SceneInteractiveStatus } from "src/hooks/Interactive/status";
import { languageMap } from "src/utils/caption";
import { VIDEO_PLAYER_ID } from "./util";
import { IUIConfig } from "src/core/config";

function handleHotkeys(player: VideoJsPlayer, event: videojs.KeyboardEvent) {
  function seekStep(step: number) {
    const time = player.currentTime() + step;
    const duration = player.duration();
    if (time < 0) {
      player.currentTime(0);
    } else if (time < duration) {
      player.currentTime(time);
    } else {
      player.currentTime(duration);
    }
  }

  function seekPercent(percent: number) {
    const duration = player.duration();
    const time = duration * percent;
    player.currentTime(time);
  }

  function seekPercentRelative(percent: number) {
    const duration = player.duration();
    const currentTime = player.currentTime();
    const time = currentTime + duration * percent;
    if (time > duration) return;
    player.currentTime(time);
  }

  let seekFactor = 10;
  if (event.shiftKey) {
    seekFactor = 5;
  } else if (event.ctrlKey || event.altKey) {
    seekFactor = 60;
  }
  switch (event.which) {
    case 39: // right arrow
      seekStep(seekFactor);
      break;
    case 37: // left arrow
      seekStep(-seekFactor);
      break;
  }

  if (event.altKey || event.ctrlKey || event.metaKey || event.shiftKey) {
    return;
  }

  switch (event.which) {
    case 32: // space
    case 13: // enter
      if (player.paused()) player.play();
      else player.pause();
      break;
    case 77: // m
      player.muted(!player.muted());
      break;
    case 70: // f
      if (player.isFullscreen()) player.exitFullscreen();
      else player.requestFullscreen();
      break;
    case 38: // up arrow
      player.volume(player.volume() + 0.1);
      break;
    case 40: // down arrow
      player.volume(player.volume() - 0.1);
      break;
    case 48: // 0
      player.currentTime(0);
      break;
    case 49: // 1
      seekPercent(0.1);
      break;
    case 50: // 2
      seekPercent(0.2);
      break;
    case 51: // 3
      seekPercent(0.3);
      break;
    case 52: // 4
      seekPercent(0.4);
      break;
    case 53: // 5
      seekPercent(0.5);
      break;
    case 54: // 6
      seekPercent(0.6);
      break;
    case 55: // 7
      seekPercent(0.7);
      break;
    case 56: // 8
      seekPercent(0.8);
      break;
    case 57: // 9
      seekPercent(0.9);
      break;
    case 221: // ]
      seekPercentRelative(0.1);
      break;
    case 219: // [
      seekPercentRelative(-0.1);
      break;
  }
}

type MarkerFragment = Pick<GQL.SceneMarker, "title" | "seconds"> & {
  primary_tag: Pick<GQL.Tag, "name">;
  tags: Array<Pick<GQL.Tag, "name">>;
};

function getMarkerTitle(marker: MarkerFragment) {
  if (marker.title) {
    return marker.title;
  }

  let ret = marker.primary_tag.name;
  if (marker.tags.length) {
    ret += `, ${marker.tags.map((t) => t.name).join(", ")}`;
  }

  return ret;
}

interface IScenePlayerProps {
  scene: GQL.SceneDataFragment | undefined | null;
  hideScrubberOverride: boolean;
  autoplay?: boolean;
  permitLoop?: boolean;
  initialTimestamp: number;
  sendSetTimestamp: (setTimestamp: (value: number) => void) => void;
  onComplete: () => void;
  onNext: () => void;
  onPrevious: () => void;
}

export const ScenePlayer: React.FC<IScenePlayerProps> = ({
  scene,
  hideScrubberOverride,
  autoplay,
  permitLoop = true,
  initialTimestamp: _initialTimestamp,
  sendSetTimestamp,
  onComplete,
  onNext,
  onPrevious,
}) => {
  const { configuration } = useContext(ConfigurationContext);
  const interfaceConfig = configuration?.interface;
  const uiConfig = configuration?.ui as IUIConfig | undefined;
  const videoRef = useRef<HTMLDivElement>(null);
  const [_player, setPlayer] = useState<VideoJsPlayer>();
  const sceneId = useRef<string>();
  const [sceneSaveActivity] = useSceneSaveActivity();
  const [sceneIncrementPlayCount] = useSceneIncrementPlayCount();

  const [time, setTime] = useState(0);
  const [ready, setReady] = useState(false);

  const {
    interactive: interactiveClient,
    uploadScript,
    currentScript,
    initialised: interactiveInitialised,
    state: interactiveState,
  } = React.useContext(InteractiveContext);

  const [fullscreen, setFullscreen] = useState(false);
  const [showScrubber, setShowScrubber] = useState(false);

  const initialTimestamp = useRef(-1);
  const started = useRef(false);
  const auto = useRef(false);
  const interactiveReady = useRef(false);
  const minimumPlayPercent = uiConfig?.minimumPlayPercent ?? 0;
  const trackActivity = uiConfig?.trackActivity ?? false;
  const vrTag = uiConfig?.vrTag ?? undefined;

  useScript(
    "https://www.gstatic.com/cv/js/sender/v1/cast_sender.js?loadCastFramework=1",
    uiConfig?.enableChromecast
  );

  const file = useMemo(
    () => ((scene?.files.length ?? 0) > 0 ? scene?.files[0] : undefined),
    [scene]
  );

  const maxLoopDuration = interfaceConfig?.maximumLoopDuration ?? 0;
  const looping = useMemo(
    () =>
      !!file?.duration &&
      permitLoop &&
      maxLoopDuration !== 0 &&
      file.duration < maxLoopDuration,
    [file, permitLoop, maxLoopDuration]
  );

  const getPlayer = useCallback(() => {
    if (!_player) return null;
    if (_player.isDisposed()) return null;
    return _player;
  }, [_player]);

  useEffect(() => {
    if (hideScrubberOverride || fullscreen) {
      setShowScrubber(false);
      return;
    }

    const onResize = () => {
      const show = window.innerHeight >= 450 && window.innerWidth >= 576;
      setShowScrubber(show);
    };
    onResize();

    window.addEventListener("resize", onResize);

    return () => window.removeEventListener("resize", onResize);
  }, [hideScrubberOverride, fullscreen]);

  useEffect(() => {
    sendSetTimestamp((value: number) => {
      const player = getPlayer();
      if (player && value >= 0) {
        player.play()?.then(() => {
          player.currentTime(value);
        });
      }
    });
  }, [sendSetTimestamp, getPlayer]);

  // Initialize VideoJS player
  useEffect(() => {
    airplay(videojs);
    chromecast(videojs);
    const options: VideoJsPlayerOptions = {
      id: VIDEO_PLAYER_ID,
      controls: true,
      controlBar: {
        pictureInPictureToggle: false,
        volumePanel: {
          inline: false,
        },
        chaptersButton: false,
      },
      html5: {
        dash: {
          updateSettings: [
            {
              streaming: {
                buffer: {
                  bufferTimeAtTopQuality: 30,
                  bufferTimeAtTopQualityLongForm: 30,
                },
                gaps: {
                  jumpGaps: false,
                  jumpLargeGaps: false,
                },
              },
            },
          ],
        },
      },
      nativeControlsForTouch: false,
      playbackRates: [0.25, 0.5, 0.75, 1, 1.25, 1.5, 1.75, 2],
      inactivityTimeout: 2000,
      preload: "none",
<<<<<<< HEAD
      techOrder: ["chromecast", "html5"],
=======
      playsinline: true,
>>>>>>> b4879ef7
      userActions: {
        hotkeys: function (this: VideoJsPlayer, event) {
          handleHotkeys(this, event);
        },
      },
      plugins: {
        airPlay: {},
        chromecast: {},
        vttThumbnails: {
          showTimestamp: true,
        },
        markers: {},
        sourceSelector: {},
        persistVolume: {},
        bigButtons: {},
        seekButtons: {
          forward: 10,
          back: 10,
        },
        skipButtons: {},
        trackActivity: {},
        vrMenu: {},
      },
    };

    const videoEl = document.createElement("video-js");
    videoEl.setAttribute("data-vjs-player", "true");
    videoEl.setAttribute("crossorigin", "anonymous");
    videoEl.classList.add("vjs-big-play-centered");
    videoRef.current!.appendChild(videoEl);

    const vjs = videojs(videoEl, options);

    /* eslint-disable-next-line @typescript-eslint/no-explicit-any */
    const settings = (vjs as any).textTrackSettings;
    settings.setValues({
      backgroundColor: "#000",
      backgroundOpacity: "0.5",
    });
    settings.updateDisplay();

    vjs.focus();
    setPlayer(vjs);

    // Video player destructor
    return () => {
      vjs.dispose();
      videoEl.remove();
      setPlayer(undefined);

      // reset sceneId to force reload sources
      sceneId.current = undefined;
    };
    // empty deps - only init once
  }, []);

  useEffect(() => {
    const player = getPlayer();
    if (!player) return;
    const skipButtons = player.skipButtons();
    skipButtons.setForwardHandler(onNext);
    skipButtons.setBackwardHandler(onPrevious);
  }, [getPlayer, onNext, onPrevious]);

  useEffect(() => {
    if (scene?.interactive && interactiveInitialised) {
      interactiveReady.current = false;
      uploadScript(scene.paths.funscript || "").then(() => {
        interactiveReady.current = true;
      });
    }
  }, [
    uploadScript,
    interactiveInitialised,
    scene?.interactive,
    scene?.paths.funscript,
  ]);

  useEffect(() => {
    const player = getPlayer();
    if (!player) return;

    const vrMenu = player.vrMenu();

    let showButton = false;

    if (scene && vrTag) {
      showButton = scene.tags.some((tag) => vrTag === tag.name);
    }

    vrMenu.setShowButton(showButton);
  }, [getPlayer, scene, vrTag]);

  // Player event handlers
  useEffect(() => {
    const player = getPlayer();
    if (!player) return;

    function canplay(this: VideoJsPlayer) {
      if (initialTimestamp.current !== -1) {
        this.currentTime(initialTimestamp.current);
        initialTimestamp.current = -1;
      }
    }

    function playing(this: VideoJsPlayer) {
      // This still runs even if autoplay failed on Safari,
      // only set flag if actually playing
      if (!started.current && !this.paused()) {
        started.current = true;
      }
    }

    function loadstart(this: VideoJsPlayer) {
      setReady(true);
    }

    function fullscreenchange(this: VideoJsPlayer) {
      setFullscreen(this.isFullscreen());
    }

    player.on("canplay", canplay);
    player.on("playing", playing);
    player.on("loadstart", loadstart);
    player.on("fullscreenchange", fullscreenchange);

    return () => {
      player.off("canplay", canplay);
      player.off("playing", playing);
      player.off("loadstart", loadstart);
      player.off("fullscreenchange", fullscreenchange);
    };
  }, [getPlayer]);

  useEffect(() => {
    const player = getPlayer();
    if (!player) return;

    function onplay(this: VideoJsPlayer) {
      this.persistVolume().enabled = true;
      if (scene?.interactive && interactiveReady.current) {
        interactiveClient.play(this.currentTime());
      }
    }

    function pause(this: VideoJsPlayer) {
      interactiveClient.pause();
    }

    function seeking(this: VideoJsPlayer) {
      if (this.paused()) return;
      if (scene?.interactive && interactiveReady.current) {
        interactiveClient.play(this.currentTime());
      }
    }

    function timeupdate(this: VideoJsPlayer) {
      if (this.paused()) return;
      if (scene?.interactive && interactiveReady.current) {
        interactiveClient.ensurePlaying(this.currentTime());
      }
      setTime(this.currentTime());
    }

    player.on("play", onplay);
    player.on("pause", pause);
    player.on("seeking", seeking);
    player.on("timeupdate", timeupdate);

    return () => {
      player.off("play", onplay);
      player.off("pause", pause);
      player.off("seeking", seeking);
      player.off("timeupdate", timeupdate);
    };
  }, [getPlayer, interactiveClient, scene]);

  useEffect(() => {
    const player = getPlayer();
    if (!player) return;

    // don't re-initialise the player unless the scene has changed
    if (!scene || !file || scene.id === sceneId.current) return;

    sceneId.current = scene.id;

    setReady(false);

    // reset on new scene
    player.trackActivity().reset();

    // always stop the interactive client on initialisation
    interactiveClient.pause();
    interactiveReady.current = false;

    const isLandscape = file.height && file.width && file.width > file.height;
    const mobileUiOptions = {
      fullscreen: {
        enterOnRotate: true,
        exitOnRotate: true,
        lockOnRotate: true,
        lockToLandscapeOnEnter: isLandscape,
      },
      touchControls: {
        disabled: true,
      },
    };
    player.mobileUi(mobileUiOptions);

    function isDirect(src: URL) {
      return (
        src.pathname.endsWith("/stream") ||
        src.pathname.endsWith("/stream.mpd") ||
        src.pathname.endsWith("/stream.m3u8")
      );
    }

    const { duration } = file;
    const sourceSelector = player.sourceSelector();
    const isSafari = UAParser().browser.name?.includes("Safari");
    sourceSelector.setSources(
      scene.sceneStreams
        .filter((stream) => {
          const src = new URL(stream.url);
          const isFileTranscode = !isDirect(src);

          return !(isFileTranscode && isSafari);
        })
        .map((stream) => {
          const src = new URL(stream.url);

          return {
            src: stream.url,
            type: stream.mime_type ?? undefined,
            label: stream.label ?? undefined,
            offset: !isDirect(src),
            duration,
          };
        })
    );

    function getDefaultLanguageCode() {
      let languageCode = window.navigator.language;

      if (languageCode.indexOf("-") !== -1) {
        languageCode = languageCode.split("-")[0];
      }

      if (languageCode.indexOf("_") !== -1) {
        languageCode = languageCode.split("_")[0];
      }

      return languageCode;
    }

    if (scene.captions && scene.captions.length > 0) {
      const languageCode = getDefaultLanguageCode();
      let hasDefault = false;

      for (let caption of scene.captions) {
        const lang = caption.language_code;
        let label = lang;
        if (languageMap.has(lang)) {
          label = languageMap.get(lang)!;
        }

        label = label + " (" + caption.caption_type + ")";
        const setAsDefault = !hasDefault && languageCode == lang;
        if (setAsDefault) {
          hasDefault = true;
        }
        sourceSelector.addTextTrack(
          {
            src: `${scene.paths.caption}?lang=${lang}&type=${caption.caption_type}`,
            kind: "captions",
            srclang: lang,
            label: label,
            default: setAsDefault,
          },
          false
        );
      }
    }

    auto.current =
      autoplay ||
      (interfaceConfig?.autostartVideo ?? false) ||
      _initialTimestamp > 0;

    const alwaysStartFromBeginning =
      uiConfig?.alwaysStartFromBeginning ?? false;
    const resumeTime = scene.resume_time ?? 0;

    let startPosition = _initialTimestamp;
    if (
      !startPosition &&
      !alwaysStartFromBeginning &&
      file.duration > resumeTime
    ) {
      startPosition = resumeTime;
    }

    initialTimestamp.current = startPosition;
    setTime(startPosition);

    player.load();
    player.focus();

    player.ready(() => {
      player.vttThumbnails().src(scene.paths.vtt ?? null);
    });

    started.current = false;

    return () => {
      // stop the interactive client
      interactiveClient.pause();
    };
  }, [
    getPlayer,
    file,
    scene,
    interactiveClient,
    autoplay,
    interfaceConfig?.autostartVideo,
    uiConfig?.alwaysStartFromBeginning,
    _initialTimestamp,
  ]);

  useEffect(() => {
    const player = getPlayer();
    if (!player || !scene) return;

    const markers = player.markers();
    markers.clearMarkers();
    for (const marker of scene.scene_markers) {
      markers.addMarker({
        title: getMarkerTitle(marker),
        time: marker.seconds,
      });
    }

    if (scene.paths.screenshot) {
      player.poster(scene.paths.screenshot);
    } else {
      player.poster("");
    }
  }, [getPlayer, scene]);

  useEffect(() => {
    const player = getPlayer();
    if (!player) return;

    async function saveActivity(resumeTime: number, playDuration: number) {
      if (!scene?.id) return;

      await sceneSaveActivity({
        variables: {
          id: scene.id,
          playDuration,
          resume_time: resumeTime,
        },
      });
    }

    async function incrementPlayCount() {
      if (!scene?.id) return;

      await sceneIncrementPlayCount({
        variables: {
          id: scene.id,
        },
      });
    }

    const activity = player.trackActivity();
    activity.saveActivity = saveActivity;
    activity.incrementPlayCount = incrementPlayCount;
    activity.minimumPlayPercent = minimumPlayPercent;
    activity.setEnabled(trackActivity);
  }, [
    getPlayer,
    scene,
    vrTag,
    trackActivity,
    minimumPlayPercent,
    sceneIncrementPlayCount,
    sceneSaveActivity,
  ]);

  useEffect(() => {
    const player = getPlayer();
    if (!player) return;

    player.loop(looping);
    interactiveClient.setLooping(looping);
  }, [getPlayer, interactiveClient, looping]);

  useEffect(() => {
    const player = getPlayer();
    if (!player || !scene || !ready || !auto.current) {
      return;
    }

    // check if we're waiting for the interactive client
    if (
      scene.interactive &&
      interactiveClient.handyKey &&
      currentScript !== scene.paths.funscript
    ) {
      return;
    }

    player.play()?.catch(() => {
      // Browser probably blocking non-muted autoplay, so mute and try again
      player.persistVolume().enabled = false;
      player.muted(true);

      player.play();
    });
    auto.current = false;
  }, [getPlayer, scene, ready, interactiveClient, currentScript]);

  // Attach handler for onComplete event
  useEffect(() => {
    const player = getPlayer();
    if (!player) return;

    player.on("ended", onComplete);

    return () => player.off("ended");
  }, [getPlayer, onComplete]);

  function onScrubberScroll() {
    if (started.current) {
      getPlayer()?.pause();
    }
  }

  function onScrubberSeek(seconds: number) {
    if (started.current) {
      getPlayer()?.currentTime(seconds);
    } else {
      initialTimestamp.current = seconds;
      setTime(seconds);
    }
  }

  // Override spacebar to always pause/play
  function onKeyDown(this: HTMLDivElement, event: KeyboardEvent) {
    const player = getPlayer();
    if (!player) return;

    if (event.altKey || event.ctrlKey || event.metaKey || event.shiftKey) {
      return;
    }
    if (event.key == " ") {
      event.preventDefault();
      event.stopPropagation();
      if (player.paused()) {
        player.play();
      } else {
        player.pause();
      }
    }
  }

  const isPortrait =
    scene && file && file.height && file.width && file.height > file.width;

  return (
    <div
      className={cx("VideoPlayer", { portrait: isPortrait })}
      onKeyDownCapture={onKeyDown}
    >
      <div className="video-wrapper" ref={videoRef} />
      {scene?.interactive &&
        (interactiveState !== ConnectionState.Ready ||
          getPlayer()?.paused()) && <SceneInteractiveStatus />}
      {scene && file && showScrubber && (
        <ScenePlayerScrubber
          file={file}
          scene={scene}
          time={time}
          onSeek={onScrubberSeek}
          onScroll={onScrubberScroll}
        />
      )}
    </div>
  );
};

export default ScenePlayer;<|MERGE_RESOLUTION|>--- conflicted
+++ resolved
@@ -8,11 +8,8 @@
   useState,
 } from "react";
 import videojs, { VideoJsPlayer, VideoJsPlayerOptions } from "video.js";
-<<<<<<< HEAD
 import useScript from "src/hooks/useScript";
-=======
 import "videojs-contrib-dash";
->>>>>>> b4879ef7
 import "videojs-mobile-ui";
 import "videojs-seek-buttons";
 import { UAParser } from "ua-parser-js";
@@ -281,6 +278,8 @@
 
   // Initialize VideoJS player
   useEffect(() => {
+    airplay(videojs);
+    chromecast(videojs);
     airplay(videojs);
     chromecast(videojs);
     const options: VideoJsPlayerOptions = {
@@ -315,11 +314,8 @@
       playbackRates: [0.25, 0.5, 0.75, 1, 1.25, 1.5, 1.75, 2],
       inactivityTimeout: 2000,
       preload: "none",
-<<<<<<< HEAD
+      playsinline: true,
       techOrder: ["chromecast", "html5"],
-=======
-      playsinline: true,
->>>>>>> b4879ef7
       userActions: {
         hotkeys: function (this: VideoJsPlayer, event) {
           handleHotkeys(this, event);
