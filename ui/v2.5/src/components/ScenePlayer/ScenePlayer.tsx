--- conflicted
+++ resolved
@@ -19,19 +19,16 @@
 import "./big-buttons";
 import "./track-activity";
 import cx from "classnames";
-<<<<<<< HEAD
 // @ts-ignore
 import airplay from "@silvermine/videojs-airplay";
 // @ts-ignore
 import chromecast from "@silvermine/videojs-chromecast";
 import "@silvermine/videojs-chromecast/dist/silvermine-videojs-chromecast.css";
 import "@silvermine/videojs-airplay/dist/silvermine-videojs-airplay.css";
-=======
 import {
   useSceneSaveActivity,
   useSceneIncrementPlayCount,
 } from "src/core/StashService";
->>>>>>> af28fd0f
 
 import * as GQL from "src/core/generated-graphql";
 import { ScenePlayerScrubber } from "./ScenePlayerScrubber";
@@ -200,15 +197,12 @@
   const auto = useRef(false);
   const interactiveReady = useRef(false);
 
-<<<<<<< HEAD
   useScript(
     "https://www.gstatic.com/cv/js/sender/v1/cast_sender.js?loadCastFramework=1"
   );
-=======
   const minimumPlayPercent = uiConfig?.minimumPlayPercent ?? 0;
   const trackActivity = uiConfig?.trackActivity ?? false;
 
->>>>>>> af28fd0f
   const file = useMemo(
     () => ((scene?.files.length ?? 0) > 0 ? scene?.files[0] : undefined),
     [scene]
