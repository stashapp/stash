--- conflicted
+++ resolved
@@ -488,8 +488,15 @@
               </option>
             ))}
           </SelectSetting>
-        </SettingSection>
-
+        )}
+        <BooleanSetting
+          id="auto_convert_metric_measurements"
+          headingID="config.ui.editing.auto_convert_metric_measurements.heading"
+          subHeadingID="config.ui.editing.auto_convert_metric_measurements.description"
+          checked={ui.autoConvertMetricMeasurements ?? undefined}
+          onChange={(v) => saveUI({ autoConvertMetricMeasurements: v })}
+        />        
+      </SettingSection>
         <SettingSection headingID="config.ui.image_lightbox.heading">
           <NumberSetting
             headingID="config.ui.slideshow_delay.heading"
@@ -557,38 +564,6 @@
               </option>
             ))}
           </SelectSetting>
-<<<<<<< HEAD
-        )}
-        <BooleanSetting
-          id="auto_convert_metric_measurements"
-          headingID="config.ui.editing.auto_convert_metric_measurements.heading"
-          subHeadingID="config.ui.editing.auto_convert_metric_measurements.description"
-          checked={ui.autoConvertMetricMeasurements ?? undefined}
-          onChange={(v) => saveUI({ autoConvertMetricMeasurements: v })}
-        />        
-      </SettingSection>
-
-      <SettingSection headingID="config.ui.custom_css.heading">
-        <BooleanSetting
-          id="custom-css-enabled"
-          headingID="config.ui.custom_css.option_label"
-          checked={iface.cssEnabled ?? undefined}
-          onChange={(v) => saveInterface({ cssEnabled: v })}
-        />
-
-        <ModalSetting<string>
-          id="custom-css"
-          headingID="config.ui.custom_css.heading"
-          subHeadingID="config.ui.custom_css.description"
-          value={iface.css ?? undefined}
-          onChange={(v) => saveInterface({ css: v })}
-          renderField={(value, setValue) => (
-            <Form.Control
-              as="textarea"
-              value={value}
-              onChange={(e: React.ChangeEvent<HTMLTextAreaElement>) =>
-                setValue(e.currentTarget.value)
-=======
 
           <NumberSetting
             headingID="config.ui.scroll_attempts_before_change.heading"
@@ -686,7 +661,6 @@
                     performer: v,
                   },
                 })
->>>>>>> 427c18be
               }
             />
             <BooleanSetting
