import React, { useEffect, useState } from "react";
import { Button, Form } from "react-bootstrap";
import { useIntl } from "react-intl";
import { DurationInput, LoadingIndicator } from "src/components/Shared";
import { useConfiguration, useConfigureInterface } from "src/core/StashService";
import { useToast } from "src/hooks";
import { CheckboxGroup } from "./CheckboxGroup";

const allMenuItems = [
  { id: "scenes", label: "Scenes" },
  { id: "images", label: "Images" },
  { id: "movies", label: "Movies" },
  { id: "markers", label: "Markers" },
  { id: "galleries", label: "Galleries" },
  { id: "performers", label: "Performers" },
  { id: "studios", label: "Studios" },
  { id: "tags", label: "Tags" },
];

const SECONDS_TO_MS = 1000;

export const SettingsInterfacePanel: React.FC = () => {
  const intl = useIntl();
  const Toast = useToast();
  const { data: config, error, loading } = useConfiguration();
  const [menuItemIds, setMenuItemIds] = useState<string[]>(
    allMenuItems.map((item) => item.id)
  );
  const [soundOnPreview, setSoundOnPreview] = useState<boolean>(true);
  const [wallShowTitle, setWallShowTitle] = useState<boolean>(true);
  const [wallPlayback, setWallPlayback] = useState<string>("video");
  const [maximumLoopDuration, setMaximumLoopDuration] = useState<number>(0);
  const [autostartVideo, setAutostartVideo] = useState<boolean>(false);
  const [slideshowDelay, setSlideshowDelay] = useState<number>(0);
  const [showStudioAsText, setShowStudioAsText] = useState<boolean>(false);
  const [css, setCSS] = useState<string>();
  const [cssEnabled, setCSSEnabled] = useState<boolean>(false);
  const [language, setLanguage] = useState<string>("en");
  const [handyKey, setHandyKey] = useState<string>();

  const [updateInterfaceConfig] = useConfigureInterface({
    menuItems: menuItemIds,
    soundOnPreview,
    wallShowTitle,
    wallPlayback,
    maximumLoopDuration,
    autostartVideo,
    showStudioAsText,
    css,
    cssEnabled,
    language,
    slideshowDelay,
    handyKey,
  });

  useEffect(() => {
    const iCfg = config?.configuration?.interface;
    setMenuItemIds(iCfg?.menuItems ?? allMenuItems.map((item) => item.id));
    setSoundOnPreview(iCfg?.soundOnPreview ?? true);
    setWallShowTitle(iCfg?.wallShowTitle ?? true);
    setWallPlayback(iCfg?.wallPlayback ?? "video");
    setMaximumLoopDuration(iCfg?.maximumLoopDuration ?? 0);
    setAutostartVideo(iCfg?.autostartVideo ?? false);
    setShowStudioAsText(iCfg?.showStudioAsText ?? false);
    setCSS(iCfg?.css ?? "");
    setCSSEnabled(iCfg?.cssEnabled ?? false);
    setLanguage(iCfg?.language ?? "en-US");
    setSlideshowDelay(iCfg?.slideshowDelay ?? 5000);
    setHandyKey(iCfg?.handyKey ?? "");
  }, [config]);

  async function onSave() {
    const prevCSS = config?.configuration.interface.css;
    const prevCSSenabled = config?.configuration.interface.cssEnabled;
    try {
      const result = await updateInterfaceConfig();
      // eslint-disable-next-line no-console
      console.log(result);

      // Force refetch of custom css if it was changed
      if (
        prevCSS !== result.data?.configureInterface.css ||
        prevCSSenabled !== result.data?.configureInterface.cssEnabled
      ) {
        await fetch("/css", { cache: "reload" });
        window.location.reload();
      }

      Toast.success({
        content: intl.formatMessage(
          { id: "toast.updated_entity" },
          {
            entity: intl
              .formatMessage({ id: "configuration" })
              .toLocaleLowerCase(),
          }
        ),
      });
    } catch (e) {
      Toast.error(e);
    }
  }

  if (error) return <h1>{error.message}</h1>;
  if (loading) return <LoadingIndicator />;

  return (
    <>
      <h4>{intl.formatMessage({ id: "config.ui.title" })}</h4>
      <Form.Group controlId="language">
        <h5>{intl.formatMessage({ id: "config.ui.language.heading" })}</h5>
        <Form.Control
          as="select"
          className="col-4 input-control"
          value={language}
          onChange={(e: React.ChangeEvent<HTMLSelectElement>) =>
            setLanguage(e.currentTarget.value)
          }
        >
          <option value="en-US">English (United States)</option>
          <option value="en-GB">English (United Kingdom)</option>
<<<<<<< HEAD
          <option value="pt-BR">Portuguese (Brazil)</option>
=======
          <option value="de-DE">German (Germany)</option>
>>>>>>> ede8cca6
          <option value="zh-TW">繁體中文 (台灣)</option>
        </Form.Control>
      </Form.Group>
      <Form.Group>
        <h5>{intl.formatMessage({ id: "config.ui.menu_items.heading" })}</h5>
        <CheckboxGroup
          groupId="menu-items"
          items={allMenuItems}
          checkedIds={menuItemIds}
          onChange={setMenuItemIds}
        />
        <Form.Text className="text-muted">
          {intl.formatMessage({ id: "config.ui.menu_items.description" })}
        </Form.Text>
      </Form.Group>
      <Form.Group>
        <h5>{intl.formatMessage({ id: "config.ui.scene_wall.heading" })}</h5>
        <Form.Check
          id="wall-show-title"
          checked={wallShowTitle}
          label={intl.formatMessage({
            id: "config.ui.scene_wall.options.display_title",
          })}
          onChange={() => setWallShowTitle(!wallShowTitle)}
        />
        <Form.Check
          id="wall-sound-enabled"
          checked={soundOnPreview}
          label={intl.formatMessage({
            id: "config.ui.scene_wall.options.toggle_sound",
          })}
          onChange={() => setSoundOnPreview(!soundOnPreview)}
        />
        <Form.Label htmlFor="wall-preview">
          <h6>
            {intl.formatMessage({ id: "config.ui.preview_type.heading" })}
          </h6>
        </Form.Label>
        <Form.Control
          as="select"
          name="wall-preview"
          className="col-4 input-control"
          value={wallPlayback}
          onChange={(e: React.ChangeEvent<HTMLSelectElement>) =>
            setWallPlayback(e.currentTarget.value)
          }
        >
          <option value="video">
            {intl.formatMessage({ id: "config.ui.preview_type.options.video" })}
          </option>
          <option value="animation">
            {intl.formatMessage({
              id: "config.ui.preview_type.options.animated",
            })}
          </option>
          <option value="image">
            {intl.formatMessage({
              id: "config.ui.preview_type.options.static",
            })}
          </option>
        </Form.Control>
        <Form.Text className="text-muted">
          {intl.formatMessage({ id: "config.ui.preview_type.description" })}
        </Form.Text>
      </Form.Group>

      <Form.Group>
        <h5>{intl.formatMessage({ id: "config.ui.scene_list.heading" })}</h5>
        <Form.Check
          id="show-text-studios"
          checked={showStudioAsText}
          label={intl.formatMessage({
            id: "config.ui.scene_list.options.show_studio_as_text",
          })}
          onChange={() => {
            setShowStudioAsText(!showStudioAsText);
          }}
        />
      </Form.Group>

      <Form.Group>
        <h5>{intl.formatMessage({ id: "config.ui.scene_player.heading" })}</h5>
        <Form.Group id="auto-start-video">
          <Form.Check
            checked={autostartVideo}
            label={intl.formatMessage({
              id: "config.ui.scene_player.options.auto_start_video",
            })}
            onChange={() => {
              setAutostartVideo(!autostartVideo);
            }}
          />
        </Form.Group>

        <Form.Group id="max-loop-duration">
          <h6>
            {intl.formatMessage({ id: "config.ui.max_loop_duration.heading" })}
          </h6>
          <DurationInput
            className="row col col-4"
            numericValue={maximumLoopDuration}
            onValueChange={(duration) => setMaximumLoopDuration(duration ?? 0)}
          />
          <Form.Text className="text-muted">
            {intl.formatMessage({
              id: "config.ui.max_loop_duration.description",
            })}
          </Form.Text>
        </Form.Group>
      </Form.Group>

      <Form.Group id="slideshow-delay">
        <h5>
          {intl.formatMessage({ id: "config.ui.slideshow_delay.heading" })}
        </h5>
        <Form.Control
          className="col col-sm-6 text-input"
          type="number"
          value={slideshowDelay / SECONDS_TO_MS}
          onChange={(e: React.ChangeEvent<HTMLInputElement>) => {
            setSlideshowDelay(
              Number.parseInt(e.currentTarget.value, 10) * SECONDS_TO_MS
            );
          }}
        />
        <Form.Text className="text-muted">
          {intl.formatMessage({ id: "config.ui.slideshow_delay.description" })}
        </Form.Text>
      </Form.Group>

      <Form.Group>
        <h5>{intl.formatMessage({ id: "config.ui.custom_css.heading" })}</h5>
        <Form.Check
          id="custom-css"
          checked={cssEnabled}
          label={intl.formatMessage({
            id: "config.ui.custom_css.option_label",
          })}
          onChange={() => {
            setCSSEnabled(!cssEnabled);
          }}
        />

        <Form.Control
          as="textarea"
          value={css}
          onChange={(e: React.ChangeEvent<HTMLTextAreaElement>) =>
            setCSS(e.currentTarget.value)
          }
          rows={16}
          className="col col-sm-6 text-input code"
        />
        <Form.Text className="text-muted">
          {intl.formatMessage({ id: "config.ui.custom_css.description" })}
        </Form.Text>
      </Form.Group>

      <Form.Group>
        <h5>{intl.formatMessage({ id: "config.ui.handy_connection_key" })}</h5>
        <Form.Control
          className="col col-sm-6 text-input"
          value={handyKey}
          onChange={(e: React.ChangeEvent<HTMLInputElement>) => {
            setHandyKey(e.currentTarget.value);
          }}
        />
        <Form.Text className="text-muted">
          {intl.formatMessage({ id: "config.ui.handy_connection_key_desc" })}
        </Form.Text>
      </Form.Group>

      <hr />
      <Button variant="primary" onClick={() => onSave()}>
        {intl.formatMessage({ id: "actions.save" })}
      </Button>
    </>
  );
};<|MERGE_RESOLUTION|>--- conflicted
+++ resolved
@@ -119,11 +119,8 @@
         >
           <option value="en-US">English (United States)</option>
           <option value="en-GB">English (United Kingdom)</option>
-<<<<<<< HEAD
+          <option value="de-DE">German (Germany)</option>
           <option value="pt-BR">Portuguese (Brazil)</option>
-=======
-          <option value="de-DE">German (Germany)</option>
->>>>>>> ede8cca6
           <option value="zh-TW">繁體中文 (台灣)</option>
         </Form.Control>
       </Form.Group>
