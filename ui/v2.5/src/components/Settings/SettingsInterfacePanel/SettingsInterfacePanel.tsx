import React, { useEffect, useState } from "react";
import { Button, Form } from "react-bootstrap";
import { useIntl } from "react-intl";
import { DurationInput, LoadingIndicator } from "src/components/Shared";
import {
  useConfiguration,
  useConfigureDefaults,
  useConfigureInterface,
} from "src/core/StashService";
import { useToast } from "src/hooks";
import * as GQL from "src/core/generated-graphql";
import { CheckboxGroup } from "./CheckboxGroup";
import { withoutTypename } from "src/utils";

const allMenuItems = [
  { id: "scenes", label: "Scenes" },
  { id: "images", label: "Images" },
  { id: "movies", label: "Movies" },
  { id: "markers", label: "Markers" },
  { id: "galleries", label: "Galleries" },
  { id: "performers", label: "Performers" },
  { id: "studios", label: "Studios" },
  { id: "tags", label: "Tags" },
];

const SECONDS_TO_MS = 1000;

export const SettingsInterfacePanel: React.FC = () => {
  const intl = useIntl();
  const Toast = useToast();
  const { data: config, error, loading } = useConfiguration();
  const [menuItemIds, setMenuItemIds] = useState<string[]>(
    allMenuItems.map((item) => item.id)
  );
<<<<<<< HEAD

=======
  const [noBrowser, setNoBrowserFlag] = useState<boolean>(false);
>>>>>>> 3671388b
  const [soundOnPreview, setSoundOnPreview] = useState<boolean>(true);
  const [wallShowTitle, setWallShowTitle] = useState<boolean>(true);
  const [wallPlayback, setWallPlayback] = useState<string>("video");
  const [maximumLoopDuration, setMaximumLoopDuration] = useState<number>(0);
  const [autostartVideo, setAutostartVideo] = useState<boolean>(false);
  const [
    autostartVideoOnPlaySelected,
    setAutostartVideoOnPlaySelected,
  ] = useState(true);
  const [continuePlaylistDefault, setContinuePlaylistDefault] = useState(false);
  const [slideshowDelay, setSlideshowDelay] = useState<number>(0);
  const [showStudioAsText, setShowStudioAsText] = useState<boolean>(false);
  const [css, setCSS] = useState<string>();
  const [cssEnabled, setCSSEnabled] = useState<boolean>(false);
  const [language, setLanguage] = useState<string>("en");
  const [handyKey, setHandyKey] = useState<string>();
  const [funscriptOffset, setFunscriptOffset] = useState<number>(0);
  const [deleteFileDefault, setDeleteFileDefault] = useState<boolean>(false);
  const [deleteGeneratedDefault, setDeleteGeneratedDefault] = useState<boolean>(
    true
  );
  const [
    disableDropdownCreate,
    setDisableDropdownCreate,
  ] = useState<GQL.ConfigDisableDropdownCreateInput>({});

  const [updateInterfaceConfig] = useConfigureInterface({
    menuItems: menuItemIds,
    soundOnPreview,
    wallShowTitle,
    wallPlayback,
    maximumLoopDuration,
    noBrowser,
    autostartVideo,
    autostartVideoOnPlaySelected,
    continuePlaylistDefault,
    showStudioAsText,
    css,
    cssEnabled,
    language,
    slideshowDelay,
    handyKey,
    funscriptOffset,
    disableDropdownCreate,
  });

  const [updateDefaultsConfig] = useConfigureDefaults();

  useEffect(() => {
    if (config) {
      const { interface: iCfg, defaults } = config.configuration;
      setMenuItemIds(iCfg.menuItems ?? allMenuItems.map((item) => item.id));
      setSoundOnPreview(iCfg.soundOnPreview ?? true);
      setWallShowTitle(iCfg.wallShowTitle ?? true);
      setWallPlayback(iCfg.wallPlayback ?? "video");
      setMaximumLoopDuration(iCfg.maximumLoopDuration ?? 0);
      setNoBrowserFlag(iCfg?.noBrowser ?? false);
      setAutostartVideo(iCfg.autostartVideo ?? false);
      setAutostartVideoOnPlaySelected(
        iCfg.autostartVideoOnPlaySelected ?? true
      );
      setContinuePlaylistDefault(iCfg.continuePlaylistDefault ?? false);
      setShowStudioAsText(iCfg.showStudioAsText ?? false);
      setCSS(iCfg.css ?? "");
      setCSSEnabled(iCfg.cssEnabled ?? false);
      setLanguage(iCfg.language ?? "en-US");
      setSlideshowDelay(iCfg.slideshowDelay ?? 5000);
      setHandyKey(iCfg.handyKey ?? "");
      setFunscriptOffset(iCfg.funscriptOffset ?? 0);
      setDisableDropdownCreate({
        performer: iCfg.disabledDropdownCreate.performer,
        studio: iCfg.disabledDropdownCreate.studio,
        tag: iCfg.disabledDropdownCreate.tag,
      });

      setDeleteFileDefault(defaults.deleteFile ?? false);
      setDeleteGeneratedDefault(defaults.deleteGenerated ?? true);
    }
  }, [config]);

  async function onSave() {
    const prevCSS = config?.configuration.interface.css;
    const prevCSSenabled = config?.configuration.interface.cssEnabled;
    try {
      if (config?.configuration.defaults) {
        await updateDefaultsConfig({
          variables: {
            input: {
              ...withoutTypename(config?.configuration.defaults),
              deleteFile: deleteFileDefault,
              deleteGenerated: deleteGeneratedDefault,
            },
          },
        });
      }
      const result = await updateInterfaceConfig();

      // Force refetch of custom css if it was changed
      if (
        prevCSS !== result.data?.configureInterface.css ||
        prevCSSenabled !== result.data?.configureInterface.cssEnabled
      ) {
        await fetch("/css", { cache: "reload" });
        window.location.reload();
      }

      Toast.success({
        content: intl.formatMessage(
          { id: "toast.updated_entity" },
          {
            entity: intl
              .formatMessage({ id: "configuration" })
              .toLocaleLowerCase(),
          }
        ),
      });
    } catch (e) {
      Toast.error(e);
    }
  }

  if (error) return <h1>{error.message}</h1>;
  if (loading) return <LoadingIndicator />;

  return (
    <>
      <h4>{intl.formatMessage({ id: "config.ui.title" })}</h4>
      <Form.Group controlId="language">
        <h5>{intl.formatMessage({ id: "config.ui.language.heading" })}</h5>
        <Form.Control
          as="select"
          className="col-4 input-control"
          value={language}
          onChange={(e: React.ChangeEvent<HTMLSelectElement>) =>
            setLanguage(e.currentTarget.value)
          }
        >
          <option value="en-US">English (United States)</option>
          <option value="en-GB">English (United Kingdom)</option>
          <option value="es-ES">Spanish (Spain)</option>
          <option value="de-DE">German (Germany)</option>
          <option value="pt-BR">Portuguese (Brazil)</option>
          <option value="it-IT">Italian (Italy)</option>
          <option value="sv-SE">Swedish (Sweden)</option>
          <option value="zh-TW">繁體中文 (台灣)</option>
          <option value="zh-CN">简体中文 (中国)</option>
        </Form.Control>
      </Form.Group>
      <Form.Group>
        <h5>{intl.formatMessage({ id: "config.ui.menu_items.heading" })}</h5>
        <CheckboxGroup
          groupId="menu-items"
          items={allMenuItems}
          checkedIds={menuItemIds}
          onChange={setMenuItemIds}
        />
        <Form.Text className="text-muted">
          {intl.formatMessage({ id: "config.ui.menu_items.description" })}
        </Form.Text>
      </Form.Group>

      <hr />

      <h4>
        {intl.formatMessage({
          id: "config.ui.desktop_integration.desktop_integration",
        })}
      </h4>
      <Form.Group>
        <Form.Check
          id="skip-browser"
          checked={noBrowser}
          label={intl.formatMessage({
            id: "config.ui.desktop_integration.skip_opening_browser",
          })}
          onChange={() => setNoBrowserFlag(!noBrowser)}
        />
        <Form.Text className="text-muted">
          {intl.formatMessage({
            id: "config.ui.desktop_integration.skip_opening_browser_on_startup",
          })}
        </Form.Text>
      </Form.Group>
      <hr />

      <Form.Group>
        <h5>{intl.formatMessage({ id: "config.ui.scene_wall.heading" })}</h5>
        <Form.Check
          id="wall-show-title"
          checked={wallShowTitle}
          label={intl.formatMessage({
            id: "config.ui.scene_wall.options.display_title",
          })}
          onChange={() => setWallShowTitle(!wallShowTitle)}
        />
        <Form.Check
          id="wall-sound-enabled"
          checked={soundOnPreview}
          label={intl.formatMessage({
            id: "config.ui.scene_wall.options.toggle_sound",
          })}
          onChange={() => setSoundOnPreview(!soundOnPreview)}
        />
        <Form.Label htmlFor="wall-preview">
          <h6>
            {intl.formatMessage({ id: "config.ui.preview_type.heading" })}
          </h6>
        </Form.Label>
        <Form.Control
          as="select"
          name="wall-preview"
          className="col-4 input-control"
          value={wallPlayback}
          onChange={(e: React.ChangeEvent<HTMLSelectElement>) =>
            setWallPlayback(e.currentTarget.value)
          }
        >
          <option value="video">
            {intl.formatMessage({ id: "config.ui.preview_type.options.video" })}
          </option>
          <option value="animation">
            {intl.formatMessage({
              id: "config.ui.preview_type.options.animated",
            })}
          </option>
          <option value="image">
            {intl.formatMessage({
              id: "config.ui.preview_type.options.static",
            })}
          </option>
        </Form.Control>
        <Form.Text className="text-muted">
          {intl.formatMessage({ id: "config.ui.preview_type.description" })}
        </Form.Text>
      </Form.Group>

      <Form.Group>
        <h5>{intl.formatMessage({ id: "config.ui.scene_list.heading" })}</h5>
        <Form.Check
          id="show-text-studios"
          checked={showStudioAsText}
          label={intl.formatMessage({
            id: "config.ui.scene_list.options.show_studio_as_text",
          })}
          onChange={() => {
            setShowStudioAsText(!showStudioAsText);
          }}
        />
      </Form.Group>

      <Form.Group>
        <h5>{intl.formatMessage({ id: "config.ui.scene_player.heading" })}</h5>
        <Form.Group>
          <Form.Check
            id="auto-start-video"
            checked={autostartVideo}
            label={intl.formatMessage({
              id: "config.ui.scene_player.options.auto_start_video",
            })}
            onChange={() => {
              setAutostartVideo(!autostartVideo);
            }}
          />
        </Form.Group>
        <Form.Group id="auto-start-video-on-play-selected">
          <Form.Check
            checked={autostartVideoOnPlaySelected}
            label={intl.formatMessage({
              id:
                "config.ui.scene_player.options.auto_start_video_on_play_selected.heading",
            })}
            onChange={() => {
              setAutostartVideoOnPlaySelected(!autostartVideoOnPlaySelected);
            }}
          />
          <Form.Text className="text-muted">
            {intl.formatMessage({
              id:
                "config.ui.scene_player.options.auto_start_video_on_play_selected.description",
            })}
          </Form.Text>
        </Form.Group>

        <Form.Group id="continue-playlist-default">
          <Form.Check
            checked={continuePlaylistDefault}
            label={intl.formatMessage({
              id:
                "config.ui.scene_player.options.continue_playlist_default.heading",
            })}
            onChange={() => {
              setContinuePlaylistDefault(!continuePlaylistDefault);
            }}
          />
          <Form.Text className="text-muted">
            {intl.formatMessage({
              id:
                "config.ui.scene_player.options.continue_playlist_default.description",
            })}
          </Form.Text>
        </Form.Group>

        <Form.Group id="max-loop-duration">
          <h6>
            {intl.formatMessage({ id: "config.ui.max_loop_duration.heading" })}
          </h6>
          <DurationInput
            className="row col col-4"
            numericValue={maximumLoopDuration}
            onValueChange={(duration) => setMaximumLoopDuration(duration ?? 0)}
          />
          <Form.Text className="text-muted">
            {intl.formatMessage({
              id: "config.ui.max_loop_duration.description",
            })}
          </Form.Text>
        </Form.Group>
      </Form.Group>

      <Form.Group id="slideshow-delay">
        <h5>
          {intl.formatMessage({ id: "config.ui.slideshow_delay.heading" })}
        </h5>
        <Form.Control
          className="col col-sm-6 text-input"
          type="number"
          value={slideshowDelay / SECONDS_TO_MS}
          onChange={(e: React.ChangeEvent<HTMLInputElement>) => {
            setSlideshowDelay(
              Number.parseInt(e.currentTarget.value, 10) * SECONDS_TO_MS
            );
          }}
        />
        <Form.Text className="text-muted">
          {intl.formatMessage({ id: "config.ui.slideshow_delay.description" })}
        </Form.Text>
      </Form.Group>

      <Form.Group>
        <h5>{intl.formatMessage({ id: "config.ui.editing.heading" })}</h5>

        <Form.Group>
          <h6>
            {intl.formatMessage({
              id: "config.ui.editing.disable_dropdown_create.heading",
            })}
          </h6>
          <Form.Check
            id="disableDropdownCreate_performer"
            checked={disableDropdownCreate.performer ?? false}
            label={intl.formatMessage({
              id: "performer",
            })}
            onChange={() => {
              setDisableDropdownCreate({
                ...disableDropdownCreate,
                performer: !disableDropdownCreate.performer ?? true,
              });
            }}
          />

          <Form.Check
            id="disableDropdownCreate_studio"
            checked={disableDropdownCreate.studio ?? false}
            label={intl.formatMessage({
              id: "studio",
            })}
            onChange={() => {
              setDisableDropdownCreate({
                ...disableDropdownCreate,
                studio: !disableDropdownCreate.studio ?? true,
              });
            }}
          />

          <Form.Check
            id="disableDropdownCreate_tag"
            checked={disableDropdownCreate.tag ?? false}
            label={intl.formatMessage({
              id: "tag",
            })}
            onChange={() => {
              setDisableDropdownCreate({
                ...disableDropdownCreate,
                tag: !disableDropdownCreate.tag ?? true,
              });
            }}
          />
          <Form.Text className="text-muted">
            {intl.formatMessage({
              id: "config.ui.editing.disable_dropdown_create.description",
            })}
          </Form.Text>
        </Form.Group>
      </Form.Group>

      <Form.Group>
        <h5>{intl.formatMessage({ id: "config.ui.custom_css.heading" })}</h5>
        <Form.Check
          id="custom-css"
          checked={cssEnabled}
          label={intl.formatMessage({
            id: "config.ui.custom_css.option_label",
          })}
          onChange={() => {
            setCSSEnabled(!cssEnabled);
          }}
        />

        <Form.Control
          as="textarea"
          value={css}
          onChange={(e: React.ChangeEvent<HTMLTextAreaElement>) =>
            setCSS(e.currentTarget.value)
          }
          rows={16}
          className="col col-sm-6 text-input code"
        />
        <Form.Text className="text-muted">
          {intl.formatMessage({ id: "config.ui.custom_css.description" })}
        </Form.Text>
      </Form.Group>

      <Form.Group>
        <h5>
          {intl.formatMessage({ id: "config.ui.handy_connection_key.heading" })}
        </h5>
        <Form.Control
          className="col col-sm-6 text-input"
          value={handyKey}
          onChange={(e: React.ChangeEvent<HTMLInputElement>) => {
            setHandyKey(e.currentTarget.value);
          }}
        />
        <Form.Text className="text-muted">
          {intl.formatMessage({
            id: "config.ui.handy_connection_key.description",
          })}
        </Form.Text>
      </Form.Group>
      <Form.Group>
        <h5>
          {intl.formatMessage({ id: "config.ui.funscript_offset.heading" })}
        </h5>
        <Form.Control
          className="col col-sm-6 text-input"
          type="number"
          value={funscriptOffset}
          onChange={(e: React.ChangeEvent<HTMLInputElement>) => {
            setFunscriptOffset(Number.parseInt(e.currentTarget.value, 10));
          }}
        />
        <Form.Text className="text-muted">
          {intl.formatMessage({ id: "config.ui.funscript_offset.description" })}
        </Form.Text>
      </Form.Group>

      <Form.Group>
        <h5>
          {intl.formatMessage({ id: "config.ui.delete_options.heading" })}
        </h5>
        <Form.Check
          id="delete-file-default"
          checked={deleteFileDefault}
          label={intl.formatMessage({
            id: "config.ui.delete_options.options.delete_file",
          })}
          onChange={() => {
            setDeleteFileDefault(!deleteFileDefault);
          }}
        />
        <Form.Check
          id="delete-generated-default"
          checked={deleteGeneratedDefault}
          label={intl.formatMessage({
            id:
              "config.ui.delete_options.options.delete_generated_supporting_files",
          })}
          onChange={() => {
            setDeleteGeneratedDefault(!deleteGeneratedDefault);
          }}
        />
        <Form.Text className="text-muted">
          {intl.formatMessage({
            id: "config.ui.delete_options.description",
          })}
        </Form.Text>
      </Form.Group>

      <hr />
      <Button variant="primary" onClick={() => onSave()}>
        {intl.formatMessage({ id: "actions.save" })}
      </Button>
    </>
  );
};<|MERGE_RESOLUTION|>--- conflicted
+++ resolved
@@ -32,11 +32,7 @@
   const [menuItemIds, setMenuItemIds] = useState<string[]>(
     allMenuItems.map((item) => item.id)
   );
-<<<<<<< HEAD
-
-=======
   const [noBrowser, setNoBrowserFlag] = useState<boolean>(false);
->>>>>>> 3671388b
   const [soundOnPreview, setSoundOnPreview] = useState<boolean>(true);
   const [wallShowTitle, setWallShowTitle] = useState<boolean>(true);
   const [wallPlayback, setWallPlayback] = useState<string>("video");
