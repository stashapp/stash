import React, { useState, useEffect } from "react";
import { Button, Form, ProgressBar } from "react-bootstrap";
import { Link } from "react-router-dom";
import {
  useJobStatus,
  useMetadataUpdate,
  mutateMetadataImport,
  mutateMetadataClean,
  mutateMetadataScan,
  mutateMetadataAutoTag,
  mutateMetadataExport,
  mutateMigrateHashNaming,
  mutateStopJob,
  usePlugins,
  mutateRunPluginTask,
} from "src/core/StashService";
import { useToast } from "src/hooks";
import * as GQL from "src/core/generated-graphql";
import { Modal } from "src/components/Shared";
import { GenerateButton } from "./GenerateButton";
import { ImportDialog } from "./ImportDialog";
import { ScanDialog } from "./ScanDialog";

type Plugin = Pick<GQL.Plugin, "id">;
type PluginTask = Pick<GQL.PluginTask, "name" | "description">;

export const SettingsTasksPanel: React.FC = () => {
  const Toast = useToast();
  const [isImportAlertOpen, setIsImportAlertOpen] = useState<boolean>(false);
  const [isCleanAlertOpen, setIsCleanAlertOpen] = useState<boolean>(false);
  const [isImportDialogOpen, setIsImportDialogOpen] = useState<boolean>(false);
  const [isScanDialogOpen, setIsScanDialogOpen] = useState<boolean>(false);
  const [useFileMetadata, setUseFileMetadata] = useState<boolean>(false);
  const [scanGeneratePreviews, setScanGeneratePreviews] = useState<boolean>(
    false
  );
  const [scanGenerateSprites, setScanGenerateSprites] = useState<boolean>(
    false
  );
  const [scanGenerateImagePreviews, setScanGenerateImagePreviews] = useState<
    boolean
  >(false);

  const [status, setStatus] = useState<string>("");
  const [progress, setProgress] = useState<number>(0);

  const [autoTagPerformers, setAutoTagPerformers] = useState<boolean>(true);
  const [autoTagStudios, setAutoTagStudios] = useState<boolean>(true);
  const [autoTagTags, setAutoTagTags] = useState<boolean>(true);

  const jobStatus = useJobStatus();
  const metadataUpdate = useMetadataUpdate();

  const plugins = usePlugins();

  function statusToText(s: string) {
    switch (s) {
      case "Idle":
        return "Idle";
      case "Scan":
        return "Scanning for new content";
      case "Generate":
        return "Generating supporting files";
      case "Clean":
        return "Cleaning the database";
      case "Export":
        return "Exporting to JSON";
      case "Import":
        return "Importing from JSON";
      case "Auto Tag":
        return "Auto tagging scenes";
      case "Plugin Operation":
        return "Running Plugin Operation";
      case "Migrate":
        return "Migrating";
      default:
        return "Idle";
    }
  }

  useEffect(() => {
    if (jobStatus?.data?.jobStatus) {
      setStatus(statusToText(jobStatus.data.jobStatus.status));
      const newProgress = jobStatus.data.jobStatus.progress;
      if (newProgress < 0) {
        setProgress(-1);
      } else {
        setProgress(newProgress * 100);
      }
    }
  }, [jobStatus]);

  useEffect(() => {
    if (metadataUpdate?.data?.metadataUpdate) {
      setStatus(statusToText(metadataUpdate.data.metadataUpdate.status));
      const newProgress = metadataUpdate.data.metadataUpdate.progress;
      if (newProgress < 0) {
        setProgress(-1);
      } else {
        setProgress(newProgress * 100);
      }
    }
  }, [metadataUpdate]);

  function onImport() {
    setIsImportAlertOpen(false);
    mutateMetadataImport().then(() => {
      jobStatus.refetch();
    });
  }

  function renderImportAlert() {
    return (
      <Modal
        show={isImportAlertOpen}
        icon="trash-alt"
        accept={{ text: "Import", variant: "danger", onClick: onImport }}
        cancel={{ onClick: () => setIsImportAlertOpen(false) }}
      >
        <p>
          Are you sure you want to import? This will delete the database and
          re-import from your exported metadata.
        </p>
      </Modal>
    );
  }

  function onClean() {
    setIsCleanAlertOpen(false);
    mutateMetadataClean().then(() => {
      jobStatus.refetch();
    });
  }

  function renderCleanAlert() {
    return (
      <Modal
        show={isCleanAlertOpen}
        icon="trash-alt"
        accept={{ text: "Clean", variant: "danger", onClick: onClean }}
        cancel={{ onClick: () => setIsCleanAlertOpen(false) }}
      >
        <p>
          Are you sure you want to Clean? This will delete database information
          and generated content for all scenes and galleries that are no longer
          found in the filesystem.
        </p>
      </Modal>
    );
  }

  function renderImportDialog() {
    if (!isImportDialogOpen) {
      return;
    }

    return <ImportDialog onClose={() => setIsImportDialogOpen(false)} />;
  }

  function renderScanDialog() {
    if (!isScanDialogOpen) {
      return;
    }

    return <ScanDialog onClose={onScanDialogClosed} />;
  }

  function onScanDialogClosed(paths?: string[]) {
    if (paths) {
      onScan(paths);
    }

    setIsScanDialogOpen(false);
  }

  async function onScan(paths?: string[]) {
    try {
      await mutateMetadataScan({
        useFileMetadata,
<<<<<<< HEAD
        scanGeneratePreviews,
        scanGenerateImagePreviews,
        scanGenerateSprites,
=======
        paths,
>>>>>>> e62e74bf
      });
      Toast.success({ content: "Started scan" });
      jobStatus.refetch();
    } catch (e) {
      Toast.error(e);
    }
  }

  function getAutoTagInput() {
    const wildcard = ["*"];
    return {
      performers: autoTagPerformers ? wildcard : [],
      studios: autoTagStudios ? wildcard : [],
      tags: autoTagTags ? wildcard : [],
    };
  }

  async function onAutoTag() {
    try {
      await mutateMetadataAutoTag(getAutoTagInput());
      Toast.success({ content: "Started auto tagging" });
      jobStatus.refetch();
    } catch (e) {
      Toast.error(e);
    }
  }

  function maybeRenderStop() {
    if (!status || status === "Idle") {
      return undefined;
    }

    return (
      <Form.Group>
        <Button
          id="stop"
          variant="danger"
          onClick={() => mutateStopJob().then(() => jobStatus.refetch())}
        >
          Stop
        </Button>
      </Form.Group>
    );
  }

  function renderJobStatus() {
    return (
      <>
        <Form.Group>
          <h5>Status: {status}</h5>
          {!!status && status !== "Idle" ? (
            <ProgressBar
              animated
              now={progress > -1 ? progress : 100}
              label={progress > -1 ? `${progress.toFixed(0)}%` : ""}
            />
          ) : (
            ""
          )}
        </Form.Group>
        {maybeRenderStop()}
      </>
    );
  }

  async function onPluginTaskClicked(plugin: Plugin, operation: PluginTask) {
    await mutateRunPluginTask(plugin.id, operation.name);
  }

  function renderPluginTasks(plugin: Plugin, pluginTasks: PluginTask[]) {
    if (!pluginTasks) {
      return;
    }

    return pluginTasks.map((o) => {
      return (
        <div key={o.name}>
          <Button
            onClick={() => onPluginTaskClicked(plugin, o)}
            className="mt-3"
            variant="secondary"
            size="sm"
          >
            {o.name}
          </Button>
          {o.description ? (
            <Form.Text className="text-muted">{o.description}</Form.Text>
          ) : undefined}
        </div>
      );
    });
  }

  function renderPlugins() {
    if (!plugins.data || !plugins.data.plugins) {
      return;
    }

    return (
      <>
        <hr />
        <h5>Plugin Tasks</h5>
        {plugins.data.plugins.map((o) => {
          return (
            <div key={`${o.id}`} className="mb-3">
              <h6>{o.name}</h6>
              {renderPluginTasks(o, o.tasks ?? [])}
              <hr />
            </div>
          );
        })}
      </>
    );
  }

  return (
    <>
      {renderImportAlert()}
      {renderCleanAlert()}
      {renderImportDialog()}
      {renderScanDialog()}

      <h4>Running Jobs</h4>

      {renderJobStatus()}

      <hr />

      <h5>Library</h5>
      <Form.Group>
        <Form.Check
          id="use-file-metadata"
          checked={useFileMetadata}
          label="Set name, date, details from metadata (if present)"
          onChange={() => setUseFileMetadata(!useFileMetadata)}
        />
        <Form.Check
          id="scan-generate-previews"
          checked={scanGeneratePreviews}
          label="Generate previews during scan (video previews which play when hovering over a scene)"
          onChange={() => setScanGeneratePreviews(!scanGeneratePreviews)}
        />
        <div className="d-flex flex-row">
          <div>↳</div>
          <Form.Check
            id="scan-generate-image-previews"
            checked={scanGenerateImagePreviews}
            disabled={!scanGeneratePreviews}
            label="Generate image previews during scan (animated WebP previews, only required if Preview Type is set to Animated Image)"
            onChange={() =>
              setScanGenerateImagePreviews(!scanGenerateImagePreviews)
            }
            className="ml-2 flex-grow"
          />
        </div>
        <Form.Check
          id="scan-generate-sprites"
          checked={scanGenerateSprites}
          label="Generate sprites during scan (for the scene scrubber)"
          onChange={() => setScanGenerateSprites(!scanGenerateSprites)}
        />
      </Form.Group>
      <Form.Group>
        <Button
          className="mr-2"
          variant="secondary"
          type="submit"
          onClick={() => onScan()}
        >
          Scan
        </Button>
        <Button
          variant="secondary"
          type="submit"
          onClick={() => setIsScanDialogOpen(true)}
        >
          Selective Scan
        </Button>
        <Form.Text className="text-muted">
          Scan for new content and add it to the database.
        </Form.Text>
      </Form.Group>

      <hr />

      <h5>Auto Tagging</h5>

      <Form.Group>
        <Form.Check
          id="autotag-performers"
          checked={autoTagPerformers}
          label="Performers"
          onChange={() => setAutoTagPerformers(!autoTagPerformers)}
        />
        <Form.Check
          id="autotag-studios"
          checked={autoTagStudios}
          label="Studios"
          onChange={() => setAutoTagStudios(!autoTagStudios)}
        />
        <Form.Check
          id="autotag-tags"
          checked={autoTagTags}
          label="Tags"
          onChange={() => setAutoTagTags(!autoTagTags)}
        />
      </Form.Group>
      <Form.Group>
        <Button variant="secondary" type="submit" onClick={() => onAutoTag()}>
          Auto Tag
        </Button>
        <Form.Text className="text-muted">
          Auto-tag content based on filenames.
        </Form.Text>
      </Form.Group>

      <Form.Group>
        <Link to="/sceneFilenameParser">
          <Button variant="secondary">Scene Filename Parser</Button>
        </Link>
      </Form.Group>

      <hr />

      <h5>Generated Content</h5>
      <GenerateButton />
      <Form.Group>
        <Button
          id="clean"
          variant="danger"
          onClick={() => setIsCleanAlertOpen(true)}
        >
          Clean
        </Button>
        <Form.Text className="text-muted">
          Check for missing files and remove them from the database. This is a
          destructive action.
        </Form.Text>
      </Form.Group>

      <hr />

      <h5>Metadata</h5>
      <Form.Group>
        <Button
          id="export"
          variant="secondary"
          type="submit"
          onClick={() =>
            mutateMetadataExport().then(() => {
              jobStatus.refetch();
            })
          }
        >
          Full Export
        </Button>
        <Form.Text className="text-muted">
          Exports the database content into JSON format in the metadata
          directory.
        </Form.Text>
      </Form.Group>

      <Form.Group>
        <Button
          id="import"
          variant="danger"
          onClick={() => setIsImportAlertOpen(true)}
        >
          Full Import
        </Button>
        <Form.Text className="text-muted">
          Import from exported JSON in the metadata directory. Wipes the
          existing database.
        </Form.Text>
      </Form.Group>

      <Form.Group>
        <Button
          id="partial-import"
          variant="danger"
          onClick={() => setIsImportDialogOpen(true)}
        >
          Import from file
        </Button>
        <Form.Text className="text-muted">
          Incremental import from a supplied export zip file.
        </Form.Text>
      </Form.Group>

      {renderPlugins()}

      <hr />

      <h5>Migrations</h5>

      <Form.Group>
        <Button
          id="migrateHashNaming"
          variant="danger"
          onClick={() =>
            mutateMigrateHashNaming().then(() => {
              jobStatus.refetch();
            })
          }
        >
          Rename generated files
        </Button>
        <Form.Text className="text-muted">
          Used after changing the Generated file naming hash to rename existing
          generated files to the new hash format.
        </Form.Text>
      </Form.Group>
    </>
  );
};<|MERGE_RESOLUTION|>--- conflicted
+++ resolved
@@ -176,14 +176,11 @@
   async function onScan(paths?: string[]) {
     try {
       await mutateMetadataScan({
+        paths,
         useFileMetadata,
-<<<<<<< HEAD
         scanGeneratePreviews,
         scanGenerateImagePreviews,
         scanGenerateSprites,
-=======
-        paths,
->>>>>>> e62e74bf
       });
       Toast.success({ content: "Started scan" });
       jobStatus.refetch();
