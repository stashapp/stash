--- conflicted
+++ resolved
@@ -41,17 +41,12 @@
   const [scanGenerateSprites, setScanGenerateSprites] = useState<boolean>(
     false
   );
-<<<<<<< HEAD
-  const [scanGenerateImagePreviews, setScanGenerateImagePreviews] = useState<
-    boolean
-  >(false);
   const [cleanDryRun, setCleanDryRun] = useState<boolean>(false);
-=======
   const [
     scanGenerateImagePreviews,
     setScanGenerateImagePreviews,
   ] = useState<boolean>(false);
->>>>>>> d1274d55
+
 
   const [status, setStatus] = useState<string>("");
   const [progress, setProgress] = useState<number>(0);
