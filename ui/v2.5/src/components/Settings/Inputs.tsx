--- conflicted
+++ resolved
@@ -19,32 +19,13 @@
   disabled?: boolean;
 }
 
-<<<<<<< HEAD
-export const Setting: React.FC<PropsWithChildren<ISetting>> = ({
-  id,
-  className,
-  subElementId,
-  heading,
-  headingID,
-  subHeadingID,
-  subHeading,
-  children,
-  tooltipID,
-  onClick,
-  disabled,
-}) => {
-  const intl = useIntl();
-
-  function renderHeading() {
-    if (headingID) {
-      return intl.formatMessage({ id: headingID });
-=======
 export const Setting: React.FC<PropsWithChildren<ISetting>> = PatchComponent(
   "Setting",
   (props: PropsWithChildren<ISetting>) => {
     const {
       id,
       className,
+      subElementId,
       heading,
       headingID,
       subHeadingID,
@@ -62,7 +43,6 @@
         return intl.formatMessage({ id: headingID });
       }
       return heading;
->>>>>>> 41331171
     }
 
     function renderSubHeading() {
@@ -93,18 +73,11 @@
           <h3 title={tooltip}>{renderHeading()}</h3>
           {renderSubHeading()}
         </div>
-        <div>{children}</div>
+        <div id={subElementId}>{children}</div>
       </div>
-<<<<<<< HEAD
-      <div id={`${subElementId}`}>{children}</div>
-    </div>
-  );
-};
-=======
     );
   }
 ) as React.FC<PropsWithChildren<ISetting>>;
->>>>>>> 41331171
 
 interface ISettingGroup {
   settingProps?: ISetting;
