.logs {
  font-family: source-code-pro, Menlo, Monaco, Consolas, "Courier New",
    monospace;
  font-size: smaller;
  max-height: 100vh;
  overflow-x: hidden;
  overflow-y: auto;
  padding-top: 1rem;
  white-space: pre-wrap;

  .debug {
    color: lightgreen;
    font-weight: bold;
  }

  .info {
    color: white;
    font-weight: bold;
  }

  .warning {
    color: orange;
    font-weight: bold;
  }

  .error {
    color: red;
    font-weight: bold;
  }
}

.log-time {
  margin-right: 1rem;
}

#configuration-tabs-tabpane-about .table {
  width: initial;
}

#configuration-tabs-tabpane-tasks h5 {
  margin-bottom: 1em;
}

.scraper-table {
  display: block;
  margin-bottom: 16px;
  overflow: auto;
  width: 100%;

  tr {
    border-top: 1px solid #181513;

    &:nth-child(2n) {
      background-color: #2c3b47;
    }
  }

  th,
  td {
    border: 1px solid #181513;
    padding: 6px 13px;
  }

  ul {
    margin-bottom: 0;
    padding-left: 0;
  }

  li {
    list-style: none;
  }
}

<<<<<<< HEAD
.job-table {
  height: 10em;
  overflow-y: auto;

  ul {
    list-style: none;
    padding-inline-start: 0;
  }

  li {
    opacity: 0;
    transition: opacity 0.25s;

    &.fade-in {
      opacity: 1;
    }

    > div {
      align-items: flex-start;
      display: flex;
    }
  }

  .job-status {
    width: 100%;
  }

  .stop:not(:disabled),
  .stopping .fa-icon,
  .cancelled .fa-icon {
    color: $danger;
  }

  .running .fa-icon,
  .finished .fa-icon {
    color: $success;
  }

  .ready .fa-icon {
    color: $warning;
  }

  .cancelled,
  .finished {
    color: $text-muted;
=======
#temp-enable-duration .duration-control:disabled {
  opacity: 0.5;
}

#settings-dlna {
  .ip-whitelist-input,
  .interfaces-input {
    width: 12em;
  }

  .server-name {
    width: 24em;
  }

  .addresses {
    list-style-type: none;
    padding-inline-start: 0;

    li {
      display: flex;
      margin-bottom: 0.5rem;

      .address {
        display: inline-block;
        width: 12em;
      }

      .buttons {
        align-items: center;
        display: flex;
      }

      .deadline {
        font-size: 0.8em;
      }

      code {
        display: inline-block;
      }
    }
>>>>>>> 547f6d79
  }
}<|MERGE_RESOLUTION|>--- conflicted
+++ resolved
@@ -71,7 +71,6 @@
   }
 }
 
-<<<<<<< HEAD
 .job-table {
   height: 10em;
   overflow-y: auto;
@@ -117,7 +116,9 @@
   .cancelled,
   .finished {
     color: $text-muted;
-=======
+  }
+}
+
 #temp-enable-duration .duration-control:disabled {
   opacity: 0.5;
 }
@@ -158,6 +159,5 @@
         display: inline-block;
       }
     }
->>>>>>> 547f6d79
   }
 }