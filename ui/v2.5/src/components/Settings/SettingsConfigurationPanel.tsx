import React, { useEffect, useState } from "react";
import { Button, Form, InputGroup } from "react-bootstrap";
import * as GQL from "src/core/generated-graphql";
import { useConfiguration, useConfigureGeneral } from "src/core/StashService";
import { useToast } from "src/hooks";
import { Icon, LoadingIndicator } from "src/components/Shared";
import { FolderSelect } from "src/components/Shared/FolderSelect/FolderSelect";
<<<<<<< HEAD
import StashBoxConfiguration from "./StashBoxConfiguration";
=======
import StashBoxConfiguration, {
  IStashBoxInstance,
} from "./StashBoxConfiguration";
>>>>>>> 03f5e1a4

export const SettingsConfigurationPanel: React.FC = () => {
  const Toast = useToast();
  // Editing config state
  const [stashes, setStashes] = useState<string[]>([]);
  const [databasePath, setDatabasePath] = useState<string | undefined>(
    undefined
  );
  const [generatedPath, setGeneratedPath] = useState<string | undefined>(
    undefined
  );
  const [cachePath, setCachePath] = useState<string | undefined>(undefined);
  const [calculateMD5, setCalculateMD5] = useState<boolean>(false);
  const [videoFileNamingAlgorithm, setVideoFileNamingAlgorithm] = useState<
    GQL.HashAlgorithm | undefined
  >(undefined);
  const [previewSegments, setPreviewSegments] = useState<number>(0);
  const [previewSegmentDuration, setPreviewSegmentDuration] = useState<number>(
    0
  );
  const [previewExcludeStart, setPreviewExcludeStart] = useState<
    string | undefined
  >(undefined);
  const [previewExcludeEnd, setPreviewExcludeEnd] = useState<
    string | undefined
  >(undefined);
  const [previewPreset, setPreviewPreset] = useState<string>(
    GQL.PreviewPreset.Slow
  );
  const [maxTranscodeSize, setMaxTranscodeSize] = useState<
    GQL.StreamingResolutionEnum | undefined
  >(undefined);
  const [maxStreamingTranscodeSize, setMaxStreamingTranscodeSize] = useState<
    GQL.StreamingResolutionEnum | undefined
  >(undefined);
  const [username, setUsername] = useState<string | undefined>(undefined);
  const [password, setPassword] = useState<string | undefined>(undefined);
  const [maxSessionAge, setMaxSessionAge] = useState<number>(0);
  const [logFile, setLogFile] = useState<string | undefined>();
  const [logOut, setLogOut] = useState<boolean>(true);
  const [logLevel, setLogLevel] = useState<string>("Info");
  const [logAccess, setLogAccess] = useState<boolean>(true);
  const [excludes, setExcludes] = useState<string[]>([]);
  const [scraperUserAgent, setScraperUserAgent] = useState<string | undefined>(
    undefined
  );
  const [scraperCDPPath, setScraperCDPPath] = useState<string | undefined>(
    undefined
  );
<<<<<<< HEAD
  const [stashBoxes, setStashBoxes] = useState<GQL.StashBoxInput[]>([]);
=======
  const [stashBoxes, setStashBoxes] = useState<IStashBoxInstance[]>([]);
>>>>>>> 03f5e1a4

  const { data, error, loading } = useConfiguration();

  const [updateGeneralConfig] = useConfigureGeneral({
    stashes,
    databasePath,
    generatedPath,
    cachePath,
    calculateMD5,
    videoFileNamingAlgorithm:
      (videoFileNamingAlgorithm as GQL.HashAlgorithm) ?? undefined,
    previewSegments,
    previewSegmentDuration,
    previewExcludeStart,
    previewExcludeEnd,
    previewPreset: (previewPreset as GQL.PreviewPreset) ?? undefined,
    maxTranscodeSize,
    maxStreamingTranscodeSize,
    username,
    password,
    maxSessionAge,
    logFile,
    logOut,
    logLevel,
    logAccess,
    excludes,
    scraperUserAgent,
    scraperCDPPath,
<<<<<<< HEAD
    stashBoxes,
=======
    stashBoxes: stashBoxes.map(
      (b) =>
        ({
          name: b?.name ?? "",
          api_key: b?.api_key ?? "",
          endpoint: b?.endpoint ?? "",
        } as GQL.StashBoxInput)
    ),
>>>>>>> 03f5e1a4
  });

  useEffect(() => {
    if (!data?.configuration || error) return;

    const conf = data.configuration;
    if (conf.general) {
      setStashes(conf.general.stashes ?? []);
      setDatabasePath(conf.general.databasePath);
      setGeneratedPath(conf.general.generatedPath);
      setCachePath(conf.general.cachePath);
      setVideoFileNamingAlgorithm(conf.general.videoFileNamingAlgorithm);
      setCalculateMD5(conf.general.calculateMD5);
      setPreviewSegments(conf.general.previewSegments);
      setPreviewSegmentDuration(conf.general.previewSegmentDuration);
      setPreviewExcludeStart(conf.general.previewExcludeStart);
      setPreviewExcludeEnd(conf.general.previewExcludeEnd);
      setPreviewPreset(conf.general.previewPreset);
      setMaxTranscodeSize(conf.general.maxTranscodeSize ?? undefined);
      setMaxStreamingTranscodeSize(
        conf.general.maxStreamingTranscodeSize ?? undefined
      );
      setUsername(conf.general.username);
      setPassword(conf.general.password);
      setMaxSessionAge(conf.general.maxSessionAge);
      setLogFile(conf.general.logFile ?? undefined);
      setLogOut(conf.general.logOut);
      setLogLevel(conf.general.logLevel);
      setLogAccess(conf.general.logAccess);
      setExcludes(conf.general.excludes);
      setScraperUserAgent(conf.general.scraperUserAgent ?? undefined);
      setScraperCDPPath(conf.general.scraperCDPPath ?? undefined);
      setStashBoxes(
<<<<<<< HEAD
        conf.general.stashBoxes.map((box) => ({
          endpoint: box.endpoint,
          api_key: box.api_key,
=======
        conf.general.stashBoxes.map((box, i) => ({
          name: box?.name ?? undefined,
          endpoint: box.endpoint,
          api_key: box.api_key,
          index: i,
>>>>>>> 03f5e1a4
        })) ?? []
      );
    }
  }, [data, error]);

  function onStashesChanged(directories: string[]) {
    setStashes(directories);
  }

  function excludeRegexChanged(idx: number, value: string) {
    const newExcludes = excludes.map((regex, i) => {
      const ret = idx !== i ? regex : value;
      return ret;
    });
    setExcludes(newExcludes);
  }

  function excludeRemoveRegex(idx: number) {
    const newExcludes = excludes.filter((_regex, i) => i !== idx);

    setExcludes(newExcludes);
  }

  function excludeAddRegex() {
    const demo = "sample\\.mp4$";
    const newExcludes = excludes.concat(demo);

    setExcludes(newExcludes);
  }

  async function onSave() {
    try {
      const result = await updateGeneralConfig();
      // eslint-disable-next-line no-console
      console.log(result);
      Toast.success({ content: "Updated config" });
    } catch (e) {
      Toast.error(e);
    }
  }

  const transcodeQualities = [
    GQL.StreamingResolutionEnum.Low,
    GQL.StreamingResolutionEnum.Standard,
    GQL.StreamingResolutionEnum.StandardHd,
    GQL.StreamingResolutionEnum.FullHd,
    GQL.StreamingResolutionEnum.FourK,
    GQL.StreamingResolutionEnum.Original,
  ].map(resolutionToString);

  function resolutionToString(r: GQL.StreamingResolutionEnum | undefined) {
    switch (r) {
      case GQL.StreamingResolutionEnum.Low:
        return "240p";
      case GQL.StreamingResolutionEnum.Standard:
        return "480p";
      case GQL.StreamingResolutionEnum.StandardHd:
        return "720p";
      case GQL.StreamingResolutionEnum.FullHd:
        return "1080p";
      case GQL.StreamingResolutionEnum.FourK:
        return "4k";
      case GQL.StreamingResolutionEnum.Original:
        return "Original";
    }

    return "Original";
  }

  function translateQuality(quality: string) {
    switch (quality) {
      case "240p":
        return GQL.StreamingResolutionEnum.Low;
      case "480p":
        return GQL.StreamingResolutionEnum.Standard;
      case "720p":
        return GQL.StreamingResolutionEnum.StandardHd;
      case "1080p":
        return GQL.StreamingResolutionEnum.FullHd;
      case "4k":
        return GQL.StreamingResolutionEnum.FourK;
      case "Original":
        return GQL.StreamingResolutionEnum.Original;
    }

    return GQL.StreamingResolutionEnum.Original;
  }

  const namingHashAlgorithms = [
    GQL.HashAlgorithm.Md5,
    GQL.HashAlgorithm.Oshash,
  ].map(namingHashToString);

  function namingHashToString(value: GQL.HashAlgorithm | undefined) {
    switch (value) {
      case GQL.HashAlgorithm.Oshash:
        return "oshash";
      case GQL.HashAlgorithm.Md5:
        return "MD5";
    }

    return "MD5";
  }

  function translateNamingHash(value: string) {
    switch (value) {
      case "oshash":
        return GQL.HashAlgorithm.Oshash;
      case "MD5":
        return GQL.HashAlgorithm.Md5;
    }

    return GQL.HashAlgorithm.Md5;
  }

  if (error) return <h1>{error.message}</h1>;
  if (!data?.configuration || loading) return <LoadingIndicator />;

  return (
    <>
      <h4>Library</h4>
      <Form.Group>
        <Form.Group id="stashes">
          <h6>Stashes</h6>
          <FolderSelect
            directories={stashes}
            onDirectoriesChanged={onStashesChanged}
          />
          <Form.Text className="text-muted">
            Directory locations to your content
          </Form.Text>
        </Form.Group>

        <Form.Group id="database-path">
          <h6>Database Path</h6>
          <Form.Control
            className="col col-sm-6 text-input"
            defaultValue={databasePath}
            onChange={(e: React.ChangeEvent<HTMLInputElement>) =>
              setDatabasePath(e.currentTarget.value)
            }
          />
          <Form.Text className="text-muted">
            File location for the SQLite database (requires restart)
          </Form.Text>
        </Form.Group>

        <Form.Group id="generated-path">
          <h6>Generated Path</h6>
          <Form.Control
            className="col col-sm-6 text-input"
            defaultValue={generatedPath}
            onChange={(e: React.ChangeEvent<HTMLInputElement>) =>
              setGeneratedPath(e.currentTarget.value)
            }
          />
          <Form.Text className="text-muted">
            Directory location for the generated files (scene markers, scene
            previews, sprites, etc)
          </Form.Text>
        </Form.Group>

        <Form.Group id="cache-path">
          <h6>Cache Path</h6>
          <Form.Control
            className="col col-sm-6 text-input"
            defaultValue={cachePath}
            onChange={(e: React.ChangeEvent<HTMLInputElement>) =>
              setCachePath(e.currentTarget.value)
            }
          />
          <Form.Text className="text-muted">
            Directory location of the cache
          </Form.Text>
        </Form.Group>

        <Form.Group>
          <h6>Excluded Patterns</h6>
          <Form.Group>
            {excludes &&
              excludes.map((regexp, i) => (
                <InputGroup>
                  <Form.Control
                    className="col col-sm-6 text-input"
                    value={regexp}
                    onChange={(e: React.ChangeEvent<HTMLInputElement>) =>
                      excludeRegexChanged(i, e.currentTarget.value)
                    }
                  />
                  <InputGroup.Append>
                    <Button
                      variant="danger"
                      onClick={() => excludeRemoveRegex(i)}
                    >
                      <Icon icon="minus" />
                    </Button>
                  </InputGroup.Append>
                </InputGroup>
              ))}
          </Form.Group>
          <Button className="minimal" onClick={() => excludeAddRegex()}>
            <Icon icon="plus" />
          </Button>
          <Form.Text className="text-muted">
            Regexps of files/paths to exclude from Scan and add to Clean
            <a
              href="https://github.com/stashapp/stash/wiki/Exclude-file-configuration"
              rel="noopener noreferrer"
              target="_blank"
            >
              <Icon icon="question-circle" />
            </a>
          </Form.Text>
        </Form.Group>
      </Form.Group>

      <hr />

      <Form.Group>
        <h4>Hashing</h4>
        <Form.Group>
          <Form.Check
            checked={calculateMD5}
            label="Calculate MD5 for videos"
            onChange={() => setCalculateMD5(!calculateMD5)}
          />
          <Form.Text className="text-muted">
            Calculate MD5 checksum in addition to oshash. Enabling will cause
            initial scans to be slower. File naming hash must be set to oshash
            to disable MD5 calculation.
          </Form.Text>
        </Form.Group>

        <Form.Group id="transcode-size">
          <h6>Generated file naming hash</h6>

          <Form.Control
            className="w-auto input-control"
            as="select"
            value={namingHashToString(videoFileNamingAlgorithm)}
            onChange={(e: React.ChangeEvent<HTMLSelectElement>) =>
              setVideoFileNamingAlgorithm(
                translateNamingHash(e.currentTarget.value)
              )
            }
          >
            {namingHashAlgorithms.map((q) => (
              <option key={q} value={q}>
                {q}
              </option>
            ))}
          </Form.Control>

          <Form.Text className="text-muted">
            Use MD5 or oshash for generated file naming. Changing this requires
            that all scenes have the applicable MD5/oshash value populated.
            After changing this value, existing generated files will need to be
            migrated or regenerated. See Tasks page for migration.
          </Form.Text>
        </Form.Group>
      </Form.Group>

      <hr />

      <Form.Group>
        <h4>Video</h4>
        <Form.Group id="transcode-size">
          <h6>Maximum transcode size</h6>
          <Form.Control
            className="w-auto input-control"
            as="select"
            onChange={(event: React.ChangeEvent<HTMLSelectElement>) =>
              setMaxTranscodeSize(translateQuality(event.currentTarget.value))
            }
            value={resolutionToString(maxTranscodeSize)}
          >
            {transcodeQualities.map((q) => (
              <option key={q} value={q}>
                {q}
              </option>
            ))}
          </Form.Control>
          <Form.Text className="text-muted">
            Maximum size for generated transcodes
          </Form.Text>
        </Form.Group>
        <Form.Group id="streaming-transcode-size">
          <h6>Maximum streaming transcode size</h6>
          <Form.Control
            className="w-auto input-control"
            as="select"
            onChange={(event: React.ChangeEvent<HTMLSelectElement>) =>
              setMaxStreamingTranscodeSize(
                translateQuality(event.currentTarget.value)
              )
            }
            value={resolutionToString(maxStreamingTranscodeSize)}
          >
            {transcodeQualities.map((q) => (
              <option key={q} value={q}>
                {q}
              </option>
            ))}
          </Form.Control>
          <Form.Text className="text-muted">
            Maximum size for transcoded streams
          </Form.Text>
        </Form.Group>
      </Form.Group>

      <hr />

      <Form.Group>
        <h4>Preview Generation</h4>

        <Form.Group id="transcode-size">
          <h6>Preview encoding preset</h6>
          <Form.Control
            className="w-auto input-control"
            as="select"
            value={previewPreset}
            onChange={(e: React.ChangeEvent<HTMLSelectElement>) =>
              setPreviewPreset(e.currentTarget.value)
            }
          >
            {Object.keys(GQL.PreviewPreset).map((p) => (
              <option value={p.toLowerCase()} key={p}>
                {p}
              </option>
            ))}
          </Form.Control>
          <Form.Text className="text-muted">
            The preset regulates size, quality and encoding time of preview
            generation. Presets beyond “slow” have diminishing returns and are
            not recommended.
          </Form.Text>
        </Form.Group>
        <Form.Group id="preview-segments">
          <h6>Number of segments in preview</h6>
          <Form.Control
            className="col col-sm-6 text-input"
            type="number"
            value={previewSegments.toString()}
            onChange={(e: React.ChangeEvent<HTMLInputElement>) =>
              setPreviewSegments(
                Number.parseInt(e.currentTarget.value || "0", 10)
              )
            }
          />
          <Form.Text className="text-muted">
            Number of segments in preview files.
          </Form.Text>
        </Form.Group>

        <Form.Group id="preview-segment-duration">
          <h6>Preview segment duration</h6>
          <Form.Control
            className="col col-sm-6 text-input"
            type="number"
            value={previewSegmentDuration.toString()}
            onChange={(e: React.ChangeEvent<HTMLInputElement>) =>
              setPreviewSegmentDuration(
                Number.parseFloat(e.currentTarget.value || "0")
              )
            }
          />
          <Form.Text className="text-muted">
            Duration of each preview segment, in seconds.
          </Form.Text>
        </Form.Group>

        <Form.Group id="preview-exclude-start">
          <h6>Exclude start time</h6>
          <Form.Control
            className="col col-sm-6 text-input"
            defaultValue={previewExcludeStart}
            onChange={(e: React.ChangeEvent<HTMLInputElement>) =>
              setPreviewExcludeStart(e.currentTarget.value)
            }
          />
          <Form.Text className="text-muted">
            Exclude the first x seconds from scene previews. This can be a value
            in seconds, or a percentage (eg 2%) of the total scene duration.
          </Form.Text>
        </Form.Group>

        <Form.Group id="preview-exclude-start">
          <h6>Exclude end time</h6>
          <Form.Control
            className="col col-sm-6 text-input"
            defaultValue={previewExcludeEnd}
            onChange={(e: React.ChangeEvent<HTMLInputElement>) =>
              setPreviewExcludeEnd(e.currentTarget.value)
            }
          />
          <Form.Text className="text-muted">
            Exclude the last x seconds from scene previews. This can be a value
            in seconds, or a percentage (eg 2%) of the total scene duration.
          </Form.Text>
        </Form.Group>
      </Form.Group>

      <Form.Group>
        <h4>Scraping</h4>
        <Form.Group id="scraperUserAgent">
          <h6>Scraper User Agent</h6>
          <Form.Control
            className="col col-sm-6 text-input"
            defaultValue={scraperUserAgent}
            onChange={(e: React.ChangeEvent<HTMLInputElement>) =>
              setScraperUserAgent(e.currentTarget.value)
            }
          />
          <Form.Text className="text-muted">
            User-Agent string used during scrape http requests
          </Form.Text>
        </Form.Group>

        <Form.Group id="scraperCDPPath">
          <h6>Chrome CDP path</h6>
          <Form.Control
            className="col col-sm-6 text-input"
            defaultValue={scraperCDPPath}
            onChange={(e: React.ChangeEvent<HTMLInputElement>) =>
              setScraperCDPPath(e.currentTarget.value)
            }
          />
          <Form.Text className="text-muted">
            File path to the Chrome executable, or a remote address (starting
            with http:// or https://, for example
            http://localhost:9222/json/version) to a Chrome instance.
          </Form.Text>
        </Form.Group>
      </Form.Group>

      <hr />
<<<<<<< HEAD
      <StashBoxConfiguration boxes={stashBoxes} saveBoxes={setStashBoxes} />
=======
      <Form.Group>
        <h4>Stash-box integration</h4>
        <StashBoxConfiguration boxes={stashBoxes} saveBoxes={setStashBoxes} />
      </Form.Group>
>>>>>>> 03f5e1a4
      <hr />

      <Form.Group>
        <h4>Authentication</h4>
        <Form.Group id="username">
          <h6>Username</h6>
          <Form.Control
            className="col col-sm-6 text-input"
            defaultValue={username}
            onInput={(e: React.FormEvent<HTMLInputElement>) =>
              setUsername(e.currentTarget.value)
            }
          />
          <Form.Text className="text-muted">
            Username to access Stash. Leave blank to disable user authentication
          </Form.Text>
        </Form.Group>
        <Form.Group id="password">
          <h6>Password</h6>
          <Form.Control
            className="col col-sm-6 text-input"
            type="password"
            defaultValue={password}
            onInput={(e: React.FormEvent<HTMLInputElement>) =>
              setPassword(e.currentTarget.value)
            }
          />
          <Form.Text className="text-muted">
            Password to access Stash. Leave blank to disable user authentication
          </Form.Text>
        </Form.Group>

        <Form.Group id="maxSessionAge">
          <h6>Maximum Session Age</h6>
          <Form.Control
            className="col col-sm-6 text-input"
            type="number"
            value={maxSessionAge.toString()}
            onChange={(e: React.ChangeEvent<HTMLInputElement>) =>
              setMaxSessionAge(
                Number.parseInt(e.currentTarget.value || "0", 10)
              )
            }
          />
          <Form.Text className="text-muted">
            Maximum idle time before a login session is expired, in seconds.
          </Form.Text>
        </Form.Group>
      </Form.Group>

      <hr />

      <h4>Logging</h4>
      <Form.Group id="log-file">
        <h6>Log file</h6>
        <Form.Control
          className="col col-sm-6 text-input"
          defaultValue={logFile}
          onInput={(e: React.FormEvent<HTMLInputElement>) =>
            setLogFile(e.currentTarget.value)
          }
        />
        <Form.Text className="text-muted">
          Path to the file to output logging to. Blank to disable file logging.
          Requires restart.
        </Form.Text>
      </Form.Group>

      <Form.Group>
        <Form.Check
          id="log-terminal"
          checked={logOut}
          label="Log to terminal"
          onChange={() => setLogOut(!logOut)}
        />
        <Form.Text className="text-muted">
          Logs to the terminal in addition to a file. Always true if file
          logging is disabled. Requires restart.
        </Form.Text>
      </Form.Group>

      <Form.Group id="log-level">
        <h6>Log Level</h6>
        <Form.Control
          className="col col-sm-6 input-control"
          as="select"
          onChange={(event: React.ChangeEvent<HTMLSelectElement>) =>
            setLogLevel(event.currentTarget.value)
          }
          value={logLevel}
        >
          {["Trace", "Debug", "Info", "Warning", "Error"].map((o) => (
            <option key={o} value={o}>
              {o}
            </option>
          ))}
        </Form.Control>
      </Form.Group>

      <Form.Group>
        <Form.Check
          id="log-http"
          checked={logAccess}
          label="Log http access"
          onChange={() => setLogAccess(!logAccess)}
        />
        <Form.Text className="text-muted">
          Logs http access to the terminal. Requires restart.
        </Form.Text>
      </Form.Group>

      <hr />

      <Button variant="primary" onClick={() => onSave()}>
        Save
      </Button>
    </>
  );
};<|MERGE_RESOLUTION|>--- conflicted
+++ resolved
@@ -5,13 +5,9 @@
 import { useToast } from "src/hooks";
 import { Icon, LoadingIndicator } from "src/components/Shared";
 import { FolderSelect } from "src/components/Shared/FolderSelect/FolderSelect";
-<<<<<<< HEAD
-import StashBoxConfiguration from "./StashBoxConfiguration";
-=======
 import StashBoxConfiguration, {
   IStashBoxInstance,
 } from "./StashBoxConfiguration";
->>>>>>> 03f5e1a4
 
 export const SettingsConfigurationPanel: React.FC = () => {
   const Toast = useToast();
@@ -61,11 +57,7 @@
   const [scraperCDPPath, setScraperCDPPath] = useState<string | undefined>(
     undefined
   );
-<<<<<<< HEAD
-  const [stashBoxes, setStashBoxes] = useState<GQL.StashBoxInput[]>([]);
-=======
   const [stashBoxes, setStashBoxes] = useState<IStashBoxInstance[]>([]);
->>>>>>> 03f5e1a4
 
   const { data, error, loading } = useConfiguration();
 
@@ -94,9 +86,6 @@
     excludes,
     scraperUserAgent,
     scraperCDPPath,
-<<<<<<< HEAD
-    stashBoxes,
-=======
     stashBoxes: stashBoxes.map(
       (b) =>
         ({
@@ -105,7 +94,6 @@
           endpoint: b?.endpoint ?? "",
         } as GQL.StashBoxInput)
     ),
->>>>>>> 03f5e1a4
   });
 
   useEffect(() => {
@@ -139,17 +127,11 @@
       setScraperUserAgent(conf.general.scraperUserAgent ?? undefined);
       setScraperCDPPath(conf.general.scraperCDPPath ?? undefined);
       setStashBoxes(
-<<<<<<< HEAD
-        conf.general.stashBoxes.map((box) => ({
-          endpoint: box.endpoint,
-          api_key: box.api_key,
-=======
         conf.general.stashBoxes.map((box, i) => ({
           name: box?.name ?? undefined,
           endpoint: box.endpoint,
           api_key: box.api_key,
           index: i,
->>>>>>> 03f5e1a4
         })) ?? []
       );
     }
@@ -586,14 +568,10 @@
       </Form.Group>
 
       <hr />
-<<<<<<< HEAD
-      <StashBoxConfiguration boxes={stashBoxes} saveBoxes={setStashBoxes} />
-=======
       <Form.Group>
         <h4>Stash-box integration</h4>
         <StashBoxConfiguration boxes={stashBoxes} saveBoxes={setStashBoxes} />
       </Form.Group>
->>>>>>> 03f5e1a4
       <hr />
 
       <Form.Group>
