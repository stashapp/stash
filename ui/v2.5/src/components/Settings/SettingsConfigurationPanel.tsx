--- conflicted
+++ resolved
@@ -17,7 +17,6 @@
     undefined
   );
   const [cachePath, setCachePath] = useState<string | undefined>(undefined);
-<<<<<<< HEAD
   const [previewSegments, setPreviewSegments] = useState<number>(0);
   const [previewSegmentDuration, setPreviewSegmentDuration] = useState<number>(
     0
@@ -28,11 +27,9 @@
   const [previewExcludeEnd, setPreviewExcludeEnd] = useState<
     string | undefined
   >(undefined);
-=======
   const [previewPreset, setPreviewPreset] = useState<string>(
     GQL.PreviewPreset.Slow
   );
->>>>>>> c104c6d0
   const [maxTranscodeSize, setMaxTranscodeSize] = useState<
     GQL.StreamingResolutionEnum | undefined
   >(undefined);
@@ -60,14 +57,11 @@
     databasePath,
     generatedPath,
     cachePath,
-<<<<<<< HEAD
     previewSegments,
     previewSegmentDuration,
     previewExcludeStart,
     previewExcludeEnd,
-=======
     previewPreset: (previewPreset as GQL.PreviewPreset) ?? undefined,
->>>>>>> c104c6d0
     maxTranscodeSize,
     maxStreamingTranscodeSize,
     forceMkv,
@@ -92,14 +86,11 @@
       setDatabasePath(conf.general.databasePath);
       setGeneratedPath(conf.general.generatedPath);
       setCachePath(conf.general.cachePath);
-<<<<<<< HEAD
       setPreviewSegments(conf.general.previewSegments);
       setPreviewSegmentDuration(conf.general.previewSegmentDuration);
       setPreviewExcludeStart(conf.general.previewExcludeStart);
       setPreviewExcludeEnd(conf.general.previewExcludeEnd);
-=======
       setPreviewPreset(conf.general.previewPreset);
->>>>>>> c104c6d0
       setMaxTranscodeSize(conf.general.maxTranscodeSize ?? undefined);
       setMaxStreamingTranscodeSize(
         conf.general.maxStreamingTranscodeSize ?? undefined
