--- conflicted
+++ resolved
@@ -17,10 +17,8 @@
     undefined
   );
   const [cachePath, setCachePath] = useState<string | undefined>(undefined);
-<<<<<<< HEAD
   const [calculateMD5, setCalculateMD5] = useState<boolean>(false);
   const [useMD5, setUseMD5] = useState<boolean>(false);
-=======
   const [previewSegments, setPreviewSegments] = useState<number>(0);
   const [previewSegmentDuration, setPreviewSegmentDuration] = useState<number>(
     0
@@ -31,7 +29,6 @@
   const [previewExcludeEnd, setPreviewExcludeEnd] = useState<
     string | undefined
   >(undefined);
->>>>>>> c327a98e
   const [previewPreset, setPreviewPreset] = useState<string>(
     GQL.PreviewPreset.Slow
   );
@@ -60,15 +57,12 @@
     databasePath,
     generatedPath,
     cachePath,
-<<<<<<< HEAD
     calculateMD5,
     useMD5,
-=======
     previewSegments,
     previewSegmentDuration,
     previewExcludeStart,
     previewExcludeEnd,
->>>>>>> c327a98e
     previewPreset: (previewPreset as GQL.PreviewPreset) ?? undefined,
     maxTranscodeSize,
     maxStreamingTranscodeSize,
@@ -92,15 +86,12 @@
       setDatabasePath(conf.general.databasePath);
       setGeneratedPath(conf.general.generatedPath);
       setCachePath(conf.general.cachePath);
-<<<<<<< HEAD
       setUseMD5(conf.general.useMD5);
       setCalculateMD5(conf.general.calculateMD5);
-=======
       setPreviewSegments(conf.general.previewSegments);
       setPreviewSegmentDuration(conf.general.previewSegmentDuration);
       setPreviewExcludeStart(conf.general.previewExcludeStart);
       setPreviewExcludeEnd(conf.general.previewExcludeEnd);
->>>>>>> c327a98e
       setPreviewPreset(conf.general.previewPreset);
       setMaxTranscodeSize(conf.general.maxTranscodeSize ?? undefined);
       setMaxStreamingTranscodeSize(
