import React, { useEffect, useState } from "react";
import { FormattedMessage, useIntl } from "react-intl";
import { Button, Form, InputGroup } from "react-bootstrap";
import * as GQL from "src/core/generated-graphql";
import {
  useConfiguration,
  useConfigureGeneral,
  useGenerateAPIKey,
} from "src/core/StashService";
import { useToast } from "src/hooks";
import { Icon, LoadingIndicator } from "src/components/Shared";
import StashBoxConfiguration, {
  IStashBoxInstance,
} from "./StashBoxConfiguration";
import StashConfiguration from "./StashConfiguration";

interface IExclusionPatternsProps {
  excludes: string[];
  setExcludes: (value: string[]) => void;
}

const ExclusionPatterns: React.FC<IExclusionPatternsProps> = (props) => {
  function excludeRegexChanged(idx: number, value: string) {
    const newExcludes = props.excludes.map((regex, i) => {
      const ret = idx !== i ? regex : value;
      return ret;
    });
    props.setExcludes(newExcludes);
  }

  function excludeRemoveRegex(idx: number) {
    const newExcludes = props.excludes.filter((_regex, i) => i !== idx);

    props.setExcludes(newExcludes);
  }

  function excludeAddRegex() {
    const demo = "sample\\.mp4$";
    const newExcludes = props.excludes.concat(demo);

    props.setExcludes(newExcludes);
  }

  return (
    <>
      <Form.Group>
        {props.excludes &&
          props.excludes.map((regexp, i) => (
            <InputGroup>
              <Form.Control
                className="col col-sm-6 text-input"
                value={regexp}
                onChange={(e: React.ChangeEvent<HTMLInputElement>) =>
                  excludeRegexChanged(i, e.currentTarget.value)
                }
              />
              <InputGroup.Append>
                <Button variant="danger" onClick={() => excludeRemoveRegex(i)}>
                  <Icon icon="minus" />
                </Button>
              </InputGroup.Append>
            </InputGroup>
          ))}
      </Form.Group>
      <Button className="minimal" onClick={() => excludeAddRegex()}>
        <Icon icon="plus" />
      </Button>
    </>
  );
};

export const SettingsConfigurationPanel: React.FC = () => {
  const intl = useIntl();
  const Toast = useToast();
  // Editing config state
  const [stashes, setStashes] = useState<GQL.StashConfig[]>([]);
  const [databasePath, setDatabasePath] = useState<string | undefined>(
    undefined
  );
  const [generatedPath, setGeneratedPath] = useState<string | undefined>(
    undefined
  );
  const [cachePath, setCachePath] = useState<string | undefined>(undefined);
  const [calculateMD5, setCalculateMD5] = useState<boolean>(false);
  const [videoFileNamingAlgorithm, setVideoFileNamingAlgorithm] = useState<
    GQL.HashAlgorithm | undefined
  >(undefined);
  const [parallelTasks, setParallelTasks] = useState<number>(0);
  const [previewAudio, setPreviewAudio] = useState<boolean>(true);
  const [previewSegments, setPreviewSegments] = useState<number>(0);
  const [previewSegmentDuration, setPreviewSegmentDuration] = useState<number>(
    0
  );
  const [previewExcludeStart, setPreviewExcludeStart] = useState<
    string | undefined
  >(undefined);
  const [previewExcludeEnd, setPreviewExcludeEnd] = useState<
    string | undefined
  >(undefined);
  const [previewPreset, setPreviewPreset] = useState<string>(
    GQL.PreviewPreset.Slow
  );
  const [maxTranscodeSize, setMaxTranscodeSize] = useState<
    GQL.StreamingResolutionEnum | undefined
  >(undefined);
  const [maxStreamingTranscodeSize, setMaxStreamingTranscodeSize] = useState<
    GQL.StreamingResolutionEnum | undefined
  >(undefined);
  const [username, setUsername] = useState<string | undefined>(undefined);
  const [password, setPassword] = useState<string | undefined>(undefined);
  const [maxSessionAge, setMaxSessionAge] = useState<number>(0);
  const [logFile, setLogFile] = useState<string | undefined>();
  const [logOut, setLogOut] = useState<boolean>(true);
  const [logLevel, setLogLevel] = useState<string>("Info");
  const [logAccess, setLogAccess] = useState<boolean>(true);

  const [videoExtensions, setVideoExtensions] = useState<string | undefined>();
  const [imageExtensions, setImageExtensions] = useState<string | undefined>();
  const [galleryExtensions, setGalleryExtensions] = useState<
    string | undefined
  >();
  const [
    createGalleriesFromFolders,
    setCreateGalleriesFromFolders,
  ] = useState<boolean>(false);

  const [excludes, setExcludes] = useState<string[]>([]);
  const [imageExcludes, setImageExcludes] = useState<string[]>([]);
<<<<<<< HEAD
  const [
    customPerformerImageLocation,
    setCustomPerformerImageLocation,
  ] = useState<string>();
  const [scraperUserAgent, setScraperUserAgent] = useState<string | undefined>(
    undefined
  );
  const [scraperCDPPath, setScraperCDPPath] = useState<string | undefined>(
    undefined
  );
  const [scraperCertCheck, setScraperCertCheck] = useState<boolean>(true);
=======
>>>>>>> 9d641c64
  const [stashBoxes, setStashBoxes] = useState<IStashBoxInstance[]>([]);

  const { data, error, loading } = useConfiguration();

  const [generateAPIKey] = useGenerateAPIKey();

  const [updateGeneralConfig] = useConfigureGeneral({
    stashes: stashes.map((s) => ({
      path: s.path,
      excludeVideo: s.excludeVideo,
      excludeImage: s.excludeImage,
    })),
    databasePath,
    generatedPath,
    cachePath,
    calculateMD5,
    videoFileNamingAlgorithm:
      (videoFileNamingAlgorithm as GQL.HashAlgorithm) ?? undefined,
    parallelTasks,
    previewAudio,
    previewSegments,
    previewSegmentDuration,
    previewExcludeStart,
    previewExcludeEnd,
    previewPreset: (previewPreset as GQL.PreviewPreset) ?? undefined,
    maxTranscodeSize,
    maxStreamingTranscodeSize,
    username,
    password,
    maxSessionAge,
    logFile,
    logOut,
    logLevel,
    logAccess,
    createGalleriesFromFolders,
    videoExtensions: commaDelimitedToList(videoExtensions),
    imageExtensions: commaDelimitedToList(imageExtensions),
    galleryExtensions: commaDelimitedToList(galleryExtensions),
    excludes,
    imageExcludes,
<<<<<<< HEAD
    customPerformerImageLocation,
    scraperUserAgent,
    scraperCDPPath,
    scraperCertCheck,
=======
>>>>>>> 9d641c64
    stashBoxes: stashBoxes.map(
      (b) =>
        ({
          name: b?.name ?? "",
          api_key: b?.api_key ?? "",
          endpoint: b?.endpoint ?? "",
        } as GQL.StashBoxInput)
    ),
  });

  useEffect(() => {
    if (!data?.configuration || error) return;

    const conf = data.configuration;
    if (conf.general) {
      setStashes(conf.general.stashes ?? []);
      setDatabasePath(conf.general.databasePath);
      setGeneratedPath(conf.general.generatedPath);
      setCachePath(conf.general.cachePath);
      setVideoFileNamingAlgorithm(conf.general.videoFileNamingAlgorithm);
      setCalculateMD5(conf.general.calculateMD5);
      setParallelTasks(conf.general.parallelTasks);
      setPreviewAudio(conf.general.previewAudio);
      setPreviewSegments(conf.general.previewSegments);
      setPreviewSegmentDuration(conf.general.previewSegmentDuration);
      setPreviewExcludeStart(conf.general.previewExcludeStart);
      setPreviewExcludeEnd(conf.general.previewExcludeEnd);
      setPreviewPreset(conf.general.previewPreset);
      setMaxTranscodeSize(conf.general.maxTranscodeSize ?? undefined);
      setMaxStreamingTranscodeSize(
        conf.general.maxStreamingTranscodeSize ?? undefined
      );
      setUsername(conf.general.username);
      setPassword(conf.general.password);
      setMaxSessionAge(conf.general.maxSessionAge);
      setLogFile(conf.general.logFile ?? undefined);
      setLogOut(conf.general.logOut);
      setLogLevel(conf.general.logLevel);
      setLogAccess(conf.general.logAccess);
      setCreateGalleriesFromFolders(conf.general.createGalleriesFromFolders);
      setVideoExtensions(listToCommaDelimited(conf.general.videoExtensions));
      setImageExtensions(listToCommaDelimited(conf.general.imageExtensions));
      setGalleryExtensions(
        listToCommaDelimited(conf.general.galleryExtensions)
      );
      setExcludes(conf.general.excludes);
      setImageExcludes(conf.general.imageExcludes);
<<<<<<< HEAD
      setCustomPerformerImageLocation(
        conf.general.customPerformerImageLocation ?? ""
      );
      setScraperUserAgent(conf.general.scraperUserAgent ?? undefined);
      setScraperCDPPath(conf.general.scraperCDPPath ?? undefined);
      setScraperCertCheck(conf.general.scraperCertCheck);
=======
>>>>>>> 9d641c64
      setStashBoxes(
        conf.general.stashBoxes.map((box, i) => ({
          name: box?.name ?? undefined,
          endpoint: box.endpoint,
          api_key: box.api_key,
          index: i,
        })) ?? []
      );
    }
  }, [data, error]);

  function commaDelimitedToList(value: string | undefined) {
    if (value) {
      return value.split(",").map((s) => s.trim());
    }
  }

  function listToCommaDelimited(value: string[] | undefined) {
    if (value) {
      return value.join(", ");
    }
  }

  async function onGenerateAPIKey() {
    try {
      await generateAPIKey({
        variables: {
          input: {},
        },
      });
    } catch (e) {
      Toast.error(e);
    }
  }

  async function onClearAPIKey() {
    try {
      await generateAPIKey({
        variables: {
          input: {
            clear: true,
          },
        },
      });
    } catch (e) {
      Toast.error(e);
    }
  }

  async function onSave() {
    try {
      const result = await updateGeneralConfig();
      // eslint-disable-next-line no-console
      console.log(result);
      Toast.success({
        content: intl.formatMessage(
          { id: "toast.updated_entity" },
          {
            entity: intl
              .formatMessage({ id: "configuration" })
              .toLocaleLowerCase(),
          }
        ),
      });
    } catch (e) {
      Toast.error(e);
    }
  }

  const transcodeQualities = [
    GQL.StreamingResolutionEnum.Low,
    GQL.StreamingResolutionEnum.Standard,
    GQL.StreamingResolutionEnum.StandardHd,
    GQL.StreamingResolutionEnum.FullHd,
    GQL.StreamingResolutionEnum.FourK,
    GQL.StreamingResolutionEnum.Original,
  ].map(resolutionToString);

  function resolutionToString(r: GQL.StreamingResolutionEnum | undefined) {
    switch (r) {
      case GQL.StreamingResolutionEnum.Low:
        return "240p";
      case GQL.StreamingResolutionEnum.Standard:
        return "480p";
      case GQL.StreamingResolutionEnum.StandardHd:
        return "720p";
      case GQL.StreamingResolutionEnum.FullHd:
        return "1080p";
      case GQL.StreamingResolutionEnum.FourK:
        return "4k";
      case GQL.StreamingResolutionEnum.Original:
        return "Original";
    }

    return "Original";
  }

  function translateQuality(quality: string) {
    switch (quality) {
      case "240p":
        return GQL.StreamingResolutionEnum.Low;
      case "480p":
        return GQL.StreamingResolutionEnum.Standard;
      case "720p":
        return GQL.StreamingResolutionEnum.StandardHd;
      case "1080p":
        return GQL.StreamingResolutionEnum.FullHd;
      case "4k":
        return GQL.StreamingResolutionEnum.FourK;
      case "Original":
        return GQL.StreamingResolutionEnum.Original;
    }

    return GQL.StreamingResolutionEnum.Original;
  }

  const namingHashAlgorithms = [
    GQL.HashAlgorithm.Md5,
    GQL.HashAlgorithm.Oshash,
  ].map(namingHashToString);

  function namingHashToString(value: GQL.HashAlgorithm | undefined) {
    switch (value) {
      case GQL.HashAlgorithm.Oshash:
        return "oshash";
      case GQL.HashAlgorithm.Md5:
        return "MD5";
    }

    return "MD5";
  }

  function translateNamingHash(value: string) {
    switch (value) {
      case "oshash":
        return GQL.HashAlgorithm.Oshash;
      case "MD5":
        return GQL.HashAlgorithm.Md5;
    }

    return GQL.HashAlgorithm.Md5;
  }

  if (error) return <h1>{error.message}</h1>;
  if (!data?.configuration || loading) return <LoadingIndicator />;

  return (
    <>
      <h4>
        <FormattedMessage id="library" />
      </h4>
      <Form.Group>
        <Form.Group id="stashes">
          <h6>Stashes</h6>
          <StashConfiguration
            stashes={stashes}
            setStashes={(s) => setStashes(s)}
          />
          <Form.Text className="text-muted">
            {intl.formatMessage({
              id: "config.general.directory_locations_to_your_content",
            })}
          </Form.Text>
        </Form.Group>

        <Form.Group id="database-path">
          <h6>
            <FormattedMessage id="config.general.db_path_head" />
          </h6>
          <Form.Control
            className="col col-sm-6 text-input"
            defaultValue={databasePath}
            onChange={(e: React.ChangeEvent<HTMLInputElement>) =>
              setDatabasePath(e.currentTarget.value)
            }
          />
          <Form.Text className="text-muted">
            {intl.formatMessage({ id: "config.general.sqlite_location" })}
          </Form.Text>
        </Form.Group>

        <Form.Group id="generated-path">
          <h6>
            <FormattedMessage id="config.general.generated_path_head" />
          </h6>
          <Form.Control
            className="col col-sm-6 text-input"
            defaultValue={generatedPath}
            onChange={(e: React.ChangeEvent<HTMLInputElement>) =>
              setGeneratedPath(e.currentTarget.value)
            }
          />
          <Form.Text className="text-muted">
            {intl.formatMessage({
              id: "config.general.generated_files_location",
            })}
          </Form.Text>
        </Form.Group>

        <Form.Group id="cache-path">
          <h6>
            <FormattedMessage id="config.general.cache_path_head" />
          </h6>
          <Form.Control
            className="col col-sm-6 text-input"
            defaultValue={cachePath}
            onChange={(e: React.ChangeEvent<HTMLInputElement>) =>
              setCachePath(e.currentTarget.value)
            }
          />
          <Form.Text className="text-muted">
            {intl.formatMessage({ id: "config.general.cache_location" })}
          </Form.Text>
        </Form.Group>

        <Form.Group id="video-extensions">
          <h6>
            <FormattedMessage id="config.general.video_ext_head" />
          </h6>
          <Form.Control
            className="col col-sm-6 text-input"
            defaultValue={videoExtensions}
            onChange={(e: React.ChangeEvent<HTMLInputElement>) =>
              setVideoExtensions(e.currentTarget.value)
            }
          />
          <Form.Text className="text-muted">
            {intl.formatMessage({ id: "config.general.video_ext_desc" })}
          </Form.Text>
        </Form.Group>

        <Form.Group id="image-extensions">
          <h6>
            <FormattedMessage id="config.general.image_ext_head" />
          </h6>
          <Form.Control
            className="col col-sm-6 text-input"
            defaultValue={imageExtensions}
            onChange={(e: React.ChangeEvent<HTMLInputElement>) =>
              setImageExtensions(e.currentTarget.value)
            }
          />
          <Form.Text className="text-muted">
            {intl.formatMessage({ id: "config.general.image_ext_desc" })}
          </Form.Text>
        </Form.Group>

        <Form.Group id="gallery-extensions">
          <h6>
            {intl.formatMessage({ id: "config.general.gallery_ext_head" })}
          </h6>
          <Form.Control
            className="col col-sm-6 text-input"
            defaultValue={galleryExtensions}
            onChange={(e: React.ChangeEvent<HTMLInputElement>) =>
              setGalleryExtensions(e.currentTarget.value)
            }
          />
          <Form.Text className="text-muted">
            {intl.formatMessage({ id: "config.general.gallery_ext_desc" })}
          </Form.Text>
        </Form.Group>

        <Form.Group>
          <h6>
            {intl.formatMessage({
              id: "config.general.excluded_video_patterns_head",
            })}
          </h6>
          <ExclusionPatterns excludes={excludes} setExcludes={setExcludes} />
          <Form.Text className="text-muted">
            {intl.formatMessage({
              id: "config.general.excluded_video_patterns_desc",
            })}
            <a
              href="https://github.com/stashapp/stash/wiki/Exclude-file-configuration"
              rel="noopener noreferrer"
              target="_blank"
            >
              <Icon icon="question-circle" />
            </a>
          </Form.Text>
        </Form.Group>

        <Form.Group>
          <h6>
            {intl.formatMessage({
              id: "config.general.excluded_image_gallery_patterns_head",
            })}
          </h6>
          <ExclusionPatterns
            excludes={imageExcludes}
            setExcludes={setImageExcludes}
          />
          <Form.Text className="text-muted">
            {intl.formatMessage({
              id: "config.general.excluded_image_gallery_patterns_desc",
            })}
            <a
              href="https://github.com/stashapp/stash/wiki/Exclude-file-configuration"
              rel="noopener noreferrer"
              target="_blank"
            >
              <Icon icon="question-circle" />
            </a>
          </Form.Text>
        </Form.Group>

        <Form.Group>
          <Form.Check
            id="log-terminal"
            checked={createGalleriesFromFolders}
            label={intl.formatMessage({
              id: "config.general.create_galleries_from_folders_label",
            })}
            onChange={() =>
              setCreateGalleriesFromFolders(!createGalleriesFromFolders)
            }
          />
          <Form.Text className="text-muted">
            {intl.formatMessage({
              id: "config.general.create_galleries_from_folders_desc",
            })}
          </Form.Text>
        </Form.Group>
      </Form.Group>

      <hr />

      <Form.Group>
        <h4>{intl.formatMessage({ id: "config.general.hashing" })}</h4>
        <Form.Group>
          <Form.Check
            checked={calculateMD5}
            label={intl.formatMessage({
              id: "config.general.calculate_md5_and_ohash_label",
            })}
            onChange={() => setCalculateMD5(!calculateMD5)}
          />
          <Form.Text className="text-muted">
            {intl.formatMessage({
              id: "config.general.calculate_md5_and_ohash_desc",
            })}
          </Form.Text>
        </Form.Group>

        <Form.Group id="transcode-size">
          <h6>
            {intl.formatMessage({
              id: "config.general.generated_file_naming_hash_head",
            })}
          </h6>

          <Form.Control
            className="w-auto input-control"
            as="select"
            value={namingHashToString(videoFileNamingAlgorithm)}
            onChange={(e: React.ChangeEvent<HTMLSelectElement>) =>
              setVideoFileNamingAlgorithm(
                translateNamingHash(e.currentTarget.value)
              )
            }
          >
            {namingHashAlgorithms.map((q) => (
              <option key={q} value={q}>
                {q}
              </option>
            ))}
          </Form.Control>

          <Form.Text className="text-muted">
            {intl.formatMessage({
              id: "config.general.generated_file_naming_hash_desc",
            })}
          </Form.Text>
        </Form.Group>
      </Form.Group>

      <hr />

      <Form.Group>
        <h4>{intl.formatMessage({ id: "config.general.video_head" })}</h4>
        <Form.Group id="transcode-size">
          <h6>
            {intl.formatMessage({
              id: "config.general.maximum_transcode_size_head",
            })}
          </h6>
          <Form.Control
            className="w-auto input-control"
            as="select"
            onChange={(event: React.ChangeEvent<HTMLSelectElement>) =>
              setMaxTranscodeSize(translateQuality(event.currentTarget.value))
            }
            value={resolutionToString(maxTranscodeSize)}
          >
            {transcodeQualities.map((q) => (
              <option key={q} value={q}>
                {q}
              </option>
            ))}
          </Form.Control>
          <Form.Text className="text-muted">
            {intl.formatMessage({
              id: "config.general.maximum_transcode_size_desc",
            })}
          </Form.Text>
        </Form.Group>
        <Form.Group id="streaming-transcode-size">
          <h6>
            {intl.formatMessage({
              id: "config.general.maximum_streaming_transcode_size_head",
            })}
          </h6>
          <Form.Control
            className="w-auto input-control"
            as="select"
            onChange={(event: React.ChangeEvent<HTMLSelectElement>) =>
              setMaxStreamingTranscodeSize(
                translateQuality(event.currentTarget.value)
              )
            }
            value={resolutionToString(maxStreamingTranscodeSize)}
          >
            {transcodeQualities.map((q) => (
              <option key={q} value={q}>
                {q}
              </option>
            ))}
          </Form.Control>
          <Form.Text className="text-muted">
            {intl.formatMessage({
              id: "config.general.maximum_streaming_transcode_size_desc",
            })}
          </Form.Text>
        </Form.Group>
      </Form.Group>

      <hr />

      <Form.Group>
        <h4>
          {intl.formatMessage({ id: "config.general.parallel_scan_head" })}
        </h4>

        <Form.Group id="parallel-tasks">
          <h6>
            {intl.formatMessage({
              id:
                "config.general.number_of_parallel_task_for_scan_generation_head",
            })}
          </h6>
          <Form.Control
            className="col col-sm-6 text-input"
            type="number"
            value={parallelTasks}
            onChange={(e: React.ChangeEvent<HTMLInputElement>) =>
              setParallelTasks(
                Number.parseInt(e.currentTarget.value || "0", 10)
              )
            }
          />
          <Form.Text className="text-muted">
            {intl.formatMessage({
              id:
                "config.general.number_of_parallel_task_for_scan_generation_desc",
            })}
          </Form.Text>
        </Form.Group>
      </Form.Group>

      <hr />

      <Form.Group>
        <h4>
          {intl.formatMessage({ id: "config.general.preview_generation" })}
        </h4>

        <Form.Group id="transcode-size">
          <h6>
            {intl.formatMessage({
              id: "dialogs.scene_gen.preview_preset_head",
            })}
          </h6>
          <Form.Control
            className="w-auto input-control"
            as="select"
            value={previewPreset}
            onChange={(e: React.ChangeEvent<HTMLSelectElement>) =>
              setPreviewPreset(e.currentTarget.value)
            }
          >
            {Object.keys(GQL.PreviewPreset).map((p) => (
              <option value={p.toLowerCase()} key={p}>
                {p}
              </option>
            ))}
          </Form.Control>
          <Form.Text className="text-muted">
            {intl.formatMessage({
              id: "dialogs.scene_gen.preview_preset_desc",
            })}
          </Form.Text>
        </Form.Group>

        <Form.Group>
          <Form.Check
            id="preview-include-audio"
            checked={previewAudio}
            label="Include audio"
            onChange={() => setPreviewAudio(!previewAudio)}
          />
          <Form.Text className="text-muted">
            Includes audio stream when generating previews.
          </Form.Text>
        </Form.Group>

        <Form.Group id="preview-segments">
          <h6>
            {intl.formatMessage({
              id: "dialogs.scene_gen.preview_seg_count_head",
            })}
          </h6>
          <Form.Control
            className="col col-sm-6 text-input"
            type="number"
            value={previewSegments.toString()}
            onChange={(e: React.ChangeEvent<HTMLInputElement>) =>
              setPreviewSegments(
                Number.parseInt(e.currentTarget.value || "0", 10)
              )
            }
          />
          <Form.Text className="text-muted">
            {intl.formatMessage({
              id: "dialogs.scene_gen.preview_seg_count_desc",
            })}
          </Form.Text>
        </Form.Group>

        <Form.Group id="preview-segment-duration">
          <h6>
            {intl.formatMessage({
              id: "dialogs.scene_gen.preview_seg_duration_head",
            })}
          </h6>
          <Form.Control
            className="col col-sm-6 text-input"
            type="number"
            value={previewSegmentDuration.toString()}
            onChange={(e: React.ChangeEvent<HTMLInputElement>) =>
              setPreviewSegmentDuration(
                Number.parseFloat(e.currentTarget.value || "0")
              )
            }
          />
          <Form.Text className="text-muted">
            {intl.formatMessage({
              id: "dialogs.scene_gen.preview_seg_duration_desc",
            })}
          </Form.Text>
        </Form.Group>

        <Form.Group id="preview-exclude-start">
          <h6>
            {intl.formatMessage({
              id: "dialogs.scene_gen.preview_exclude_start_time_head",
            })}
          </h6>
          <Form.Control
            className="col col-sm-6 text-input"
            defaultValue={previewExcludeStart}
            onChange={(e: React.ChangeEvent<HTMLInputElement>) =>
              setPreviewExcludeStart(e.currentTarget.value)
            }
          />
          <Form.Text className="text-muted">
            {intl.formatMessage({
              id: "dialogs.scene_gen.preview_exclude_start_time_desc",
            })}
          </Form.Text>
        </Form.Group>

        <Form.Group id="preview-exclude-start">
          <h6>
            {intl.formatMessage({
              id: "dialogs.scene_gen.preview_exclude_end_time_head",
            })}
          </h6>
          <Form.Control
            className="col col-sm-6 text-input"
            defaultValue={previewExcludeEnd}
            onChange={(e: React.ChangeEvent<HTMLInputElement>) =>
              setPreviewExcludeEnd(e.currentTarget.value)
            }
          />
          <Form.Text className="text-muted">
            {intl.formatMessage({
              id: "dialogs.scene_gen.preview_exclude_end_time_desc",
            })}
          </Form.Text>
        </Form.Group>
      </Form.Group>

<<<<<<< HEAD
      <Form.Group>
        <h4>{intl.formatMessage({ id: "performers" })}</h4>
        <Form.Group>
          <h6>
            {intl.formatMessage({
              id: "config.ui.performers.options.image_location.heading",
            })}
          </h6>
          <Form.Control
            className="col col-sm-6 text-input"
            value={customPerformerImageLocation}
            onChange={(e: React.ChangeEvent<HTMLInputElement>) => {
              setCustomPerformerImageLocation(e.currentTarget.value);
            }}
          />
          <Form.Text className="text-muted">
            {intl.formatMessage({
              id: "config.ui.performers.options.image_location.description",
            })}
          </Form.Text>
        </Form.Group>
      </Form.Group>

      <Form.Group>
        <h4>{intl.formatMessage({ id: "config.general.scraping" })}</h4>
        <Form.Group id="scraperUserAgent">
          <h6>
            {intl.formatMessage({ id: "config.general.scraper_user_agent" })}
          </h6>
          <Form.Control
            className="col col-sm-6 text-input"
            defaultValue={scraperUserAgent}
            onChange={(e: React.ChangeEvent<HTMLInputElement>) =>
              setScraperUserAgent(e.currentTarget.value)
            }
          />
          <Form.Text className="text-muted">
            {intl.formatMessage({
              id: "config.general.scraper_user_agent_desc",
            })}
          </Form.Text>
        </Form.Group>

        <Form.Group id="scraperCDPPath">
          <h6>
            {intl.formatMessage({ id: "config.general.chrome_cdp_path" })}
          </h6>
          <Form.Control
            className="col col-sm-6 text-input"
            defaultValue={scraperCDPPath}
            onChange={(e: React.ChangeEvent<HTMLInputElement>) =>
              setScraperCDPPath(e.currentTarget.value)
            }
          />
          <Form.Text className="text-muted">
            {intl.formatMessage({ id: "config.general.chrome_cdp_path_desc" })}
          </Form.Text>
        </Form.Group>

        <Form.Group>
          <Form.Check
            id="scaper-cert-check"
            checked={scraperCertCheck}
            label={intl.formatMessage({
              id: "config.general.check_for_insecure_certificates",
            })}
            onChange={() => setScraperCertCheck(!scraperCertCheck)}
          />
          <Form.Text className="text-muted">
            {intl.formatMessage({
              id: "config.general.check_for_insecure_certificates_desc",
            })}
          </Form.Text>
        </Form.Group>
      </Form.Group>

=======
>>>>>>> 9d641c64
      <hr />

      <Form.Group id="stashbox">
        <h4>
          {intl.formatMessage({
            id: "config.general.auth.stash-box_integration",
          })}
        </h4>
        <StashBoxConfiguration boxes={stashBoxes} saveBoxes={setStashBoxes} />
      </Form.Group>

      <hr />

      <Form.Group>
        <h4>
          {intl.formatMessage({ id: "config.general.auth.authentication" })}
        </h4>
        <Form.Group id="username">
          <h6>{intl.formatMessage({ id: "config.general.auth.username" })}</h6>
          <Form.Control
            className="col col-sm-6 text-input"
            defaultValue={username}
            onInput={(e: React.FormEvent<HTMLInputElement>) =>
              setUsername(e.currentTarget.value)
            }
          />
          <Form.Text className="text-muted">
            {intl.formatMessage({ id: "config.general.auth.username_desc" })}
          </Form.Text>
        </Form.Group>
        <Form.Group id="password">
          <h6>{intl.formatMessage({ id: "config.general.auth.password" })}</h6>
          <Form.Control
            className="col col-sm-6 text-input"
            type="password"
            defaultValue={password}
            onInput={(e: React.FormEvent<HTMLInputElement>) =>
              setPassword(e.currentTarget.value)
            }
          />
          <Form.Text className="text-muted">
            {intl.formatMessage({ id: "config.general.auth.password_desc" })}
          </Form.Text>
        </Form.Group>

        <Form.Group id="apikey">
          <h6>{intl.formatMessage({ id: "config.general.auth.api_key" })}</h6>
          <InputGroup>
            <Form.Control
              className="col col-sm-6 text-input"
              value={data.configuration.general.apiKey}
              readOnly
            />
            <InputGroup.Append>
              <Button
                className=""
                title={intl.formatMessage({
                  id: "config.general.auth.generate_api_key",
                })}
                onClick={() => onGenerateAPIKey()}
              >
                <Icon icon="redo" />
              </Button>
              <Button
                className=""
                variant="danger"
                title={intl.formatMessage({
                  id: "config.general.auth.clear_api_key",
                })}
                onClick={() => onClearAPIKey()}
              >
                <Icon icon="minus" />
              </Button>
            </InputGroup.Append>
          </InputGroup>
          <Form.Text className="text-muted">
            {intl.formatMessage({ id: "config.general.auth.api_key_desc" })}
          </Form.Text>
        </Form.Group>

        <Form.Group id="maxSessionAge">
          <h6>
            {intl.formatMessage({
              id: "config.general.auth.maximum_session_age",
            })}
          </h6>
          <Form.Control
            className="col col-sm-6 text-input"
            type="number"
            value={maxSessionAge.toString()}
            onChange={(e: React.ChangeEvent<HTMLInputElement>) =>
              setMaxSessionAge(
                Number.parseInt(e.currentTarget.value || "0", 10)
              )
            }
          />
          <Form.Text className="text-muted">
            {intl.formatMessage({
              id: "config.general.auth.maximum_session_age_desc",
            })}
          </Form.Text>
        </Form.Group>
      </Form.Group>

      <hr />

      <h4>{intl.formatMessage({ id: "config.general.logging" })}</h4>
      <Form.Group id="log-file">
        <h6>{intl.formatMessage({ id: "config.general.auth.log_file" })}</h6>
        <Form.Control
          className="col col-sm-6 text-input"
          defaultValue={logFile}
          onInput={(e: React.FormEvent<HTMLInputElement>) =>
            setLogFile(e.currentTarget.value)
          }
        />
        <Form.Text className="text-muted">
          {intl.formatMessage({ id: "config.general.auth.log_file_desc" })}
        </Form.Text>
      </Form.Group>

      <Form.Group>
        <Form.Check
          id="log-terminal"
          checked={logOut}
          label={intl.formatMessage({
            id: "config.general.auth.log_to_terminal",
          })}
          onChange={() => setLogOut(!logOut)}
        />
        <Form.Text className="text-muted">
          {intl.formatMessage({
            id: "config.general.auth.log_to_terminal_desc",
          })}
        </Form.Text>
      </Form.Group>

      <Form.Group id="log-level">
        <h6>{intl.formatMessage({ id: "config.logs.log_level" })}</h6>
        <Form.Control
          className="col col-sm-6 input-control"
          as="select"
          onChange={(event: React.ChangeEvent<HTMLSelectElement>) =>
            setLogLevel(event.currentTarget.value)
          }
          value={logLevel}
        >
          {["Trace", "Debug", "Info", "Warning", "Error"].map((o) => (
            <option key={o} value={o}>
              {o}
            </option>
          ))}
        </Form.Control>
      </Form.Group>

      <Form.Group>
        <Form.Check
          id="log-http"
          checked={logAccess}
          label={intl.formatMessage({ id: "config.general.auth.log_http" })}
          onChange={() => setLogAccess(!logAccess)}
        />
        <Form.Text className="text-muted">
          {intl.formatMessage({ id: "config.general.auth.log_http_desc" })}
        </Form.Text>
      </Form.Group>

      <hr />

      <Button variant="primary" onClick={() => onSave()}>
        <FormattedMessage id="actions.save" />
      </Button>
    </>
  );
};<|MERGE_RESOLUTION|>--- conflicted
+++ resolved
@@ -126,20 +126,10 @@
 
   const [excludes, setExcludes] = useState<string[]>([]);
   const [imageExcludes, setImageExcludes] = useState<string[]>([]);
-<<<<<<< HEAD
   const [
     customPerformerImageLocation,
     setCustomPerformerImageLocation,
   ] = useState<string>();
-  const [scraperUserAgent, setScraperUserAgent] = useState<string | undefined>(
-    undefined
-  );
-  const [scraperCDPPath, setScraperCDPPath] = useState<string | undefined>(
-    undefined
-  );
-  const [scraperCertCheck, setScraperCertCheck] = useState<boolean>(true);
-=======
->>>>>>> 9d641c64
   const [stashBoxes, setStashBoxes] = useState<IStashBoxInstance[]>([]);
 
   const { data, error, loading } = useConfiguration();
@@ -180,13 +170,7 @@
     galleryExtensions: commaDelimitedToList(galleryExtensions),
     excludes,
     imageExcludes,
-<<<<<<< HEAD
     customPerformerImageLocation,
-    scraperUserAgent,
-    scraperCDPPath,
-    scraperCertCheck,
-=======
->>>>>>> 9d641c64
     stashBoxes: stashBoxes.map(
       (b) =>
         ({
@@ -234,15 +218,9 @@
       );
       setExcludes(conf.general.excludes);
       setImageExcludes(conf.general.imageExcludes);
-<<<<<<< HEAD
       setCustomPerformerImageLocation(
         conf.general.customPerformerImageLocation ?? ""
       );
-      setScraperUserAgent(conf.general.scraperUserAgent ?? undefined);
-      setScraperCDPPath(conf.general.scraperCDPPath ?? undefined);
-      setScraperCertCheck(conf.general.scraperCertCheck);
-=======
->>>>>>> 9d641c64
       setStashBoxes(
         conf.general.stashBoxes.map((box, i) => ({
           name: box?.name ?? undefined,
@@ -847,7 +825,6 @@
         </Form.Group>
       </Form.Group>
 
-<<<<<<< HEAD
       <Form.Group>
         <h4>{intl.formatMessage({ id: "performers" })}</h4>
         <Form.Group>
@@ -870,62 +847,6 @@
           </Form.Text>
         </Form.Group>
       </Form.Group>
-
-      <Form.Group>
-        <h4>{intl.formatMessage({ id: "config.general.scraping" })}</h4>
-        <Form.Group id="scraperUserAgent">
-          <h6>
-            {intl.formatMessage({ id: "config.general.scraper_user_agent" })}
-          </h6>
-          <Form.Control
-            className="col col-sm-6 text-input"
-            defaultValue={scraperUserAgent}
-            onChange={(e: React.ChangeEvent<HTMLInputElement>) =>
-              setScraperUserAgent(e.currentTarget.value)
-            }
-          />
-          <Form.Text className="text-muted">
-            {intl.formatMessage({
-              id: "config.general.scraper_user_agent_desc",
-            })}
-          </Form.Text>
-        </Form.Group>
-
-        <Form.Group id="scraperCDPPath">
-          <h6>
-            {intl.formatMessage({ id: "config.general.chrome_cdp_path" })}
-          </h6>
-          <Form.Control
-            className="col col-sm-6 text-input"
-            defaultValue={scraperCDPPath}
-            onChange={(e: React.ChangeEvent<HTMLInputElement>) =>
-              setScraperCDPPath(e.currentTarget.value)
-            }
-          />
-          <Form.Text className="text-muted">
-            {intl.formatMessage({ id: "config.general.chrome_cdp_path_desc" })}
-          </Form.Text>
-        </Form.Group>
-
-        <Form.Group>
-          <Form.Check
-            id="scaper-cert-check"
-            checked={scraperCertCheck}
-            label={intl.formatMessage({
-              id: "config.general.check_for_insecure_certificates",
-            })}
-            onChange={() => setScraperCertCheck(!scraperCertCheck)}
-          />
-          <Form.Text className="text-muted">
-            {intl.formatMessage({
-              id: "config.general.check_for_insecure_certificates_desc",
-            })}
-          </Form.Text>
-        </Form.Group>
-      </Form.Group>
-
-=======
->>>>>>> 9d641c64
       <hr />
 
       <Form.Group id="stashbox">
