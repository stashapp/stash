--- conflicted
+++ resolved
@@ -66,14 +66,10 @@
               <Tab.Pane eventKey="tasks">
                 <SettingsTasksPanel />
               </Tab.Pane>
-<<<<<<< HEAD
-              <Tab.Pane eventKey="tools">
+              <Tab.Pane eventKey="tools" unmountOnExit>
                 <SettingsToolsPanel />
               </Tab.Pane>
-              <Tab.Pane eventKey="scrapers">
-=======
               <Tab.Pane eventKey="scrapers" unmountOnExit>
->>>>>>> 0b40017b
                 <SettingsScrapersPanel />
               </Tab.Pane>
               <Tab.Pane eventKey="plugins" unmountOnExit>
@@ -82,14 +78,7 @@
               <Tab.Pane eventKey="logs" unmountOnExit>
                 <SettingsLogsPanel />
               </Tab.Pane>
-<<<<<<< HEAD
-              <Tab.Pane eventKey="about">
-=======
-              <Tab.Pane eventKey="duplicates" unmountOnExit>
-                <SettingsDuplicatePanel />
-              </Tab.Pane>
               <Tab.Pane eventKey="about" unmountOnExit>
->>>>>>> 0b40017b
                 <SettingsAboutPanel />
               </Tab.Pane>
             </Tab.Content>
