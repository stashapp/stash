--- conflicted
+++ resolved
@@ -1,12 +1,7 @@
 import React from "react";
-<<<<<<< HEAD
 import { Tab, Nav, Row, Col, Form } from "react-bootstrap";
-import { useHistory, useLocation } from "react-router-dom";
-=======
-import { Tab, Nav, Row, Col } from "react-bootstrap";
-import { Redirect, RouteComponentProps } from "react-router-dom";
+import { Redirect } from "react-router-dom";
 import { LinkContainer } from "react-router-bootstrap";
->>>>>>> 403f7c54
 import { FormattedMessage } from "react-intl";
 import { Helmet } from "react-helmet";
 import { useTitleProps } from "src/hooks/title";
@@ -24,12 +19,6 @@
 import { SettingsSecurityPanel } from "./SettingsSecurityPanel";
 import Changelog from "../Changelog/Changelog";
 
-<<<<<<< HEAD
-const SettingTabs: React.FC = () => {
-  const location = useLocation();
-  const history = useHistory();
-  const defaultTab = new URLSearchParams(location.search).get("tab") ?? "tasks";
-=======
 const validTabs = [
   "tasks",
   "library",
@@ -45,7 +34,6 @@
   "about",
 ] as const;
 type TabKey = (typeof validTabs)[number];
->>>>>>> 403f7c54
 
 const defaultTab: TabKey = "tasks";
 
@@ -53,7 +41,7 @@
   return validTabs.includes(tab as TabKey);
 }
 
-const Settings: React.FC<RouteComponentProps> = ({ location }) => {
+const SettingTabs: React.FC = () => {
   const tab = new URLSearchParams(location.search).get("tab");
 
   const { advancedMode, setAdvancedMode } = useSettings();
