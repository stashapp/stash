import { ApolloError } from "@apollo/client/errors";
import {
  faCheckCircle,
  faTimesCircle,
} from "@fortawesome/free-solid-svg-icons";
import React, { useState, useEffect, useCallback, useRef } from "react";
import { Spinner } from "react-bootstrap";
import { IUIConfig } from "src/core/config";
import * as GQL from "src/core/generated-graphql";
import {
  useConfiguration,
  useConfigureDefaults,
  useConfigureDLNA,
  useConfigureHSP,
  useConfigureGeneral,
  useConfigureInterface,
  useConfigurePlugin,
  useConfigureScraping,
  useConfigureUI,
} from "src/core/StashService";
import { useDebounce } from "src/hooks/debounce";
import { useToast } from "src/hooks/Toast";
import { withoutTypename } from "src/utils/data";
import { Icon } from "../Shared/Icon";

type PluginSettings = Record<string, Record<string, unknown>>;
export interface ISettingsContextState {
  loading: boolean;
  error: ApolloError | undefined;
  general: GQL.ConfigGeneralInput;
  interface: GQL.ConfigInterfaceInput;
  defaults: GQL.ConfigDefaultSettingsInput;
  scraping: GQL.ConfigScrapingInput;
  dlna: GQL.ConfigDlnaInput;
  hsp: GQL.ConfigHspInput;
  ui: IUIConfig;
  plugins: PluginSettings;

  // apikey isn't directly settable, so expose it here
  apiKey: string;

  saveGeneral: (input: Partial<GQL.ConfigGeneralInput>) => void;
  saveInterface: (input: Partial<GQL.ConfigInterfaceInput>) => void;
  saveDefaults: (input: Partial<GQL.ConfigDefaultSettingsInput>) => void;
  saveScraping: (input: Partial<GQL.ConfigScrapingInput>) => void;
  saveDLNA: (input: Partial<GQL.ConfigDlnaInput>) => void;
  saveHSP: (input: Partial<GQL.ConfigHspInput>) => void;
  saveUI: (input: Partial<IUIConfig>) => void;
  savePluginSettings: (pluginID: string, input: {}) => void;

  refetch: () => void;
}

<<<<<<< HEAD
export const SettingStateContext = React.createContext<ISettingsContextState>({
  loading: false,
  error: undefined,
  general: {},
  interface: {},
  defaults: {},
  scraping: {},
  dlna: {},
  hsp: {},
  ui: {},
  apiKey: "",
  saveGeneral: () => {},
  saveInterface: () => {},
  saveDefaults: () => {},
  saveScraping: () => {},
  saveDLNA: () => {},
  saveHSP: () => {},
  saveUI: () => {},
  refetch: () => {},
});
=======
export const SettingStateContext =
  React.createContext<ISettingsContextState | null>(null);

export const useSettings = () => {
  const context = React.useContext(SettingStateContext);

  if (context === null) {
    throw new Error("useSettings must be used within a SettingsContext");
  }

  return context;
};
>>>>>>> 2b871810

export const SettingsContext: React.FC = ({ children }) => {
  const Toast = useToast();

  const { data, error, loading, refetch } = useConfiguration();
  const initialRef = useRef(false);

  const [general, setGeneral] = useState<GQL.ConfigGeneralInput>({});
  const [pendingGeneral, setPendingGeneral] =
    useState<GQL.ConfigGeneralInput>();
  const [updateGeneralConfig] = useConfigureGeneral();

  const [iface, setIface] = useState<GQL.ConfigInterfaceInput>({});
  const [pendingInterface, setPendingInterface] =
    useState<GQL.ConfigInterfaceInput>();
  const [updateInterfaceConfig] = useConfigureInterface();

  const [defaults, setDefaults] = useState<GQL.ConfigDefaultSettingsInput>({});
  const [pendingDefaults, setPendingDefaults] =
    useState<GQL.ConfigDefaultSettingsInput>();
  const [updateDefaultsConfig] = useConfigureDefaults();

  const [scraping, setScraping] = useState<GQL.ConfigScrapingInput>({});
  const [pendingScraping, setPendingScraping] =
    useState<GQL.ConfigScrapingInput>();
  const [updateScrapingConfig] = useConfigureScraping();

  const [dlna, setDLNA] = useState<GQL.ConfigDlnaInput>({});
  const [pendingDLNA, setPendingDLNA] = useState<GQL.ConfigDlnaInput>();
  const [updateDLNAConfig] = useConfigureDLNA();

  const [hsp, setHSP] = useState<GQL.ConfigHspInput>({});
  const [pendingHSP, setPendingHSP] = useState<GQL.ConfigHspInput>();
  const [updateHSPConfig] = useConfigureHSP();

  const [ui, setUI] = useState({});
  const [pendingUI, setPendingUI] = useState<{}>();
  const [updateUIConfig] = useConfigureUI();

  const [plugins, setPlugins] = useState<PluginSettings>({});
  const [pendingPlugins, setPendingPlugins] = useState<PluginSettings>();
  const [updatePluginConfig] = useConfigurePlugin();

  const [updateSuccess, setUpdateSuccess] = useState<boolean>();

  const [apiKey, setApiKey] = useState("");

  // cannot use Toast.error directly with the debounce functions
  // since they are refreshed every time the Toast context is updated.
  const [saveError, setSaveError] = useState<unknown>();

  useEffect(() => {
    if (!saveError) {
      return;
    }

    Toast.error(saveError);
    setSaveError(undefined);
    setUpdateSuccess(false);
  }, [saveError, Toast]);

  useEffect(() => {
    if (!data?.configuration || error) return;

    // always set api key
    setApiKey(data.configuration.general.apiKey);

    // only initialise once - assume we have control over these settings and
    // they aren't modified elsewhere
    if (initialRef.current) return;
    initialRef.current = true;

    setGeneral({ ...withoutTypename(data.configuration.general) });
    setIface({ ...withoutTypename(data.configuration.interface) });
    setDefaults({ ...withoutTypename(data.configuration.defaults) });
    setScraping({ ...withoutTypename(data.configuration.scraping) });
    setDLNA({ ...withoutTypename(data.configuration.dlna) });
    setHSP({ ...withoutTypename(data.configuration.hsp) });
    setUI(data.configuration.ui);
    setPlugins(data.configuration.plugins);
  }, [data, error]);

  const resetSuccess = useDebounce(() => setUpdateSuccess(undefined), 4000);

  const onSuccess = useCallback(() => {
    setUpdateSuccess(true);
    resetSuccess();
  }, [resetSuccess]);

  // saves the configuration if no further changes are made after a half second
  const saveGeneralConfig = useDebounce(
    async (input: GQL.ConfigGeneralInput) => {
      try {
        setUpdateSuccess(undefined);
        await updateGeneralConfig({
          variables: {
            input,
          },
        });

        setPendingGeneral(undefined);
        onSuccess();
      } catch (e) {
        setSaveError(e);
      }
    },
    500
  );

  useEffect(() => {
    if (!pendingGeneral) {
      return;
    }

    saveGeneralConfig(pendingGeneral);
  }, [pendingGeneral, saveGeneralConfig]);

  function saveGeneral(input: Partial<GQL.ConfigGeneralInput>) {
    if (!general) {
      return;
    }

    setGeneral({
      ...general,
      ...input,
    });

    setPendingGeneral((current) => {
      if (!current) {
        return input;
      }
      return {
        ...current,
        ...input,
      };
    });
  }

  // saves the configuration if no further changes are made after a half second
  const saveInterfaceConfig = useDebounce(
    async (input: GQL.ConfigInterfaceInput) => {
      try {
        setUpdateSuccess(undefined);
        await updateInterfaceConfig({
          variables: {
            input,
          },
        });

        setPendingInterface(undefined);
        onSuccess();
      } catch (e) {
        setSaveError(e);
      }
    },
    500
  );

  useEffect(() => {
    if (!pendingInterface) {
      return;
    }

    saveInterfaceConfig(pendingInterface);
  }, [pendingInterface, saveInterfaceConfig]);

  function saveInterface(input: Partial<GQL.ConfigInterfaceInput>) {
    if (!iface) {
      return;
    }

    setIface({
      ...iface,
      ...input,
    });

    setPendingInterface((current) => {
      if (!current) {
        return input;
      }
      return {
        ...current,
        ...input,
      };
    });
  }

  // saves the configuration if no further changes are made after a half second
  const saveDefaultsConfig = useDebounce(
    async (input: GQL.ConfigDefaultSettingsInput) => {
      try {
        setUpdateSuccess(undefined);
        await updateDefaultsConfig({
          variables: {
            input,
          },
        });

        setPendingDefaults(undefined);
        onSuccess();
      } catch (e) {
        setSaveError(e);
      }
    },
    500
  );

  useEffect(() => {
    if (!pendingDefaults) {
      return;
    }

    saveDefaultsConfig(pendingDefaults);
  }, [pendingDefaults, saveDefaultsConfig]);

  function saveDefaults(input: Partial<GQL.ConfigDefaultSettingsInput>) {
    if (!defaults) {
      return;
    }

    setDefaults({
      ...defaults,
      ...input,
    });

    setPendingDefaults((current) => {
      if (!current) {
        return input;
      }
      return {
        ...current,
        ...input,
      };
    });
  }

  // saves the configuration if no further changes are made after a half second
  const saveScrapingConfig = useDebounce(
    async (input: GQL.ConfigScrapingInput) => {
      try {
        setUpdateSuccess(undefined);
        await updateScrapingConfig({
          variables: {
            input,
          },
        });

        setPendingScraping(undefined);
        onSuccess();
      } catch (e) {
        setSaveError(e);
      }
    },
    500
  );

  useEffect(() => {
    if (!pendingScraping) {
      return;
    }

    saveScrapingConfig(pendingScraping);
  }, [pendingScraping, saveScrapingConfig]);

  function saveScraping(input: Partial<GQL.ConfigScrapingInput>) {
    if (!scraping) {
      return;
    }

    setScraping({
      ...scraping,
      ...input,
    });

    setPendingScraping((current) => {
      if (!current) {
        return input;
      }
      return {
        ...current,
        ...input,
      };
    });
  }

  // saves the configuration if no further changes are made after a half second
  const saveDLNAConfig = useDebounce(async (input: GQL.ConfigDlnaInput) => {
    try {
      setUpdateSuccess(undefined);
      await updateDLNAConfig({
        variables: {
          input,
        },
      });

      setPendingDLNA(undefined);
      onSuccess();
    } catch (e) {
      setSaveError(e);
    }
  }, 500);

  useEffect(() => {
    if (!pendingDLNA) {
      return;
    }

    saveDLNAConfig(pendingDLNA);
  }, [pendingDLNA, saveDLNAConfig]);

  function saveDLNA(input: Partial<GQL.ConfigDlnaInput>) {
    if (!dlna) {
      return;
    }

    setDLNA({
      ...dlna,
      ...input,
    });

    setPendingDLNA((current) => {
      if (!current) {
        return input;
      }
      return {
        ...current,
        ...input,
      };
    });
  }

  // saves the configuration if no further changes are made after a half second
  const saveHSPConfig = useDebounce(async (input: GQL.ConfigHspInput) => {
    try {
      setUpdateSuccess(undefined);
      await updateHSPConfig({
        variables: {
          input,
        },
      });

      setPendingHSP(undefined);
      onSuccess();
    } catch (e) {
      setSaveError(e);
    }
  }, 500);

  useEffect(() => {
    if (!pendingHSP) {
      return;
    }

    saveHSPConfig(pendingHSP);
  }, [pendingHSP, saveHSPConfig]);

  function saveHSP(input: Partial<GQL.ConfigHspInput>) {
    if (!hsp) {
      return;
    }

    setHSP({
      ...hsp,
      ...input,
    });

    setPendingHSP((current) => {
      if (!current) {
        return input;
      }
      return {
        ...current,
        ...input,
      };
    });
  }

  // saves the configuration if no further changes are made after a half second
  const saveUIConfig = useDebounce(async (input: IUIConfig) => {
    try {
      setUpdateSuccess(undefined);
      await updateUIConfig({
        variables: {
          input,
        },
      });

      setPendingUI(undefined);
      onSuccess();
    } catch (e) {
      setSaveError(e);
    }
  }, 500);

  useEffect(() => {
    if (!pendingUI) {
      return;
    }

    saveUIConfig(pendingUI);
  }, [pendingUI, saveUIConfig]);

  function saveUI(input: IUIConfig) {
    if (!ui) {
      return;
    }

    setUI({
      ...ui,
      ...input,
    });

    setPendingUI((current) => {
      if (!current) {
        // use full UI object to ensure nothing is wiped
        return {
          ...ui,
          ...input,
        };
      }
      return {
        ...current,
        ...input,
      };
    });
  }

  // saves the configuration if no further changes are made after a half second
  const savePluginConfig = useDebounce(async (input: PluginSettings) => {
    try {
      setUpdateSuccess(undefined);

      for (const pluginID in input) {
        await updatePluginConfig({
          variables: {
            plugin_id: pluginID,
            input: input[pluginID],
          },
        });
      }

      setPendingPlugins(undefined);
      onSuccess();
    } catch (e) {
      setSaveError(e);
    }
  }, 500);

  useEffect(() => {
    if (!pendingPlugins) {
      return;
    }

    savePluginConfig(pendingPlugins);
  }, [pendingPlugins, savePluginConfig]);

  function savePluginSettings(
    pluginID: string,
    input: Record<string, unknown>
  ) {
    if (!plugins) {
      return;
    }

    setPlugins({
      ...plugins,
      [pluginID]: input,
    });

    setPendingPlugins((current) => {
      if (!current) {
        // use full UI object to ensure nothing is wiped
        return {
          ...plugins,
          [pluginID]: input,
        };
      }
      return {
        ...current,
        [pluginID]: input,
      };
    });
  }

  function maybeRenderLoadingIndicator() {
    if (updateSuccess === false) {
      return (
        <div className="loading-indicator failed">
          <Icon icon={faTimesCircle} className="fa-fw" />
        </div>
      );
    }

    if (
      pendingGeneral ||
      pendingInterface ||
      pendingDefaults ||
      pendingScraping ||
      pendingDLNA ||
<<<<<<< HEAD
      pendingHSP ||
      pendingUI
=======
      pendingUI ||
      pendingPlugins
>>>>>>> 2b871810
    ) {
      return (
        <div className="loading-indicator">
          <Spinner animation="border" role="status">
            <span className="sr-only">Loading...</span>
          </Spinner>
        </div>
      );
    }

    if (updateSuccess) {
      return (
        <div className="loading-indicator success">
          <Icon icon={faCheckCircle} className="fa-fw" />
        </div>
      );
    }
  }

  return (
    <SettingStateContext.Provider
      value={{
        loading,
        error,
        apiKey,
        general,
        interface: iface,
        defaults,
        scraping,
        dlna,
        hsp,
        ui,
        plugins,
        saveGeneral,
        saveInterface,
        saveDefaults,
        saveScraping,
        saveDLNA,
        saveHSP,
        saveUI,
        refetch,
        savePluginSettings,
      }}
    >
      {maybeRenderLoadingIndicator()}
      {children}
    </SettingStateContext.Provider>
  );
};<|MERGE_RESOLUTION|>--- conflicted
+++ resolved
@@ -51,28 +51,6 @@
   refetch: () => void;
 }
 
-<<<<<<< HEAD
-export const SettingStateContext = React.createContext<ISettingsContextState>({
-  loading: false,
-  error: undefined,
-  general: {},
-  interface: {},
-  defaults: {},
-  scraping: {},
-  dlna: {},
-  hsp: {},
-  ui: {},
-  apiKey: "",
-  saveGeneral: () => {},
-  saveInterface: () => {},
-  saveDefaults: () => {},
-  saveScraping: () => {},
-  saveDLNA: () => {},
-  saveHSP: () => {},
-  saveUI: () => {},
-  refetch: () => {},
-});
-=======
 export const SettingStateContext =
   React.createContext<ISettingsContextState | null>(null);
 
@@ -85,7 +63,6 @@
 
   return context;
 };
->>>>>>> 2b871810
 
 export const SettingsContext: React.FC = ({ children }) => {
   const Toast = useToast();
@@ -585,13 +562,9 @@
       pendingDefaults ||
       pendingScraping ||
       pendingDLNA ||
-<<<<<<< HEAD
       pendingHSP ||
-      pendingUI
-=======
       pendingUI ||
       pendingPlugins
->>>>>>> 2b871810
     ) {
       return (
         <div className="loading-indicator">
