--- conflicted
+++ resolved
@@ -217,21 +217,6 @@
 
   async function runScan(paths?: string[]) {
     try {
-<<<<<<< HEAD
-      configureDefaults({
-        variables: {
-          input: {
-            scan: {
-              ...scanOptions,
-              // always default forceRescan to false
-              forceRescan: false,
-            },
-          },
-        },
-      });
-
-=======
->>>>>>> 4d3dc0ae
       await mutateMetadataScan({
         ...scanOptions,
         paths,
@@ -292,21 +277,6 @@
 
   async function onGenerateClicked() {
     try {
-<<<<<<< HEAD
-      configureDefaults({
-        variables: {
-          input: {
-            generate: {
-              ...generateOptions,
-              // always default overwrite to false
-              overwrite: false,
-            },
-          },
-        },
-      });
-
-=======
->>>>>>> 4d3dc0ae
       await mutateMetadataGenerate(generateOptions);
       Toast.success(
         intl.formatMessage(
