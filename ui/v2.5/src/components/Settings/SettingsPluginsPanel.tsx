import React from "react";
import { Button } from "react-bootstrap";
<<<<<<< HEAD
import { FormattedMessage } from "react-intl";
=======
import * as GQL from "src/core/generated-graphql";
>>>>>>> 46bbede9
import { mutateReloadPlugins, usePlugins } from "src/core/StashService";
import { useToast } from "src/hooks";
import { TextUtils } from "src/utils";
import { CollapseButton, Icon, LoadingIndicator } from "src/components/Shared";

export const SettingsPluginsPanel: React.FC = () => {
  const Toast = useToast();
  const { data, loading } = usePlugins();

  async function onReloadPlugins() {
    await mutateReloadPlugins().catch((e) => Toast.error(e));
  }

  function renderLink(url?: string) {
    if (url) {
      return (
        <Button className="minimal">
          <a
            href={TextUtils.sanitiseURL(url)}
            className="link"
            target="_blank"
            rel="noopener noreferrer"
          >
            <Icon icon="link" />
          </a>
        </Button>
      );
    }
  }

  function renderPlugins() {
    const elements = (data?.plugins ?? []).map((plugin) => (
      <div key={plugin.id}>
        <h4>
          {plugin.name} {plugin.version ? `(${plugin.version})` : undefined}{" "}
          {renderLink(plugin.url ?? undefined)}
        </h4>
        {plugin.description ? (
          <small className="text-muted">{plugin.description}</small>
        ) : undefined}
        {renderPluginHooks(plugin.hooks ?? undefined)}
        <hr />
      </div>
    ));

    return <div>{elements}</div>;
  }

  function renderPluginHooks(
    hooks?: Pick<GQL.PluginHook, "name" | "description" | "hooks">[]
  ) {
    if (!hooks || hooks.length === 0) {
      return;
    }

    return (
      <div className="mt-2">
        <h5>Hooks</h5>
        {hooks.map((h) => (
          <div key={`${h.name}`} className="mb-3">
            <h6>{h.name}</h6>
            <CollapseButton text="Triggers on">
              <ul>
                {h.hooks?.map((hh) => (
                  <li>
                    <code>{hh}</code>
                  </li>
                ))}
              </ul>
            </CollapseButton>
            <small className="text-muted">{h.description}</small>
          </div>
        ))}
      </div>
    );
  }

  if (loading) return <LoadingIndicator />;

  return (
    <>
<<<<<<< HEAD
      <h4>
        <FormattedMessage id="config.categories.plugins" />
      </h4>
=======
      <h3>Plugins</h3>
>>>>>>> 46bbede9
      <hr />
      {renderPlugins()}
      <Button onClick={() => onReloadPlugins()}>
        <span className="fa-icon">
          <Icon icon="sync-alt" />
        </span>
        <span>
          <FormattedMessage id="actions.reload_plugins" />
        </span>
      </Button>
    </>
  );
};<|MERGE_RESOLUTION|>--- conflicted
+++ resolved
@@ -1,10 +1,7 @@
 import React from "react";
 import { Button } from "react-bootstrap";
-<<<<<<< HEAD
-import { FormattedMessage } from "react-intl";
-=======
+import { FormattedMessage, useIntl } from "react-intl";
 import * as GQL from "src/core/generated-graphql";
->>>>>>> 46bbede9
 import { mutateReloadPlugins, usePlugins } from "src/core/StashService";
 import { useToast } from "src/hooks";
 import { TextUtils } from "src/utils";
@@ -12,6 +9,8 @@
 
 export const SettingsPluginsPanel: React.FC = () => {
   const Toast = useToast();
+  const intl = useIntl();
+  
   const { data, loading } = usePlugins();
 
   async function onReloadPlugins() {
@@ -62,11 +61,11 @@
 
     return (
       <div className="mt-2">
-        <h5>Hooks</h5>
+        <h5><FormattedMessage id="config.plugins.hooks" /></h5>
         {hooks.map((h) => (
           <div key={`${h.name}`} className="mb-3">
             <h6>{h.name}</h6>
-            <CollapseButton text="Triggers on">
+            <CollapseButton text={intl.formatMessage({ id: "config.plugins.triggers_on" })}>
               <ul>
                 {h.hooks?.map((hh) => (
                   <li>
@@ -86,13 +85,7 @@
 
   return (
     <>
-<<<<<<< HEAD
-      <h4>
-        <FormattedMessage id="config.categories.plugins" />
-      </h4>
-=======
-      <h3>Plugins</h3>
->>>>>>> 46bbede9
+      <h3><FormattedMessage id="config.categories.plugins" /></h3>
       <hr />
       {renderPlugins()}
       <Button onClick={() => onReloadPlugins()}>
