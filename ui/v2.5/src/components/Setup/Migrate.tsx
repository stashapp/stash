import React, { useEffect, useMemo, useState } from "react";
import { Button, Card, Container, Form } from "react-bootstrap";
import { useIntl, FormattedMessage } from "react-intl";
import * as GQL from "src/core/generated-graphql";
import { useSystemStatus, mutateMigrate } from "src/core/StashService";
import { migrationNotes } from "src/docs/en/MigrationNotes";
import { LoadingIndicator } from "../Shared";
import { MarkdownPage } from "../Shared/MarkdownPage";

export const Migrate: React.FC = () => {
  const { data: systemStatus, loading } = useSystemStatus();
  const [backupPath, setBackupPath] = useState<string | undefined>();
  const [migrateLoading, setMigrateLoading] = useState(false);
  const [migrateError, setMigrateError] = useState("");

  const intl = useIntl();

  // make suffix based on current time
  const now = new Date()
    .toISOString()
    .replace(/T/g, "_")
    .replace(/-/g, "")
    .replace(/:/g, "")
    .replace(/\..*/, "");
  const defaultBackupPath = systemStatus
    ? `${systemStatus.systemStatus.databasePath}.${systemStatus.systemStatus.databaseSchema}.${now}`
    : "";

  const discordLink = (
    <a href="https://discord.gg/2TsNFKt" target="_blank" rel="noreferrer">
      Discord
    </a>
  );
  const githubLink = (
    <a
      href="https://github.com/stashapp/stash/issues"
      target="_blank"
      rel="noreferrer"
    >
      <FormattedMessage id="setup.github_repository" />
    </a>
  );

  useEffect(() => {
    if (backupPath === undefined && defaultBackupPath) {
      setBackupPath(defaultBackupPath);
    }
  }, [defaultBackupPath, backupPath]);

  const status = systemStatus?.systemStatus;

  const maybeMigrationNotes = useMemo(() => {
    if (
      !status ||
      status.databaseSchema === undefined ||
      status.databaseSchema === null ||
      status.appSchema === undefined ||
      status.appSchema === null
    )
      return;

    const notes = [];
<<<<<<< HEAD
    for (let i = status.databaseSchema; i <= status.appSchema; ++i) {
=======
    for (let i = status.databaseSchema + 1; i <= status.appSchema; ++i) {
>>>>>>> c5033c36
      const note = migrationNotes[i];
      if (note) {
        notes.push(note);
      }
    }

    if (notes.length === 0) return;

    return (
      <div className="migration-notes">
        <h2>
          <FormattedMessage id="setup.migrate.migration_notes" />
        </h2>
        <div>
          {notes.map((n, i) => (
            <div key={i}>
              <MarkdownPage page={n} />
            </div>
          ))}
        </div>
      </div>
    );
  }, [status]);

  // only display setup wizard if system is not setup
  if (loading || !systemStatus || !status) {
    return <LoadingIndicator />;
  }

  if (migrateLoading) {
    return (
      <LoadingIndicator
        message={intl.formatMessage({ id: "setup.migrate.migrating_database" })}
      />
    );
  }

  if (
    systemStatus.systemStatus.status !== GQL.SystemStatusEnum.NeedsMigration
  ) {
    // redirect to main page
    const newURL = new URL("/", window.location.toString());
    window.location.href = newURL.toString();
    return <LoadingIndicator />;
  }

  async function onMigrate() {
    try {
      setMigrateLoading(true);
      setMigrateError("");
      await mutateMigrate({
        backupPath: backupPath ?? "",
      });

      const newURL = new URL("/", window.location.toString());
      window.location.href = newURL.toString();
    } catch (e) {
      if (e instanceof Error) setMigrateError(e.message ?? e.toString());
      setMigrateLoading(false);
    }
  }

  function maybeRenderError() {
    if (!migrateError) {
      return;
    }

    return (
      <section>
        <h2 className="text-danger">
          <FormattedMessage id="setup.migrate.migration_failed" />
        </h2>

        <p>
          <FormattedMessage id="setup.migrate.migration_failed_error" />
        </p>

        <Card>
          <pre>{migrateError}</pre>
        </Card>

        <p>
          <FormattedMessage
            id="setup.migrate.migration_failed_help"
            values={{ discordLink, githubLink }}
          />
        </p>
      </section>
    );
  }

  return (
    <Container>
      <h1 className="text-center mb-3">
        <FormattedMessage id="setup.migrate.migration_required" />
      </h1>
      <Card>
        <section>
          <p>
            <FormattedMessage
              id="setup.migrate.schema_too_old"
              values={{
                databaseSchema: <strong>{status.databaseSchema}</strong>,
                appSchema: <strong>{status.appSchema}</strong>,
                strong: (chunks: string) => <strong>{chunks}</strong>,
                code: (chunks: string) => <code>{chunks}</code>,
              }}
            />
          </p>

          <p className="lead text-center my-5">
            <FormattedMessage id="setup.migrate.migration_irreversible_warning" />
          </p>

          <p>
            <FormattedMessage
              id="setup.migrate.backup_recommended"
              values={{
                defaultBackupPath,
                code: (chunks: string) => <code>{chunks}</code>,
              }}
            />
          </p>
        </section>

        {maybeMigrationNotes}

        <section>
          <Form.Group id="migrate">
            <Form.Label>
              <FormattedMessage id="setup.migrate.backup_database_path_leave_empty_to_disable_backup" />
            </Form.Label>
            <Form.Control
              className="text-input"
              name="backupPath"
              defaultValue={backupPath}
              placeholder={intl.formatMessage({
                id: "setup.paths.database_filename_empty_for_default",
              })}
              onChange={(e: React.ChangeEvent<HTMLInputElement>) =>
                setBackupPath(e.currentTarget.value)
              }
            />
          </Form.Group>
        </section>

        <section>
          <div className="d-flex justify-content-center">
            <Button variant="primary mx-2 p-5" onClick={() => onMigrate()}>
              <FormattedMessage id="setup.migrate.perform_schema_migration" />
            </Button>
          </div>
        </section>

        {maybeRenderError()}
      </Card>
    </Container>
  );
};

export default Migrate;<|MERGE_RESOLUTION|>--- conflicted
+++ resolved
@@ -60,11 +60,7 @@
       return;
 
     const notes = [];
-<<<<<<< HEAD
-    for (let i = status.databaseSchema; i <= status.appSchema; ++i) {
-=======
     for (let i = status.databaseSchema + 1; i <= status.appSchema; ++i) {
->>>>>>> c5033c36
       const note = migrationNotes[i];
       if (note) {
         notes.push(note);
