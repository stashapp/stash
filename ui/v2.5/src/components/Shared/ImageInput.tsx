--- conflicted
+++ resolved
@@ -12,10 +12,7 @@
   isEditing,
   text,
   onImageChange,
-<<<<<<< HEAD
-=======
-  acceptSVG = false
->>>>>>> 0f622c84
+  acceptSVG = false,
 }) => {
   if (!isEditing) return <div />;
 
