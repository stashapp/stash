--- conflicted
+++ resolved
@@ -44,11 +44,8 @@
   isMulti?: boolean;
   isClearable?: boolean;
   isDisabled?: boolean;
-<<<<<<< HEAD
   creatable?: boolean;
-=======
   menuPortalTarget?: HTMLElement | null;
->>>>>>> a0676d5c
 }
 interface ISelectProps<T extends boolean> {
   className?: string;
