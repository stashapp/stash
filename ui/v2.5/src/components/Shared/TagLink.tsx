import { Badge, OverlayTrigger, Tooltip } from "react-bootstrap";
import React, { useMemo } from "react";
import { Link } from "react-router-dom";
import cx from "classnames";
import NavUtils, { INamedObject } from "src/utils/navigation";
import TextUtils from "src/utils/text";
import { IFile, IObjectWithTitleFiles, objectTitle } from "src/core/files";
import { galleryTitle } from "src/core/galleries";
import * as GQL from "src/core/generated-graphql";
import { TagPopover } from "../Tags/TagPopover";
import { markerTitle } from "src/core/markers";
import { Placement } from "react-bootstrap/esm/Overlay";
import { faFolderTree } from "@fortawesome/free-solid-svg-icons";
import { Icon } from "../Shared/Icon";
import { FormattedMessage } from "react-intl";

type SceneMarkerFragment = Pick<GQL.SceneMarker, "id" | "title" | "seconds"> & {
  scene: Pick<GQL.Scene, "id">;
  primary_tag: Pick<GQL.Tag, "id" | "name">;
};

interface ICommonLinkProps {
  link: string;
  className?: string;
}

const CommonLinkComponent: React.FC<ICommonLinkProps> = ({
  link,
  className,
  children,
}) => {
  return (
    <Badge className={cx("tag-item", className)} variant="secondary">
      <Link to={link}>{children}</Link>
    </Badge>
  );
};

interface IPerformerLinkProps {
  performer: INamedObject & { disambiguation?: string | null };
  linkType?: "scene" | "gallery" | "image";
  className?: string;
}

export const PerformerLink: React.FC<IPerformerLinkProps> = ({
  performer,
  linkType = "scene",
  className,
}) => {
  const link = useMemo(() => {
    switch (linkType) {
      case "gallery":
        return NavUtils.makePerformerGalleriesUrl(performer);
      case "image":
        return NavUtils.makePerformerImagesUrl(performer);
      case "scene":
      default:
        return NavUtils.makePerformerScenesUrl(performer);
    }
  }, [performer, linkType]);

  const title = performer.name || "";

  return (
    <CommonLinkComponent link={link} className={className}>
      <span>{title}</span>
      {performer.disambiguation && (
        <span className="performer-disambiguation">{` (${performer.disambiguation})`}</span>
      )}
    </CommonLinkComponent>
  );
};

interface IStudioLinkProps {
  studio: INamedObject;
  linkType?: "scene" | "movie" | "gallery" | "image";
  className?: string;
}

export const StudioLink: React.FC<IStudioLinkProps> = ({
  studio,
  linkType = "scene",
  className,
}) => {
  const link = useMemo(() => {
    switch (linkType) {
      case "movie":
        return NavUtils.makeStudioGalleriesUrl(studio);
      case "gallery":
        return NavUtils.makeStudioGalleriesUrl(studio);
      case "image":
        return NavUtils.makeStudioImagesUrl(studio);
      case "scene":
      default:
        return NavUtils.makeStudioScenesUrl(studio);
    }
  }, [studio, linkType]);

  const title = studio.name || "";

  return (
    <CommonLinkComponent link={link} className={className}>
      {title}
    </CommonLinkComponent>
  );
};

interface IMovieLinkProps {
  movie: INamedObject;
  linkType?: "scene";
  className?: string;
}

export const MovieLink: React.FC<IMovieLinkProps> = ({
  movie,
  linkType = "scene",
  className,
}) => {
  const link = useMemo(() => {
    switch (linkType) {
      case "scene":
        return NavUtils.makeMovieScenesUrl(movie);
    }
  }, [movie, linkType]);

  const title = movie.name || "";

  return (
    <CommonLinkComponent link={link} className={className}>
      {title}
    </CommonLinkComponent>
  );
};

interface ISceneMarkerLinkProps {
  marker: SceneMarkerFragment;
  linkType?: "scene";
  className?: string;
}

export const SceneMarkerLink: React.FC<ISceneMarkerLinkProps> = ({
  marker,
  linkType = "scene",
  className,
}) => {
  const link = useMemo(() => {
    switch (linkType) {
      case "scene":
        return NavUtils.makeSceneMarkerUrl(marker);
    }
  }, [marker, linkType]);

  const title = `${markerTitle(marker)} - ${TextUtils.secondsToTimestamp(
    marker.seconds || 0
  )}`;

  return (
    <CommonLinkComponent link={link} className={className}>
      {title}
    </CommonLinkComponent>
  );
};

interface IObjectWithIDTitleFiles extends IObjectWithTitleFiles {
  id: string;
}

interface ISceneLinkProps {
  scene: IObjectWithIDTitleFiles;
  linkType?: "details";
  className?: string;
}

export const SceneLink: React.FC<ISceneLinkProps> = ({
  scene,
  linkType = "details",
  className,
}) => {
  const link = useMemo(() => {
    switch (linkType) {
      case "details":
        return `/scenes/${scene.id}`;
    }
  }, [scene, linkType]);

  const title = objectTitle(scene);

  return (
    <CommonLinkComponent link={link} className={className}>
      {title}
    </CommonLinkComponent>
  );
};

interface IGallery extends IObjectWithIDTitleFiles {
  folder?: GQL.Maybe<IFile>;
}

interface IGalleryLinkProps {
  gallery: IGallery;
  linkType?: "details";
  className?: string;
}

export const GalleryLink: React.FC<IGalleryLinkProps> = ({
  gallery,
  linkType = "details",
  className,
}) => {
  const link = useMemo(() => {
    switch (linkType) {
      case "details":
        return `/galleries/${gallery.id}`;
    }
  }, [gallery, linkType]);

  const title = galleryTitle(gallery);

  return (
    <CommonLinkComponent link={link} className={className}>
      {title}
    </CommonLinkComponent>
  );
};

interface ITagLinkProps {
  tag: INamedObject;
<<<<<<< HEAD
  linkType?: "scene" | "gallery" | "image" | "details" | "performer" | "studio";
=======
  linkType?: "scene" | "gallery" | "image" | "details" | "performer" | "movie";
>>>>>>> f2676603
  className?: string;
  hoverPlacement?: Placement;
  showHierarchyIcon?: boolean;
  hierarchyTooltipID?: string;
}

export const TagLink: React.FC<ITagLinkProps> = ({
  tag,
  linkType = "scene",
  className,
  hoverPlacement,
  showHierarchyIcon = false,
  hierarchyTooltipID,
}) => {
  const link = useMemo(() => {
    switch (linkType) {
      case "scene":
        return NavUtils.makeTagScenesUrl(tag);
      case "performer":
        return NavUtils.makeTagPerformersUrl(tag);
      case "studio":
        return NavUtils.makeTagStudiosUrl(tag);
      case "gallery":
        return NavUtils.makeTagGalleriesUrl(tag);
      case "image":
        return NavUtils.makeTagImagesUrl(tag);
      case "movie":
        return NavUtils.makeTagMoviesUrl(tag);
      case "details":
        return NavUtils.makeTagUrl(tag.id ?? "");
    }
  }, [tag, linkType]);

  const title = tag.name || "";

  const tooltip = useMemo(() => {
    if (!hierarchyTooltipID) {
      return <></>;
    }

    return (
      <Tooltip id="tag-hierarchy-tooltip">
        <FormattedMessage id={hierarchyTooltipID} />
      </Tooltip>
    );
  }, [hierarchyTooltipID]);

  return (
    <CommonLinkComponent link={link} className={className}>
      <TagPopover id={tag.id ?? ""} placement={hoverPlacement}>
        {title}
        {showHierarchyIcon && (
          <OverlayTrigger placement="top" overlay={tooltip}>
            <span className="icon-wrapper">
              <span className="vertical-line">|</span>
              <Icon icon={faFolderTree} className="tag-icon" />
            </span>
          </OverlayTrigger>
        )}
      </TagPopover>
    </CommonLinkComponent>
  );
};<|MERGE_RESOLUTION|>--- conflicted
+++ resolved
@@ -225,11 +225,7 @@
 
 interface ITagLinkProps {
   tag: INamedObject;
-<<<<<<< HEAD
-  linkType?: "scene" | "gallery" | "image" | "details" | "performer" | "studio";
-=======
-  linkType?: "scene" | "gallery" | "image" | "details" | "performer" | "movie";
->>>>>>> f2676603
+  linkType?: "scene" | "gallery" | "image" | "details" | "performer" | "movie" | "studio";
   className?: string;
   hoverPlacement?: Placement;
   showHierarchyIcon?: boolean;
