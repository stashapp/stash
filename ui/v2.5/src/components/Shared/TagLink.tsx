--- conflicted
+++ resolved
@@ -13,11 +13,8 @@
 import { faFolderTree } from "@fortawesome/free-solid-svg-icons";
 import { Icon } from "../Shared/Icon";
 import { FormattedMessage } from "react-intl";
-<<<<<<< HEAD
+import { PatchComponent } from "src/patch";
 import { GalleryPopover } from "../Galleries/GalleryPopover";
-=======
-import { PatchComponent } from "src/patch";
->>>>>>> c2bc3138
 
 type SceneMarkerFragment = Pick<GQL.SceneMarker, "id" | "title" | "seconds"> & {
   scene: Pick<GQL.Scene, "id">;
