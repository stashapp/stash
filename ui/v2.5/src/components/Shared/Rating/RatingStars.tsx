--- conflicted
+++ resolved
@@ -199,6 +199,8 @@
       let w = current.fraction * 100;
       return `star-fill-${w}`;
     }
+
+    const suffix = props.orMore ? "+" : "";
 
     const renderRatingButton = (thisStar: number) => {
       const ratingFraction = getCurrentSelectedRating();
@@ -238,28 +240,20 @@
       return (
         <span className="star-rating-number">
           {ratingFraction.rating + ratingFraction.fraction}
+          {suffix}
         </span>
       );
     };
 
     const precisionClassName = `rating-stars-precision-${props.precision}`;
 
-    const suffix = props.orMore ? "+" : "";
-
     return (
-<<<<<<< HEAD
-      <span className="star-rating-number">
-        {ratingFraction.rating + ratingFraction.fraction}
-        {suffix}
-      </span>
-=======
       <div className={`rating-stars ${precisionClassName}`}>
         {Array.from(Array(max)).map((value, index) =>
           renderRatingButton(index + 1)
         )}
         {maybeRenderStarRatingNumber()}
       </div>
->>>>>>> a91b9c4d
     );
   }
 );