--- conflicted
+++ resolved
@@ -11,48 +11,28 @@
   onCancel: () => void;
 }
 
-<<<<<<< HEAD
-export const AlertModal = PatchComponent(
+export const AlertModal: React.FC<IAlertModalProps> = PatchComponent(
   "AlertModal",
-  (props: IAlertModalProps) => {
+  ({
+    text,
+    show,
+    confirmVariant = "danger",
+    confirmButtonText,
+    onConfirm,
+    onCancel,
+  }) => {
     return (
-      <Modal show={props.show}>
-        <Modal.Body>{props.text}</Modal.Body>
+      <Modal show={show}>
+        <Modal.Body>{text}</Modal.Body>
         <Modal.Footer>
-          <Button variant="danger" onClick={() => props.onConfirm()}>
-            {props.confirmButtonText ?? (
-              <FormattedMessage id="actions.confirm" />
-            )}
+          <Button variant={confirmVariant} onClick={() => onConfirm()}>
+            {confirmButtonText ?? <FormattedMessage id="actions.confirm" />}
           </Button>
-          <Button variant="secondary" onClick={() => props.onCancel()}>
+          <Button variant="secondary" onClick={() => onCancel()}>
             <FormattedMessage id="actions.cancel" />
           </Button>
         </Modal.Footer>
       </Modal>
     );
   }
-);
-=======
-export const AlertModal: React.FC<IAlertModalProps> = ({
-  text,
-  show,
-  confirmVariant = "danger",
-  confirmButtonText,
-  onConfirm,
-  onCancel,
-}) => {
-  return (
-    <Modal show={show}>
-      <Modal.Body>{text}</Modal.Body>
-      <Modal.Footer>
-        <Button variant={confirmVariant} onClick={() => onConfirm()}>
-          {confirmButtonText ?? <FormattedMessage id="actions.confirm" />}
-        </Button>
-        <Button variant="secondary" onClick={() => onCancel()}>
-          <FormattedMessage id="actions.cancel" />
-        </Button>
-      </Modal.Footer>
-    </Modal>
-  );
-};
->>>>>>> 3d03072d
+);