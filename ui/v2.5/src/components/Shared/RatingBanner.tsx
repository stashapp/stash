--- conflicted
+++ resolved
@@ -12,14 +12,9 @@
   const { configuration: config } = useContext(ConfigurationContext);
 
   return rating ? (
-<<<<<<< HEAD
     <div className={config?.interface.ratingSystem == RatingSystem.FiveStar ? `rating-banner rating-${convertToRatingFormat(rating,
       config?.interface.ratingSystem)}` : `rating-banner rating100-${Math.trunc(rating / 5)}`}>
-      <FormattedMessage id="rating100" />:{" "}
-=======
-    <div className={`rating-banner rating-${Math.trunc(rating / 5)}`}>
       <FormattedMessage id="rating" />:{" "}
->>>>>>> 7335f6bc
       {convertToRatingFormat(
         rating,
         config?.interface.ratingSystem ?? RatingSystem.FiveStar
