--- conflicted
+++ resolved
@@ -950,15 +950,12 @@
   }
 }
 
-<<<<<<< HEAD
-=======
 // Duration slider styles
 .duration-slider-container {
   padding: 0.5rem 0 1rem;
   width: 100%;
 }
 
->>>>>>> 9ef21690
 .double-range-input-labels {
   color: $text-color;
   display: flex;
@@ -968,12 +965,7 @@
   margin-bottom: 0.5rem;
   padding: 0 0.25rem;
 
-<<<<<<< HEAD
-  .duration-label-input,
-  .age-label-input {
-=======
   .duration-label-input {
->>>>>>> 9ef21690
     &:first-child {
       text-align: left;
     }
