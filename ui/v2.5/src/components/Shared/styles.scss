.LoadingIndicator {
  align-items: center;
  display: flex;
  flex-direction: column;
  justify-content: center;
  width: 100%;

  &:not(.card-based) {
    height: 70vh;
  }

  &-message {
    margin-top: 1rem;
  }

  .spinner-border {
    height: 3rem;
    width: 3rem;
  }

  &.inline {
    display: inline;
    height: auto;
    margin-left: 0.5rem;
  }

  &.small .spinner-border {
    height: 1rem;
    width: 1rem;
  }
}

.details-edit {
  /*
    The penultimate button should be wrapped in an unstyled div.
    This allows the div to expand, to right-justify the last (save / delete) button.
  */

  display: flex;
  flex-wrap: wrap;
  justify-content: left;
  padding: 0;
  row-gap: 0.5rem;

  .btn {
    margin-right: 0.5rem;
    white-space: nowrap;
  }
}

.col-md-8 .details-edit div:nth-last-child(2),
.detail-header.edit .details-edit div:nth-last-child(2) {
  flex: 1;
  max-width: 100%;
}

.select-suggest {
  &:hover {
    cursor: text;
  }
}

.duration-input,
.percent-input {
  .duration-control,
  .percent-control {
    min-width: 3rem;
  }

  .duration-button,
  .percent-button {
    border-bottom-left-radius: 0;
    border-top-left-radius: 0;
    line-height: 10px;
    padding: 1px 7px;
  }

  .btn + .btn {
    margin-left: 0;
  }
}

// z-index gets set on button groups for some reason
.multi-set .btn-group > button.btn {
  z-index: auto;
}

.folder-item {
  button {
    padding: 0;
  }
}

.folder-list {
  list-style-type: none;
  margin: 0;
  max-height: 30vw;
  overflow-x: auto;
  padding-bottom: 0.5rem;
  padding-top: 1rem;

  &-item {
    white-space: nowrap;

    .btn {
      border: none;
      color: white;
      font-weight: 400;
      padding: 0;
      text-align: left;
      width: 100%;
    }

    &:last-child .btn span::before {
      content: "└ \1F4C1";
    }

    .btn span::before {
      content: "├ \1F4C1";
      display: inline-block;
      padding-right: 1rem;
      transform: scale(1.5);
    }
  }

  &-parent {
    .btn span::before {
      visibility: hidden;
    }

    .btn-link {
      font-weight: 500;
    }
  }
}

.scrape-dialog {
  .modal-content .dialog-container {
    max-height: calc(100vh - 14rem);
    overflow-y: auto;
    padding-right: 15px;
  }

  .image-selection-parent {
    min-width: 100%;
  }

  .image-selection {
    .select-buttons {
      align-items: center;
      display: flex;
      justify-content: space-between;
      margin-top: 1rem;

      .image-index {
        flex-grow: 1;
        text-align: center;
      }
    }

    .loading {
      opacity: 0.5;
    }

    .LoadingIndicator {
      height: 100%;
      position: absolute;
      top: 0;
    }
  }
}

button.collapse-button {
  align-items: center;
  display: flex;
  justify-content: space-between;
}

button.collapse-button.btn-primary:not(:disabled):not(.disabled):hover,
button.collapse-button.btn-primary:not(:disabled):not(.disabled):focus,
button.collapse-button.btn-primary:not(:disabled):not(.disabled):active {
  background: none;
  border: none;
  box-shadow: none;
  color: #f5f8fa;
}

.hover-popover-content {
  max-width: 32rem;
  text-align: center;
}

.ErrorMessage {
  align-items: center;
  height: 20rem;
  justify-content: center;

  &-content {
    display: inline-block;
  }
}

.grid-card {
  a .card-section-title {
    color: $text-color;
    text-decoration: none;
  }

  .progress-bar {
    background-color: #73859f80;
    bottom: 5px;
    display: block;
    height: 5px;
    position: absolute;
    width: 100%;
  }

  .progress-indicator {
    background-color: #137cbd;
    height: 5px;
  }

  .card-check {
    left: 0.5rem;
    margin-top: -12px;
    opacity: 0;
    padding-left: 15px;
    position: absolute;
    top: 0.7rem;
    width: 1.2rem;
    z-index: 1;

    &:checked {
      opacity: 0.75;
    }
  }

  &:hover .card-check {
    opacity: 0.75;
    transition: opacity 0.5s;
  }
}

.TruncatedText {
  -webkit-box-orient: vertical;
  display: -webkit-box;
  overflow: hidden;
  white-space: pre-line;

  &-tooltip .tooltip-inner {
    max-width: 300px;
    white-space: pre-line;
  }

  .file-info-panel a > & {
    word-break: break-all;
  }
}

.RatingStars {
  &-unfilled {
    path {
      fill: white;
    }
  }

  &-filled {
    path {
      fill: gold;
    }
  }
}

.three-state-checkbox {
  align-items: center;
  display: flex;

  button.btn {
    font-size: 12.67px;
    margin-left: -0.2em;
    margin-right: 0.25rem;
    padding: 0;

    &:not(:disabled):active,
    &:not(:disabled):active:focus,
    &:not(:disabled):hover,
    &:not(:disabled):not(:hover) {
      background-color: initial;
      box-shadow: none;
    }
  }

  &.unset {
    .label {
      color: #bfccd6;
      text-decoration: line-through;
    }
  }

  &.checked svg {
    color: #0f9960;
  }

  &.not-checked svg {
    color: #db3737;
  }
}

.input-group-prepend {
  .btn {
    border-bottom-right-radius: 0;
    border-top-right-radius: 0;
  }
}

.ModalComponent .modal-footer {
  justify-content: space-between;
}

.scrape-url-button:disabled {
  opacity: 0.5;
}

.string-list-input .input-group {
  margin-bottom: 0.35rem;
}

.bulk-update-text-input {
  button {
    background-color: $secondary;
    color: $text-muted;
    font-size: $btn-font-size-sm;
    margin: $btn-padding-y $btn-padding-x;
    padding: 0;
    position: absolute;
    right: 0;
    z-index: 4;

    &:hover,
    &:focus,
    &:active,
    &:not(:disabled):not(.disabled):active,
    &:not(:disabled):not(.disabled):active:focus {
      background-color: $secondary;
      border-color: transparent;
      box-shadow: none;
    }
  }

  &.unset button {
    visibility: hidden;
  }
}

.date-input.form-control:focus {
  // z-index gets set to 3 in input groups
  z-index: inherit;
}

/* stylelint-disable */
div.react-datepicker {
  background-color: $body-bg;
  border-color: $card-bg;
  color: $text-color;

  .react-datepicker__header,
  .react-datepicker-time__header {
    background-color: $secondary;
    color: $text-color;
    padding-top: 0.4rem;
  }

  .react-datepicker__navigation {
    top: 0.4rem;
  }

  .react-datepicker__day {
    color: $text-color;

    &.react-datepicker__day--disabled {
      color: $text-muted;
    }

    &:hover {
      background: rgba(138, 155, 168, 0.15);
    }
  }

  div.react-datepicker__time-container div.react-datepicker__time {
    background-color: $body-bg;
    color: $text-color;

    ul.react-datepicker__time-list li.react-datepicker__time-list-item:hover {
      background-color: rgba(138, 155, 168, 0.15);
    }
  }

  .react-datepicker__day-name {
    color: $text-color;
  }

  // replace the current month with the dropdowns
  .react-datepicker__current-month {
    display: none;
  }

  .react-datepicker__triangle {
    display: none;
  }

  .react-datepicker__month-dropdown-container {
    margin-left: 0;
    margin-right: 0.1rem;
  }

  .react-datepicker__year-dropdown-container {
    margin-left: 0.1rem;
    margin-right: 0;
  }

  .react-datepicker__month-dropdown-container
    .react-datepicker__month-read-view,
  .react-datepicker__year-dropdown-container .react-datepicker__year-read-view {
    font-weight: bold;
    font-size: 0.944rem;

    // react-datepicker hides these fields when the dropdown is shown
    visibility: visible !important;
  }

  // hide the dropdown arrows
  .react-datepicker__month-dropdown-container
    .react-datepicker__month-read-view--down-arrow,
  .react-datepicker__year-dropdown-container
    .react-datepicker__year-read-view--down-arrow {
    display: none;
  }

  .react-datepicker__year-dropdown,
  .react-datepicker__month-dropdown {
    background-color: $body-bg;

    .react-datepicker__year-option:hover,
    .react-datepicker__month-option:hover {
      background-color: #8a9ba826;
    }
  }
}

/* stylelint-enable */

#date-picker-portal .react-datepicker-popper {
  z-index: 1600;
}

.clearable-input-group {
  align-items: stretch;
  display: flex;
  flex-wrap: wrap;
  position: relative;
}

.clearable-text-field,
.clearable-text-field:active,
.clearable-text-field:focus {
  background-color: $secondary;
  border: 0;
  border-color: $secondary;
  color: #fff;
}

.clearable-text-field-clear {
  background-color: $secondary;
  color: $muted-gray;
  font-size: 0.875rem;
  margin: 0.375rem 0.75rem;
  padding: 0;
  position: absolute;
  right: 0;
  z-index: 4;

  &:hover,
  &:focus,
  &:active,
  &:not(:disabled):not(.disabled):active,
  &:not(:disabled):not(.disabled):active:focus {
    background-color: $secondary;
    border-color: transparent;
    box-shadow: none;
  }
}

.string-list-row .input-group {
  flex-wrap: nowrap;
}

.stash-id-pill {
  display: inline-block;
  font-size: 90%;
  font-weight: 700;
  line-height: 1;
  padding-bottom: 0.25em;
  padding-top: 0.25em;
  text-align: center;
  vertical-align: baseline;
  white-space: nowrap;

  span,
  a {
    display: inline-block;
    padding: 0.25em 0.6em;
  }

  span {
    background-color: $primary;
    border-radius: 0.25rem 0 0 0.25rem;
    min-width: 5em;
  }

  a {
    background-color: $secondary;
    border-radius: 0 0.25rem 0.25rem 0;
  }
}

<<<<<<< HEAD
.collapse-divider {
  flex: 0 0 30px;
  max-width: 30px;
  z-index: 1;

  button {
    background-color: transparent;
    border: 0;
    color: $link-color;
    cursor: pointer;
    display: flex;
    font-size: 10px;
    font-weight: 800;
    height: 100%;
    line-height: 100%;
    padding: 0;
    text-align: center;
    width: 100%;

    &:active:not(:hover),
    &:focus:not(:hover) {
      background-color: transparent;
      border: 0;
      box-shadow: none;
    }

    div {
      height: 100%;
    }

    div:first-child {
      align-items: center;
      border-right: 1px solid $secondary;
      display: flex;
      height: 100%;
    }
  }

  &.collapsed {
    margin-right: -15px;
    z-index: 0;

    button div:first-child {
      border-right: 0;
    }
  }

  &.collapsed:hover {
    z-index: 101;
  }
=======
.react-select-image-option {
  align-items: baseline;
  display: flex;
>>>>>>> 9981574e
}<|MERGE_RESOLUTION|>--- conflicted
+++ resolved
@@ -523,7 +523,6 @@
   }
 }
 
-<<<<<<< HEAD
 .collapse-divider {
   flex: 0 0 30px;
   max-width: 30px;
@@ -574,9 +573,9 @@
   &.collapsed:hover {
     z-index: 101;
   }
-=======
+}
+
 .react-select-image-option {
   align-items: baseline;
   display: flex;
->>>>>>> 9981574e
 }