.LoadingIndicator {
  align-items: center;
  display: flex;
  flex-direction: column;
  justify-content: center;
  width: 100%;

  &:not(.card-based) {
    height: 70vh;
  }

  &-message {
    margin-top: 1rem;
  }

  .spinner-border {
    height: 3rem;
    width: 3rem;
  }

  &.inline {
    display: inline;
    height: auto;
    margin-left: 0.5rem;
  }

  &.small .spinner-border {
    height: 1rem;
    width: 1rem;
  }
}

.details-edit {
  /*
    The penultimate button should be wrapped in an unstyled div.
    This allows the div to expand, to right-justify the last (save / delete) button.
  */

  display: flex;
  flex-wrap: wrap;
  justify-content: left;
  padding: 0;
  row-gap: 0.5rem;

  .btn {
    margin-right: 0.5rem;
    white-space: nowrap;
  }
}

.col-md-8 .details-edit div:nth-last-child(2),
.detail-header.edit .details-edit div:nth-last-child(2) {
  flex: 1;
  max-width: 100%;
}

.select-suggest {
  &:hover {
    cursor: text;
  }
}

.duration-input,
.percent-input {
  .duration-control,
  .percent-control {
    min-width: 3rem;
  }

  .duration-button,
  .percent-button {
    border-bottom-left-radius: 0;
    border-top-left-radius: 0;
    line-height: 10px;
    padding: 1px 7px;
  }

  .btn + .btn {
    margin-left: 0;
  }
}

// z-index gets set on button groups for some reason
.multi-set .btn-group > button.btn {
  z-index: auto;
}

.folder-item {
  button {
    padding: 0;
  }
}

.folder-list {
  list-style-type: none;
  margin: 0;
  max-height: 30vw;
  overflow-x: auto;
  padding-bottom: 0.5rem;
  padding-top: 1rem;

  &-item {
    white-space: nowrap;

    .btn {
      border: none;
      color: white;
      font-weight: 400;
      padding: 0;
      text-align: left;
      width: 100%;
    }

    &:last-child .btn span::before {
      content: "└ \1F4C1";
    }

    .btn span::before {
      content: "├ \1F4C1";
      display: inline-block;
      padding-right: 1rem;
      transform: scale(1.5);
    }
  }

  &-parent {
    .btn span::before {
      visibility: hidden;
    }

    .btn-link {
      font-weight: 500;
    }
  }
}

.scrape-dialog {
  .modal-content .dialog-container {
    max-height: calc(100vh - 14rem);
    overflow-y: auto;
    padding-right: 15px;
  }

  .image-selection-parent {
    min-width: 100%;
  }

  .image-selection {
    .select-buttons {
      align-items: center;
      display: flex;
      justify-content: space-between;
      margin-top: 1rem;

      .image-index {
        flex-grow: 1;
        text-align: center;
      }
    }

    .loading {
      opacity: 0.5;
    }

    .LoadingIndicator {
      height: 100%;
      position: absolute;
      top: 0;
    }
  }
}

button.collapse-button {
  align-items: center;
  display: flex;
  justify-content: space-between;
}

button.collapse-button.btn-primary:not(:disabled):not(.disabled):hover,
button.collapse-button.btn-primary:not(:disabled):not(.disabled):focus,
button.collapse-button.btn-primary:not(:disabled):not(.disabled):active {
  background: none;
  border: none;
  box-shadow: none;
  color: #f5f8fa;
}

.hover-popover-content {
  max-width: 32rem;
  text-align: center;
}

.ErrorMessage {
  align-items: center;
  height: 20rem;
  justify-content: center;

  &-content {
    display: inline-block;
  }
}

.grid-card {
  a .card-section-title {
    color: $text-color;
    text-decoration: none;
  }

  .progress-bar {
    background-color: #73859f80;
    bottom: 5px;
    display: block;
    height: 5px;
    position: absolute;
    width: 100%;
  }

  .progress-indicator {
    background-color: #137cbd;
    height: 5px;
  }

  .card-check {
    left: 0.5rem;
    margin-top: -12px;
    opacity: 0;
    padding-left: 15px;
    position: absolute;
    top: 0.7rem;
    width: 1.2rem;
    z-index: 1;

    &:checked {
      opacity: 0.75;
    }

    @media (hover: none), (pointer: coarse) {
      // always show card check button when hovering not supported
      opacity: 0.25;
      // and make it bigger
      width: 1.5rem;
    }
  }

  &:hover .card-check {
    opacity: 0.75;
    transition: opacity 0.5s;
  }
}

.TruncatedText {
  -webkit-box-orient: vertical;
  display: -webkit-box;
  overflow: hidden;
  white-space: pre-line;

  &-tooltip .tooltip-inner {
    max-width: 300px;
    white-space: pre-line;
  }

  .file-info-panel a > & {
    word-break: break-all;
  }
}

.RatingStars {
  &-unfilled {
    path {
      fill: white;
    }
  }

  &-filled {
    path {
      fill: gold;
    }
  }
}

.three-state-checkbox {
  align-items: center;
  display: flex;

  button.btn {
    font-size: 12.67px;
    margin-left: -0.2em;
    margin-right: 0.25rem;
    padding: 0;

    &:not(:disabled):active,
    &:not(:disabled):active:focus,
    &:not(:disabled):hover,
    &:not(:disabled):not(:hover) {
      background-color: initial;
      box-shadow: none;
    }
  }

  &.unset {
    .label {
      color: #bfccd6;
      text-decoration: line-through;
    }
  }

  &.checked svg {
    color: #0f9960;
  }

  &.not-checked svg {
    color: #db3737;
  }
}

.input-group-prepend {
  .btn {
    border-bottom-right-radius: 0;
    border-top-right-radius: 0;
  }
}

.ModalComponent .modal-footer {
  justify-content: space-between;
}

.scrape-url-button:disabled {
  opacity: 0.5;
}

.string-list-input .input-group {
  margin-bottom: 0.35rem;
}

.bulk-update-text-input {
  button {
    background-color: $secondary;
    color: $text-muted;
    font-size: $btn-font-size-sm;
    margin: $btn-padding-y $btn-padding-x;
    padding: 0;
    position: absolute;
    right: 0;
    z-index: 4;

    &:hover,
    &:focus,
    &:active,
    &:not(:disabled):not(.disabled):active,
    &:not(:disabled):not(.disabled):active:focus {
      background-color: $secondary;
      border-color: transparent;
      box-shadow: none;
    }
  }

  &.unset button {
    visibility: hidden;
  }
}

.date-input.form-control:focus {
  // z-index gets set to 3 in input groups
  z-index: inherit;
}

/* stylelint-disable */
div.react-datepicker {
  background-color: $body-bg;
  border-color: $card-bg;
  color: $text-color;

  .react-datepicker__header,
  .react-datepicker-time__header {
    background-color: $secondary;
    color: $text-color;
    padding-top: 0.4rem;
  }

  .react-datepicker__navigation {
    top: 0.4rem;
  }

  .react-datepicker__day {
    color: $text-color;

    &.react-datepicker__day--disabled {
      color: $text-muted;
    }

    &:hover {
      background: rgba(138, 155, 168, 0.15);
    }
  }

  div.react-datepicker__time-container div.react-datepicker__time {
    background-color: $body-bg;
    color: $text-color;

    ul.react-datepicker__time-list li.react-datepicker__time-list-item:hover {
      background-color: rgba(138, 155, 168, 0.15);
    }
  }

  .react-datepicker__day-name {
    color: $text-color;
  }

  // replace the current month with the dropdowns
  .react-datepicker__current-month {
    display: none;
  }

  .react-datepicker__triangle {
    display: none;
  }

  .react-datepicker__month-dropdown-container {
    margin-left: 0;
    margin-right: 0.1rem;
  }

  .react-datepicker__year-dropdown-container {
    margin-left: 0.1rem;
    margin-right: 0;
  }

  .react-datepicker__month-dropdown-container
    .react-datepicker__month-read-view,
  .react-datepicker__year-dropdown-container .react-datepicker__year-read-view {
    font-weight: bold;
    font-size: 0.944rem;

    // react-datepicker hides these fields when the dropdown is shown
    visibility: visible !important;
  }

  // hide the dropdown arrows
  .react-datepicker__month-dropdown-container
    .react-datepicker__month-read-view--down-arrow,
  .react-datepicker__year-dropdown-container
    .react-datepicker__year-read-view--down-arrow {
    display: none;
  }

  .react-datepicker__year-dropdown,
  .react-datepicker__month-dropdown {
    background-color: $body-bg;

    .react-datepicker__year-option:hover,
    .react-datepicker__month-option:hover {
      background-color: #8a9ba826;
    }
  }
}

/* stylelint-enable */

#date-picker-portal .react-datepicker-popper {
  z-index: 1600;
}

.clearable-input-group {
  align-items: stretch;
  display: flex;
  flex-wrap: wrap;
  position: relative;
}

.clearable-text-field,
.clearable-text-field:active,
.clearable-text-field:focus {
  background-color: $secondary;
  border: 0;
  border-color: $secondary;
  color: #fff;
}

.clearable-text-field-clear {
  background-color: $secondary;
  color: $muted-gray;
  font-size: 0.875rem;
  margin: 0.375rem 0.75rem;
  padding: 0;
  position: absolute;
  right: 0;
  z-index: 4;

  &:hover,
  &:focus,
  &:active,
  &:not(:disabled):not(.disabled):active,
  &:not(:disabled):not(.disabled):active:focus {
    background-color: $secondary;
    border-color: transparent;
    box-shadow: none;
  }
}

.string-list-row .input-group {
  flex-wrap: nowrap;
}

.stash-id-pill {
  display: inline-block;
  font-size: 90%;
  font-weight: 700;
  line-height: 1;
  padding-bottom: 0.25em;
  padding-top: 0.25em;
  text-align: center;
  vertical-align: baseline;
  white-space: nowrap;

  span,
  a {
    display: inline-block;
    padding: 0.25em 0.6em;
  }

  span {
    background-color: $primary;
    border-radius: 0.25rem 0 0 0.25rem;
    min-width: 5em;
  }

  a {
    background-color: $secondary;
    border-radius: 0 0.25rem 0.25rem 0;
  }
}

.collapse-divider {
  flex: 0 0 30px;
  max-width: 30px;
  z-index: 1;

  button {
    background-color: transparent;
    border: 0;
    color: $link-color;
    cursor: pointer;
    display: flex;
    font-size: 10px;
    font-weight: 800;
    height: 100%;
    line-height: 100%;
    padding: 0;
    text-align: center;
    width: 100%;

    &:active:not(:hover),
    &:focus:not(:hover) {
      background-color: transparent;
      border: 0;
      box-shadow: none;
    }

    div {
      height: 100%;
    }

    div:first-child {
      align-items: center;
      border-right: 1px solid $secondary;
      display: flex;
      height: 100%;
    }
  }

  &.collapsed {
    margin-right: -15px;
    z-index: 0;

    button div:first-child {
      border-right: 0;
    }
  }

  &.collapsed:hover {
    z-index: 101;
  }
}

.react-select-image-option {
  align-items: baseline;
  display: flex;
}

<<<<<<< HEAD
.scroll-to-top-button {
  border-radius: 50%;
  display: none;
  opacity: 75%;
  z-index: 1000;

  &.show {
    display: block;
=======
button.btn.favorite-button {
  opacity: 1;
  transition: opacity 0.5s;

  &.not-favorite {
    color: rgba(191, 204, 214, 0.5);
    filter: drop-shadow(0 0 2px rgba(0, 0, 0, 0.9));
    opacity: 0;
  }

  &.favorite {
    color: #ff7373;
    filter: drop-shadow(0 0 2px rgba(0, 0, 0, 0.9));
  }

  &:hover,
  &:active,
  &:focus,
  &:active:focus {
    background: none;
    box-shadow: none;
>>>>>>> 8c454582
  }
}<|MERGE_RESOLUTION|>--- conflicted
+++ resolved
@@ -587,7 +587,6 @@
   display: flex;
 }
 
-<<<<<<< HEAD
 .scroll-to-top-button {
   border-radius: 50%;
   display: none;
@@ -596,7 +595,9 @@
 
   &.show {
     display: block;
-=======
+  }
+}
+
 button.btn.favorite-button {
   opacity: 1;
   transition: opacity 0.5s;
@@ -618,6 +619,5 @@
   &:active:focus {
     background: none;
     box-shadow: none;
->>>>>>> 8c454582
   }
 }