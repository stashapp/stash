--- conflicted
+++ resolved
@@ -17,8 +17,5 @@
 export { RatingStars } from "./RatingStars";
 export { ExportDialog } from "./ExportDialog";
 export { default as DeleteEntityDialog } from "./DeleteEntityDialog";
-<<<<<<< HEAD
 export { IndeterminateCheckbox } from "./IndeterminateCheckbox";
-=======
-export { OperationButton } from "./OperationButton";
->>>>>>> 7732152c
+export { OperationButton } from "./OperationButton";