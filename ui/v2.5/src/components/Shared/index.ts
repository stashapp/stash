--- conflicted
+++ resolved
@@ -19,8 +19,5 @@
 export { ImageInput } from "./ImageInput";
 export { SweatDrops } from "./SweatDrops";
 export { default as CountryFlag } from "./CountryFlag";
-<<<<<<< HEAD
 export { default as SuccessIcon } from "./SuccessIcon";
-=======
-export { default as ErrorMessage } from "./ErrorMessage";
->>>>>>> 147d0067
+export { default as ErrorMessage } from "./ErrorMessage";