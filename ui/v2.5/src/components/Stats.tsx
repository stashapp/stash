--- conflicted
+++ resolved
@@ -17,15 +17,8 @@
       <div className="col col-sm-8 m-sm-auto row stats">
         <div className="stats-element">
           <p className="title">
-<<<<<<< HEAD
-            <FormattedMessage
-              id="size"
-              defaultMessage={data.stats.scene_size_count}
-            />
-=======
             <FormattedNumber value={parseFloat(size[0])} />
             {` ${size[1]}`}
->>>>>>> a0306bfb
           </p>
           <p className="heading">
             <FormattedMessage id="library-size" defaultMessage="Library size" />
