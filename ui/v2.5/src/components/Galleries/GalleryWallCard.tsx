import React, { useState } from "react";
import { useIntl } from "react-intl";
import { Link } from "react-router-dom";
import * as GQL from "src/core/generated-graphql";
import { TruncatedText } from "src/components/Shared/TruncatedText";
import TextUtils from "src/utils/text";
import { useGalleryLightbox } from "src/hooks/Lightbox/hooks";
import { galleryTitle } from "src/core/galleries";
import { RatingSystem } from "../Shared/Rating/RatingSystem";
import { GalleryPreviewScrubber } from "./GalleryPreviewScrubber";

const CLASSNAME = "GalleryWallCard";
const CLASSNAME_FOOTER = `${CLASSNAME}-footer`;
const CLASSNAME_IMG = `${CLASSNAME}-img`;
const CLASSNAME_TITLE = `${CLASSNAME}-title`;

interface IProps {
  gallery: GQL.SlimGalleryDataFragment;
}

const GalleryWallCard: React.FC<IProps> = ({ gallery }) => {
  const intl = useIntl();
  const [orientation, setOrientation] = React.useState<
    "landscape" | "portrait"
  >("landscape");
  const showLightbox = useGalleryLightbox(gallery.id, gallery.chapters);

  const cover = gallery?.paths.cover;

  function onImageLoad(e: React.SyntheticEvent<HTMLImageElement, Event>) {
    const target = e.target as HTMLImageElement;
    setOrientation(
      target.naturalWidth > target.naturalHeight ? "landscape" : "portrait"
    );
  }

<<<<<<< HEAD
  const orientation =
    (coverFile?.width ?? 0) > (coverFile?.height ?? 0)
      ? "landscape"
      : "portrait";
  const [imgSrc, setImgSrc] = useState<string | undefined>(
    gallery.cover?.paths.thumbnail ?? undefined
  );
=======
>>>>>>> 283f7624
  const title = galleryTitle(gallery);
  const performerNames = gallery.performers.map((p) => p.name);
  const performers =
    performerNames.length >= 2
      ? [...performerNames.slice(0, -2), performerNames.slice(-2).join(" & ")]
      : performerNames;

  async function showLightboxStart() {
    if (gallery.image_count === 0) {
      return;
    }

    showLightbox(0);
  }

  return (
    <>
      <section
        className={`${CLASSNAME} ${CLASSNAME}-${orientation}`}
        onClick={showLightboxStart}
        onKeyPress={showLightboxStart}
        role="button"
        tabIndex={0}
      >
        <RatingSystem value={gallery.rating100} disabled withoutContext />
<<<<<<< HEAD
        <img loading="lazy" src={imgSrc} alt="" className={CLASSNAME_IMG} />
        <div className="lineargradient">
          <footer className={CLASSNAME_FOOTER}>
            <Link
              to={`/galleries/${gallery.id}`}
              onClick={(e) => e.stopPropagation()}
            >
              {title && (
                <TruncatedText
                  text={title}
                  lineCount={1}
                  className={CLASSNAME_TITLE}
                />
              )}
              <TruncatedText text={performers.join(", ")} />
              <div>
                {gallery.date && TextUtils.formatDate(intl, gallery.date)}
              </div>
            </Link>
          </footer>
          <GalleryPreviewScrubber
            previewPath={gallery.paths.preview}
            defaultPath={gallery.cover?.paths.thumbnail ?? ""}
            imageCount={gallery.image_count}
            onClick={(i) => {
              console.log(i);
              showLightbox(i);
            }}
            onPathChanged={setImgSrc}
          />
        </div>
=======
        <img
          loading="lazy"
          src={cover}
          alt=""
          className={CLASSNAME_IMG}
          onLoad={onImageLoad}
        />
        <footer className={CLASSNAME_FOOTER}>
          <Link
            to={`/galleries/${gallery.id}`}
            onClick={(e) => e.stopPropagation()}
          >
            {title && (
              <TruncatedText
                text={title}
                lineCount={1}
                className={CLASSNAME_TITLE}
              />
            )}
            <TruncatedText text={performers.join(", ")} />
            <div>
              {gallery.date && TextUtils.formatDate(intl, gallery.date)}
            </div>
          </Link>
        </footer>
>>>>>>> 283f7624
      </section>
    </>
  );
};

export default GalleryWallCard;<|MERGE_RESOLUTION|>--- conflicted
+++ resolved
@@ -33,17 +33,10 @@
       target.naturalWidth > target.naturalHeight ? "landscape" : "portrait"
     );
   }
-
-<<<<<<< HEAD
-  const orientation =
-    (coverFile?.width ?? 0) > (coverFile?.height ?? 0)
-      ? "landscape"
-      : "portrait";
+      
   const [imgSrc, setImgSrc] = useState<string | undefined>(
-    gallery.cover?.paths.thumbnail ?? undefined
+    cover ?? undefined
   );
-=======
->>>>>>> 283f7624
   const title = galleryTitle(gallery);
   const performerNames = gallery.performers.map((p) => p.name);
   const performers =
@@ -69,7 +62,6 @@
         tabIndex={0}
       >
         <RatingSystem value={gallery.rating100} disabled withoutContext />
-<<<<<<< HEAD
         <img loading="lazy" src={imgSrc} alt="" className={CLASSNAME_IMG} />
         <div className="lineargradient">
           <footer className={CLASSNAME_FOOTER}>
@@ -92,7 +84,7 @@
           </footer>
           <GalleryPreviewScrubber
             previewPath={gallery.paths.preview}
-            defaultPath={gallery.cover?.paths.thumbnail ?? ""}
+            defaultPath={cover ?? ""}
             imageCount={gallery.image_count}
             onClick={(i) => {
               console.log(i);
@@ -101,33 +93,6 @@
             onPathChanged={setImgSrc}
           />
         </div>
-=======
-        <img
-          loading="lazy"
-          src={cover}
-          alt=""
-          className={CLASSNAME_IMG}
-          onLoad={onImageLoad}
-        />
-        <footer className={CLASSNAME_FOOTER}>
-          <Link
-            to={`/galleries/${gallery.id}`}
-            onClick={(e) => e.stopPropagation()}
-          >
-            {title && (
-              <TruncatedText
-                text={title}
-                lineCount={1}
-                className={CLASSNAME_TITLE}
-              />
-            )}
-            <TruncatedText text={performers.join(", ")} />
-            <div>
-              {gallery.date && TextUtils.formatDate(intl, gallery.date)}
-            </div>
-          </Link>
-        </footer>
->>>>>>> 283f7624
       </section>
     </>
   );
