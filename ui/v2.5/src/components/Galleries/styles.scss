--- conflicted
+++ resolved
@@ -206,7 +206,6 @@
   }
 }
 
-<<<<<<< HEAD
 .gallery-cover {
   aspect-ratio: 4 / 3;
   display: block;
@@ -222,10 +221,7 @@
   width: auto;
 }
 
-.GalleryWall {
-=======
 div.GalleryWall {
->>>>>>> 823ed346
   display: flex;
   flex-wrap: wrap;
   margin: 0 auto;
