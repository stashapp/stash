--- conflicted
+++ resolved
@@ -43,11 +43,8 @@
 import { useRatingKeybinds } from "src/hooks/keybinds";
 import { ConfigurationContext } from "src/hooks/Config";
 import { TruncatedText } from "src/components/Shared/TruncatedText";
-<<<<<<< HEAD
+import { goBackOrReplace } from "src/utils/history";
 import ScreenUtils from "src/utils/screen";
-=======
-import { goBackOrReplace } from "src/utils/history";
->>>>>>> 7716c4dd
 
 interface IProps {
   gallery: GQL.GalleryDataFragment;
