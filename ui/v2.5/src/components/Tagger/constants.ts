import { ScraperSourceInput } from "src/core/generated-graphql";

export const STASH_BOX_PREFIX = "stashbox:";
export const SCRAPER_PREFIX = "scraper:";

export interface ITaggerSource {
  id: string;
  stashboxEndpoint?: string;
  sourceInput: ScraperSourceInput;
  displayName: string;
  supportSceneQuery?: boolean;
  supportSceneFragment?: boolean;
}

export const LOCAL_FORAGE_KEY = "tagger";
export const DEFAULT_BLACKLIST = [
  "\\sXXX\\s",
  "1080p",
  "720p",
  "2160p",
  "KTR",
  "RARBG",
  "\\scom\\s",
  "\\[",
  "\\]",
];
export const DEFAULT_EXCLUDED_PERFORMER_FIELDS = ["name"];
export const DEFAULT_EXCLUDED_STUDIO_FIELDS = ["name"];

export const initialConfig: ITaggerConfig = {
  blacklist: DEFAULT_BLACKLIST,
  showMales: false,
  mode: "auto",
  setCoverImage: true,
  setTags: false,
  tagOperation: "merge",
  fingerprintQueue: {},
  excludedPerformerFields: DEFAULT_EXCLUDED_PERFORMER_FIELDS,
<<<<<<< HEAD
  markSceneAsOrganizedOnSave: false,
=======
  excludedStudioFields: DEFAULT_EXCLUDED_STUDIO_FIELDS,
  createParentStudios: true,
>>>>>>> 2bb04a62
};

export type ParseMode = "auto" | "filename" | "dir" | "path" | "metadata";
export type TagOperation = "merge" | "overwrite";
export interface ITaggerConfig {
  blacklist: string[];
  showMales: boolean;
  mode: ParseMode;
  setCoverImage: boolean;
  setTags: boolean;
  tagOperation: TagOperation;
  selectedEndpoint?: string;
  fingerprintQueue: Record<string, string[]>;
  excludedPerformerFields?: string[];
<<<<<<< HEAD
  markSceneAsOrganizedOnSave?: boolean;
=======
  excludedStudioFields?: string[];
  createParentStudios: boolean;
>>>>>>> 2bb04a62
}

export const PERFORMER_FIELDS = [
  "name",
  "aliases",
  "image",
  "gender",
  "birthdate",
  "ethnicity",
  "country",
  "eye_color",
  "hair_color",
  "height",
  "measurements",
  "fake_tits",
  "career_length",
  "tattoos",
  "piercings",
  "url",
  "twitter",
  "instagram",
  "details",
  "death_date",
  "weight",
];

export const STUDIO_FIELDS = ["name", "image", "url", "parent"];<|MERGE_RESOLUTION|>--- conflicted
+++ resolved
@@ -36,12 +36,9 @@
   tagOperation: "merge",
   fingerprintQueue: {},
   excludedPerformerFields: DEFAULT_EXCLUDED_PERFORMER_FIELDS,
-<<<<<<< HEAD
   markSceneAsOrganizedOnSave: false,
-=======
   excludedStudioFields: DEFAULT_EXCLUDED_STUDIO_FIELDS,
   createParentStudios: true,
->>>>>>> 2bb04a62
 };
 
 export type ParseMode = "auto" | "filename" | "dir" | "path" | "metadata";
@@ -56,12 +53,9 @@
   selectedEndpoint?: string;
   fingerprintQueue: Record<string, string[]>;
   excludedPerformerFields?: string[];
-<<<<<<< HEAD
   markSceneAsOrganizedOnSave?: boolean;
-=======
   excludedStudioFields?: string[];
   createParentStudios: boolean;
->>>>>>> 2bb04a62
 }
 
 export const PERFORMER_FIELDS = [
