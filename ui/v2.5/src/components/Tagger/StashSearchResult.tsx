--- conflicted
+++ resolved
@@ -17,11 +17,8 @@
 import StudioResult, { StudioOperation } from "./StudioResult";
 import { IStashBoxScene } from "./utils";
 import { useTagScene } from "./taggerService";
-<<<<<<< HEAD
 import { TagOperation } from "./constants";
 import { OptionalField } from "./IncludeButton";
-=======
->>>>>>> 8f3036b3
 
 const getDurationStatus = (
   scene: IStashBoxScene,
@@ -166,13 +163,10 @@
 
   const intl = useIntl();
 
-<<<<<<< HEAD
   useEffect(() => {
     setTagIDs(getInitialTags());
   }, [setTags, tagOperation, getInitialTags]);
 
-=======
->>>>>>> 8f3036b3
   const tagScene = useTagScene(
     {
       tagOperation,
@@ -182,7 +176,6 @@
     setSaveState,
     setError
   );
-<<<<<<< HEAD
 
   function getExcludedFields() {
     return Object.keys(excludedFields).filter((f) => excludedFields[f]);
@@ -199,18 +192,6 @@
       endpoint
     );
 
-=======
-
-  async function handleSave() {
-    const updatedScene = await tagScene(
-      stashScene,
-      scene,
-      studio,
-      performers,
-      endpoint
-    );
-
->>>>>>> 8f3036b3
     if (updatedScene) setScene(updatedScene);
 
     queueFingerprintSubmission(stashScene.id, endpoint);
@@ -221,15 +202,12 @@
     performerID: string
   ) => dispatch({ id: performerID, data: performerData });
 
-<<<<<<< HEAD
   const setExcludedField = (name: string, value: boolean) =>
     setExcludedFields({
       ...excludedFields,
       [name]: value,
     });
 
-=======
->>>>>>> 8f3036b3
   const classname = cx("row mx-0 mt-2 search-result", {
     "selected-result": isActive,
   });
