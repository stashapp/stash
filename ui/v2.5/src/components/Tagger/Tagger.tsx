--- conflicted
+++ resolved
@@ -1,20 +1,11 @@
 import React, { useContext, useState } from "react";
 import * as GQL from "src/core/generated-graphql";
-<<<<<<< HEAD
 import { SceneQueue } from "src/models/sceneQueue";
 import { Button, Form } from "react-bootstrap";
 import { FormattedMessage, useIntl } from "react-intl";
 import { Icon, LoadingIndicator } from "src/components/Shared";
 import { OperationButton } from "src/components/Shared/OperationButton";
 import { TaggerStateContext } from "./context";
-=======
-import { LoadingIndicator } from "src/components/Shared";
-import { stashBoxSceneQuery } from "src/core/StashService";
-import { Manual } from "src/components/Help/Manual";
-
-import { SceneQueue } from "src/models/sceneQueue";
-import { ConfigurationContext } from "src/hooks/Config";
->>>>>>> e9d48683
 import Config from "./Config";
 import { TaggerScene } from "./TaggerScene";
 import { SceneTaggerModals } from "./sceneTaggerModals";
@@ -26,7 +17,6 @@
 }
 
 export const Tagger: React.FC<ITaggerProps> = ({ scenes, queue }) => {
-<<<<<<< HEAD
   const {
     sources,
     setCurrentSource,
@@ -42,14 +32,6 @@
     submitFingerprints,
     pendingFingerprints,
   } = useContext(TaggerStateContext);
-
-=======
-  const { configuration: stashConfig } = React.useContext(ConfigurationContext);
-  const [{ data: config }, setConfig] = useLocalForage<ITaggerConfig>(
-    LOCAL_FORAGE_KEY,
-    initialConfig
-  );
->>>>>>> e9d48683
   const [showConfig, setShowConfig] = useState(false);
   const [hideUnmatched, setHideUnmatched] = useState(false);
 
@@ -65,7 +47,6 @@
     setCurrentSource(sources!.find((s) => s.id === e.currentTarget.value));
   }
 
-<<<<<<< HEAD
   function renderSourceSelector() {
     return (
       <Form.Group controlId="scraper">
@@ -89,26 +70,6 @@
           </Form.Control>
         </div>
       </Form.Group>
-=======
-  if (!config) return <LoadingIndicator />;
-
-  const savedEndpointIndex =
-    stashConfig?.general.stashBoxes.findIndex(
-      (s) => s.endpoint === config.selectedEndpoint
-    ) ?? -1;
-  const selectedEndpointIndex =
-    savedEndpointIndex === -1 && stashConfig?.general.stashBoxes.length
-      ? 0
-      : savedEndpointIndex;
-  const selectedEndpoint =
-    stashConfig?.general.stashBoxes[selectedEndpointIndex];
-
-  function getEndpointIndex(endpoint: string) {
-    return (
-      stashConfig?.general.stashBoxes.findIndex(
-        (s) => s.endpoint === endpoint
-      ) ?? -1
->>>>>>> e9d48683
     );
   }
 
