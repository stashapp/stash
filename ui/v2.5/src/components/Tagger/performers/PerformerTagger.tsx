--- conflicted
+++ resolved
@@ -75,10 +75,10 @@
     return queryAll
       ? allPerformers?.findPerformers.count
       : filteredStashIDs.filter((s) =>
-          // if refresh, then we filter out the performers without a stash id
-          // otherwise, we want untagged performers, filtering out those with a stash id
-          refresh ? s.length > 0 : s.length === 0
-        ).length;
+        // if refresh, then we filter out the performers without a stash id
+        // otherwise, we want untagged performers, filtering out those with a stash id
+        refresh ? s.length > 0 : s.length === 0
+      ).length;
   }, [queryAll, refresh, performers, allPerformers, selectedEndpoint.endpoint]);
 
   return (
@@ -112,7 +112,7 @@
           type="radio"
           name="performer-query"
           label={<FormattedMessage id="performer_tagger.current_page" />}
-          defaultChecked
+          defaultChecked={!queryAll}
           onChange={() => setQueryAll(false)}
         />
         <Form.Check
@@ -123,7 +123,7 @@
             id: "performer_tagger.query_all_performers_in_the_database",
           })}
           defaultChecked={false}
-          onChange={() => setQueryAll(true)}
+          onChange={() => setQueryAll(queryAll)}
         />
       </Form.Group>
       <Form.Group>
@@ -139,7 +139,7 @@
           label={intl.formatMessage({
             id: "performer_tagger.untagged_performers",
           })}
-          defaultChecked
+          defaultChecked={!refresh}
           onChange={() => setRefresh(false)}
         />
         <Form.Text>
@@ -153,7 +153,7 @@
             id: "performer_tagger.refresh_tagged_performers",
           })}
           defaultChecked={false}
-          onChange={() => setRefresh(true)}
+          onChange={() => setRefresh(refresh)}
         />
         <Form.Text>
           <FormattedMessage id="performer_tagger.refreshing_will_update_the_data" />
@@ -366,10 +366,10 @@
             ),
             details:
               res?.errors?.[0].message ===
-              "UNIQUE constraint failed: performers.checksum"
+                "UNIQUE constraint failed: performers.checksum"
                 ? intl.formatMessage({
-                    id: "performer_tagger.name_already_exists",
-                  })
+                  id: "performer_tagger.name_already_exists",
+                })
                 : res?.errors?.[0].message,
           },
         });
@@ -566,125 +566,6 @@
 
   return (
     <Card>
-<<<<<<< HEAD
-      <ModalComponent
-        show={showBatchUpdate}
-        icon={faTags}
-        header={intl.formatMessage({
-          id: "performer_tagger.update_performers",
-        })}
-        accept={{
-          text: intl.formatMessage({
-            id: "performer_tagger.update_performers",
-          }),
-          onClick: handleBatchUpdate,
-        }}
-        cancel={{
-          text: intl.formatMessage({ id: "actions.cancel" }),
-          variant: "danger",
-          onClick: () => setShowBatchUpdate(false),
-        }}
-        disabled={!isIdle}
-      >
-        <Form.Group>
-          <Form.Label>
-            <h6>
-              <FormattedMessage id="performer_tagger.performer_selection" />
-            </h6>
-          </Form.Label>
-          <Form.Check
-            id="query-page"
-            type="radio"
-            name="performer-query"
-            label={<FormattedMessage id="performer_tagger.current_page" />}
-            defaultChecked={!queryAll}
-            onChange={() => setQueryAll(false)}
-          />
-          <Form.Check
-            id="query-all"
-            type="radio"
-            name="performer-query"
-            label={intl.formatMessage({
-              id: "performer_tagger.query_all_performers_in_the_database",
-            })}
-            defaultChecked={queryAll}
-            onChange={() => setQueryAll(true)}
-          />
-        </Form.Group>
-        <Form.Group>
-          <Form.Label>
-            <h6>
-              <FormattedMessage id="performer_tagger.tag_status" />
-            </h6>
-          </Form.Label>
-          <Form.Check
-            id="untagged-performers"
-            type="radio"
-            name="performer-refresh"
-            label={intl.formatMessage({
-              id: "performer_tagger.untagged_performers",
-            })}
-            defaultChecked={!refresh}
-            onChange={() => setRefresh(false)}
-          />
-          <Form.Text>
-            <FormattedMessage id="performer_tagger.updating_untagged_performers_description" />
-          </Form.Text>
-          <Form.Check
-            id="tagged-performers"
-            type="radio"
-            name="performer-refresh"
-            label={intl.formatMessage({
-              id: "performer_tagger.refresh_tagged_performers",
-            })}
-            defaultChecked={refresh}
-            onChange={() => setRefresh(true)}
-          />
-          <Form.Text>
-            <FormattedMessage id="performer_tagger.refreshing_will_update_the_data" />
-          </Form.Text>
-        </Form.Group>
-        <b>
-          <FormattedMessage
-            id="performer_tagger.number_of_performers_will_be_processed"
-            values={{
-              performer_count: queryAll
-                ? allPerformers?.findPerformers.count
-                : performers.filter((p) =>
-                    refresh ? p.stash_ids.length > 0 : p.stash_ids.length === 0
-                  ).length,
-            }}
-          />
-        </b>
-      </ModalComponent>
-      <ModalComponent
-        show={showBatchAdd}
-        icon={faStar}
-        header={intl.formatMessage({
-          id: "performer_tagger.add_new_performers",
-        })}
-        accept={{
-          text: intl.formatMessage({
-            id: "performer_tagger.add_new_performers",
-          }),
-          onClick: handleBatchAdd,
-        }}
-        cancel={{
-          text: intl.formatMessage({ id: "actions.cancel" }),
-          variant: "danger",
-          onClick: () => setShowBatchAdd(false),
-        }}
-        disabled={!isIdle}
-      >
-        <Form.Control
-          className="text-input"
-          as="textarea"
-          ref={performerInput}
-          placeholder={intl.formatMessage({
-            id: "performer_tagger.performer_names_separated_by_comma",
-          })}
-          rows={6}
-=======
       {showBatchUpdate && (
         <PerformerBatchUpdateModal
           close={() => setShowBatchUpdate(false)}
@@ -692,7 +573,6 @@
           selectedEndpoint={selectedEndpoint}
           performers={performers}
           onBatchUpdate={handleBatchUpdate}
->>>>>>> e685f80e
         />
       )}
 
