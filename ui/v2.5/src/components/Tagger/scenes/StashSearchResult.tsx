--- conflicted
+++ resolved
@@ -398,16 +398,20 @@
   }
 
   function showPerformerModal(t: GQL.ScrapedPerformer) {
-<<<<<<< HEAD
-    createPerformerModal(t, performerModalCallback);
+    createPerformerModal(t, (toCreate) => {
+      if (toCreate) {
+        createNewPerformer(t, toCreate);
+      }
+    });
   }
 
   async function studioModalCallback(
+    studio: GQL.ScrapedStudio,
     toCreate?: GQL.StudioCreateInput,
     parentInput?: GQL.StudioCreateInput
   ) {
     if (toCreate) {
-      if (parentInput) {
+      if (parentInput && studio.parent) {
         if (toCreate.parent_id) {
           const parentUpdateData: GQL.StudioUpdateInput = {
             ...parentInput,
@@ -415,27 +419,18 @@
           };
           await updateStudio(parentUpdateData);
         } else {
-          const parentID = await createNewStudio(parentInput);
+          const parentID = await createNewStudio(studio.parent, parentInput);
           toCreate.parent_id = parentID;
         }
       }
 
-      createNewStudio(toCreate);
-    }
-=======
-    createPerformerModal(t, (toCreate) => {
-      if (toCreate) {
-        createNewPerformer(t, toCreate);
-      }
-    });
->>>>>>> 7b77b898
+      createNewStudio(studio, toCreate);
+    }
   }
 
   function showStudioModal(t: GQL.ScrapedStudio) {
-    createStudioModal(t, (toCreate) => {
-      if (toCreate) {
-        createNewStudio(t, toCreate);
-      }
+    createStudioModal(t, (toCreate, parentInput) => {
+      studioModalCallback(t, toCreate, parentInput);
     });
   }
 
