import React, { useState } from "react";
import { FormattedMessage, useIntl } from "react-intl";
import cx from "classnames";
import { IconDefinition } from "@fortawesome/fontawesome-svg-core";

import * as GQL from "src/core/generated-graphql";
import { useFindStudio } from "src/core/StashService";
import { Icon } from "src/components/Shared/Icon";
import { ModalComponent } from "src/components/Shared/Modal";
import {
  faCheck,
  faExternalLinkAlt,
  faTimes,
} from "@fortawesome/free-solid-svg-icons";
import { Button, Form } from "react-bootstrap";
import { TruncatedText } from "src/components/Shared/TruncatedText";
import { excludeFields } from "src/utils/data";
import { ExternalLink } from "src/components/Shared/ExternalLink";

interface IStudioDetailsProps {
  studio: GQL.ScrapedSceneStudioDataFragment;
  link?: string;
  excluded: Record<string, boolean>;
  toggleField: (field: string) => void;
  isNew?: boolean;
}

const StudioDetails: React.FC<IStudioDetailsProps> = ({
  studio,
  link,
  excluded,
  toggleField,
  isNew = false,
}) => {
  function maybeRenderImage() {
    if (!studio.image) return;

    return (
      <div className="row">
        <div className="col-12 image-selection">
          <div className="studio-image">
            <Button
              onClick={() => toggleField("image")}
              variant="secondary"
              className={cx(
                "studio-image-exclude",
                excluded.image ? "text-muted" : "text-success"
              )}
            >
              <Icon icon={excluded.image ? faTimes : faCheck} />
            </Button>
            <img src={studio.image} alt="" />
          </div>
        </div>
      </div>
    );
  }

  function maybeRenderField(
    id: string,
    text: string | null | undefined,
    isSelectable: boolean = true
  ) {
    if (!text) return;

    return (
      <div className="row no-gutters">
        <div className="col-5 studio-create-modal-field" key={id}>
          {isSelectable && (
            <Button
              onClick={() => toggleField(id)}
              variant="secondary"
              className={excluded[id] ? "text-muted" : "text-success"}
            >
              <Icon icon={excluded[id] ? faTimes : faCheck} />
            </Button>
          )}
          <strong>
            <FormattedMessage id={id} />:
          </strong>
        </div>
        <TruncatedText className="col-7" text={text} />
      </div>
    );
  }

  function maybeRenderURLListField(
    name: string,
    text: string[] | null | undefined,
    truncate: boolean = true
  ) {
    if (!text) return;

    return (
      <div className="row no-gutters">
        <div className="col-5 studio-create-modal-field" key={name}>
          {!isNew && (
            <Button
              onClick={() => toggleField(name)}
              variant="secondary"
              className={excluded[name] ? "text-muted" : "text-success"}
            >
              <Icon icon={excluded[name] ? faTimes : faCheck} />
            </Button>
          )}
          <strong>
            <FormattedMessage id={name} />:
          </strong>
        </div>
        <div className="col-7 studio-create-modal-value">
          <ul>
            {text.map((t, i) => (
              <li key={i}>
                <ExternalLink href={t}>
                  {truncate ? <TruncatedText text={t} /> : t}
                </ExternalLink>
              </li>
            ))}
          </ul>
        </div>
      </div>
    );
  }

  function maybeRenderStashBoxLink() {
    if (!link) return;

    return (
      <h6 className="mt-2">
        <ExternalLink href={link}>
          <FormattedMessage id="stashbox.source" />
          <Icon icon={faExternalLinkAlt} className="ml-2" />
        </ExternalLink>
      </h6>
    );
  }

  return (
    <div>
      {maybeRenderImage()}
      <div className="row">
        <div className="col-12">
          {maybeRenderField("name", studio.name, !isNew)}
<<<<<<< HEAD
          {maybeRenderField("url", studio.url)}
          {maybeRenderField("details", studio.details)}
          {maybeRenderField("aliases", studio.aliases)}
          {maybeRenderField("tags", studio.tags?.map((t) => t.name).join(", "))}
=======
          {maybeRenderURLListField("urls", studio.urls)}
>>>>>>> b2c8f095
          {maybeRenderField("parent_studio", studio.parent?.name, false)}
          {maybeRenderStashBoxLink()}
        </div>
      </div>
    </div>
  );
};

interface IStudioModalProps {
  studio: GQL.ScrapedSceneStudioDataFragment;
  modalVisible: boolean;
  closeModal: () => void;
  handleStudioCreate: (
    input: GQL.StudioCreateInput,
    parent?: GQL.StudioCreateInput
  ) => void;
  excludedStudioFields?: string[];
  header: string;
  icon: IconDefinition;
  endpoint?: string;
}

const StudioModal: React.FC<IStudioModalProps> = ({
  modalVisible,
  studio,
  handleStudioCreate,
  closeModal,
  excludedStudioFields = [],
  header,
  icon,
  endpoint,
}) => {
  const intl = useIntl();

  const [excluded, setExcluded] = useState<Record<string, boolean>>(
    excludedStudioFields.reduce(
      (dict, field) => ({ ...dict, [field]: true }),
      {}
    )
  );
  const toggleField = (name: string) =>
    setExcluded({
      ...excluded,
      [name]: !excluded[name],
    });

  const [parentExcluded, setParentExcluded] = useState<Record<string, boolean>>(
    excludedStudioFields.reduce(
      (dict, field) => ({ ...dict, [field]: true }),
      {}
    )
  );
  const toggleParentField = (name: string) =>
    setParentExcluded({
      ...parentExcluded,
      [name]: !parentExcluded[name],
    });

  const [createParentStudio, setCreateParentStudio] = useState<boolean>(
    !!studio.parent
  );

  let sendParentStudio = true;
  // The parent studio exists, need to check if it has a Stash ID.
  const queryResult = useFindStudio(studio.parent?.stored_id ?? "");
  if (
    queryResult.data?.findStudio?.stash_ids?.length &&
    queryResult.data?.findStudio?.stash_ids?.length > 0
  ) {
    // It already has a Stash ID, so we can skip worrying about it
    sendParentStudio = false;
  }

  const parentStudioCreateText = () => {
    if (studio.parent && studio.parent.stored_id) {
      return "actions.assign_stashid_to_parent_studio";
    }
    return "actions.create_parent_studio";
  };

  function onSave() {
    if (!studio.name) {
      throw new Error("studio name must set");
    }

    const studioData: GQL.StudioCreateInput = {
      name: studio.name,
      urls: studio.urls,
      image: studio.image,
      parent_id: studio.parent?.stored_id,
      details: studio.details,
      aliases: studio.aliases?.split(",").map((a) => a.trim()),
      tag_ids: studio.tags?.map((t) => t.stored_id).filter((id) => id) as
        | string[]
        | undefined,
    };

    // stashid handling code
    const remoteSiteID = studio.remote_site_id;
    const timeNow = new Date().toISOString();
    if (remoteSiteID && endpoint) {
      studioData.stash_ids = [
        {
          endpoint,
          stash_id: remoteSiteID,
          updated_at: timeNow,
        },
      ];
    }

    // handle exclusions
    excludeFields(studioData, excluded);

    let parentData: GQL.StudioCreateInput | undefined = undefined;

    if (createParentStudio && sendParentStudio) {
      if (!studio.parent?.name) {
        throw new Error("parent studio name must set");
      }

      parentData = {
        name: studio.parent?.name,
        urls: studio.parent?.urls,
        image: studio.parent?.image,
        details: studio.parent?.details,
        aliases: studio.parent?.aliases?.split(",").map((a) => a.trim()),
        tag_ids: studio.parent?.tags
          ?.map((t) => t.stored_id)
          .filter((id) => id) as string[] | undefined,
      };

      // stashid handling code
      const parentRemoteSiteID = studio.parent?.remote_site_id;
      if (parentRemoteSiteID && endpoint) {
        parentData.stash_ids = [
          {
            endpoint,
            stash_id: parentRemoteSiteID,
            updated_at: timeNow,
          },
        ];
      }

      // handle exclusions
      // Can't exclude parent studio name when creating a new one
      parentExcluded.name = false;
      excludeFields(parentData, parentExcluded);
    }

    handleStudioCreate(studioData, parentData);
  }

  const base = endpoint?.match(/https?:\/\/.*?\//)?.[0];
  const link = base ? `${base}studios/${studio.remote_site_id}` : undefined;
  const parentLink = base
    ? `${base}studios/${studio.parent?.remote_site_id}`
    : undefined;

  function maybeRenderParentStudio() {
    // There is no parent studio or it already has a Stash ID
    if (!studio.parent || !sendParentStudio) {
      return;
    }

    return (
      <div>
        <div className="mb-4 mt-4">
          <Form.Check
            id="create-parent"
            checked={createParentStudio}
            label={intl.formatMessage({
              id: parentStudioCreateText(),
            })}
            onChange={() => setCreateParentStudio(!createParentStudio)}
          />
        </div>
        {maybeRenderParentStudioDetails()}
      </div>
    );
  }

  function maybeRenderParentStudioDetails() {
    if (!createParentStudio || !studio.parent) {
      return;
    }

    return (
      <StudioDetails
        studio={studio.parent}
        excluded={parentExcluded}
        toggleField={(field) => toggleParentField(field)}
        link={parentLink}
        isNew
      />
    );
  }

  return (
    <ModalComponent
      show={modalVisible}
      accept={{
        text: intl.formatMessage({ id: "actions.save" }),
        onClick: onSave,
      }}
      cancel={{ onClick: () => closeModal(), variant: "secondary" }}
      onHide={() => closeModal()}
      dialogClassName="studio-create-modal"
      icon={icon}
      header={header}
    >
      <StudioDetails
        studio={studio}
        excluded={excluded}
        toggleField={(field) => toggleField(field)}
        link={link}
      />

      {maybeRenderParentStudio()}
    </ModalComponent>
  );
};

export default StudioModal;<|MERGE_RESOLUTION|>--- conflicted
+++ resolved
@@ -141,14 +141,10 @@
       <div className="row">
         <div className="col-12">
           {maybeRenderField("name", studio.name, !isNew)}
-<<<<<<< HEAD
-          {maybeRenderField("url", studio.url)}
+          {maybeRenderURLListField("urls", studio.urls)}
           {maybeRenderField("details", studio.details)}
           {maybeRenderField("aliases", studio.aliases)}
           {maybeRenderField("tags", studio.tags?.map((t) => t.name).join(", "))}
-=======
-          {maybeRenderURLListField("urls", studio.urls)}
->>>>>>> b2c8f095
           {maybeRenderField("parent_studio", studio.parent?.name, false)}
           {maybeRenderStashBoxLink()}
         </div>
