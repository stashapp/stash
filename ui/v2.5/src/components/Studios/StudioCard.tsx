--- conflicted
+++ resolved
@@ -137,11 +137,8 @@
           </h5>
           {maybeRenderParent(studio, hideParent)}
           {maybeRenderChildren(studio)}
-<<<<<<< HEAD
           {maybeRenderRatingBanner(studio)}
-=======
           {maybeRenderPopoverButtonGroup()}
->>>>>>> 0b40017b
         </>
       }
       selected={selected}
