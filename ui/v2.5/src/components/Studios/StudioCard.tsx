--- conflicted
+++ resolved
@@ -73,30 +73,23 @@
   }
 }
 
-<<<<<<< HEAD
-export const StudioCard: React.FC<IProps> = (props: IProps) => {
-=======
 export const StudioCard: React.FC<IProps> = ({
   studio,
   containerWidth,
   hideParent,
   selecting,
   selected,
+  zoomIndex,
   onSelectedChanged,
 }) => {
   const [updateStudio] = useStudioUpdate();
->>>>>>> 0621d871
   const [cardWidth, setCardWidth] = useState<number>();
 
   useEffect(() => {
-    if (
-      !props.containerWidth ||
-      props.zoomIndex === undefined ||
-      ScreenUtils.isMobile()
-    )
+    if (!containerWidth || zoomIndex === undefined || ScreenUtils.isMobile())
       return;
 
-    let zoomValue = props.zoomIndex;
+    let zoomValue = zoomIndex;
     console.log(zoomValue);
     let preferredCardWidth: number;
     switch (zoomValue) {
@@ -113,11 +106,11 @@
         preferredCardWidth = 560;
     }
     let fittedCardWidth = calculateCardWidth(
-      props.containerWidth,
+      containerWidth,
       preferredCardWidth!
     );
     setCardWidth(fittedCardWidth);
-  }, [props.containerWidth, props.zoomIndex]);
+  }, [containerWidth, zoomIndex]);
 
   function onToggleFavorite(v: boolean) {
     if (studio.id) {
@@ -133,55 +126,44 @@
   }
 
   function maybeRenderScenesPopoverButton() {
-    if (!props.studio.scene_count) return;
+    if (!studio.scene_count) return;
 
     return (
       <PopoverCountButton
         className="scene-count"
         type="scene"
-        count={props.studio.scene_count}
-        url={NavUtils.makeStudioScenesUrl(props.studio)}
+        count={studio.scene_count}
+        url={NavUtils.makeStudioScenesUrl(studio)}
       />
     );
   }
 
   function maybeRenderImagesPopoverButton() {
-    if (!props.studio.image_count) return;
+    if (!studio.image_count) return;
 
     return (
       <PopoverCountButton
         className="image-count"
         type="image"
-        count={props.studio.image_count}
-        url={NavUtils.makeStudioImagesUrl(props.studio)}
+        count={studio.image_count}
+        url={NavUtils.makeStudioImagesUrl(studio)}
       />
     );
   }
 
   function maybeRenderGalleriesPopoverButton() {
-    if (!props.studio.gallery_count) return;
+    if (!studio.gallery_count) return;
 
     return (
       <PopoverCountButton
         className="gallery-count"
         type="gallery"
-        count={props.studio.gallery_count}
-        url={NavUtils.makeStudioGalleriesUrl(props.studio)}
-      />
-    );
-  }
-
-<<<<<<< HEAD
-  function maybeRenderMoviesPopoverButton() {
-    if (!props.studio.movie_count) return;
-
-    return (
-      <PopoverCountButton
-        className="movie-count"
-        type="movie"
-        count={props.studio.movie_count}
-        url={NavUtils.makeStudioMoviesUrl(props.studio)}
-=======
+        count={studio.gallery_count}
+        url={NavUtils.makeStudioGalleriesUrl(studio)}
+      />
+    );
+  }
+
   function maybeRenderGroupsPopoverButton() {
     if (!studio.group_count) return;
 
@@ -191,20 +173,19 @@
         type="group"
         count={studio.group_count}
         url={NavUtils.makeStudioGroupsUrl(studio)}
->>>>>>> 0621d871
       />
     );
   }
 
   function maybeRenderPerformersPopoverButton() {
-    if (!props.studio.performer_count) return;
+    if (!studio.performer_count) return;
 
     return (
       <PopoverCountButton
         className="performer-count"
         type="performer"
-        count={props.studio.performer_count}
-        url={NavUtils.makeStudioPerformersUrl(props.studio)}
+        count={studio.performer_count}
+        url={NavUtils.makeStudioPerformersUrl(studio)}
       />
     );
   }
@@ -228,20 +209,12 @@
 
   function maybeRenderPopoverButtonGroup() {
     if (
-<<<<<<< HEAD
-      props.studio.scene_count ||
-      props.studio.image_count ||
-      props.studio.gallery_count ||
-      props.studio.movie_count ||
-      props.studio.performer_count
-=======
       studio.scene_count ||
       studio.image_count ||
       studio.gallery_count ||
       studio.group_count ||
       studio.performer_count ||
       studio.tags.length > 0
->>>>>>> 0621d871
     ) {
       return (
         <>
@@ -261,24 +234,24 @@
 
   return (
     <GridCard
-      className={`studio-card zoom-${props.zoomIndex}`}
-      url={`/studios/${props.studio.id}`}
+      className={`studio-card zoom-${zoomIndex}`}
+      url={`/studios/${studio.id}`}
       width={cardWidth}
-      title={props.studio.name}
+      title={studio.name}
       linkClassName="studio-card-header"
       image={
         <img
           loading="lazy"
           className="studio-card-image"
-          alt={props.studio.name}
-          src={props.studio.image_path ?? ""}
+          alt={studio.name}
+          src={studio.image_path ?? ""}
         />
       }
       details={
         <div className="studio-card__details">
-          {maybeRenderParent(props.studio, props.hideParent)}
-          {maybeRenderChildren(props.studio)}
-          <RatingBanner rating={props.studio.rating100} />
+          {maybeRenderParent(studio, hideParent)}
+          {maybeRenderChildren(studio)}
+          <RatingBanner rating={studio.rating100} />
         </div>
       }
       overlays={
@@ -290,9 +263,9 @@
         />
       }
       popovers={maybeRenderPopoverButtonGroup()}
-      selected={props.selected}
-      selecting={props.selecting}
-      onSelectedChanged={props.onSelectedChanged}
+      selected={selected}
+      selecting={selecting}
+      onSelectedChanged={onSelectedChanged}
     />
   );
 };