import React, { useEffect, useState } from "react";
import { Link } from "react-router-dom";
import * as GQL from "src/core/generated-graphql";
import NavUtils from "src/utils/navigation";
import {
  GridCard,
  calculateCardWidth,
} from "src/components/Shared/GridCard/GridCard";
import { HoverPopover } from "../Shared/HoverPopover";
import { Icon } from "../Shared/Icon";
import { TagLink } from "../Shared/TagLink";
import { Button, ButtonGroup } from "react-bootstrap";
import { FormattedMessage } from "react-intl";
import { PopoverCountButton } from "../Shared/PopoverCountButton";
import { RatingBanner } from "../Shared/RatingBanner";
import ScreenUtils from "src/utils/screen";
import { FavoriteIcon } from "../Shared/FavoriteIcon";
import { useStudioUpdate } from "src/core/StashService";
import { faTag } from "@fortawesome/free-solid-svg-icons";

interface IProps {
  studio: GQL.StudioDataFragment;
  containerWidth?: number;
  hideParent?: boolean;
  selecting?: boolean;
  selected?: boolean;
  zoomIndex?: number;
  onSelectedChanged?: (selected: boolean, shiftKey: boolean) => void;
}

function maybeRenderParent(
  studio: GQL.StudioDataFragment,
  hideParent?: boolean
) {
  if (!hideParent && studio.parent_studio) {
    return (
      <div className="studio-parent-studios">
        <FormattedMessage
          id="part_of"
          values={{
            parent: (
              <Link to={`/studios/${studio.parent_studio.id}`}>
                {studio.parent_studio.name}
              </Link>
            ),
          }}
        />
      </div>
    );
  }
}

function maybeRenderChildren(studio: GQL.StudioDataFragment) {
  if (studio.child_studios.length > 0) {
    return (
      <div className="studio-child-studios">
        <FormattedMessage
          id="parent_of"
          values={{
            children: (
              <Link to={NavUtils.makeChildStudiosUrl(studio)}>
                {studio.child_studios.length}&nbsp;
                <FormattedMessage
                  id="countables.studios"
                  values={{ count: studio.child_studios.length }}
                />
              </Link>
            ),
          }}
        />
      </div>
    );
  }
}

<<<<<<< HEAD
export const StudioCard: React.FC<IProps> = (props: IProps) => {
=======
export const StudioCard: React.FC<IProps> = ({
  studio,
  containerWidth,
  hideParent,
  selecting,
  selected,
  zoomIndex,
  onSelectedChanged,
}) => {
>>>>>>> c2bc3138
  const [updateStudio] = useStudioUpdate();
  const [cardWidth, setCardWidth] = useState<number>();

  useEffect(() => {
<<<<<<< HEAD
    if (
      !props.containerWidth ||
      props.zoomIndex === undefined ||
      ScreenUtils.isMobile()
    )
      return;

    let zoomValue = props.zoomIndex;
=======
    if (!containerWidth || zoomIndex === undefined || ScreenUtils.isMobile())
      return;

    let zoomValue = zoomIndex;
>>>>>>> c2bc3138
    console.log(zoomValue);
    let preferredCardWidth: number;
    switch (zoomValue) {
      case 0:
        preferredCardWidth = 280;
        break;
      case 1:
        preferredCardWidth = 340;
        break;
      case 2:
        preferredCardWidth = 420;
        break;
      case 3:
        preferredCardWidth = 560;
    }
    let fittedCardWidth = calculateCardWidth(
      props.containerWidth,
      preferredCardWidth!
    );
    setCardWidth(fittedCardWidth);
<<<<<<< HEAD
  }, [props.containerWidth, props.zoomIndex]);
=======
  }, [containerWidth, zoomIndex]);
>>>>>>> c2bc3138

  function onToggleFavorite(v: boolean) {
    if (props.studio.id) {
      updateStudio({
        variables: {
          input: {
            id: props.studio.id,
            favorite: v,
          },
        },
      });
    }
  }

  function maybeRenderScenesPopoverButton() {
    if (!props.studio.scene_count) return;

    return (
      <PopoverCountButton
        className="scene-count"
        type="scene"
        count={props.studio.scene_count}
        url={NavUtils.makeStudioScenesUrl(props.studio)}
      />
    );
  }

  function maybeRenderImagesPopoverButton() {
    if (!props.studio.image_count) return;

    return (
      <PopoverCountButton
        className="image-count"
        type="image"
        count={props.studio.image_count}
        url={NavUtils.makeStudioImagesUrl(props.studio)}
      />
    );
  }

  function maybeRenderGalleriesPopoverButton() {
    if (!props.studio.gallery_count) return;

    return (
      <PopoverCountButton
        className="gallery-count"
        type="gallery"
        count={props.studio.gallery_count}
        url={NavUtils.makeStudioGalleriesUrl(props.studio)}
      />
    );
  }

  function maybeRenderGroupsPopoverButton() {
    if (!props.studio.group_count) return;

    return (
      <PopoverCountButton
        className="group-count"
        type="group"
        count={props.studio.group_count}
        url={NavUtils.makeStudioGroupsUrl(props.studio)}
      />
    );
  }

  function maybeRenderPerformersPopoverButton() {
    if (!props.studio.performer_count) return;

    return (
      <PopoverCountButton
        className="performer-count"
        type="performer"
        count={props.studio.performer_count}
        url={NavUtils.makeStudioPerformersUrl(props.studio)}
      />
    );
  }

  function maybeRenderTagPopoverButton() {
    if (props.studio.tags.length <= 0) return;

    const popoverContent = props.studio.tags.map((tag) => (
      <TagLink key={tag.id} linkType="studio" tag={tag} />
    ));

    return (
      <HoverPopover placement="bottom" content={popoverContent}>
        <Button className="minimal tag-count">
          <Icon icon={faTag} />
          <span>{props.studio.tags.length}</span>
        </Button>
      </HoverPopover>
    );
  }

  function maybeRenderPopoverButtonGroup() {
    if (
      props.studio.scene_count ||
      props.studio.image_count ||
      props.studio.gallery_count ||
      props.studio.group_count ||
      props.studio.performer_count ||
      props.studio.tags.length > 0
    ) {
      return (
        <>
          <hr />
          <ButtonGroup className="card-popovers">
            {maybeRenderScenesPopoverButton()}
            {maybeRenderGroupsPopoverButton()}
            {maybeRenderImagesPopoverButton()}
            {maybeRenderGalleriesPopoverButton()}
            {maybeRenderPerformersPopoverButton()}
            {maybeRenderTagPopoverButton()}
          </ButtonGroup>
        </>
      );
    }
  }

  return (
    <GridCard
<<<<<<< HEAD
      className={`studio-card zoom-${props.zoomIndex}`}
      url={`/studios/${props.studio.id}`}
=======
      className={`studio-card zoom-${zoomIndex}`}
      url={`/studios/${studio.id}`}
>>>>>>> c2bc3138
      width={cardWidth}
      title={props.studio.name}
      linkClassName="studio-card-header"
      image={
        <img
          loading="lazy"
          className="studio-card-image"
          alt={props.studio.name}
          src={props.studio.image_path ?? ""}
        />
      }
      details={
        <div className="studio-card__details">
          {maybeRenderParent(props.studio, props.hideParent)}
          {maybeRenderChildren(props.studio)}
          <RatingBanner rating={props.studio.rating100} />
        </div>
      }
      overlays={
        <FavoriteIcon
          favorite={props.studio.favorite}
          onToggleFavorite={(v) => onToggleFavorite(v)}
          size="2x"
          className="hide-not-favorite"
        />
      }
      popovers={maybeRenderPopoverButtonGroup()}
      selected={props.selected}
      selecting={props.selecting}
      onSelectedChanged={props.onSelectedChanged}
    />
  );
};<|MERGE_RESOLUTION|>--- conflicted
+++ resolved
@@ -73,9 +73,6 @@
   }
 }
 
-<<<<<<< HEAD
-export const StudioCard: React.FC<IProps> = (props: IProps) => {
-=======
 export const StudioCard: React.FC<IProps> = ({
   studio,
   containerWidth,
@@ -85,26 +82,14 @@
   zoomIndex,
   onSelectedChanged,
 }) => {
->>>>>>> c2bc3138
   const [updateStudio] = useStudioUpdate();
   const [cardWidth, setCardWidth] = useState<number>();
 
   useEffect(() => {
-<<<<<<< HEAD
-    if (
-      !props.containerWidth ||
-      props.zoomIndex === undefined ||
-      ScreenUtils.isMobile()
-    )
-      return;
-
-    let zoomValue = props.zoomIndex;
-=======
     if (!containerWidth || zoomIndex === undefined || ScreenUtils.isMobile())
       return;
 
     let zoomValue = zoomIndex;
->>>>>>> c2bc3138
     console.log(zoomValue);
     let preferredCardWidth: number;
     switch (zoomValue) {
@@ -121,22 +106,18 @@
         preferredCardWidth = 560;
     }
     let fittedCardWidth = calculateCardWidth(
-      props.containerWidth,
+      containerWidth,
       preferredCardWidth!
     );
     setCardWidth(fittedCardWidth);
-<<<<<<< HEAD
-  }, [props.containerWidth, props.zoomIndex]);
-=======
   }, [containerWidth, zoomIndex]);
->>>>>>> c2bc3138
 
   function onToggleFavorite(v: boolean) {
-    if (props.studio.id) {
+    if (studio.id) {
       updateStudio({
         variables: {
           input: {
-            id: props.studio.id,
+            id: studio.id,
             favorite: v,
           },
         },
@@ -145,74 +126,74 @@
   }
 
   function maybeRenderScenesPopoverButton() {
-    if (!props.studio.scene_count) return;
+    if (!studio.scene_count) return;
 
     return (
       <PopoverCountButton
         className="scene-count"
         type="scene"
-        count={props.studio.scene_count}
-        url={NavUtils.makeStudioScenesUrl(props.studio)}
+        count={studio.scene_count}
+        url={NavUtils.makeStudioScenesUrl(studio)}
       />
     );
   }
 
   function maybeRenderImagesPopoverButton() {
-    if (!props.studio.image_count) return;
+    if (!studio.image_count) return;
 
     return (
       <PopoverCountButton
         className="image-count"
         type="image"
-        count={props.studio.image_count}
-        url={NavUtils.makeStudioImagesUrl(props.studio)}
+        count={studio.image_count}
+        url={NavUtils.makeStudioImagesUrl(studio)}
       />
     );
   }
 
   function maybeRenderGalleriesPopoverButton() {
-    if (!props.studio.gallery_count) return;
+    if (!studio.gallery_count) return;
 
     return (
       <PopoverCountButton
         className="gallery-count"
         type="gallery"
-        count={props.studio.gallery_count}
-        url={NavUtils.makeStudioGalleriesUrl(props.studio)}
+        count={studio.gallery_count}
+        url={NavUtils.makeStudioGalleriesUrl(studio)}
       />
     );
   }
 
   function maybeRenderGroupsPopoverButton() {
-    if (!props.studio.group_count) return;
+    if (!studio.group_count) return;
 
     return (
       <PopoverCountButton
         className="group-count"
         type="group"
-        count={props.studio.group_count}
-        url={NavUtils.makeStudioGroupsUrl(props.studio)}
+        count={studio.group_count}
+        url={NavUtils.makeStudioGroupsUrl(studio)}
       />
     );
   }
 
   function maybeRenderPerformersPopoverButton() {
-    if (!props.studio.performer_count) return;
+    if (!studio.performer_count) return;
 
     return (
       <PopoverCountButton
         className="performer-count"
         type="performer"
-        count={props.studio.performer_count}
-        url={NavUtils.makeStudioPerformersUrl(props.studio)}
+        count={studio.performer_count}
+        url={NavUtils.makeStudioPerformersUrl(studio)}
       />
     );
   }
 
   function maybeRenderTagPopoverButton() {
-    if (props.studio.tags.length <= 0) return;
-
-    const popoverContent = props.studio.tags.map((tag) => (
+    if (studio.tags.length <= 0) return;
+
+    const popoverContent = studio.tags.map((tag) => (
       <TagLink key={tag.id} linkType="studio" tag={tag} />
     ));
 
@@ -220,7 +201,7 @@
       <HoverPopover placement="bottom" content={popoverContent}>
         <Button className="minimal tag-count">
           <Icon icon={faTag} />
-          <span>{props.studio.tags.length}</span>
+          <span>{studio.tags.length}</span>
         </Button>
       </HoverPopover>
     );
@@ -228,12 +209,12 @@
 
   function maybeRenderPopoverButtonGroup() {
     if (
-      props.studio.scene_count ||
-      props.studio.image_count ||
-      props.studio.gallery_count ||
-      props.studio.group_count ||
-      props.studio.performer_count ||
-      props.studio.tags.length > 0
+      studio.scene_count ||
+      studio.image_count ||
+      studio.gallery_count ||
+      studio.group_count ||
+      studio.performer_count ||
+      studio.tags.length > 0
     ) {
       return (
         <>
@@ -253,43 +234,38 @@
 
   return (
     <GridCard
-<<<<<<< HEAD
-      className={`studio-card zoom-${props.zoomIndex}`}
-      url={`/studios/${props.studio.id}`}
-=======
       className={`studio-card zoom-${zoomIndex}`}
       url={`/studios/${studio.id}`}
->>>>>>> c2bc3138
       width={cardWidth}
-      title={props.studio.name}
+      title={studio.name}
       linkClassName="studio-card-header"
       image={
         <img
           loading="lazy"
           className="studio-card-image"
-          alt={props.studio.name}
-          src={props.studio.image_path ?? ""}
+          alt={studio.name}
+          src={studio.image_path ?? ""}
         />
       }
       details={
         <div className="studio-card__details">
-          {maybeRenderParent(props.studio, props.hideParent)}
-          {maybeRenderChildren(props.studio)}
-          <RatingBanner rating={props.studio.rating100} />
+          {maybeRenderParent(studio, hideParent)}
+          {maybeRenderChildren(studio)}
+          <RatingBanner rating={studio.rating100} />
         </div>
       }
       overlays={
         <FavoriteIcon
-          favorite={props.studio.favorite}
+          favorite={studio.favorite}
           onToggleFavorite={(v) => onToggleFavorite(v)}
           size="2x"
           className="hide-not-favorite"
         />
       }
       popovers={maybeRenderPopoverButtonGroup()}
-      selected={props.selected}
-      selecting={props.selecting}
-      onSelectedChanged={props.onSelectedChanged}
+      selected={selected}
+      selecting={selecting}
+      onSelectedChanged={onSelectedChanged}
     />
   );
 };