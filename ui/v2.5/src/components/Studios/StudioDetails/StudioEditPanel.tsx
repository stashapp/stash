--- conflicted
+++ resolved
@@ -35,13 +35,8 @@
 }) => {
   const intl = useIntl();
 
-<<<<<<< HEAD
   const isNew = studio.id === undefined;
-=======
   const { configuration } = React.useContext(ConfigurationContext);
-
-  const isNew = !studio || !studio.id;
->>>>>>> 0c9eeef1
 
   const imageEncoding = ImageUtils.usePasteImage(onImageLoad, true);
 
