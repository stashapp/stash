--- conflicted
+++ resolved
@@ -46,11 +46,8 @@
   const [name, setName] = useState<string>();
   const [url, setUrl] = useState<string>();
   const [parentStudioId, setParentStudioId] = useState<string>();
-<<<<<<< HEAD
   const [rating, setRating] = useState<number | undefined>(undefined);
-=======
   const [details, setDetails] = useState<string>();
->>>>>>> a5e9e7ab
 
   // Studio state
   const [studio, setStudio] = useState<Partial<GQL.StudioDataFragment>>({});
@@ -69,11 +66,8 @@
     setName(state.name);
     setUrl(state.url ?? undefined);
     setParentStudioId(state?.parent_studio?.id ?? undefined);
-<<<<<<< HEAD
     setRating(state.rating ?? undefined);
-=======
     setDetails(state.details ?? undefined);
->>>>>>> a5e9e7ab
   }
 
   function updateStudioData(studioData: Partial<GQL.StudioDataFragment>) {
