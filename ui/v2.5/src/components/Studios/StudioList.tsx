--- conflicted
+++ resolved
@@ -177,25 +177,18 @@
   }
 
   return (
-<<<<<<< HEAD
-    <StudioItemList
-      zoomable
-      selectable
-      filterHook={filterHook}
-      persistState={fromParent ? PersistanceLevel.NONE : PersistanceLevel.ALL}
-=======
     <ItemListContext
       filterMode={filterMode}
       useResult={useFindStudios}
       getItems={getItems}
       getCount={getCount}
->>>>>>> 76d33d7b
       alterQuery={alterQuery}
       filterHook={filterHook}
       view={view}
       selectable
     >
       <ItemList
+        zoomable
         view={view}
         otherOperations={otherOperations}
         addKeybinds={addKeybinds}
