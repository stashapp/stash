import React, { useEffect, useState } from "react";
import { Link } from "react-router-dom";
import { useIntl } from "react-intl";
import * as GQL from "src/core/generated-graphql";
import NavUtils from "src/utils/navigation";
import TextUtils from "src/utils/text";
import { GridCard, calculateCardWidth } from "../Shared/GridCard/GridCard";
import { CountryFlag } from "../Shared/CountryFlag";
import { SweatDrops } from "../Shared/SweatDrops";
import { HoverPopover } from "../Shared/HoverPopover";
import { Icon } from "../Shared/Icon";
import { TagLink } from "../Shared/TagLink";
import { Button, ButtonGroup } from "react-bootstrap";
import {
  ModifierCriterion,
  CriterionValue,
} from "src/models/list-filter/criteria/criterion";
import { PopoverCountButton } from "../Shared/PopoverCountButton";
import GenderIcon from "./GenderIcon";
import { faTag } from "@fortawesome/free-solid-svg-icons";
import { RatingBanner } from "../Shared/RatingBanner";
import { usePerformerUpdate } from "src/core/StashService";
import { ILabeledId } from "src/models/list-filter/types";
import ScreenUtils from "src/utils/screen";
import { FavoriteIcon } from "../Shared/FavoriteIcon";
import { PatchComponent } from "src/patch";

export interface IPerformerCardExtraCriteria {
  scenes?: ModifierCriterion<CriterionValue>[];
  images?: ModifierCriterion<CriterionValue>[];
  galleries?: ModifierCriterion<CriterionValue>[];
  groups?: ModifierCriterion<CriterionValue>[];
  performer?: ILabeledId;
}

interface IPerformerCardProps {
  performer: GQL.PerformerDataFragment;
  containerWidth?: number;
  ageFromDate?: string;
  selecting?: boolean;
  selected?: boolean;
  zoomIndex?: number;
  onSelectedChanged?: (selected: boolean, shiftKey: boolean) => void;
  extraCriteria?: IPerformerCardExtraCriteria;
}

<<<<<<< HEAD
export const PerformerCard: React.FC<IPerformerCardProps> = (
  props: IPerformerCardProps
) => {
  const intl = useIntl();
  const age = TextUtils.age(
    props.performer.birthdate,
    props.ageFromDate ?? props.performer.death_date
  );
  const ageL10nId = props.ageFromDate
    ? "media_info.performer_card.age_context"
    : "media_info.performer_card.age";
  const ageL10String = intl.formatMessage({
    id: "years_old",
    defaultMessage: "years old",
  });
  const ageString = intl.formatMessage(
    { id: ageL10nId },
    { age, years_old: ageL10String }
  );

  const [updatePerformer] = usePerformerUpdate();
  const [cardWidth, setCardWidth] = useState<number>();

  useEffect(() => {
    if (
      !props.containerWidth ||
      props.zoomIndex === undefined ||
      ScreenUtils.isMobile()
    )
      return;

    let zoomValue = props.zoomIndex;
    let preferredCardWidth: number;
    switch (zoomValue) {
      case 0:
        preferredCardWidth = 240;
        break;
      case 1:
        preferredCardWidth = 300;
        break;
      case 2:
        preferredCardWidth = 375;
        break;
      case 3:
        preferredCardWidth = 470;
    }
    let fittedCardWidth = calculateCardWidth(
      props.containerWidth,
      preferredCardWidth!
    );
    setCardWidth(fittedCardWidth);
  }, [props.containerWidth, props.zoomIndex]);

  function onToggleFavorite(v: boolean) {
    if (props.performer.id) {
      updatePerformer({
        variables: {
          input: {
            id: props.performer.id,
            favorite: v,
          },
        },
      });
    }
  }

  function maybeRenderScenesPopoverButton() {
    if (!props.performer.scene_count) return;

    return (
      <PopoverCountButton
        className="scene-count"
        type="scene"
        count={props.performer.scene_count}
        url={NavUtils.makePerformerScenesUrl(
          props.performer,
          props.extraCriteria?.performer,
          props.extraCriteria?.scenes
        )}
      />
    );
  }

  function maybeRenderImagesPopoverButton() {
    if (!props.performer.image_count) return;

    return (
      <PopoverCountButton
        className="image-count"
        type="image"
        count={props.performer.image_count}
        url={NavUtils.makePerformerImagesUrl(
          props.performer,
          props.extraCriteria?.performer,
          props.extraCriteria?.images
        )}
      />
    );
  }

  function maybeRenderGalleriesPopoverButton() {
    if (!props.performer.gallery_count) return;

    return (
      <PopoverCountButton
        className="gallery-count"
        type="gallery"
        count={props.performer.gallery_count}
        url={NavUtils.makePerformerGalleriesUrl(
          props.performer,
          props.extraCriteria?.performer,
          props.extraCriteria?.galleries
        )}
      />
    );
  }

  function maybeRenderOCounter() {
    if (!props.performer.o_counter) return;

    return (
      <div className="o-counter">
        <Button className="minimal">
          <span className="fa-icon">
            <SweatDrops />
          </span>
          <span>{props.performer.o_counter}</span>
        </Button>
      </div>
    );
  }

  function maybeRenderTagPopoverButton() {
    if (props.performer.tags.length <= 0) return;

    const popoverContent = props.performer.tags.map((tag) => (
      <TagLink key={tag.id} linkType="performer" tag={tag} />
    ));

    return (
      <HoverPopover placement="bottom" content={popoverContent}>
        <Button className="minimal tag-count">
          <Icon icon={faTag} />
          <span>{props.performer.tags.length}</span>
        </Button>
      </HoverPopover>
    );
  }

  function maybeRenderGroupsPopoverButton() {
    if (!props.performer.group_count) return;

    return (
      <PopoverCountButton
        className="group-count"
        type="group"
        count={props.performer.group_count}
        url={NavUtils.makePerformerGroupsUrl(
          props.performer,
          props.extraCriteria?.performer,
          props.extraCriteria?.groups
        )}
      />
    );
  }
=======
const PerformerCardPopovers: React.FC<IPerformerCardProps> = PatchComponent(
  "PerformerCard.Popovers",
  ({ performer, extraCriteria }) => {
    function maybeRenderScenesPopoverButton() {
      if (!performer.scene_count) return;

      return (
        <PopoverCountButton
          className="scene-count"
          type="scene"
          count={performer.scene_count}
          url={NavUtils.makePerformerScenesUrl(
            performer,
            extraCriteria?.performer,
            extraCriteria?.scenes
          )}
        />
      );
    }

    function maybeRenderImagesPopoverButton() {
      if (!performer.image_count) return;

      return (
        <PopoverCountButton
          className="image-count"
          type="image"
          count={performer.image_count}
          url={NavUtils.makePerformerImagesUrl(
            performer,
            extraCriteria?.performer,
            extraCriteria?.images
          )}
        />
      );
    }

    function maybeRenderGalleriesPopoverButton() {
      if (!performer.gallery_count) return;

      return (
        <PopoverCountButton
          className="gallery-count"
          type="gallery"
          count={performer.gallery_count}
          url={NavUtils.makePerformerGalleriesUrl(
            performer,
            extraCriteria?.performer,
            extraCriteria?.galleries
          )}
        />
      );
    }

    function maybeRenderOCounter() {
      if (!performer.o_counter) return;

      return (
        <div className="o-counter">
          <Button className="minimal">
            <span className="fa-icon">
              <SweatDrops />
            </span>
            <span>{performer.o_counter}</span>
          </Button>
        </div>
      );
    }

    function maybeRenderTagPopoverButton() {
      if (performer.tags.length <= 0) return;

      const popoverContent = performer.tags.map((tag) => (
        <TagLink key={tag.id} linkType="performer" tag={tag} />
      ));

      return (
        <HoverPopover placement="bottom" content={popoverContent}>
          <Button className="minimal tag-count">
            <Icon icon={faTag} />
            <span>{performer.tags.length}</span>
          </Button>
        </HoverPopover>
      );
    }

    function maybeRenderGroupsPopoverButton() {
      if (!performer.group_count) return;

      return (
        <PopoverCountButton
          className="group-count"
          type="group"
          count={performer.group_count}
          url={NavUtils.makePerformerGroupsUrl(
            performer,
            extraCriteria?.performer,
            extraCriteria?.groups
          )}
        />
      );
    }
>>>>>>> c2bc3138

    if (
      props.performer.scene_count ||
      props.performer.image_count ||
      props.performer.gallery_count ||
      props.performer.tags.length > 0 ||
      props.performer.o_counter ||
      props.performer.group_count
    ) {
      return (
        <>
          <hr />
          <ButtonGroup className="card-popovers">
            {maybeRenderScenesPopoverButton()}
            {maybeRenderGroupsPopoverButton()}
            {maybeRenderImagesPopoverButton()}
            {maybeRenderGalleriesPopoverButton()}
            {maybeRenderTagPopoverButton()}
            {maybeRenderOCounter()}
          </ButtonGroup>
        </>
      );
    }

<<<<<<< HEAD
  function maybeRenderRatingBanner() {
    if (!props.performer.rating100) {
      return;
    }
    return <RatingBanner rating={props.performer.rating100} />;
=======
    return null;
>>>>>>> c2bc3138
  }
);

<<<<<<< HEAD
  function maybeRenderFlag() {
    if (props.performer.country) {
      return (
        <Link to={NavUtils.makePerformersCountryUrl(props.performer)}>
          <CountryFlag
            className="performer-card__country-flag"
            country={props.performer.country}
            includeOverlay
          />
          <span className="performer-card__country-string">
            {props.performer.country}
          </span>
        </Link>
      );
=======
const PerformerCardOverlays: React.FC<IPerformerCardProps> = PatchComponent(
  "PerformerCard.Overlays",
  ({ performer }) => {
    const [updatePerformer] = usePerformerUpdate();

    function onToggleFavorite(v: boolean) {
      if (performer.id) {
        updatePerformer({
          variables: {
            input: {
              id: performer.id,
              favorite: v,
            },
          },
        });
      }
>>>>>>> c2bc3138
    }

<<<<<<< HEAD
  return (
    <GridCard
      className={`performer-card zoom-${props.zoomIndex}`}
      url={`/performers/${props.performer.id}`}
      width={cardWidth}
      pretitleIcon={
        <GenderIcon className="gender-icon" gender={props.performer.gender} />
      }
      title={
        <div>
          <span className="performer-name">{props.performer.name}</span>
          {props.performer.disambiguation && (
            <span className="performer-disambiguation">
              {` (${props.performer.disambiguation})`}
=======
    function maybeRenderRatingBanner() {
      if (!performer.rating100) {
        return;
      }
      return <RatingBanner rating={performer.rating100} />;
    }

    function maybeRenderFlag() {
      if (performer.country) {
        return (
          <Link to={NavUtils.makePerformersCountryUrl(performer)}>
            <CountryFlag
              className="performer-card__country-flag"
              country={performer.country}
              includeOverlay
            />
            <span className="performer-card__country-string">
              {performer.country}
>>>>>>> c2bc3138
            </span>
          </Link>
        );
      }
<<<<<<< HEAD
      image={
        <>
          <img
            loading="lazy"
            className="performer-card-image"
            alt={props.performer.name ?? ""}
            src={props.performer.image_path ?? ""}
          />
        </>
      }
      overlays={
        <>
          <FavoriteIcon
            favorite={props.performer.favorite}
            onToggleFavorite={onToggleFavorite}
            size="2x"
            className="hide-not-favorite"
          />
          {maybeRenderRatingBanner()}
          {maybeRenderFlag()}
        </>
      }
      details={
        <>
          {age !== 0 ? (
            <div className="performer-card__age">{ageString}</div>
          ) : (
            ""
          )}
        </>
      }
      popovers={maybeRenderPopoverButtonGroup()}
      selected={props.selected}
      selecting={props.selecting}
      onSelectedChanged={props.onSelectedChanged}
    />
  );
};
=======
    }

    return (
      <>
        <FavoriteIcon
          favorite={performer.favorite}
          onToggleFavorite={onToggleFavorite}
          size="2x"
          className="hide-not-favorite"
        />
        {maybeRenderRatingBanner()}
        {maybeRenderFlag()}
      </>
    );
  }
);

const PerformerCardDetails: React.FC<IPerformerCardProps> = PatchComponent(
  "PerformerCard.Details",
  ({ performer, ageFromDate }) => {
    const intl = useIntl();
    const age = TextUtils.age(
      performer.birthdate,
      ageFromDate ?? performer.death_date
    );
    const ageL10nId = ageFromDate
      ? "media_info.performer_card.age_context"
      : "media_info.performer_card.age";
    const ageL10String = intl.formatMessage({
      id: "years_old",
      defaultMessage: "years old",
    });
    const ageString = intl.formatMessage(
      { id: ageL10nId },
      { age, years_old: ageL10String }
    );

    return (
      <>
        {age !== 0 ? (
          <div className="performer-card__age">{ageString}</div>
        ) : (
          ""
        )}
      </>
    );
  }
);

const PerformerCardImage: React.FC<IPerformerCardProps> = PatchComponent(
  "PerformerCard.Image",
  ({ performer }) => {
    return (
      <>
        <img
          loading="lazy"
          className="performer-card-image"
          alt={performer.name ?? ""}
          src={performer.image_path ?? ""}
        />
      </>
    );
  }
);

const PerformerCardTitle: React.FC<IPerformerCardProps> = PatchComponent(
  "PerformerCard.Title",
  ({ performer }) => {
    return (
      <div>
        <span className="performer-name">{performer.name}</span>
        {performer.disambiguation && (
          <span className="performer-disambiguation">
            {` (${performer.disambiguation})`}
          </span>
        )}
      </div>
    );
  }
);

export const PerformerCard: React.FC<IPerformerCardProps> = PatchComponent(
  "PerformerCard",
  (props) => {
    const {
      performer,
      containerWidth,
      selecting,
      selected,
      onSelectedChanged,
      zoomIndex,
    } = props;

    const [cardWidth, setCardWidth] = useState<number>();

    useEffect(() => {
      if (!containerWidth || zoomIndex === undefined || ScreenUtils.isMobile())
        return;

      let zoomValue = zoomIndex;
      let preferredCardWidth: number;
      switch (zoomValue) {
        case 0:
          preferredCardWidth = 240;
          break;
        case 1:
          preferredCardWidth = 300;
          break;
        case 2:
          preferredCardWidth = 375;
          break;
        case 3:
          preferredCardWidth = 470;
      }
      let fittedCardWidth = calculateCardWidth(
        containerWidth,
        preferredCardWidth!
      );
      setCardWidth(fittedCardWidth);
    }, [containerWidth, zoomIndex]);

    return (
      <GridCard
        className={`performer-card zoom-${zoomIndex}`}
        url={`/performers/${performer.id}`}
        width={cardWidth}
        pretitleIcon={
          <GenderIcon className="gender-icon" gender={performer.gender} />
        }
        title={<PerformerCardTitle {...props} />}
        image={<PerformerCardImage {...props} />}
        overlays={<PerformerCardOverlays {...props} />}
        details={<PerformerCardDetails {...props} />}
        popovers={<PerformerCardPopovers {...props} />}
        selected={selected}
        selecting={selecting}
        onSelectedChanged={onSelectedChanged}
      />
    );
  }
);
>>>>>>> c2bc3138
<|MERGE_RESOLUTION|>--- conflicted
+++ resolved
@@ -44,173 +44,6 @@
   extraCriteria?: IPerformerCardExtraCriteria;
 }
 
-<<<<<<< HEAD
-export const PerformerCard: React.FC<IPerformerCardProps> = (
-  props: IPerformerCardProps
-) => {
-  const intl = useIntl();
-  const age = TextUtils.age(
-    props.performer.birthdate,
-    props.ageFromDate ?? props.performer.death_date
-  );
-  const ageL10nId = props.ageFromDate
-    ? "media_info.performer_card.age_context"
-    : "media_info.performer_card.age";
-  const ageL10String = intl.formatMessage({
-    id: "years_old",
-    defaultMessage: "years old",
-  });
-  const ageString = intl.formatMessage(
-    { id: ageL10nId },
-    { age, years_old: ageL10String }
-  );
-
-  const [updatePerformer] = usePerformerUpdate();
-  const [cardWidth, setCardWidth] = useState<number>();
-
-  useEffect(() => {
-    if (
-      !props.containerWidth ||
-      props.zoomIndex === undefined ||
-      ScreenUtils.isMobile()
-    )
-      return;
-
-    let zoomValue = props.zoomIndex;
-    let preferredCardWidth: number;
-    switch (zoomValue) {
-      case 0:
-        preferredCardWidth = 240;
-        break;
-      case 1:
-        preferredCardWidth = 300;
-        break;
-      case 2:
-        preferredCardWidth = 375;
-        break;
-      case 3:
-        preferredCardWidth = 470;
-    }
-    let fittedCardWidth = calculateCardWidth(
-      props.containerWidth,
-      preferredCardWidth!
-    );
-    setCardWidth(fittedCardWidth);
-  }, [props.containerWidth, props.zoomIndex]);
-
-  function onToggleFavorite(v: boolean) {
-    if (props.performer.id) {
-      updatePerformer({
-        variables: {
-          input: {
-            id: props.performer.id,
-            favorite: v,
-          },
-        },
-      });
-    }
-  }
-
-  function maybeRenderScenesPopoverButton() {
-    if (!props.performer.scene_count) return;
-
-    return (
-      <PopoverCountButton
-        className="scene-count"
-        type="scene"
-        count={props.performer.scene_count}
-        url={NavUtils.makePerformerScenesUrl(
-          props.performer,
-          props.extraCriteria?.performer,
-          props.extraCriteria?.scenes
-        )}
-      />
-    );
-  }
-
-  function maybeRenderImagesPopoverButton() {
-    if (!props.performer.image_count) return;
-
-    return (
-      <PopoverCountButton
-        className="image-count"
-        type="image"
-        count={props.performer.image_count}
-        url={NavUtils.makePerformerImagesUrl(
-          props.performer,
-          props.extraCriteria?.performer,
-          props.extraCriteria?.images
-        )}
-      />
-    );
-  }
-
-  function maybeRenderGalleriesPopoverButton() {
-    if (!props.performer.gallery_count) return;
-
-    return (
-      <PopoverCountButton
-        className="gallery-count"
-        type="gallery"
-        count={props.performer.gallery_count}
-        url={NavUtils.makePerformerGalleriesUrl(
-          props.performer,
-          props.extraCriteria?.performer,
-          props.extraCriteria?.galleries
-        )}
-      />
-    );
-  }
-
-  function maybeRenderOCounter() {
-    if (!props.performer.o_counter) return;
-
-    return (
-      <div className="o-counter">
-        <Button className="minimal">
-          <span className="fa-icon">
-            <SweatDrops />
-          </span>
-          <span>{props.performer.o_counter}</span>
-        </Button>
-      </div>
-    );
-  }
-
-  function maybeRenderTagPopoverButton() {
-    if (props.performer.tags.length <= 0) return;
-
-    const popoverContent = props.performer.tags.map((tag) => (
-      <TagLink key={tag.id} linkType="performer" tag={tag} />
-    ));
-
-    return (
-      <HoverPopover placement="bottom" content={popoverContent}>
-        <Button className="minimal tag-count">
-          <Icon icon={faTag} />
-          <span>{props.performer.tags.length}</span>
-        </Button>
-      </HoverPopover>
-    );
-  }
-
-  function maybeRenderGroupsPopoverButton() {
-    if (!props.performer.group_count) return;
-
-    return (
-      <PopoverCountButton
-        className="group-count"
-        type="group"
-        count={props.performer.group_count}
-        url={NavUtils.makePerformerGroupsUrl(
-          props.performer,
-          props.extraCriteria?.performer,
-          props.extraCriteria?.groups
-        )}
-      />
-    );
-  }
-=======
 const PerformerCardPopovers: React.FC<IPerformerCardProps> = PatchComponent(
   "PerformerCard.Popovers",
   ({ performer, extraCriteria }) => {
@@ -313,15 +146,14 @@
         />
       );
     }
->>>>>>> c2bc3138
 
     if (
-      props.performer.scene_count ||
-      props.performer.image_count ||
-      props.performer.gallery_count ||
-      props.performer.tags.length > 0 ||
-      props.performer.o_counter ||
-      props.performer.group_count
+      performer.scene_count ||
+      performer.image_count ||
+      performer.gallery_count ||
+      performer.tags.length > 0 ||
+      performer.o_counter ||
+      performer.group_count
     ) {
       return (
         <>
@@ -338,34 +170,10 @@
       );
     }
 
-<<<<<<< HEAD
-  function maybeRenderRatingBanner() {
-    if (!props.performer.rating100) {
-      return;
-    }
-    return <RatingBanner rating={props.performer.rating100} />;
-=======
     return null;
->>>>>>> c2bc3138
-  }
-);
-
-<<<<<<< HEAD
-  function maybeRenderFlag() {
-    if (props.performer.country) {
-      return (
-        <Link to={NavUtils.makePerformersCountryUrl(props.performer)}>
-          <CountryFlag
-            className="performer-card__country-flag"
-            country={props.performer.country}
-            includeOverlay
-          />
-          <span className="performer-card__country-string">
-            {props.performer.country}
-          </span>
-        </Link>
-      );
-=======
+  }
+);
+
 const PerformerCardOverlays: React.FC<IPerformerCardProps> = PatchComponent(
   "PerformerCard.Overlays",
   ({ performer }) => {
@@ -382,25 +190,8 @@
           },
         });
       }
->>>>>>> c2bc3138
-    }
-
-<<<<<<< HEAD
-  return (
-    <GridCard
-      className={`performer-card zoom-${props.zoomIndex}`}
-      url={`/performers/${props.performer.id}`}
-      width={cardWidth}
-      pretitleIcon={
-        <GenderIcon className="gender-icon" gender={props.performer.gender} />
-      }
-      title={
-        <div>
-          <span className="performer-name">{props.performer.name}</span>
-          {props.performer.disambiguation && (
-            <span className="performer-disambiguation">
-              {` (${props.performer.disambiguation})`}
-=======
+    }
+
     function maybeRenderRatingBanner() {
       if (!performer.rating100) {
         return;
@@ -419,51 +210,10 @@
             />
             <span className="performer-card__country-string">
               {performer.country}
->>>>>>> c2bc3138
             </span>
           </Link>
         );
       }
-<<<<<<< HEAD
-      image={
-        <>
-          <img
-            loading="lazy"
-            className="performer-card-image"
-            alt={props.performer.name ?? ""}
-            src={props.performer.image_path ?? ""}
-          />
-        </>
-      }
-      overlays={
-        <>
-          <FavoriteIcon
-            favorite={props.performer.favorite}
-            onToggleFavorite={onToggleFavorite}
-            size="2x"
-            className="hide-not-favorite"
-          />
-          {maybeRenderRatingBanner()}
-          {maybeRenderFlag()}
-        </>
-      }
-      details={
-        <>
-          {age !== 0 ? (
-            <div className="performer-card__age">{ageString}</div>
-          ) : (
-            ""
-          )}
-        </>
-      }
-      popovers={maybeRenderPopoverButtonGroup()}
-      selected={props.selected}
-      selecting={props.selecting}
-      onSelectedChanged={props.onSelectedChanged}
-    />
-  );
-};
-=======
     }
 
     return (
@@ -604,5 +354,4 @@
       />
     );
   }
-);
->>>>>>> c2bc3138
+);