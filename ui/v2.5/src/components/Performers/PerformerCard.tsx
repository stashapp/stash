import React, { useEffect, useState } from "react";
import { Link } from "react-router-dom";
import { useIntl } from "react-intl";
import * as GQL from "src/core/generated-graphql";
import NavUtils from "src/utils/navigation";
import TextUtils from "src/utils/text";
import { GridCard, calculateCardWidth } from "../Shared/GridCard/GridCard";
import { CountryFlag } from "../Shared/CountryFlag";
import { SweatDrops } from "../Shared/SweatDrops";
import { HoverPopover } from "../Shared/HoverPopover";
import { Icon } from "../Shared/Icon";
import { TagLink } from "../Shared/TagLink";
import { Button, ButtonGroup } from "react-bootstrap";
import {
  Criterion,
  CriterionValue,
} from "src/models/list-filter/criteria/criterion";
import { PopoverCountButton } from "../Shared/PopoverCountButton";
import GenderIcon from "./GenderIcon";
import { faTag } from "@fortawesome/free-solid-svg-icons";
import { RatingBanner } from "../Shared/RatingBanner";
import { usePerformerUpdate } from "src/core/StashService";
import { ILabeledId } from "src/models/list-filter/types";
import ScreenUtils from "src/utils/screen";
import { FavoriteIcon } from "../Shared/FavoriteIcon";

export interface IPerformerCardExtraCriteria {
  scenes?: Criterion<CriterionValue>[];
  images?: Criterion<CriterionValue>[];
  galleries?: Criterion<CriterionValue>[];
  movies?: Criterion<CriterionValue>[];
  performer?: ILabeledId;
}

interface IPerformerCardProps {
  performer: GQL.PerformerDataFragment;
  containerWidth?: number;
  ageFromDate?: string;
  selecting?: boolean;
  selected?: boolean;
  zoomIndex?: number;
  onSelectedChanged?: (selected: boolean, shiftKey: boolean) => void;
  extraCriteria?: IPerformerCardExtraCriteria;
}

export const PerformerCard: React.FC<IPerformerCardProps> = (
  props: IPerformerCardProps
) => {
  const intl = useIntl();
  const age = TextUtils.age(
    props.performer.birthdate,
    props.ageFromDate ?? props.performer.death_date
  );
  const ageL10nId = props.ageFromDate
    ? "media_info.performer_card.age_context"
    : "media_info.performer_card.age";
  const ageL10String = intl.formatMessage({
    id: "years_old",
    defaultMessage: "years old",
  });
  const ageString = intl.formatMessage(
    { id: ageL10nId },
    { age, years_old: ageL10String }
  );

  const [updatePerformer] = usePerformerUpdate();
  const [cardWidth, setCardWidth] = useState<number>();

  useEffect(() => {
    if (
      !props.containerWidth ||
      props.zoomIndex === undefined ||
      ScreenUtils.isMobile()
    )
      return;

    let zoomValue = props.zoomIndex;
    let preferredCardWidth: number;
    switch (zoomValue) {
      case 0:
        preferredCardWidth = 240;
        break;
      case 1:
        preferredCardWidth = 300;
        break;
      case 2:
        preferredCardWidth = 375;
        break;
      case 3:
        preferredCardWidth = 470;
    }
    let fittedCardWidth = calculateCardWidth(
      props.containerWidth,
      preferredCardWidth!
    );
    setCardWidth(fittedCardWidth);
  }, [props.containerWidth, props.zoomIndex]);

<<<<<<< HEAD
  function renderFavoriteIcon() {
    return (
      <Link to="" onClick={(e) => e.preventDefault()}>
        <Button
          className={cx(
            "minimal",
            "mousetrap",
            "favorite-button",
            props.performer.favorite ? "favorite" : "not-favorite"
          )}
          onClick={() => onToggleFavorite!(!props.performer.favorite)}
        >
          <Icon icon={faHeart} size="2x" />
        </Button>
      </Link>
    );
  }

=======
>>>>>>> 3c854e8a
  function onToggleFavorite(v: boolean) {
    if (props.performer.id) {
      updatePerformer({
        variables: {
          input: {
            id: props.performer.id,
            favorite: v,
          },
        },
      });
    }
  }

  function maybeRenderScenesPopoverButton() {
    if (!props.performer.scene_count) return;

    return (
      <PopoverCountButton
        className="scene-count"
        type="scene"
        count={props.performer.scene_count}
        url={NavUtils.makePerformerScenesUrl(
          props.performer,
          props.extraCriteria?.performer,
          props.extraCriteria?.scenes
        )}
      />
    );
  }

  function maybeRenderImagesPopoverButton() {
    if (!props.performer.image_count) return;

    return (
      <PopoverCountButton
        className="image-count"
        type="image"
        count={props.performer.image_count}
        url={NavUtils.makePerformerImagesUrl(
          props.performer,
          props.extraCriteria?.performer,
          props.extraCriteria?.images
        )}
      />
    );
  }

  function maybeRenderGalleriesPopoverButton() {
    if (!props.performer.gallery_count) return;

    return (
      <PopoverCountButton
        className="gallery-count"
        type="gallery"
        count={props.performer.gallery_count}
        url={NavUtils.makePerformerGalleriesUrl(
          props.performer,
          props.extraCriteria?.performer,
          props.extraCriteria?.galleries
        )}
      />
    );
  }

  function maybeRenderOCounter() {
    if (!props.performer.o_counter) return;

    return (
      <div className="o-counter">
        <Button className="minimal">
          <span className="fa-icon">
            <SweatDrops />
          </span>
          <span>{props.performer.o_counter}</span>
        </Button>
      </div>
    );
  }

  function maybeRenderTagPopoverButton() {
    if (props.performer.tags.length <= 0) return;

    const popoverContent = props.performer.tags.map((tag) => (
      <TagLink key={tag.id} linkType="performer" tag={tag} />
    ));

    return (
      <HoverPopover placement="bottom" content={popoverContent}>
        <Button className="minimal tag-count">
          <Icon icon={faTag} />
          <span>{props.performer.tags.length}</span>
        </Button>
      </HoverPopover>
    );
  }

  function maybeRenderMoviesPopoverButton() {
    if (!props.performer.movie_count) return;

    return (
      <PopoverCountButton
        className="movie-count"
        type="movie"
        count={props.performer.movie_count}
        url={NavUtils.makePerformerMoviesUrl(
          props.performer,
          props.extraCriteria?.performer,
          props.extraCriteria?.movies
        )}
      />
    );
  }

  function maybeRenderPopoverButtonGroup() {
    if (
      props.performer.scene_count ||
      props.performer.image_count ||
      props.performer.gallery_count ||
      props.performer.tags.length > 0 ||
      props.performer.o_counter ||
      props.performer.movie_count
    ) {
      return (
        <>
          <hr />
          <ButtonGroup className="card-popovers">
            {maybeRenderScenesPopoverButton()}
            {maybeRenderMoviesPopoverButton()}
            {maybeRenderImagesPopoverButton()}
            {maybeRenderGalleriesPopoverButton()}
            {maybeRenderTagPopoverButton()}
            {maybeRenderOCounter()}
          </ButtonGroup>
        </>
      );
    }
  }

  function maybeRenderRatingBanner() {
    if (!props.performer.rating100) {
      return;
    }
    return <RatingBanner rating={props.performer.rating100} />;
  }

  function maybeRenderFlag() {
    if (props.performer.country) {
      return (
        <Link to={NavUtils.makePerformersCountryUrl(props.performer)}>
          <CountryFlag
            className="performer-card__country-flag"
            country={props.performer.country}
            includeOverlay
          />
          <span className="performer-card__country-string">
            {props.performer.country}
          </span>
        </Link>
      );
    }
  }

  return (
    <GridCard
      className={`performer-card zoom-${props.zoomIndex}`}
      url={`/performers/${props.performer.id}`}
      width={cardWidth}
      pretitleIcon={
        <GenderIcon className="gender-icon" gender={props.performer.gender} />
      }
      title={
        <div>
          <span className="performer-name">{props.performer.name}</span>
          {props.performer.disambiguation && (
            <span className="performer-disambiguation">
              {` (${props.performer.disambiguation})`}
            </span>
          )}
        </div>
      }
      image={
        <>
          <img
            loading="lazy"
            className="performer-card-image"
            alt={props.performer.name ?? ""}
            src={props.performer.image_path ?? ""}
          />
        </>
      }
      overlays={
        <>
          <FavoriteIcon
            favorite={performer.favorite}
            onToggleFavorite={onToggleFavorite}
          />
          {maybeRenderRatingBanner()}
          {maybeRenderFlag()}
        </>
      }
      details={
        <>
          {age !== 0 ? (
            <div className="performer-card__age">{ageString}</div>
          ) : (
            ""
          )}
        </>
      }
      popovers={maybeRenderPopoverButtonGroup()}
      selected={props.selected}
      selecting={props.selecting}
      onSelectedChanged={props.onSelectedChanged}
    />
  );
};<|MERGE_RESOLUTION|>--- conflicted
+++ resolved
@@ -96,27 +96,6 @@
     setCardWidth(fittedCardWidth);
   }, [props.containerWidth, props.zoomIndex]);
 
-<<<<<<< HEAD
-  function renderFavoriteIcon() {
-    return (
-      <Link to="" onClick={(e) => e.preventDefault()}>
-        <Button
-          className={cx(
-            "minimal",
-            "mousetrap",
-            "favorite-button",
-            props.performer.favorite ? "favorite" : "not-favorite"
-          )}
-          onClick={() => onToggleFavorite!(!props.performer.favorite)}
-        >
-          <Icon icon={faHeart} size="2x" />
-        </Button>
-      </Link>
-    );
-  }
-
-=======
->>>>>>> 3c854e8a
   function onToggleFavorite(v: boolean) {
     if (props.performer.id) {
       updatePerformer({
@@ -310,7 +289,7 @@
       overlays={
         <>
           <FavoriteIcon
-            favorite={performer.favorite}
+            favorite={props.performer.favorite}
             onToggleFavorite={onToggleFavorite}
           />
           {maybeRenderRatingBanner()}
