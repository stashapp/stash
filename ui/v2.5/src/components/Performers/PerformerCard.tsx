--- conflicted
+++ resolved
@@ -192,33 +192,18 @@
     );
   }
 
-<<<<<<< HEAD
-  function maybeRenderMoviesPopoverButton() {
-    if (!props.performer.movie_count) return;
-
-    return (
-      <PopoverCountButton
-        className="movie-count"
-        type="movie"
-        count={props.performer.movie_count}
-        url={NavUtils.makePerformerMoviesUrl(
-          props.performer,
-          props.extraCriteria?.performer,
-          props.extraCriteria?.movies
-=======
   function maybeRenderGroupsPopoverButton() {
-    if (!performer.group_count) return;
+    if (!props.performer.group_count) return;
 
     return (
       <PopoverCountButton
         className="group-count"
         type="group"
-        count={performer.group_count}
+        count={props.performer.group_count}
         url={NavUtils.makePerformerGroupsUrl(
-          performer,
-          extraCriteria?.performer,
-          extraCriteria?.groups
->>>>>>> 76d33d7b
+          props.performer,
+          props.extraCriteria?.performer,
+          props.extraCriteria?.groups
         )}
       />
     );
@@ -226,21 +211,12 @@
 
   function maybeRenderPopoverButtonGroup() {
     if (
-<<<<<<< HEAD
       props.performer.scene_count ||
       props.performer.image_count ||
       props.performer.gallery_count ||
       props.performer.tags.length > 0 ||
       props.performer.o_counter ||
-      props.performer.movie_count
-=======
-      performer.scene_count ||
-      performer.image_count ||
-      performer.gallery_count ||
-      performer.tags.length > 0 ||
-      performer.o_counter ||
-      performer.group_count
->>>>>>> 76d33d7b
+      props.performer.group_count
     ) {
       return (
         <>
