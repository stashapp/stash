--- conflicted
+++ resolved
@@ -318,25 +318,18 @@
   }
 
   return (
-<<<<<<< HEAD
-    <PerformerItemList
-      zoomable
-      selectable
-      filterHook={filterHook}
-      persistState={persistState}
-=======
     <ItemListContext
       filterMode={filterMode}
       useResult={useFindPerformers}
       getItems={getItems}
       getCount={getCount}
->>>>>>> 0621d871
       alterQuery={alterQuery}
       filterHook={filterHook}
       view={view}
       selectable
     >
       <ItemList
+        zoomable
         view={view}
         otherOperations={otherOperations}
         addKeybinds={addKeybinds}
