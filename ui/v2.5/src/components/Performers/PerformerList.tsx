import cloneDeep from "lodash-es/cloneDeep";
import React, { useState } from "react";
import { useIntl } from "react-intl";
import { useHistory } from "react-router-dom";
import Mousetrap from "mousetrap";
import * as GQL from "src/core/generated-graphql";
import {
  queryFindPerformers,
  useFindPerformers,
  usePerformersDestroy,
} from "src/core/StashService";
import { ItemList, ItemListContext, showWhenSelected } from "../List/ItemList";
import { ListFilterModel } from "src/models/list-filter/filter";
import { DisplayMode } from "src/models/list-filter/types";
import { PerformerTagger } from "../Tagger/performers/PerformerTagger";
import { ExportDialog } from "../Shared/ExportDialog";
import { DeleteEntityDialog } from "../Shared/DeleteEntityDialog";
import { IPerformerCardExtraCriteria } from "./PerformerCard";
import { PerformerListTable } from "./PerformerListTable";
import { EditPerformersDialog } from "./EditPerformersDialog";
import { cmToImperial, cmToInches, kgToLbs } from "src/utils/units";
import TextUtils from "src/utils/text";
import { PerformerCardGrid } from "./PerformerCardGrid";
import { View } from "../List/views";

function getItems(result: GQL.FindPerformersQueryResult) {
  return result?.data?.findPerformers?.performers ?? [];
}

function getCount(result: GQL.FindPerformersQueryResult) {
  return result?.data?.findPerformers?.count ?? 0;
}

export const FormatHeight = (height?: number | null) => {
  const intl = useIntl();
  if (!height) {
    return "";
  }

  const [feet, inches] = cmToImperial(height);

  return (
    <span className="performer-height">
      <span className="height-metric">
        {intl.formatNumber(height, {
          style: "unit",
          unit: "centimeter",
          unitDisplay: "short",
        })}
      </span>
      <span className="height-imperial">
        {intl.formatNumber(feet, {
          style: "unit",
          unit: "foot",
          unitDisplay: "narrow",
        })}
        {intl.formatNumber(inches, {
          style: "unit",
          unit: "inch",
          unitDisplay: "narrow",
        })}
      </span>
    </span>
  );
};

export const FormatAge = (
  birthdate?: string | null,
  deathdate?: string | null
) => {
  if (!birthdate) {
    return "";
  }
  const age = TextUtils.age(birthdate, deathdate);

  return (
    <span className="performer-age">
      <span className="age">{age}</span>
      <span className="birthdate"> ({birthdate})</span>
    </span>
  );
};

export const FormatWeight = (weight?: number | null) => {
  const intl = useIntl();
  if (!weight) {
    return "";
  }

  const lbs = kgToLbs(weight);

  return (
    <span className="performer-weight">
      <span className="weight-metric">
        {intl.formatNumber(weight, {
          style: "unit",
          unit: "kilogram",
          unitDisplay: "short",
        })}
      </span>
      <span className="weight-imperial">
        {intl.formatNumber(lbs, {
          style: "unit",
          unit: "pound",
          unitDisplay: "short",
        })}
      </span>
    </span>
  );
};

export const FormatCircumcised = (circumcised?: GQL.CircumisedEnum | null) => {
  const intl = useIntl();
  if (!circumcised) {
    return "";
  }

  return (
    <span className="penis-circumcised">
      {intl.formatMessage({
        id: "circumcised_types." + circumcised,
      })}
    </span>
  );
};

export const FormatPenisLength = (penis_length?: number | null) => {
  const intl = useIntl();
  if (!penis_length) {
    return "";
  }

  const inches = cmToInches(penis_length);

  return (
    <span className="performer-penis-length">
      <span className="penis-length-metric">
        {intl.formatNumber(penis_length, {
          style: "unit",
          unit: "centimeter",
          unitDisplay: "short",
          maximumFractionDigits: 2,
        })}
      </span>
      <span className="penis-length-imperial">
        {intl.formatNumber(inches, {
          style: "unit",
          unit: "inch",
          unitDisplay: "narrow",
          maximumFractionDigits: 2,
        })}
      </span>
    </span>
  );
};

interface IPerformerList {
  filterHook?: (filter: ListFilterModel) => ListFilterModel;
  view?: View;
  alterQuery?: boolean;
  extraCriteria?: IPerformerCardExtraCriteria;
}

export const PerformerList: React.FC<IPerformerList> = ({
  filterHook,
  view,
  alterQuery,
  extraCriteria,
}) => {
  const intl = useIntl();
  const history = useHistory();
  const [isExportDialogOpen, setIsExportDialogOpen] = useState(false);
  const [isExportAll, setIsExportAll] = useState(false);

  const filterMode = GQL.FilterMode.Performers;

  const otherOperations = [
    {
      text: intl.formatMessage({ id: "actions.open_random" }),
      onClick: openRandom,
    },
    {
      text: intl.formatMessage({ id: "actions.export" }),
      onClick: onExport,
      isDisplayed: showWhenSelected,
    },
    {
      text: intl.formatMessage({ id: "actions.export_all" }),
      onClick: onExportAll,
    },
  ];

  function addKeybinds(
    result: GQL.FindPerformersQueryResult,
    filter: ListFilterModel
  ) {
    Mousetrap.bind("p r", () => {
      openRandom(result, filter);
    });

    return () => {
      Mousetrap.unbind("p r");
    };
  }

  async function openRandom(
    result: GQL.FindPerformersQueryResult,
    filter: ListFilterModel
  ) {
    if (result.data?.findPerformers) {
      const { count } = result.data.findPerformers;
      const index = Math.floor(Math.random() * count);
      const filterCopy = cloneDeep(filter);
      filterCopy.itemsPerPage = 1;
      filterCopy.currentPage = index + 1;
      const singleResult = await queryFindPerformers(filterCopy);
      if (singleResult.data.findPerformers.performers.length === 1) {
        const { id } = singleResult.data.findPerformers.performers[0]!;
        history.push(`/performers/${id}`);
      }
    }
  }

  async function onExport() {
    setIsExportAll(false);
    setIsExportDialogOpen(true);
  }

  async function onExportAll() {
    setIsExportAll(true);
    setIsExportDialogOpen(true);
  }

  function renderContent(
    result: GQL.FindPerformersQueryResult,
    filter: ListFilterModel,
    selectedIds: Set<string>,
    onSelectChange: (id: string, selected: boolean, shiftKey: boolean) => void
  ) {
    function maybeRenderPerformerExportDialog() {
      if (isExportDialogOpen) {
        return (
          <>
            <ExportDialog
              exportInput={{
                performers: {
                  ids: Array.from(selectedIds.values()),
                  all: isExportAll,
                },
              }}
              onClose={() => setIsExportDialogOpen(false)}
            />
          </>
        );
      }
    }

    function renderPerformers() {
      if (!result.data?.findPerformers) return;

      if (filter.displayMode === DisplayMode.Grid) {
        return (
          <PerformerCardGrid
            performers={result.data.findPerformers.performers}
            zoomIndex={filter.zoomIndex}
            selectedIds={selectedIds}
            onSelectChange={onSelectChange}
            extraCriteria={extraCriteria}
          />
        );
      }
      if (filter.displayMode === DisplayMode.List) {
        return (
          <PerformerListTable
            performers={result.data.findPerformers.performers}
            selectedIds={selectedIds}
            onSelectChange={onSelectChange}
          />
        );
      }
      if (filter.displayMode === DisplayMode.Tagger) {
        return (
          <PerformerTagger performers={result.data.findPerformers.performers} />
        );
      }
    }

    return (
      <>
        {maybeRenderPerformerExportDialog()}
        {renderPerformers()}
      </>
    );
  }

  function renderEditDialog(
    selectedPerformers: GQL.SlimPerformerDataFragment[],
    onClose: (applied: boolean) => void
  ) {
    return (
      <EditPerformersDialog selected={selectedPerformers} onClose={onClose} />
    );
  }

  function renderDeleteDialog(
    selectedPerformers: GQL.SlimPerformerDataFragment[],
    onClose: (confirmed: boolean) => void
  ) {
    return (
      <DeleteEntityDialog
        selected={selectedPerformers}
        onClose={onClose}
        singularEntity={intl.formatMessage({ id: "performer" })}
        pluralEntity={intl.formatMessage({ id: "performers" })}
        destroyMutation={usePerformersDestroy}
      />
    );
  }

  return (
<<<<<<< HEAD
    <PerformerItemList
      zoomable
      selectable
      filterHook={filterHook}
      persistState={persistState}
=======
    <ItemListContext
      filterMode={filterMode}
      useResult={useFindPerformers}
      getItems={getItems}
      getCount={getCount}
>>>>>>> 76d33d7b
      alterQuery={alterQuery}
      filterHook={filterHook}
      view={view}
      selectable
    >
      <ItemList
        view={view}
        otherOperations={otherOperations}
        addKeybinds={addKeybinds}
        renderContent={renderContent}
        renderEditDialog={renderEditDialog}
        renderDeleteDialog={renderDeleteDialog}
      />
    </ItemListContext>
  );
};<|MERGE_RESOLUTION|>--- conflicted
+++ resolved
@@ -318,25 +318,18 @@
   }
 
   return (
-<<<<<<< HEAD
-    <PerformerItemList
-      zoomable
-      selectable
-      filterHook={filterHook}
-      persistState={persistState}
-=======
     <ItemListContext
       filterMode={filterMode}
       useResult={useFindPerformers}
       getItems={getItems}
       getCount={getCount}
->>>>>>> 76d33d7b
       alterQuery={alterQuery}
       filterHook={filterHook}
       view={view}
       selectable
     >
       <ItemList
+        zoomable
         view={view}
         otherOperations={otherOperations}
         addKeybinds={addKeybinds}
