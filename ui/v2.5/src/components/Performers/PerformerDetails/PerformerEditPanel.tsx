--- conflicted
+++ resolved
@@ -825,12 +825,8 @@
           </Col>
         </Form.Group>
 
-<<<<<<< HEAD
-        {renderTextField("birthdate", "Birthdate")}
-        {renderTextField("deathdate", "Deathdate")}
-=======
         {renderTextField("birthdate", "Birthdate", "YYYY-MM-DD")}
->>>>>>> a2582047
+        {renderTextField("deathdate", "Deathdate", "YYYY-MM-DD")}
         {renderTextField("country", "Country")}
         {renderTextField("ethnicity", "Ethnicity")}
         {renderTextField("hair_color", "Hair Color")}
