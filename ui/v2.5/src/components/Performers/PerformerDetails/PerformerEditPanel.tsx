--- conflicted
+++ resolved
@@ -110,14 +110,11 @@
     tag_ids: yup.array(yup.string().required()).optional(),
     stash_ids: yup.mixed<GQL.StashIdInput>().optional(),
     image: yup.string().optional().nullable(),
-<<<<<<< HEAD
     rating: yup.number().optional(),
-=======
     details: yup.string().optional(),
     death_date: yup.string().optional(),
     hair_color: yup.string().optional(),
     weight: yup.number().optional(),
->>>>>>> a5e9e7ab
   });
 
   const initialValues = {
@@ -140,14 +137,11 @@
     tag_ids: (performer.tags ?? []).map((t) => t.id),
     stash_ids: performer.stash_ids ?? undefined,
     image: undefined,
-<<<<<<< HEAD
     rating: performer.rating ?? undefined,
-=======
     details: performer.details ?? "",
     death_date: performer.death_date ?? "",
     hair_color: performer.hair_color ?? "",
     weight: performer.weight ?? "",
->>>>>>> a5e9e7ab
   };
 
   type InputValues = typeof initialValues;
@@ -452,11 +446,8 @@
     > = {
       ...values,
       gender: stringToGender(values.gender),
-<<<<<<< HEAD
       rating: rating ?? null,
-=======
       weight: Number(values.weight),
->>>>>>> a5e9e7ab
     };
 
     if (!isNew) {
