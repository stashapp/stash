<<<<<<< HEAD
import React, { lazy, useEffect, useMemo, useState } from "react";
import { Badge, Button, Col, Row, Tab, Tabs } from "react-bootstrap";
=======
import React, { useEffect, useMemo, useState } from "react";
import { Button, Tabs, Tab, Col, Row } from "react-bootstrap";
>>>>>>> bb250d12
import { FormattedMessage, useIntl } from "react-intl";
import { useHistory, useParams } from "react-router-dom";
import { Helmet } from "react-helmet";
import cx from "classnames";
import Mousetrap from "mousetrap";
import * as GQL from "src/core/generated-graphql";
import {
  mutateMetadataAutoTag,
  useFindPerformer,
  usePerformerDestroy,
  usePerformerUpdate,
} from "src/core/StashService";
import {
  Counter,
  CountryFlag,
  DetailsEditNavbar,
  ErrorMessage,
  Icon,
  LoadingIndicator,
} from "src/components/Shared";
import { useLightbox, useToast } from "src/hooks";
import { ConfigurationContext } from "src/hooks/Config";
import { TextUtils } from "src/utils";
import { RatingStars } from "src/components/Scenes/SceneDetails/RatingStars";
import { PerformerDetailsPanel } from "./PerformerDetailsPanel";
import { PerformerScenesPanel } from "./PerformerScenesPanel";
import { PerformerGalleriesPanel } from "./PerformerGalleriesPanel";
import { PerformerMoviesPanel } from "./PerformerMoviesPanel";
import { PerformerImagesPanel } from "./PerformerImagesPanel";
import { PerformerSubmitButton } from "./PerformerSubmitButton";
import GenderIcon from "../GenderIcon";
import {
  faCamera,
  faDove,
  faHeart,
  faLink,
} from "@fortawesome/free-solid-svg-icons";
<<<<<<< HEAD
import { ConfigurationContext } from "../../../hooks/Config";

const PerformerEditPanel = lazy(() => import("./PerformerEditPanel"));
=======
import { IUIConfig } from "src/core/config";
>>>>>>> bb250d12

interface IProps {
  performer: GQL.PerformerDataFragment;
}

interface IPerformerParams {
  tab?: string;
}

const PerformerPage: React.FC<IProps> = ({ performer }) => {
  const Toast = useToast();
  const history = useHistory();
  const intl = useIntl();
  const { tab = "details" } = useParams<IPerformerParams>();

  // Configuration settings
  const { configuration } = React.useContext(ConfigurationContext);
  const abbreviateCounter =
    (configuration?.ui as IUIConfig)?.abbreviateCounters ?? false;

  const [imagePreview, setImagePreview] = useState<string | null>();
  const [imageEncoding, setImageEncoding] = useState<boolean>(false);
  const [isEditing, setIsEditing] = useState<boolean>(false);

  // if undefined then get the existing image
  // if null then get the default (no) image
  // otherwise get the set image
  const activeImage =
    imagePreview === undefined
      ? performer.image_path ?? ""
      : imagePreview ?? `${performer.image_path}&default=true`;
  const lightboxImages = useMemo(
    () => [{ paths: { thumbnail: activeImage, image: activeImage } }],
    [activeImage]
  );

  const showLightbox = useLightbox({
    images: lightboxImages,
  });

  const [updatePerformer] = usePerformerUpdate();
  const [deletePerformer, { loading: isDestroying }] = usePerformerDestroy();

  const activeTabKey =
    tab === "scenes" ||
    tab === "galleries" ||
    tab === "images" ||
    tab === "movies"
      ? tab
      : "details";
  const setActiveTabKey = (newTab: string | null) => {
    if (tab !== newTab) {
      const tabParam = newTab === "details" ? "" : `/${newTab}`;
      history.replace(`/performers/${performer.id}${tabParam}`);
    }
  };

  const onImageChange = (image?: string | null) => setImagePreview(image);

  const onImageEncoding = (isEncoding = false) => setImageEncoding(isEncoding);

  async function onAutoTag() {
    try {
      await mutateMetadataAutoTag({ performers: [performer.id] });
      Toast.success({
        content: intl.formatMessage({ id: "toast.started_auto_tagging" }),
      });
    } catch (e) {
      Toast.error(e);
    }
  }

  // set up hotkeys
  useEffect(() => {
    Mousetrap.bind("a", () => setActiveTabKey("details"));
    Mousetrap.bind("e", () => setIsEditing(!isEditing));
    Mousetrap.bind("c", () => setActiveTabKey("scenes"));
    Mousetrap.bind("g", () => setActiveTabKey("galleries"));
    Mousetrap.bind("m", () => setActiveTabKey("movies"));
    Mousetrap.bind("f", () => setFavorite(!performer.favorite));

    // numeric keypresses get caught by jwplayer, so blur the element
    // if the rating sequence is started
    Mousetrap.bind("r", () => {
      if (document.activeElement instanceof HTMLElement) {
        document.activeElement.blur();
      }

      Mousetrap.bind("0", () => setRating(NaN));
      Mousetrap.bind("1", () => setRating(1));
      Mousetrap.bind("2", () => setRating(2));
      Mousetrap.bind("3", () => setRating(3));
      Mousetrap.bind("4", () => setRating(4));
      Mousetrap.bind("5", () => setRating(5));

      setTimeout(() => {
        Mousetrap.unbind("0");
        Mousetrap.unbind("1");
        Mousetrap.unbind("2");
        Mousetrap.unbind("3");
        Mousetrap.unbind("4");
        Mousetrap.unbind("5");
      }, 1000);
    });

    return () => {
      Mousetrap.unbind("a");
      Mousetrap.unbind("e");
      Mousetrap.unbind("c");
      Mousetrap.unbind("f");
      Mousetrap.unbind("o");
    };
  });

  async function onDelete() {
    try {
      await deletePerformer({ variables: { id: performer.id } });
    } catch (e) {
      Toast.error(e);
    }

    // redirect to performers page
    history.push("/performers");
  }

  const renderTabs = () => (
    <React.Fragment>
      <Col>
        <Row xs={8}>
          <DetailsEditNavbar
            objectName={
              performer?.name ?? intl.formatMessage({ id: "performer" })
            }
            onToggleEdit={() => {
              setIsEditing(!isEditing);
            }}
            onDelete={onDelete}
            onAutoTag={onAutoTag}
            isNew={false}
            isEditing={false}
            onSave={() => {}}
            onImageChange={() => {}}
            classNames="mb-2"
            customButtons={
              <div>
                <PerformerSubmitButton performer={performer} />
              </div>
            }
          ></DetailsEditNavbar>
        </Row>
      </Col>
      <Tabs
        activeKey={activeTabKey}
        onSelect={setActiveTabKey}
        id="performer-details"
        unmountOnExit
      >
        <Tab eventKey="details" title={intl.formatMessage({ id: "details" })}>
          <PerformerDetailsPanel performer={performer} />
        </Tab>
        <Tab
          eventKey="scenes"
          title={
            <React.Fragment>
              {intl.formatMessage({ id: "scenes" })}
              <Counter
                abbreviateCounter={abbreviateCounter}
                count={performer.scene_count ?? 0}
              />
            </React.Fragment>
          }
        >
          <PerformerScenesPanel performer={performer} />
        </Tab>
        <Tab
          eventKey="galleries"
          title={
            <React.Fragment>
              {intl.formatMessage({ id: "galleries" })}
              <Counter
                abbreviateCounter={abbreviateCounter}
                count={performer.gallery_count ?? 0}
              />
            </React.Fragment>
          }
        >
          <PerformerGalleriesPanel performer={performer} />
        </Tab>
        <Tab
          eventKey="images"
          title={
            <React.Fragment>
              {intl.formatMessage({ id: "images" })}
              <Counter
                abbreviateCounter={abbreviateCounter}
                count={performer.image_count ?? 0}
              />
            </React.Fragment>
          }
        >
          <PerformerImagesPanel performer={performer} />
        </Tab>
        <Tab
          eventKey="movies"
          title={
            <React.Fragment>
              {intl.formatMessage({ id: "movies" })}
              <Counter
                abbreviateCounter={abbreviateCounter}
                count={performer.movie_count ?? 0}
              />
            </React.Fragment>
          }
        >
          <PerformerMoviesPanel performer={performer} />
        </Tab>
      </Tabs>
    </React.Fragment>
  );

  function renderTabsOrEditPanel() {
    if (isEditing) {
      return (
        <PerformerEditPanel
          performer={performer}
          isVisible={isEditing}
          isNew={false}
          onImageChange={onImageChange}
          onImageEncoding={onImageEncoding}
          onCancelEditing={() => {
            setIsEditing(false);
          }}
        />
      );
    } else {
      return renderTabs();
    }
  }

  function maybeRenderAge() {
    if (performer?.birthdate) {
      // calculate the age from birthdate. In future, this should probably be
      // provided by the server
      return (
        <div>
          <span className="age">
            {TextUtils.age(performer.birthdate, performer.death_date)}
          </span>
          <span className="age-tail">
            {" "}
            <FormattedMessage id="years_old" />
          </span>
        </div>
      );
    }
  }

  function maybeRenderAliases() {
    if (performer?.aliases) {
      return (
        <div>
          <span className="alias-head">
            <FormattedMessage id="also_known_as" />{" "}
          </span>
          <span className="alias">{performer.aliases}</span>
        </div>
      );
    }
  }

  function setFavorite(v: boolean) {
    if (performer.id) {
      updatePerformer({
        variables: {
          input: {
            id: performer.id,
            favorite: v,
          },
        },
      });
    }
  }

  function setRating(v: number | null) {
    if (performer.id) {
      updatePerformer({
        variables: {
          input: {
            id: performer.id,
            rating: v,
          },
        },
      });
    }
  }

  const renderClickableIcons = () => (
    <span className="name-icons">
      <Button
        className={cx(
          "minimal",
          performer.favorite ? "favorite" : "not-favorite"
        )}
        onClick={() => setFavorite(!performer.favorite)}
      >
        <Icon icon={faHeart} />
      </Button>
      {performer.url && (
        <Button className="minimal icon-link">
          <a
            href={TextUtils.sanitiseURL(performer.url)}
            className="link"
            target="_blank"
            rel="noopener noreferrer"
          >
            <Icon icon={faLink} />
          </a>
        </Button>
      )}
      {performer.twitter && (
        <Button className="minimal icon-link">
          <a
            href={TextUtils.sanitiseURL(
              performer.twitter,
              TextUtils.twitterURL
            )}
            className="twitter"
            target="_blank"
            rel="noopener noreferrer"
          >
            <Icon icon={faDove} />
          </a>
        </Button>
      )}
      {performer.instagram && (
        <Button className="minimal icon-link">
          <a
            href={TextUtils.sanitiseURL(
              performer.instagram,
              TextUtils.instagramURL
            )}
            className="instagram"
            target="_blank"
            rel="noopener noreferrer"
          >
            <Icon icon={faCamera} />
          </a>
        </Button>
      )}
    </span>
  );

  if (isDestroying)
    return (
      <LoadingIndicator
        message={`Deleting performer ${performer.id}: ${performer.name}`}
      />
    );

  return (
    <div id="performer-page" className="row">
      <Helmet>
        <title>{performer.name}</title>
      </Helmet>

      <div className="performer-image-container col-md-4 text-center">
        {imageEncoding ? (
          <LoadingIndicator message="Encoding image..." />
        ) : (
          <Button variant="link" onClick={() => showLightbox()}>
            <img
              className="performer"
              src={activeImage}
              alt={intl.formatMessage({ id: "performer" })}
            />
          </Button>
        )}
      </div>
      <div className="col-md-8">
        <div className="row">
          <div className="performer-head col">
            <h2>
              <GenderIcon
                gender={performer.gender}
                className="gender-icon mr-2 flag-icon"
              />
              <CountryFlag country={performer.country} className="mr-2" />
              {performer.name}
              {renderClickableIcons()}
            </h2>
            <RatingStars
              value={performer.rating ?? undefined}
              onSetRating={(value) => setRating(value ?? null)}
            />
            {maybeRenderAliases()}
            {maybeRenderAge()}
          </div>
        </div>
        <div className="performer-body">
          <div className="performer-tabs">{renderTabsOrEditPanel()}</div>
        </div>
      </div>
    </div>
  );
};

const PerformerLoader: React.FC = () => {
  const { id } = useParams<{ id?: string }>();
  const { data, loading, error } = useFindPerformer(id ?? "");
  const { configuration } = React.useContext(ConfigurationContext);
  const [showScrubber, setShowScrubber] = useState(
    configuration?.interface.showScrubber ?? true
  );

  // set up hotkeys
  useEffect(() => {
    Mousetrap.bind(".", () => setShowScrubber(!showScrubber));

    return () => {
      Mousetrap.unbind(".");
    };
  });

  if (loading) return <LoadingIndicator />;
  if (error) return <ErrorMessage error={error.message} />;
  if (!data?.findPerformer)
    return <ErrorMessage error={`No performer found with id ${id}.`} />;

  return <PerformerPage performer={data.findPerformer} />;
};

export default PerformerLoader;<|MERGE_RESOLUTION|>--- conflicted
+++ resolved
@@ -1,10 +1,5 @@
-<<<<<<< HEAD
 import React, { lazy, useEffect, useMemo, useState } from "react";
-import { Badge, Button, Col, Row, Tab, Tabs } from "react-bootstrap";
-=======
-import React, { useEffect, useMemo, useState } from "react";
-import { Button, Tabs, Tab, Col, Row } from "react-bootstrap";
->>>>>>> bb250d12
+import { Badge, Button, Tabs, Tab, Col, Row } from "react-bootstrap";
 import { FormattedMessage, useIntl } from "react-intl";
 import { useHistory, useParams } from "react-router-dom";
 import { Helmet } from "react-helmet";
@@ -42,13 +37,11 @@
   faHeart,
   faLink,
 } from "@fortawesome/free-solid-svg-icons";
-<<<<<<< HEAD
+
 import { ConfigurationContext } from "../../../hooks/Config";
+import { IUIConfig } from "src/core/config";
 
 const PerformerEditPanel = lazy(() => import("./PerformerEditPanel"));
-=======
-import { IUIConfig } from "src/core/config";
->>>>>>> bb250d12
 
 interface IProps {
   performer: GQL.PerformerDataFragment;
