import React, { useEffect, useMemo, useState } from "react";
import { Button, Tabs, Tab, Col, Row } from "react-bootstrap";
import { FormattedMessage, useIntl } from "react-intl";
import { useParams, useHistory } from "react-router-dom";
import { Helmet } from "react-helmet";
import cx from "classnames";
import Mousetrap from "mousetrap";
import * as GQL from "src/core/generated-graphql";
import {
  useFindPerformer,
  usePerformerUpdate,
  usePerformerDestroy,
  mutateMetadataAutoTag,
} from "src/core/StashService";
import { Counter } from "src/components/Shared/Counter";
import { CountryFlag } from "src/components/Shared/CountryFlag";
import { DetailsEditNavbar } from "src/components/Shared/DetailsEditNavbar";
import { ErrorMessage } from "src/components/Shared/ErrorMessage";
import { Icon } from "src/components/Shared/Icon";
import { LoadingIndicator } from "src/components/Shared/LoadingIndicator";
import { useLightbox } from "src/hooks/Lightbox/hooks";
import { useToast } from "src/hooks/Toast";
import { ConfigurationContext } from "src/hooks/Config";
import TextUtils from "src/utils/text";
import { RatingSystem } from "src/components/Shared/Rating/RatingSystem";
import { PerformerDetailsPanel } from "./PerformerDetailsPanel";
import { PerformerScenesPanel } from "./PerformerScenesPanel";
import { PerformerGalleriesPanel } from "./PerformerGalleriesPanel";
import { PerformerMoviesPanel } from "./PerformerMoviesPanel";
import { PerformerImagesPanel } from "./PerformerImagesPanel";
import { PerformerEditPanel } from "./PerformerEditPanel";
import { PerformerSubmitButton } from "./PerformerSubmitButton";
import GenderIcon from "../GenderIcon";
import { faHeart, faLink } from "@fortawesome/free-solid-svg-icons";
import { faInstagram, faTwitter } from "@fortawesome/free-brands-svg-icons";
import { IUIConfig } from "src/core/config";
import { useRatingKeybinds } from "src/hooks/keybinds";

interface IProps {
  performer: GQL.PerformerDataFragment;
}
interface IPerformerParams {
  tab?: string;
}

const PerformerPage: React.FC<IProps> = ({ performer }) => {
  const Toast = useToast();
  const history = useHistory();
  const intl = useIntl();
  const { tab = "details" } = useParams<IPerformerParams>();

  const [collapsed, setCollapsed] = useState(false);

  // Configuration settings
  const { configuration } = React.useContext(ConfigurationContext);
  const abbreviateCounter =
    (configuration?.ui as IUIConfig)?.abbreviateCounters ?? false;

  const [isEditing, setIsEditing] = useState<boolean>(false);
  const [image, setImage] = useState<string | null>();
  const [encodingImage, setEncodingImage] = useState<boolean>(false);

  // if undefined then get the existing image
  // if null then get the default (no) image
  // otherwise get the set image
  const activeImage =
    image === undefined
      ? performer.image_path ?? ""
      : image ?? `${performer.image_path}&default=true`;
  const lightboxImages = useMemo(
    () => [{ paths: { thumbnail: activeImage, image: activeImage } }],
    [activeImage]
  );

  const showLightbox = useLightbox({
    images: lightboxImages,
  });

  const [updatePerformer] = usePerformerUpdate();
  const [deletePerformer, { loading: isDestroying }] = usePerformerDestroy();

  const activeTabKey =
    tab === "scenes" ||
    tab === "galleries" ||
    tab === "images" ||
    tab === "movies"
      ? tab
      : "details";
  const setActiveTabKey = (newTab: string | null) => {
    if (tab !== newTab) {
      const tabParam = newTab === "details" ? "" : `/${newTab}`;
      history.replace(`/performers/${performer.id}${tabParam}`);
    }
  };

  async function onAutoTag() {
    try {
      await mutateMetadataAutoTag({ performers: [performer.id] });
      Toast.success({
        content: intl.formatMessage({ id: "toast.started_auto_tagging" }),
      });
    } catch (e) {
      Toast.error(e);
    }
  }

  useRatingKeybinds(
    true,
    configuration?.ui?.ratingSystemOptions?.type,
    setRating
  );

  // set up hotkeys
  useEffect(() => {
    Mousetrap.bind("a", () => setActiveTabKey("details"));
    Mousetrap.bind("e", () => setIsEditing(!isEditing));
    Mousetrap.bind("c", () => setActiveTabKey("scenes"));
    Mousetrap.bind("g", () => setActiveTabKey("galleries"));
    Mousetrap.bind("m", () => setActiveTabKey("movies"));
    Mousetrap.bind("f", () => setFavorite(!performer.favorite));

    return () => {
      Mousetrap.unbind("a");
      Mousetrap.unbind("e");
      Mousetrap.unbind("c");
      Mousetrap.unbind("f");
      Mousetrap.unbind("o");
    };
  });

  async function onDelete() {
    try {
      await deletePerformer({ variables: { id: performer.id } });
    } catch (e) {
      Toast.error(e);
    }

    // redirect to performers page
    history.push("/performers");
  }

  const renderTabs = () => (
    <React.Fragment>
      <Col>
        <Row xs={8}>
          <DetailsEditNavbar
            objectName={
              performer?.name ?? intl.formatMessage({ id: "performer" })
            }
            onToggleEdit={() => {
              setIsEditing(!isEditing);
            }}
            onDelete={onDelete}
            onAutoTag={onAutoTag}
            isNew={false}
            isEditing={false}
            onSave={() => {}}
            onImageChange={() => {}}
            classNames="mb-2"
            customButtons={
              <div>
                <PerformerSubmitButton performer={performer} />
              </div>
            }
          ></DetailsEditNavbar>
        </Row>
      </Col>
      <Tabs
        activeKey={activeTabKey}
        onSelect={setActiveTabKey}
        id="performer-details"
        unmountOnExit
      >
        <Tab eventKey="details" title={intl.formatMessage({ id: "details" })}>
          <PerformerDetailsPanel performer={performer} />
        </Tab>
        <Tab
          eventKey="scenes"
          title={
            <React.Fragment>
              {intl.formatMessage({ id: "scenes" })}
              <Counter
                abbreviateCounter={abbreviateCounter}
                count={performer.scene_count ?? 0}
              />
            </React.Fragment>
          }
        >
          <PerformerScenesPanel
            active={activeTabKey == "scenes"}
            performer={performer}
          />
        </Tab>
        <Tab
          eventKey="galleries"
          title={
            <React.Fragment>
              {intl.formatMessage({ id: "galleries" })}
              <Counter
                abbreviateCounter={abbreviateCounter}
                count={performer.gallery_count ?? 0}
              />
            </React.Fragment>
          }
        >
          <PerformerGalleriesPanel
            active={activeTabKey == "galleries"}
            performer={performer}
          />
        </Tab>
        <Tab
          eventKey="images"
          title={
            <React.Fragment>
              {intl.formatMessage({ id: "images" })}
              <Counter
                abbreviateCounter={abbreviateCounter}
                count={performer.image_count ?? 0}
              />
            </React.Fragment>
          }
        >
          <PerformerImagesPanel
            active={activeTabKey == "images"}
            performer={performer}
          />
        </Tab>
        <Tab
          eventKey="movies"
          title={
            <React.Fragment>
              {intl.formatMessage({ id: "movies" })}
              <Counter
                abbreviateCounter={abbreviateCounter}
                count={performer.movie_count ?? 0}
              />
            </React.Fragment>
          }
        >
          <PerformerMoviesPanel
            active={activeTabKey == "movies"}
            performer={performer}
          />
        </Tab>
      </Tabs>
    </React.Fragment>
  );

  function renderTabsOrEditPanel() {
    if (isEditing) {
      return (
        <PerformerEditPanel
          performer={performer}
          isVisible={isEditing}
          onCancelEditing={() => setIsEditing(false)}
          setImage={setImage}
          setEncodingImage={setEncodingImage}
        />
      );
    } else {
      return renderTabs();
    }
  }

  function maybeRenderAge() {
    if (performer?.birthdate) {
      // calculate the age from birthdate. In future, this should probably be
      // provided by the server
      return (
        <div>
          <span className="age">
            {TextUtils.age(performer.birthdate, performer.death_date)}
          </span>
          <span className="age-tail">
            {" "}
            <FormattedMessage id="years_old" />
          </span>
        </div>
      );
    }
  }

  function maybeRenderAliases() {
    if (performer?.alias_list?.length) {
      return (
        <div>
          <span className="alias-head">
            <FormattedMessage id="also_known_as" />{" "}
          </span>
          <span className="alias">{performer.alias_list?.join(", ")}</span>
        </div>
      );
    }
  }

  function setFavorite(v: boolean) {
    if (performer.id) {
      updatePerformer({
        variables: {
          input: {
            id: performer.id,
            favorite: v,
          },
        },
      });
    }
  }

  function setRating(v: number | null) {
    if (performer.id) {
      updatePerformer({
        variables: {
          input: {
            id: performer.id,
            rating100: v,
          },
        },
      });
    }
  }

  const renderClickableIcons = () => (
    <span className="name-icons">
      <Button
        className={cx(
          "minimal",
          performer.favorite ? "favorite" : "not-favorite"
        )}
        onClick={() => setFavorite(!performer.favorite)}
      >
        <Icon icon={faHeart} />
      </Button>
      {performer.url && (
        <Button className="minimal icon-link">
          <a
            href={TextUtils.sanitiseURL(performer.url)}
            className="link"
            target="_blank"
            rel="noopener noreferrer"
          >
            <Icon icon={faLink} />
          </a>
        </Button>
      )}
      {performer.twitter && (
        <Button className="minimal icon-link">
          <a
            href={TextUtils.sanitiseURL(
              performer.twitter,
              TextUtils.twitterURL
            )}
            className="twitter"
            target="_blank"
            rel="noopener noreferrer"
          >
            <Icon icon={faTwitter} />
          </a>
        </Button>
      )}
      {performer.instagram && (
        <Button className="minimal icon-link">
          <a
            href={TextUtils.sanitiseURL(
              performer.instagram,
              TextUtils.instagramURL
            )}
            className="instagram"
            target="_blank"
            rel="noopener noreferrer"
          >
            <Icon icon={faInstagram} />
          </a>
        </Button>
      )}
    </span>
  );

  if (isDestroying)
    return (
      <LoadingIndicator
        message={`Deleting performer ${performer.id}: ${performer.name}`}
      />
    );

  function getCollapseButtonText() {
    return collapsed ? ">" : "<";
  }

  return (
    <div id="performer-page" className="row">
      <Helmet>
        <title>{performer.name}</title>
      </Helmet>

<<<<<<< HEAD
      <div
        className={`performer-image-container col-md-4 text-center ${
          collapsed ? "collapsed" : ""
        }`}
      >
        {imageEncoding ? (
=======
      <div className="performer-image-container col-md-4 text-center">
        {encodingImage ? (
>>>>>>> d4fb6b2a
          <LoadingIndicator message="Encoding image..." />
        ) : (
          <Button variant="link" onClick={() => showLightbox()}>
            <img
              className="performer"
              src={activeImage}
              alt={intl.formatMessage({ id: "performer" })}
            />
          </Button>
        )}
      </div>
      <div className="col-divider d-none d-xl-block">
        <Button onClick={() => setCollapsed(!collapsed)}>
          {getCollapseButtonText()}
        </Button>
      </div>
      <div className={`col-md-8 ${collapsed ? "expanded" : ""}`}>
        <div className="row">
          <div className="performer-head col">
            <h2>
              <GenderIcon
                gender={performer.gender}
                className="gender-icon mr-2 fi"
              />
              <CountryFlag country={performer.country} className="mr-2" />
              <span className="performer-name">{performer.name}</span>
              {performer.disambiguation && (
                <span className="performer-disambiguation">
                  {` (${performer.disambiguation})`}
                </span>
              )}
              {renderClickableIcons()}
            </h2>
            <RatingSystem
              value={performer.rating100 ?? undefined}
              onSetRating={(value) => setRating(value ?? null)}
            />
            {maybeRenderAliases()}
            {maybeRenderAge()}
          </div>
        </div>
        <div className="performer-body">
          <div className="performer-tabs">{renderTabsOrEditPanel()}</div>
        </div>
      </div>
    </div>
  );
};

const PerformerLoader: React.FC = () => {
  const { id } = useParams<{ id?: string }>();
  const { data, loading, error } = useFindPerformer(id ?? "");

  if (loading) return <LoadingIndicator />;
  if (error) return <ErrorMessage error={error.message} />;
  if (!data?.findPerformer)
    return <ErrorMessage error={`No performer found with id ${id}.`} />;

  return <PerformerPage performer={data.findPerformer} />;
};

export default PerformerLoader;<|MERGE_RESOLUTION|>--- conflicted
+++ resolved
@@ -392,17 +392,12 @@
         <title>{performer.name}</title>
       </Helmet>
 
-<<<<<<< HEAD
       <div
-        className={`performer-image-container col-md-4 text-center ${
+        className={`performer-image-container col-md-4 text-center col-md-4 text-center ${
           collapsed ? "collapsed" : ""
         }`}
       >
-        {imageEncoding ? (
-=======
-      <div className="performer-image-container col-md-4 text-center">
         {encodingImage ? (
->>>>>>> d4fb6b2a
           <LoadingIndicator message="Encoding image..." />
         ) : (
           <Button variant="link" onClick={() => showLightbox()}>
@@ -415,6 +410,11 @@
         )}
       </div>
       <div className="col-divider d-none d-xl-block">
+        <Button onClick={() => setCollapsed(!collapsed)}>
+          {getCollapseButtonText()}
+        </Button>
+      </div>
+      <div className={`col-md-8 ${collapsed ? "expanded" : ""}`}>
         <Button onClick={() => setCollapsed(!collapsed)}>
           {getCollapseButtonText()}
         </Button>
