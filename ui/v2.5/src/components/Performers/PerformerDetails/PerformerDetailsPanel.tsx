import React from "react";
import { useIntl } from "react-intl";
<<<<<<< HEAD
import { Button, Popover, OverlayTrigger, Table, Badge } from "react-bootstrap";
import Mousetrap from "mousetrap";
import * as GQL from "src/core/generated-graphql";
import {
  getGenderStrings,
  useListPerformerScrapers,
  genderToString,
  stringToGender,
  queryScrapePerformer,
  queryScrapePerformerURL,
  mutateReloadScrapers,
  useTagCreate,
  usePerformerUpdate,
  usePerformerCreate,
} from "src/core/StashService";
import {
  Icon,
  Modal,
  ImageInput,
  ScrapePerformerSuggest,
  LoadingIndicator,
  TagSelect,
  TagLink,
  CollapseButton,
} from "src/components/Shared";
import {
  ImageUtils,
  TableUtils,
  TextUtils,
  EditableTextUtils,
} from "src/utils";
import { useToast } from "src/hooks";
import { useHistory } from "react-router-dom";
import { PerformerScrapeDialog } from "./PerformerScrapeDialog";
=======
import * as GQL from "src/core/generated-graphql";
import { genderToString } from "src/core/StashService";
import { TextUtils } from "src/utils";
import { TextField, URLField } from "src/utils/field";
>>>>>>> 698e21a0

interface IPerformerDetails {
  performer: Partial<GQL.PerformerDataFragment>;
}

export const PerformerDetailsPanel: React.FC<IPerformerDetails> = ({
  performer,
}) => {
<<<<<<< HEAD
  const Toast = useToast();
  const history = useHistory();

  // Editing state
  const [
    isDisplayingScraperDialog,
    setIsDisplayingScraperDialog,
  ] = useState<GQL.Scraper>();
  const [
    scrapePerformerDetails,
    setScrapePerformerDetails,
  ] = useState<GQL.ScrapedPerformerDataFragment>();
  const [isDeleteAlertOpen, setIsDeleteAlertOpen] = useState<boolean>(false);

  // Editing performer state
  const [image, setImage] = useState<string | null>();
  const [name, setName] = useState<string>(performer?.name ?? "");
  const [aliases, setAliases] = useState<string>(performer.aliases ?? "");
  const [birthdate, setBirthdate] = useState<string>(performer.birthdate ?? "");
  const [ethnicity, setEthnicity] = useState<string>(performer.ethnicity ?? "");
  const [country, setCountry] = useState<string>(performer.country ?? "");
  const [eyeColor, setEyeColor] = useState<string>(performer.eye_color ?? "");
  const [height, setHeight] = useState<string>(performer.height ?? "");
  const [measurements, setMeasurements] = useState<string>(
    performer.measurements ?? ""
  );
  const [fakeTits, setFakeTits] = useState<string>(performer.fake_tits ?? "");
  const [careerLength, setCareerLength] = useState<string>(
    performer.career_length ?? ""
  );
  const [tattoos, setTattoos] = useState<string>(performer.tattoos ?? "");
  const [piercings, setPiercings] = useState<string>(performer.piercings ?? "");
  const [url, setUrl] = useState<string>(performer.url ?? "");
  const [twitter, setTwitter] = useState<string>(performer.twitter ?? "");
  const [instagram, setInstagram] = useState<string>(performer.instagram ?? "");
  const [gender, setGender] = useState<string | undefined>(
    genderToString(performer.gender ?? undefined)
  );

  const [tagIds, setTagIds] = useState<string[]>(
    (performer.tags ?? []).map((t) => t.id)
  );
  const [newTags, setNewTags] = useState<GQL.ScrapedSceneTag[]>();

  const [stashIDs, setStashIDs] = useState<GQL.StashIdInput[]>(
    performer.stash_ids ?? []
  );
  const favorite = performer.favorite ?? false;

=======
>>>>>>> 698e21a0
  // Network state
  const intl = useIntl();

<<<<<<< HEAD
  const [updatePerformer] = usePerformerUpdate();
  const [createPerformer] = usePerformerCreate();

  const Scrapers = useListPerformerScrapers();
  const [queryableScrapers, setQueryableScrapers] = useState<GQL.Scraper[]>([]);

  const [scrapedPerformer, setScrapedPerformer] = useState<
    GQL.ScrapedPerformer | undefined
  >();

  const imageEncoding = ImageUtils.usePasteImage(onImageLoad, isEditing);

  const [createTag] = useTagCreate({ name: "" });

  function translateScrapedGender(scrapedGender?: string) {
    if (!scrapedGender) {
      return;
    }

    let retEnum: GQL.GenderEnum | undefined;

    // try to translate from enum values first
    const upperGender = scrapedGender?.toUpperCase();
    const asEnum = genderToString(upperGender as GQL.GenderEnum);
    if (asEnum) {
      retEnum = stringToGender(asEnum);
    } else {
      // try to match against gender strings
      const caseInsensitive = true;
      retEnum = stringToGender(scrapedGender, caseInsensitive);
    }

    return genderToString(retEnum);
  }

  function renderNewTags() {
    if (!newTags || newTags.length === 0) {
      return;
    }

    const ret = (
      <>
        {newTags.map((t) => (
          <Badge
            className="tag-item"
            variant="secondary"
            key={t.name}
            onClick={() => createNewTag(t)}
          >
            {t.name}
            <Button className="minimal ml-2">
              <Icon className="fa-fw" icon="plus" />
            </Button>
          </Badge>
        ))}
      </>
    );

    const minCollapseLength = 10;

    if (newTags.length >= minCollapseLength) {
      return (
        <CollapseButton text={`Missing (${newTags.length})`}>
          {ret}
        </CollapseButton>
      );
    }

    return ret;
  }

  async function createNewTag(toCreate: GQL.ScrapedSceneTag) {
    let tagInput: GQL.TagCreateInput = { name: "" };
    try {
      tagInput = Object.assign(tagInput, toCreate);
      const result = await createTag({
        variables: tagInput,
      });

      // add the new tag to the new tags value
      const newTagIds = tagIds.concat([result.data!.tagCreate!.id]);
      setTagIds(newTagIds);

      // remove the tag from the list
      const newTagsClone = newTags!.concat();
      const pIndex = newTagsClone.indexOf(toCreate);
      newTagsClone.splice(pIndex, 1);

      setNewTags(newTagsClone);

      Toast.success({
        content: (
          <span>
            Created tag: <b>{toCreate.name}</b>
          </span>
        ),
      });
    } catch (e) {
      Toast.error(e);
    }
  }

  function updatePerformerEditStateFromScraper(
    state: Partial<GQL.ScrapedPerformerDataFragment>
  ) {
    if (state.name) {
      setName(state.name);
    }

    if (state.aliases) {
      setAliases(state.aliases ?? undefined);
    }
    if (state.birthdate) {
      setBirthdate(state.birthdate ?? undefined);
    }
    if (state.ethnicity) {
      setEthnicity(state.ethnicity ?? undefined);
    }
    if (state.country) {
      setCountry(state.country ?? undefined);
    }
    if (state.eye_color) {
      setEyeColor(state.eye_color ?? undefined);
    }
    if (state.height) {
      setHeight(state.height ?? undefined);
    }
    if (state.measurements) {
      setMeasurements(state.measurements ?? undefined);
    }
    if (state.fake_tits) {
      setFakeTits(state.fake_tits ?? undefined);
    }
    if (state.career_length) {
      setCareerLength(state.career_length ?? undefined);
    }
    if (state.tattoos) {
      setTattoos(state.tattoos ?? undefined);
    }
    if (state.piercings) {
      setPiercings(state.piercings ?? undefined);
    }
    if (state.url) {
      setUrl(state.url ?? undefined);
    }
    if (state.twitter) {
      setTwitter(state.twitter ?? undefined);
    }
    if (state.instagram) {
      setInstagram(state.instagram ?? undefined);
    }
    if (state.gender) {
      // gender is a string in the scraper data
      setGender(translateScrapedGender(state.gender ?? undefined));
    }
    if (state.tags) {
      const newTagIds = state.tags.map((t) => t.stored_id).filter((t) => t);
      setTagIds(newTagIds as string[]);

      setNewTags(state.tags.filter((t) => !t.stored_id));
    }

    // image is a base64 string
    // #404: don't overwrite image if it has been modified by the user
    // overwrite if not new since it came from a dialog
    // otherwise follow existing behaviour
    if (
      (!isNew || image === undefined) &&
      (state as GQL.ScrapedPerformerDataFragment).image !== undefined
    ) {
      const imageStr = (state as GQL.ScrapedPerformerDataFragment).image;
      setImage(imageStr ?? undefined);
    }
  }

  function onImageLoad(imageData: string) {
    setImage(imageData);
  }

  async function onSave(
    performerInput:
      | Partial<GQL.PerformerCreateInput>
      | Partial<GQL.PerformerUpdateInput>
  ) {
    setIsLoading(true);
    try {
      if (!isNew) {
        await updatePerformer({
          variables: {
            input: {
              ...performerInput,
              stash_ids: performerInput?.stash_ids?.map((s) => ({
                endpoint: s.endpoint,
                stash_id: s.stash_id,
              })),
            } as GQL.PerformerUpdateInput,
          },
        });
        if (performerInput.image) {
          // Refetch image to bust browser cache
          await fetch(`/performer/${performer.id}/image`, { cache: "reload" });
        }
      } else {
        const result = await createPerformer({
          variables: performerInput as GQL.PerformerCreateInput,
        });
        if (result.data?.performerCreate) {
          history.push(`/performers/${result.data.performerCreate.id}`);
        }
      }
    } catch (e) {
      Toast.error(e);
    }
    setIsLoading(false);
  }

  // set up hotkeys
  useEffect(() => {
    if (isEditing && isVisible) {
      Mousetrap.bind("s s", () => {
        onSave?.(getPerformerInput());
      });

      if (!isNew) {
        Mousetrap.bind("d d", () => {
          setIsDeleteAlertOpen(true);
        });
      }

      return () => {
        Mousetrap.unbind("s s");

        if (!isNew) {
          Mousetrap.unbind("d d");
        }
      };
    }
  });

  useEffect(() => {
    if (onImageChange) {
      onImageChange(image);
    }
    return () => onImageChange?.();
  }, [image, onImageChange]);

  useEffect(() => onImageEncoding?.(imageEncoding), [
    onImageEncoding,
    imageEncoding,
  ]);

  useEffect(() => {
    const newQueryableScrapers = (
      Scrapers?.data?.listPerformerScrapers ?? []
    ).filter((s) =>
      s.performer?.supported_scrapes.includes(GQL.ScrapeType.Name)
    );

    setQueryableScrapers(newQueryableScrapers);
  }, [Scrapers]);

  if (isLoading) return <LoadingIndicator />;

  function getPerformerInput() {
    const performerInput: Partial<
      GQL.PerformerCreateInput | GQL.PerformerUpdateInput
    > = {
      name,
      aliases,
      favorite,
      birthdate,
      ethnicity,
      country,
      eye_color: eyeColor,
      height,
      measurements,
      fake_tits: fakeTits,
      career_length: careerLength,
      tattoos,
      piercings,
      url,
      twitter,
      instagram,
      image,
      gender: stringToGender(gender),
      tag_ids: tagIds,
      stash_ids: stashIDs.map((s) => ({
        stash_id: s.stash_id,
        endpoint: s.endpoint,
      })),
    };

    if (!isNew) {
      (performerInput as GQL.PerformerUpdateInput).id = performer.id!;
    }
    return performerInput;
  }

  function onImageChangeHandler(event: React.FormEvent<HTMLInputElement>) {
    ImageUtils.onImageChange(event, onImageLoad);
  }

  function onDisplayScrapeDialog(scraper: GQL.Scraper) {
    setIsDisplayingScraperDialog(scraper);
  }

  async function onReloadScrapers() {
    setIsLoading(true);
    try {
      await mutateReloadScrapers();

      // reload the performer scrapers
      await Scrapers.refetch();
    } catch (e) {
      Toast.error(e);
    } finally {
      setIsLoading(false);
    }
  }

  function getQueryScraperPerformerInput() {
    if (!scrapePerformerDetails) return {};

    // image is not supported
    const { __typename, image: _image, ...ret } = scrapePerformerDetails;
    return ret;
  }

  async function onScrapePerformer() {
    setIsDisplayingScraperDialog(undefined);
    try {
      if (!scrapePerformerDetails || !isDisplayingScraperDialog) return;
      setIsLoading(true);
      const result = await queryScrapePerformer(
        isDisplayingScraperDialog.id,
        getQueryScraperPerformerInput()
      );
      if (!result?.data?.scrapePerformer) return;

      // if this is a new performer, just dump the data
      if (isNew) {
        updatePerformerEditStateFromScraper(result.data.scrapePerformer);
      } else {
        setScrapedPerformer(result.data.scrapePerformer);
      }
    } catch (e) {
      Toast.error(e);
    } finally {
      setIsLoading(false);
    }
  }

  async function onScrapePerformerURL() {
    if (!url) return;
    setIsLoading(true);
    try {
      const result = await queryScrapePerformerURL(url);
      if (!result.data || !result.data.scrapePerformerURL) {
        return;
      }

      // if this is a new performer, just dump the data
      if (isNew) {
        updatePerformerEditStateFromScraper(result.data.scrapePerformerURL);
      } else {
        setScrapedPerformer(result.data.scrapePerformerURL);
      }
    } catch (e) {
      Toast.error(e);
    } finally {
      setIsLoading(false);
    }
  }

  function renderEthnicity() {
    return TableUtils.renderInputGroup({
      title: "Ethnicity",
      value: ethnicity,
      isEditing: !!isEditing,
      placeholder: "Ethnicity",
      onChange: setEthnicity,
    });
  }

  function renderScraperMenu() {
    if (!performer || !isEditing) {
      return;
    }

    const popover = (
      <Popover id="performer-scraper-popover">
        <Popover.Content>
          <>
            {queryableScrapers
              ? queryableScrapers.map((s) => (
                  <div key={s.name}>
                    <Button
                      key={s.name}
                      className="minimal"
                      onClick={() => onDisplayScrapeDialog(s)}
                    >
                      {s.name}
                    </Button>
                  </div>
                ))
              : ""}
            <div>
              <Button className="minimal" onClick={() => onReloadScrapers()}>
                <span className="fa-icon">
                  <Icon icon="sync-alt" />
                </span>
                <span>Reload scrapers</span>
              </Button>
            </div>
          </>
        </Popover.Content>
      </Popover>
    );

    return (
      <OverlayTrigger trigger="click" placement="top" overlay={popover}>
        <Button variant="secondary" className="mr-2">
          Scrape with...
        </Button>
      </OverlayTrigger>
    );
  }

  function renderScraperDialog() {
    return (
      <Modal
        show={!!isDisplayingScraperDialog}
        onHide={() => setIsDisplayingScraperDialog(undefined)}
        header="Scrape"
        accept={{ onClick: onScrapePerformer, text: "Scrape" }}
      >
        <div className="dialog-content">
          <ScrapePerformerSuggest
            placeholder="Performer name"
            scraperId={
              isDisplayingScraperDialog ? isDisplayingScraperDialog.id : ""
            }
            onSelectPerformer={(query) => setScrapePerformerDetails(query)}
          />
        </div>
      </Modal>
    );
  }

  function urlScrapable(scrapedUrl: string) {
    return (
      !!scrapedUrl &&
      (Scrapers?.data?.listPerformerScrapers ?? []).some((s) =>
        (s?.performer?.urls ?? []).some((u) => scrapedUrl.includes(u))
      )
    );
  }

  function maybeRenderScrapeButton() {
    if (!url || !isEditing || !urlScrapable(url)) {
      return undefined;
    }
    return (
      <Button
        className="minimal scrape-url-button"
        onClick={() => onScrapePerformerURL()}
      >
        <Icon icon="file-upload" />
      </Button>
    );
  }

  function maybeRenderScrapeDialog() {
    if (!scrapedPerformer) {
      return;
    }

    const currentPerformer: Partial<GQL.PerformerDataFragment> = {
      name,
      aliases,
      birthdate,
      ethnicity,
      country,
      eye_color: eyeColor,
      height,
      measurements,
      fake_tits: fakeTits,
      career_length: careerLength,
      tattoos,
      piercings,
      url,
      twitter,
      instagram,
      gender: stringToGender(gender),
      image_path: image ?? performer.image_path,
    };

    return (
      <PerformerScrapeDialog
        performer={currentPerformer}
        scraped={scrapedPerformer}
        onClose={(p) => {
          onScrapeDialogClosed(p);
        }}
      />
    );
  }

  function onScrapeDialogClosed(p?: GQL.ScrapedPerformerDataFragment) {
    if (p) {
      updatePerformerEditStateFromScraper(p);
    }
    setScrapedPerformer(undefined);
  }

  function renderURLField() {
    return (
      <tr>
        <td id="url-field">
          URL
          {maybeRenderScrapeButton()}
        </td>
        <td>
          {EditableTextUtils.renderInputGroup({
            title: "URL",
            value: url,
            url: TextUtils.sanitiseURL(url),
            isEditing: !!isEditing,
            onChange: setUrl,
          })}
        </td>
      </tr>
    );
  }

  function renderTagsField() {
    return (
      <tr>
        <td id="tags-field">Tags</td>
        <td>
          {isEditing ? (
            <>
              <TagSelect
                menuPortalTarget={document.body}
                isMulti
                onSelect={(items) => setTagIds(items.map((item) => item.id))}
                ids={tagIds}
              />
              {renderNewTags()}
            </>
          ) : (
            (performer.tags ?? []).map((tag) => (
              <TagLink key={tag.id} tagType="performer" tag={tag} />
            ))
          )}
        </td>
      </tr>
    );
  }

  function maybeRenderButtons() {
    if (isEditing) {
      return (
        <div className="row">
          <Button
            className="mr-2"
            variant="primary"
            onClick={() => onSave?.(getPerformerInput())}
          >
            Save
          </Button>
          {!isNew ? (
            <Button
              className="mr-2"
              variant="danger"
              onClick={() => setIsDeleteAlertOpen(true)}
            >
              Delete
            </Button>
          ) : (
            ""
          )}
          {renderScraperMenu()}
          <ImageInput
            isEditing={!!isEditing}
            onImageChange={onImageChangeHandler}
          />
          {isEditing ? (
            <Button
              className="mx-2"
              variant="danger"
              onClick={() => setImage(null)}
            >
              Clear image
            </Button>
          ) : (
            ""
          )}
        </div>
      );
    }
  }

  function renderDeleteAlert() {
    return (
      <Modal
        show={isDeleteAlertOpen}
        icon="trash-alt"
        accept={{ text: "Delete", variant: "danger", onClick: onDelete }}
        cancel={{ onClick: () => setIsDeleteAlertOpen(false) }}
      >
        <p>Are you sure you want to delete {name}?</p>
      </Modal>
    );
  }

  function maybeRenderName() {
    if (isEditing) {
      return TableUtils.renderInputGroup({
        title: "Name",
        value: name,
        isEditing: !!isEditing,
        placeholder: "Name",
        onChange: setName,
      });
    }
  }

  function maybeRenderAliases() {
    if (isEditing) {
      return TableUtils.renderInputGroup({
        title: "Aliases",
        value: aliases,
        isEditing: !!isEditing,
        placeholder: "Aliases",
        onChange: setAliases,
      });
    }
  }

  function renderGender() {
    return TableUtils.renderHtmlSelect({
      title: "Gender",
      value: gender,
      isEditing: !!isEditing,
      onChange: (value: string) => setGender(value),
      selectOptions: [""].concat(getGenderStrings()),
    });
  }

  const removeStashID = (stashID: GQL.StashIdInput) => {
    setStashIDs(
      stashIDs.filter(
        (s) =>
          !(s.endpoint === stashID.endpoint && s.stash_id === stashID.stash_id)
      )
    );
  };

=======
>>>>>>> 698e21a0
  function renderStashIDs() {
    if (!performer.stash_ids?.length) {
      return;
    }

    return (
      <dl className="row">
        <dt className="col-3 col-xl-2">StashIDs</dt>
        <dd className="col-9 col-xl-10">
          <ul className="pl-0">
            {performer.stash_ids.map((stashID) => {
              const base = stashID.endpoint.match(/https?:\/\/.*?\//)?.[0];
              const link = base ? (
                <a
                  href={`${base}performers/${stashID.stash_id}`}
                  target="_blank"
                  rel="noopener noreferrer"
                >
                  {stashID.stash_id}
                </a>
              ) : (
                stashID.stash_id
              );
              return (
                <li key={stashID.stash_id} className="row no-gutters">
                  {link}
                </li>
              );
            })}
          </ul>
        </dd>
      </dl>
    );
  }

  const formatHeight = (height?: string | null) => {
    if (!height) {
      return "";
    }
    return intl.formatNumber(Number.parseInt(height, 10), {
      style: "unit",
      unit: "centimeter",
      unitDisplay: "narrow",
    });
  };

  return (
    <>
<<<<<<< HEAD
      {renderDeleteAlert()}
      {renderScraperDialog()}
      {maybeRenderScrapeDialog()}

      <Table id="performer-details" className="w-100">
        <tbody>
          {maybeRenderName()}
          {maybeRenderAliases()}
          {renderGender()}
          {TableUtils.renderInputGroup({
            title: "Birthdate",
            value: isEditing
              ? birthdate
              : TextUtils.formatDate(intl, birthdate),
            isEditing: !!isEditing,
            onChange: setBirthdate,
          })}
          {renderEthnicity()}
          {TableUtils.renderInputGroup({
            title: "Eye Color",
            value: eyeColor,
            isEditing: !!isEditing,
            onChange: setEyeColor,
          })}
          {TableUtils.renderInputGroup({
            title: "Country",
            value: country,
            isEditing: !!isEditing,
            onChange: setCountry,
          })}
          {TableUtils.renderInputGroup({
            title: `Height ${isEditing ? "(cm)" : ""}`,
            value: formatHeight(),
            isEditing: !!isEditing,
            onChange: setHeight,
          })}
          {TableUtils.renderInputGroup({
            title: "Measurements",
            value: measurements,
            isEditing: !!isEditing,
            onChange: setMeasurements,
          })}
          {TableUtils.renderInputGroup({
            title: "Fake Tits",
            value: fakeTits,
            isEditing: !!isEditing,
            onChange: setFakeTits,
          })}
          {TableUtils.renderInputGroup({
            title: "Career Length",
            value: careerLength,
            isEditing: !!isEditing,
            onChange: setCareerLength,
          })}
          {TableUtils.renderInputGroup({
            title: "Tattoos",
            value: tattoos,
            isEditing: !!isEditing,
            onChange: setTattoos,
          })}
          {TableUtils.renderInputGroup({
            title: "Piercings",
            value: piercings,
            isEditing: !!isEditing,
            onChange: setPiercings,
          })}
          {renderURLField()}
          {TableUtils.renderInputGroup({
            title: "Twitter",
            value: twitter,
            url: TextUtils.sanitiseURL(twitter, TextUtils.twitterURL),
            isEditing: !!isEditing,
            onChange: setTwitter,
          })}
          {TableUtils.renderInputGroup({
            title: "Instagram",
            value: instagram,
            url: TextUtils.sanitiseURL(instagram, TextUtils.instagramURL),
            isEditing: !!isEditing,
            onChange: setInstagram,
          })}
          {renderTagsField()}
          {renderStashIDs()}
        </tbody>
      </Table>

      {maybeRenderButtons()}
=======
      <TextField
        name="Gender"
        value={genderToString(performer.gender ?? undefined)}
      />
      <TextField
        name="Birthdate"
        value={TextUtils.formatDate(intl, performer.birthdate ?? undefined)}
      />
      <TextField name="Ethnicity" value={performer.ethnicity} />
      <TextField name="Eye Color" value={performer.eye_color} />
      <TextField name="Country" value={performer.country} />
      <TextField name="Height" value={formatHeight(performer.height)} />
      <TextField name="Measurements" value={performer.measurements} />
      <TextField name="Fake Tits" value={performer.fake_tits} />
      <TextField name="Career Length" value={performer.career_length} />
      <TextField name="Tattoos" value={performer.tattoos} />
      <TextField name="Piercings" value={performer.piercings} />
      <URLField
        name="URL"
        value={performer.url}
        url={TextUtils.sanitiseURL(performer.url ?? "")}
      />
      <URLField
        name="Twitter"
        value={performer.twitter}
        url={TextUtils.sanitiseURL(
          performer.twitter ?? "",
          TextUtils.twitterURL
        )}
      />
      <URLField
        name="Instagram"
        value={performer.instagram}
        url={TextUtils.sanitiseURL(
          performer.instagram ?? "",
          TextUtils.instagramURL
        )}
      />
      {renderStashIDs()}
>>>>>>> 698e21a0
    </>
  );
};<|MERGE_RESOLUTION|>--- conflicted
+++ resolved
@@ -1,46 +1,10 @@
 import React from "react";
 import { useIntl } from "react-intl";
-<<<<<<< HEAD
-import { Button, Popover, OverlayTrigger, Table, Badge } from "react-bootstrap";
-import Mousetrap from "mousetrap";
-import * as GQL from "src/core/generated-graphql";
-import {
-  getGenderStrings,
-  useListPerformerScrapers,
-  genderToString,
-  stringToGender,
-  queryScrapePerformer,
-  queryScrapePerformerURL,
-  mutateReloadScrapers,
-  useTagCreate,
-  usePerformerUpdate,
-  usePerformerCreate,
-} from "src/core/StashService";
-import {
-  Icon,
-  Modal,
-  ImageInput,
-  ScrapePerformerSuggest,
-  LoadingIndicator,
-  TagSelect,
-  TagLink,
-  CollapseButton,
-} from "src/components/Shared";
-import {
-  ImageUtils,
-  TableUtils,
-  TextUtils,
-  EditableTextUtils,
-} from "src/utils";
-import { useToast } from "src/hooks";
-import { useHistory } from "react-router-dom";
-import { PerformerScrapeDialog } from "./PerformerScrapeDialog";
-=======
+import { TagLink } from "src/components/Shared";
 import * as GQL from "src/core/generated-graphql";
 import { genderToString } from "src/core/StashService";
 import { TextUtils } from "src/utils";
 import { TextField, URLField } from "src/utils/field";
->>>>>>> 698e21a0
 
 interface IPerformerDetails {
   performer: Partial<GQL.PerformerDataFragment>;
@@ -49,723 +13,22 @@
 export const PerformerDetailsPanel: React.FC<IPerformerDetails> = ({
   performer,
 }) => {
-<<<<<<< HEAD
-  const Toast = useToast();
-  const history = useHistory();
-
-  // Editing state
-  const [
-    isDisplayingScraperDialog,
-    setIsDisplayingScraperDialog,
-  ] = useState<GQL.Scraper>();
-  const [
-    scrapePerformerDetails,
-    setScrapePerformerDetails,
-  ] = useState<GQL.ScrapedPerformerDataFragment>();
-  const [isDeleteAlertOpen, setIsDeleteAlertOpen] = useState<boolean>(false);
-
-  // Editing performer state
-  const [image, setImage] = useState<string | null>();
-  const [name, setName] = useState<string>(performer?.name ?? "");
-  const [aliases, setAliases] = useState<string>(performer.aliases ?? "");
-  const [birthdate, setBirthdate] = useState<string>(performer.birthdate ?? "");
-  const [ethnicity, setEthnicity] = useState<string>(performer.ethnicity ?? "");
-  const [country, setCountry] = useState<string>(performer.country ?? "");
-  const [eyeColor, setEyeColor] = useState<string>(performer.eye_color ?? "");
-  const [height, setHeight] = useState<string>(performer.height ?? "");
-  const [measurements, setMeasurements] = useState<string>(
-    performer.measurements ?? ""
-  );
-  const [fakeTits, setFakeTits] = useState<string>(performer.fake_tits ?? "");
-  const [careerLength, setCareerLength] = useState<string>(
-    performer.career_length ?? ""
-  );
-  const [tattoos, setTattoos] = useState<string>(performer.tattoos ?? "");
-  const [piercings, setPiercings] = useState<string>(performer.piercings ?? "");
-  const [url, setUrl] = useState<string>(performer.url ?? "");
-  const [twitter, setTwitter] = useState<string>(performer.twitter ?? "");
-  const [instagram, setInstagram] = useState<string>(performer.instagram ?? "");
-  const [gender, setGender] = useState<string | undefined>(
-    genderToString(performer.gender ?? undefined)
-  );
-
-  const [tagIds, setTagIds] = useState<string[]>(
-    (performer.tags ?? []).map((t) => t.id)
-  );
-  const [newTags, setNewTags] = useState<GQL.ScrapedSceneTag[]>();
-
-  const [stashIDs, setStashIDs] = useState<GQL.StashIdInput[]>(
-    performer.stash_ids ?? []
-  );
-  const favorite = performer.favorite ?? false;
-
-=======
->>>>>>> 698e21a0
   // Network state
   const intl = useIntl();
-
-<<<<<<< HEAD
-  const [updatePerformer] = usePerformerUpdate();
-  const [createPerformer] = usePerformerCreate();
-
-  const Scrapers = useListPerformerScrapers();
-  const [queryableScrapers, setQueryableScrapers] = useState<GQL.Scraper[]>([]);
-
-  const [scrapedPerformer, setScrapedPerformer] = useState<
-    GQL.ScrapedPerformer | undefined
-  >();
-
-  const imageEncoding = ImageUtils.usePasteImage(onImageLoad, isEditing);
-
-  const [createTag] = useTagCreate({ name: "" });
-
-  function translateScrapedGender(scrapedGender?: string) {
-    if (!scrapedGender) {
-      return;
-    }
-
-    let retEnum: GQL.GenderEnum | undefined;
-
-    // try to translate from enum values first
-    const upperGender = scrapedGender?.toUpperCase();
-    const asEnum = genderToString(upperGender as GQL.GenderEnum);
-    if (asEnum) {
-      retEnum = stringToGender(asEnum);
-    } else {
-      // try to match against gender strings
-      const caseInsensitive = true;
-      retEnum = stringToGender(scrapedGender, caseInsensitive);
-    }
-
-    return genderToString(retEnum);
-  }
-
-  function renderNewTags() {
-    if (!newTags || newTags.length === 0) {
-      return;
-    }
-
-    const ret = (
-      <>
-        {newTags.map((t) => (
-          <Badge
-            className="tag-item"
-            variant="secondary"
-            key={t.name}
-            onClick={() => createNewTag(t)}
-          >
-            {t.name}
-            <Button className="minimal ml-2">
-              <Icon className="fa-fw" icon="plus" />
-            </Button>
-          </Badge>
-        ))}
-      </>
-    );
-
-    const minCollapseLength = 10;
-
-    if (newTags.length >= minCollapseLength) {
-      return (
-        <CollapseButton text={`Missing (${newTags.length})`}>
-          {ret}
-        </CollapseButton>
-      );
-    }
-
-    return ret;
-  }
-
-  async function createNewTag(toCreate: GQL.ScrapedSceneTag) {
-    let tagInput: GQL.TagCreateInput = { name: "" };
-    try {
-      tagInput = Object.assign(tagInput, toCreate);
-      const result = await createTag({
-        variables: tagInput,
-      });
-
-      // add the new tag to the new tags value
-      const newTagIds = tagIds.concat([result.data!.tagCreate!.id]);
-      setTagIds(newTagIds);
-
-      // remove the tag from the list
-      const newTagsClone = newTags!.concat();
-      const pIndex = newTagsClone.indexOf(toCreate);
-      newTagsClone.splice(pIndex, 1);
-
-      setNewTags(newTagsClone);
-
-      Toast.success({
-        content: (
-          <span>
-            Created tag: <b>{toCreate.name}</b>
-          </span>
-        ),
-      });
-    } catch (e) {
-      Toast.error(e);
-    }
-  }
-
-  function updatePerformerEditStateFromScraper(
-    state: Partial<GQL.ScrapedPerformerDataFragment>
-  ) {
-    if (state.name) {
-      setName(state.name);
-    }
-
-    if (state.aliases) {
-      setAliases(state.aliases ?? undefined);
-    }
-    if (state.birthdate) {
-      setBirthdate(state.birthdate ?? undefined);
-    }
-    if (state.ethnicity) {
-      setEthnicity(state.ethnicity ?? undefined);
-    }
-    if (state.country) {
-      setCountry(state.country ?? undefined);
-    }
-    if (state.eye_color) {
-      setEyeColor(state.eye_color ?? undefined);
-    }
-    if (state.height) {
-      setHeight(state.height ?? undefined);
-    }
-    if (state.measurements) {
-      setMeasurements(state.measurements ?? undefined);
-    }
-    if (state.fake_tits) {
-      setFakeTits(state.fake_tits ?? undefined);
-    }
-    if (state.career_length) {
-      setCareerLength(state.career_length ?? undefined);
-    }
-    if (state.tattoos) {
-      setTattoos(state.tattoos ?? undefined);
-    }
-    if (state.piercings) {
-      setPiercings(state.piercings ?? undefined);
-    }
-    if (state.url) {
-      setUrl(state.url ?? undefined);
-    }
-    if (state.twitter) {
-      setTwitter(state.twitter ?? undefined);
-    }
-    if (state.instagram) {
-      setInstagram(state.instagram ?? undefined);
-    }
-    if (state.gender) {
-      // gender is a string in the scraper data
-      setGender(translateScrapedGender(state.gender ?? undefined));
-    }
-    if (state.tags) {
-      const newTagIds = state.tags.map((t) => t.stored_id).filter((t) => t);
-      setTagIds(newTagIds as string[]);
-
-      setNewTags(state.tags.filter((t) => !t.stored_id));
-    }
-
-    // image is a base64 string
-    // #404: don't overwrite image if it has been modified by the user
-    // overwrite if not new since it came from a dialog
-    // otherwise follow existing behaviour
-    if (
-      (!isNew || image === undefined) &&
-      (state as GQL.ScrapedPerformerDataFragment).image !== undefined
-    ) {
-      const imageStr = (state as GQL.ScrapedPerformerDataFragment).image;
-      setImage(imageStr ?? undefined);
-    }
-  }
-
-  function onImageLoad(imageData: string) {
-    setImage(imageData);
-  }
-
-  async function onSave(
-    performerInput:
-      | Partial<GQL.PerformerCreateInput>
-      | Partial<GQL.PerformerUpdateInput>
-  ) {
-    setIsLoading(true);
-    try {
-      if (!isNew) {
-        await updatePerformer({
-          variables: {
-            input: {
-              ...performerInput,
-              stash_ids: performerInput?.stash_ids?.map((s) => ({
-                endpoint: s.endpoint,
-                stash_id: s.stash_id,
-              })),
-            } as GQL.PerformerUpdateInput,
-          },
-        });
-        if (performerInput.image) {
-          // Refetch image to bust browser cache
-          await fetch(`/performer/${performer.id}/image`, { cache: "reload" });
-        }
-      } else {
-        const result = await createPerformer({
-          variables: performerInput as GQL.PerformerCreateInput,
-        });
-        if (result.data?.performerCreate) {
-          history.push(`/performers/${result.data.performerCreate.id}`);
-        }
-      }
-    } catch (e) {
-      Toast.error(e);
-    }
-    setIsLoading(false);
-  }
-
-  // set up hotkeys
-  useEffect(() => {
-    if (isEditing && isVisible) {
-      Mousetrap.bind("s s", () => {
-        onSave?.(getPerformerInput());
-      });
-
-      if (!isNew) {
-        Mousetrap.bind("d d", () => {
-          setIsDeleteAlertOpen(true);
-        });
-      }
-
-      return () => {
-        Mousetrap.unbind("s s");
-
-        if (!isNew) {
-          Mousetrap.unbind("d d");
-        }
-      };
-    }
-  });
-
-  useEffect(() => {
-    if (onImageChange) {
-      onImageChange(image);
-    }
-    return () => onImageChange?.();
-  }, [image, onImageChange]);
-
-  useEffect(() => onImageEncoding?.(imageEncoding), [
-    onImageEncoding,
-    imageEncoding,
-  ]);
-
-  useEffect(() => {
-    const newQueryableScrapers = (
-      Scrapers?.data?.listPerformerScrapers ?? []
-    ).filter((s) =>
-      s.performer?.supported_scrapes.includes(GQL.ScrapeType.Name)
-    );
-
-    setQueryableScrapers(newQueryableScrapers);
-  }, [Scrapers]);
-
-  if (isLoading) return <LoadingIndicator />;
-
-  function getPerformerInput() {
-    const performerInput: Partial<
-      GQL.PerformerCreateInput | GQL.PerformerUpdateInput
-    > = {
-      name,
-      aliases,
-      favorite,
-      birthdate,
-      ethnicity,
-      country,
-      eye_color: eyeColor,
-      height,
-      measurements,
-      fake_tits: fakeTits,
-      career_length: careerLength,
-      tattoos,
-      piercings,
-      url,
-      twitter,
-      instagram,
-      image,
-      gender: stringToGender(gender),
-      tag_ids: tagIds,
-      stash_ids: stashIDs.map((s) => ({
-        stash_id: s.stash_id,
-        endpoint: s.endpoint,
-      })),
-    };
-
-    if (!isNew) {
-      (performerInput as GQL.PerformerUpdateInput).id = performer.id!;
-    }
-    return performerInput;
-  }
-
-  function onImageChangeHandler(event: React.FormEvent<HTMLInputElement>) {
-    ImageUtils.onImageChange(event, onImageLoad);
-  }
-
-  function onDisplayScrapeDialog(scraper: GQL.Scraper) {
-    setIsDisplayingScraperDialog(scraper);
-  }
-
-  async function onReloadScrapers() {
-    setIsLoading(true);
-    try {
-      await mutateReloadScrapers();
-
-      // reload the performer scrapers
-      await Scrapers.refetch();
-    } catch (e) {
-      Toast.error(e);
-    } finally {
-      setIsLoading(false);
-    }
-  }
-
-  function getQueryScraperPerformerInput() {
-    if (!scrapePerformerDetails) return {};
-
-    // image is not supported
-    const { __typename, image: _image, ...ret } = scrapePerformerDetails;
-    return ret;
-  }
-
-  async function onScrapePerformer() {
-    setIsDisplayingScraperDialog(undefined);
-    try {
-      if (!scrapePerformerDetails || !isDisplayingScraperDialog) return;
-      setIsLoading(true);
-      const result = await queryScrapePerformer(
-        isDisplayingScraperDialog.id,
-        getQueryScraperPerformerInput()
-      );
-      if (!result?.data?.scrapePerformer) return;
-
-      // if this is a new performer, just dump the data
-      if (isNew) {
-        updatePerformerEditStateFromScraper(result.data.scrapePerformer);
-      } else {
-        setScrapedPerformer(result.data.scrapePerformer);
-      }
-    } catch (e) {
-      Toast.error(e);
-    } finally {
-      setIsLoading(false);
-    }
-  }
-
-  async function onScrapePerformerURL() {
-    if (!url) return;
-    setIsLoading(true);
-    try {
-      const result = await queryScrapePerformerURL(url);
-      if (!result.data || !result.data.scrapePerformerURL) {
-        return;
-      }
-
-      // if this is a new performer, just dump the data
-      if (isNew) {
-        updatePerformerEditStateFromScraper(result.data.scrapePerformerURL);
-      } else {
-        setScrapedPerformer(result.data.scrapePerformerURL);
-      }
-    } catch (e) {
-      Toast.error(e);
-    } finally {
-      setIsLoading(false);
-    }
-  }
-
-  function renderEthnicity() {
-    return TableUtils.renderInputGroup({
-      title: "Ethnicity",
-      value: ethnicity,
-      isEditing: !!isEditing,
-      placeholder: "Ethnicity",
-      onChange: setEthnicity,
-    });
-  }
-
-  function renderScraperMenu() {
-    if (!performer || !isEditing) {
-      return;
-    }
-
-    const popover = (
-      <Popover id="performer-scraper-popover">
-        <Popover.Content>
-          <>
-            {queryableScrapers
-              ? queryableScrapers.map((s) => (
-                  <div key={s.name}>
-                    <Button
-                      key={s.name}
-                      className="minimal"
-                      onClick={() => onDisplayScrapeDialog(s)}
-                    >
-                      {s.name}
-                    </Button>
-                  </div>
-                ))
-              : ""}
-            <div>
-              <Button className="minimal" onClick={() => onReloadScrapers()}>
-                <span className="fa-icon">
-                  <Icon icon="sync-alt" />
-                </span>
-                <span>Reload scrapers</span>
-              </Button>
-            </div>
-          </>
-        </Popover.Content>
-      </Popover>
-    );
-
-    return (
-      <OverlayTrigger trigger="click" placement="top" overlay={popover}>
-        <Button variant="secondary" className="mr-2">
-          Scrape with...
-        </Button>
-      </OverlayTrigger>
-    );
-  }
-
-  function renderScraperDialog() {
-    return (
-      <Modal
-        show={!!isDisplayingScraperDialog}
-        onHide={() => setIsDisplayingScraperDialog(undefined)}
-        header="Scrape"
-        accept={{ onClick: onScrapePerformer, text: "Scrape" }}
-      >
-        <div className="dialog-content">
-          <ScrapePerformerSuggest
-            placeholder="Performer name"
-            scraperId={
-              isDisplayingScraperDialog ? isDisplayingScraperDialog.id : ""
-            }
-            onSelectPerformer={(query) => setScrapePerformerDetails(query)}
-          />
-        </div>
-      </Modal>
-    );
-  }
-
-  function urlScrapable(scrapedUrl: string) {
-    return (
-      !!scrapedUrl &&
-      (Scrapers?.data?.listPerformerScrapers ?? []).some((s) =>
-        (s?.performer?.urls ?? []).some((u) => scrapedUrl.includes(u))
-      )
-    );
-  }
-
-  function maybeRenderScrapeButton() {
-    if (!url || !isEditing || !urlScrapable(url)) {
-      return undefined;
-    }
-    return (
-      <Button
-        className="minimal scrape-url-button"
-        onClick={() => onScrapePerformerURL()}
-      >
-        <Icon icon="file-upload" />
-      </Button>
-    );
-  }
-
-  function maybeRenderScrapeDialog() {
-    if (!scrapedPerformer) {
-      return;
-    }
-
-    const currentPerformer: Partial<GQL.PerformerDataFragment> = {
-      name,
-      aliases,
-      birthdate,
-      ethnicity,
-      country,
-      eye_color: eyeColor,
-      height,
-      measurements,
-      fake_tits: fakeTits,
-      career_length: careerLength,
-      tattoos,
-      piercings,
-      url,
-      twitter,
-      instagram,
-      gender: stringToGender(gender),
-      image_path: image ?? performer.image_path,
-    };
-
-    return (
-      <PerformerScrapeDialog
-        performer={currentPerformer}
-        scraped={scrapedPerformer}
-        onClose={(p) => {
-          onScrapeDialogClosed(p);
-        }}
-      />
-    );
-  }
-
-  function onScrapeDialogClosed(p?: GQL.ScrapedPerformerDataFragment) {
-    if (p) {
-      updatePerformerEditStateFromScraper(p);
-    }
-    setScrapedPerformer(undefined);
-  }
-
-  function renderURLField() {
-    return (
-      <tr>
-        <td id="url-field">
-          URL
-          {maybeRenderScrapeButton()}
-        </td>
-        <td>
-          {EditableTextUtils.renderInputGroup({
-            title: "URL",
-            value: url,
-            url: TextUtils.sanitiseURL(url),
-            isEditing: !!isEditing,
-            onChange: setUrl,
-          })}
-        </td>
-      </tr>
-    );
-  }
 
   function renderTagsField() {
     return (
       <tr>
         <td id="tags-field">Tags</td>
         <td>
-          {isEditing ? (
-            <>
-              <TagSelect
-                menuPortalTarget={document.body}
-                isMulti
-                onSelect={(items) => setTagIds(items.map((item) => item.id))}
-                ids={tagIds}
-              />
-              {renderNewTags()}
-            </>
-          ) : (
-            (performer.tags ?? []).map((tag) => (
-              <TagLink key={tag.id} tagType="performer" tag={tag} />
-            ))
-          )}
+          {(performer.tags ?? []).map((tag) => (
+            <TagLink key={tag.id} tagType="performer" tag={tag} />
+          ))}
         </td>
       </tr>
     );
   }
 
-  function maybeRenderButtons() {
-    if (isEditing) {
-      return (
-        <div className="row">
-          <Button
-            className="mr-2"
-            variant="primary"
-            onClick={() => onSave?.(getPerformerInput())}
-          >
-            Save
-          </Button>
-          {!isNew ? (
-            <Button
-              className="mr-2"
-              variant="danger"
-              onClick={() => setIsDeleteAlertOpen(true)}
-            >
-              Delete
-            </Button>
-          ) : (
-            ""
-          )}
-          {renderScraperMenu()}
-          <ImageInput
-            isEditing={!!isEditing}
-            onImageChange={onImageChangeHandler}
-          />
-          {isEditing ? (
-            <Button
-              className="mx-2"
-              variant="danger"
-              onClick={() => setImage(null)}
-            >
-              Clear image
-            </Button>
-          ) : (
-            ""
-          )}
-        </div>
-      );
-    }
-  }
-
-  function renderDeleteAlert() {
-    return (
-      <Modal
-        show={isDeleteAlertOpen}
-        icon="trash-alt"
-        accept={{ text: "Delete", variant: "danger", onClick: onDelete }}
-        cancel={{ onClick: () => setIsDeleteAlertOpen(false) }}
-      >
-        <p>Are you sure you want to delete {name}?</p>
-      </Modal>
-    );
-  }
-
-  function maybeRenderName() {
-    if (isEditing) {
-      return TableUtils.renderInputGroup({
-        title: "Name",
-        value: name,
-        isEditing: !!isEditing,
-        placeholder: "Name",
-        onChange: setName,
-      });
-    }
-  }
-
-  function maybeRenderAliases() {
-    if (isEditing) {
-      return TableUtils.renderInputGroup({
-        title: "Aliases",
-        value: aliases,
-        isEditing: !!isEditing,
-        placeholder: "Aliases",
-        onChange: setAliases,
-      });
-    }
-  }
-
-  function renderGender() {
-    return TableUtils.renderHtmlSelect({
-      title: "Gender",
-      value: gender,
-      isEditing: !!isEditing,
-      onChange: (value: string) => setGender(value),
-      selectOptions: [""].concat(getGenderStrings()),
-    });
-  }
-
-  const removeStashID = (stashID: GQL.StashIdInput) => {
-    setStashIDs(
-      stashIDs.filter(
-        (s) =>
-          !(s.endpoint === stashID.endpoint && s.stash_id === stashID.stash_id)
-      )
-    );
-  };
-
-=======
->>>>>>> 698e21a0
   function renderStashIDs() {
     if (!performer.stash_ids?.length) {
       return;
@@ -814,95 +77,6 @@
 
   return (
     <>
-<<<<<<< HEAD
-      {renderDeleteAlert()}
-      {renderScraperDialog()}
-      {maybeRenderScrapeDialog()}
-
-      <Table id="performer-details" className="w-100">
-        <tbody>
-          {maybeRenderName()}
-          {maybeRenderAliases()}
-          {renderGender()}
-          {TableUtils.renderInputGroup({
-            title: "Birthdate",
-            value: isEditing
-              ? birthdate
-              : TextUtils.formatDate(intl, birthdate),
-            isEditing: !!isEditing,
-            onChange: setBirthdate,
-          })}
-          {renderEthnicity()}
-          {TableUtils.renderInputGroup({
-            title: "Eye Color",
-            value: eyeColor,
-            isEditing: !!isEditing,
-            onChange: setEyeColor,
-          })}
-          {TableUtils.renderInputGroup({
-            title: "Country",
-            value: country,
-            isEditing: !!isEditing,
-            onChange: setCountry,
-          })}
-          {TableUtils.renderInputGroup({
-            title: `Height ${isEditing ? "(cm)" : ""}`,
-            value: formatHeight(),
-            isEditing: !!isEditing,
-            onChange: setHeight,
-          })}
-          {TableUtils.renderInputGroup({
-            title: "Measurements",
-            value: measurements,
-            isEditing: !!isEditing,
-            onChange: setMeasurements,
-          })}
-          {TableUtils.renderInputGroup({
-            title: "Fake Tits",
-            value: fakeTits,
-            isEditing: !!isEditing,
-            onChange: setFakeTits,
-          })}
-          {TableUtils.renderInputGroup({
-            title: "Career Length",
-            value: careerLength,
-            isEditing: !!isEditing,
-            onChange: setCareerLength,
-          })}
-          {TableUtils.renderInputGroup({
-            title: "Tattoos",
-            value: tattoos,
-            isEditing: !!isEditing,
-            onChange: setTattoos,
-          })}
-          {TableUtils.renderInputGroup({
-            title: "Piercings",
-            value: piercings,
-            isEditing: !!isEditing,
-            onChange: setPiercings,
-          })}
-          {renderURLField()}
-          {TableUtils.renderInputGroup({
-            title: "Twitter",
-            value: twitter,
-            url: TextUtils.sanitiseURL(twitter, TextUtils.twitterURL),
-            isEditing: !!isEditing,
-            onChange: setTwitter,
-          })}
-          {TableUtils.renderInputGroup({
-            title: "Instagram",
-            value: instagram,
-            url: TextUtils.sanitiseURL(instagram, TextUtils.instagramURL),
-            isEditing: !!isEditing,
-            onChange: setInstagram,
-          })}
-          {renderTagsField()}
-          {renderStashIDs()}
-        </tbody>
-      </Table>
-
-      {maybeRenderButtons()}
-=======
       <TextField
         name="Gender"
         value={genderToString(performer.gender ?? undefined)}
@@ -941,8 +115,8 @@
           TextUtils.instagramURL
         )}
       />
+      {renderTagsField()}
       {renderStashIDs()}
->>>>>>> 698e21a0
     </>
   );
 };