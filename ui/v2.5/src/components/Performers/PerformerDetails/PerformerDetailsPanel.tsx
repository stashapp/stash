import React, { useEffect, useState } from "react";
import { useIntl } from "react-intl";
import { Button, Popover, OverlayTrigger, Table, Badge } from "react-bootstrap";
import Mousetrap from "mousetrap";
import * as GQL from "src/core/generated-graphql";
import {
  getGenderStrings,
  useListPerformerScrapers,
  genderToString,
  stringToGender,
  queryScrapePerformer,
  queryScrapePerformerURL,
  mutateReloadScrapers,
<<<<<<< HEAD
  useTagCreate,
=======
  usePerformerUpdate,
  usePerformerCreate,
>>>>>>> af6b21a4
} from "src/core/StashService";
import {
  Icon,
  Modal,
  ImageInput,
  ScrapePerformerSuggest,
  LoadingIndicator,
  TagSelect,
  TagLink,
  CollapseButton,
} from "src/components/Shared";
import {
  ImageUtils,
  TableUtils,
  TextUtils,
  EditableTextUtils,
} from "src/utils";
import { useToast } from "src/hooks";
import { useHistory } from "react-router-dom";
import { PerformerScrapeDialog } from "./PerformerScrapeDialog";

interface IPerformerDetails {
  performer: Partial<GQL.PerformerDataFragment>;
  isNew?: boolean;
  isEditing?: boolean;
  isVisible: boolean;
  onDelete?: () => void;
  onImageChange?: (image?: string | null) => void;
  onImageEncoding?: (loading?: boolean) => void;
}

export const PerformerDetailsPanel: React.FC<IPerformerDetails> = ({
  performer,
  isNew,
  isEditing,
  isVisible,
  onDelete,
  onImageChange,
  onImageEncoding,
}) => {
  const Toast = useToast();
  const history = useHistory();

  // Editing state
  const [
    isDisplayingScraperDialog,
    setIsDisplayingScraperDialog,
  ] = useState<GQL.Scraper>();
  const [
    scrapePerformerDetails,
    setScrapePerformerDetails,
  ] = useState<GQL.ScrapedPerformerDataFragment>();
  const [isDeleteAlertOpen, setIsDeleteAlertOpen] = useState<boolean>(false);

  // Editing performer state
  const [image, setImage] = useState<string | null>();
  const [name, setName] = useState<string>(performer?.name ?? "");
  const [aliases, setAliases] = useState<string>(performer.aliases ?? "");
  const [birthdate, setBirthdate] = useState<string>(performer.birthdate ?? "");
  const [ethnicity, setEthnicity] = useState<string>(performer.ethnicity ?? "");
  const [country, setCountry] = useState<string>(performer.country ?? "");
  const [eyeColor, setEyeColor] = useState<string>(performer.eye_color ?? "");
  const [height, setHeight] = useState<string>(performer.height ?? "");
  const [measurements, setMeasurements] = useState<string>(
    performer.measurements ?? ""
  );
  const [fakeTits, setFakeTits] = useState<string>(performer.fake_tits ?? "");
  const [careerLength, setCareerLength] = useState<string>(
    performer.career_length ?? ""
  );
  const [tattoos, setTattoos] = useState<string>(performer.tattoos ?? "");
  const [piercings, setPiercings] = useState<string>(performer.piercings ?? "");
  const [url, setUrl] = useState<string>(performer.url ?? "");
  const [twitter, setTwitter] = useState<string>(performer.twitter ?? "");
  const [instagram, setInstagram] = useState<string>(performer.instagram ?? "");
  const [gender, setGender] = useState<string | undefined>(
    genderToString(performer.gender ?? undefined)
  );

  const [tagIds, setTagIds] = useState<string[]>(
    (performer.tags ?? []).map((t) => t.id)
  );
  const [newTags, setNewTags] = useState<GQL.ScrapedSceneTag[]>();

  const [stashIDs, setStashIDs] = useState<GQL.StashIdInput[]>(
    performer.stash_ids ?? []
  );
  const favorite = performer.favorite ?? false;

  // Network state
  const [isLoading, setIsLoading] = useState(false);

  const intl = useIntl();

  const [updatePerformer] = usePerformerUpdate();
  const [createPerformer] = usePerformerCreate();

  const Scrapers = useListPerformerScrapers();
  const [queryableScrapers, setQueryableScrapers] = useState<GQL.Scraper[]>([]);

  const [scrapedPerformer, setScrapedPerformer] = useState<
    GQL.ScrapedPerformer | undefined
  >();

  const imageEncoding = ImageUtils.usePasteImage(onImageLoad, isEditing);

  const [createTag] = useTagCreate({ name: "" });

  function translateScrapedGender(scrapedGender?: string) {
    if (!scrapedGender) {
      return;
    }

    let retEnum: GQL.GenderEnum | undefined;

    // try to translate from enum values first
    const upperGender = scrapedGender?.toUpperCase();
    const asEnum = genderToString(upperGender as GQL.GenderEnum);
    if (asEnum) {
      retEnum = stringToGender(asEnum);
    } else {
      // try to match against gender strings
      const caseInsensitive = true;
      retEnum = stringToGender(scrapedGender, caseInsensitive);
    }

    return genderToString(retEnum);
  }

  function renderNewTags() {
    if (!newTags || newTags.length === 0) {
      return;
    }

    const ret = (
      <>
        {newTags.map((t) => (
          <Badge
            className="tag-item"
            variant="secondary"
            key={t.name}
            onClick={() => createNewTag(t)}
          >
            {t.name}
            <Button className="minimal ml-2">
              <Icon className="fa-fw" icon="plus" />
            </Button>
          </Badge>
        ))}
      </>
    );

    const minCollapseLength = 10;

    if (newTags.length >= minCollapseLength) {
      return (
        <CollapseButton text={`Missing (${newTags.length})`}>
          {ret}
        </CollapseButton>
      );
    }

    return ret;
  }

  async function createNewTag(toCreate: GQL.ScrapedSceneTag) {
    let tagInput: GQL.TagCreateInput = { name: "" };
    try {
      tagInput = Object.assign(tagInput, toCreate);
      const result = await createTag({
        variables: tagInput,
      });

      // add the new tag to the new tags value
      const newTagIds = tagIds.concat([result.data!.tagCreate!.id]);
      setTagIds(newTagIds);

      // remove the tag from the list
      const newTagsClone = newTags!.concat();
      const pIndex = newTagsClone.indexOf(toCreate);
      newTagsClone.splice(pIndex, 1);

      setNewTags(newTagsClone);

      Toast.success({
        content: (
          <span>
            Created tag: <b>{toCreate.name}</b>
          </span>
        ),
      });
    } catch (e) {
      Toast.error(e);
    }
  }

  function updatePerformerEditStateFromScraper(
    state: Partial<GQL.ScrapedPerformerDataFragment>
  ) {
    if (state.name) {
      setName(state.name);
    }

    if (state.aliases) {
      setAliases(state.aliases ?? undefined);
    }
    if (state.birthdate) {
      setBirthdate(state.birthdate ?? undefined);
    }
    if (state.ethnicity) {
      setEthnicity(state.ethnicity ?? undefined);
    }
    if (state.country) {
      setCountry(state.country ?? undefined);
    }
    if (state.eye_color) {
      setEyeColor(state.eye_color ?? undefined);
    }
    if (state.height) {
      setHeight(state.height ?? undefined);
    }
    if (state.measurements) {
      setMeasurements(state.measurements ?? undefined);
    }
    if (state.fake_tits) {
      setFakeTits(state.fake_tits ?? undefined);
    }
    if (state.career_length) {
      setCareerLength(state.career_length ?? undefined);
    }
    if (state.tattoos) {
      setTattoos(state.tattoos ?? undefined);
    }
    if (state.piercings) {
      setPiercings(state.piercings ?? undefined);
    }
    if (state.url) {
      setUrl(state.url ?? undefined);
    }
    if (state.twitter) {
      setTwitter(state.twitter ?? undefined);
    }
    if (state.instagram) {
      setInstagram(state.instagram ?? undefined);
    }
    if (state.gender) {
      // gender is a string in the scraper data
      setGender(translateScrapedGender(state.gender ?? undefined));
    }
    if (state.tags) {
      const newTagIds = state.tags.map((t) => t.stored_id).filter((t) => t);
      setTagIds(newTagIds as string[]);

      setNewTags(state.tags.filter((t) => !t.stored_id));
    }

    // image is a base64 string
    // #404: don't overwrite image if it has been modified by the user
    // overwrite if not new since it came from a dialog
    // otherwise follow existing behaviour
    if (
      (!isNew || image === undefined) &&
      (state as GQL.ScrapedPerformerDataFragment).image !== undefined
    ) {
      const imageStr = (state as GQL.ScrapedPerformerDataFragment).image;
      setImage(imageStr ?? undefined);
    }
  }

  function onImageLoad(imageData: string) {
    setImage(imageData);
  }

  async function onSave(
    performerInput:
      | Partial<GQL.PerformerCreateInput>
      | Partial<GQL.PerformerUpdateInput>
  ) {
    setIsLoading(true);
    try {
      if (!isNew) {
        await updatePerformer({
          variables: {
            input: {
              ...performerInput,
              stash_ids: performerInput?.stash_ids?.map((s) => ({
                endpoint: s.endpoint,
                stash_id: s.stash_id,
              })),
            } as GQL.PerformerUpdateInput,
          },
        });
        if (performerInput.image) {
          // Refetch image to bust browser cache
          await fetch(`/performer/${performer.id}/image`, { cache: "reload" });
        }
      } else {
        const result = await createPerformer({
          variables: performerInput as GQL.PerformerCreateInput,
        });
        if (result.data?.performerCreate) {
          history.push(`/performers/${result.data.performerCreate.id}`);
        }
      }
    } catch (e) {
      Toast.error(e);
    }
    setIsLoading(false);
  }

  // set up hotkeys
  useEffect(() => {
    if (isEditing && isVisible) {
      Mousetrap.bind("s s", () => {
        onSave?.(getPerformerInput());
      });

      if (!isNew) {
        Mousetrap.bind("d d", () => {
          setIsDeleteAlertOpen(true);
        });
      }

      return () => {
        Mousetrap.unbind("s s");

        if (!isNew) {
          Mousetrap.unbind("d d");
        }
      };
    }
  });

  useEffect(() => {
    if (onImageChange) {
      onImageChange(image);
    }
    return () => onImageChange?.();
  }, [image, onImageChange]);

  useEffect(() => onImageEncoding?.(imageEncoding), [
    onImageEncoding,
    imageEncoding,
  ]);

  useEffect(() => {
    const newQueryableScrapers = (
      Scrapers?.data?.listPerformerScrapers ?? []
    ).filter((s) =>
      s.performer?.supported_scrapes.includes(GQL.ScrapeType.Name)
    );

    setQueryableScrapers(newQueryableScrapers);
  }, [Scrapers]);

  if (isLoading) return <LoadingIndicator />;

  function getPerformerInput() {
    const performerInput: Partial<
      GQL.PerformerCreateInput | GQL.PerformerUpdateInput
    > = {
      name,
      aliases,
      favorite,
      birthdate,
      ethnicity,
      country,
      eye_color: eyeColor,
      height,
      measurements,
      fake_tits: fakeTits,
      career_length: careerLength,
      tattoos,
      piercings,
      url,
      twitter,
      instagram,
      image,
      gender: stringToGender(gender),
      tag_ids: tagIds,
      stash_ids: stashIDs.map((s) => ({
        stash_id: s.stash_id,
        endpoint: s.endpoint,
      })),
    };

    if (!isNew) {
      (performerInput as GQL.PerformerUpdateInput).id = performer.id!;
    }
    return performerInput;
  }

  function onImageChangeHandler(event: React.FormEvent<HTMLInputElement>) {
    ImageUtils.onImageChange(event, onImageLoad);
  }

  function onDisplayScrapeDialog(scraper: GQL.Scraper) {
    setIsDisplayingScraperDialog(scraper);
  }

  async function onReloadScrapers() {
    setIsLoading(true);
    try {
      await mutateReloadScrapers();

      // reload the performer scrapers
      await Scrapers.refetch();
    } catch (e) {
      Toast.error(e);
    } finally {
      setIsLoading(false);
    }
  }

  function getQueryScraperPerformerInput() {
    if (!scrapePerformerDetails) return {};

    // image is not supported
    const { __typename, image: _image, ...ret } = scrapePerformerDetails;
    return ret;
  }

  async function onScrapePerformer() {
    setIsDisplayingScraperDialog(undefined);
    try {
      if (!scrapePerformerDetails || !isDisplayingScraperDialog) return;
      setIsLoading(true);
      const result = await queryScrapePerformer(
        isDisplayingScraperDialog.id,
        getQueryScraperPerformerInput()
      );
      if (!result?.data?.scrapePerformer) return;

      // if this is a new performer, just dump the data
      if (isNew) {
        updatePerformerEditStateFromScraper(result.data.scrapePerformer);
      } else {
        setScrapedPerformer(result.data.scrapePerformer);
      }
    } catch (e) {
      Toast.error(e);
    } finally {
      setIsLoading(false);
    }
  }

  async function onScrapePerformerURL() {
    if (!url) return;
    setIsLoading(true);
    try {
      const result = await queryScrapePerformerURL(url);
      if (!result.data || !result.data.scrapePerformerURL) {
        return;
      }

      // if this is a new performer, just dump the data
      if (isNew) {
        updatePerformerEditStateFromScraper(result.data.scrapePerformerURL);
      } else {
        setScrapedPerformer(result.data.scrapePerformerURL);
      }
    } catch (e) {
      Toast.error(e);
    } finally {
      setIsLoading(false);
    }
  }

  function renderEthnicity() {
    return TableUtils.renderInputGroup({
      title: "Ethnicity",
      value: ethnicity,
      isEditing: !!isEditing,
      placeholder: "Ethnicity",
      onChange: setEthnicity,
    });
  }

  function renderScraperMenu() {
    if (!performer || !isEditing) {
      return;
    }

    const popover = (
      <Popover id="performer-scraper-popover">
        <Popover.Content>
          <>
            {queryableScrapers
              ? queryableScrapers.map((s) => (
                  <div key={s.name}>
                    <Button
                      key={s.name}
                      className="minimal"
                      onClick={() => onDisplayScrapeDialog(s)}
                    >
                      {s.name}
                    </Button>
                  </div>
                ))
              : ""}
            <div>
              <Button className="minimal" onClick={() => onReloadScrapers()}>
                <span className="fa-icon">
                  <Icon icon="sync-alt" />
                </span>
                <span>Reload scrapers</span>
              </Button>
            </div>
          </>
        </Popover.Content>
      </Popover>
    );

    return (
      <OverlayTrigger trigger="click" placement="top" overlay={popover}>
        <Button variant="secondary" className="mr-2">
          Scrape with...
        </Button>
      </OverlayTrigger>
    );
  }

  function renderScraperDialog() {
    return (
      <Modal
        show={!!isDisplayingScraperDialog}
        onHide={() => setIsDisplayingScraperDialog(undefined)}
        header="Scrape"
        accept={{ onClick: onScrapePerformer, text: "Scrape" }}
      >
        <div className="dialog-content">
          <ScrapePerformerSuggest
            placeholder="Performer name"
            scraperId={
              isDisplayingScraperDialog ? isDisplayingScraperDialog.id : ""
            }
            onSelectPerformer={(query) => setScrapePerformerDetails(query)}
          />
        </div>
      </Modal>
    );
  }

  function urlScrapable(scrapedUrl: string) {
    return (
      !!scrapedUrl &&
      (Scrapers?.data?.listPerformerScrapers ?? []).some((s) =>
        (s?.performer?.urls ?? []).some((u) => scrapedUrl.includes(u))
      )
    );
  }

  function maybeRenderScrapeButton() {
    if (!url || !isEditing || !urlScrapable(url)) {
      return undefined;
    }
    return (
      <Button
        className="minimal scrape-url-button"
        onClick={() => onScrapePerformerURL()}
      >
        <Icon icon="file-upload" />
      </Button>
    );
  }

  function maybeRenderScrapeDialog() {
    if (!scrapedPerformer) {
      return;
    }

    const currentPerformer: Partial<GQL.PerformerDataFragment> = {
      name,
      aliases,
      birthdate,
      ethnicity,
      country,
      eye_color: eyeColor,
      height,
      measurements,
      fake_tits: fakeTits,
      career_length: careerLength,
      tattoos,
      piercings,
      url,
      twitter,
      instagram,
      gender: stringToGender(gender),
      image_path: image ?? performer.image_path,
    };

    return (
      <PerformerScrapeDialog
        performer={currentPerformer}
        scraped={scrapedPerformer}
        onClose={(p) => {
          onScrapeDialogClosed(p);
        }}
      />
    );
  }

  function onScrapeDialogClosed(p?: GQL.ScrapedPerformerDataFragment) {
    if (p) {
      updatePerformerEditStateFromScraper(p);
    }
    setScrapedPerformer(undefined);
  }

  function renderURLField() {
    return (
      <tr>
        <td id="url-field">
          URL
          {maybeRenderScrapeButton()}
        </td>
        <td>
          {EditableTextUtils.renderInputGroup({
            title: "URL",
            value: url,
            url: TextUtils.sanitiseURL(url),
            isEditing: !!isEditing,
            onChange: setUrl,
          })}
        </td>
      </tr>
    );
  }

  function renderTagsField() {
    return (
      <tr>
        <td id="tags-field">Tags</td>
        <td>
          {isEditing ? (
            <>
              <TagSelect
                isMulti
                onSelect={(items) => setTagIds(items.map((item) => item.id))}
                ids={tagIds}
              />
              {renderNewTags()}
            </>
          ) : (
            (performer.tags ?? []).map((tag) => (
              <TagLink key={tag.id} tagType="performer" tag={tag} />
            ))
          )}
        </td>
      </tr>
    );
  }

  function maybeRenderButtons() {
    if (isEditing) {
      return (
        <div className="row">
          <Button
            className="mr-2"
            variant="primary"
            onClick={() => onSave?.(getPerformerInput())}
          >
            Save
          </Button>
          {!isNew ? (
            <Button
              className="mr-2"
              variant="danger"
              onClick={() => setIsDeleteAlertOpen(true)}
            >
              Delete
            </Button>
          ) : (
            ""
          )}
          {renderScraperMenu()}
          <ImageInput
            isEditing={!!isEditing}
            onImageChange={onImageChangeHandler}
          />
          {isEditing ? (
            <Button
              className="mx-2"
              variant="danger"
              onClick={() => setImage(null)}
            >
              Clear image
            </Button>
          ) : (
            ""
          )}
        </div>
      );
    }
  }

  function renderDeleteAlert() {
    return (
      <Modal
        show={isDeleteAlertOpen}
        icon="trash-alt"
        accept={{ text: "Delete", variant: "danger", onClick: onDelete }}
        cancel={{ onClick: () => setIsDeleteAlertOpen(false) }}
      >
        <p>Are you sure you want to delete {name}?</p>
      </Modal>
    );
  }

  function maybeRenderName() {
    if (isEditing) {
      return TableUtils.renderInputGroup({
        title: "Name",
        value: name,
        isEditing: !!isEditing,
        placeholder: "Name",
        onChange: setName,
      });
    }
  }

  function maybeRenderAliases() {
    if (isEditing) {
      return TableUtils.renderInputGroup({
        title: "Aliases",
        value: aliases,
        isEditing: !!isEditing,
        placeholder: "Aliases",
        onChange: setAliases,
      });
    }
  }

  function renderGender() {
    return TableUtils.renderHtmlSelect({
      title: "Gender",
      value: gender,
      isEditing: !!isEditing,
      onChange: (value: string) => setGender(value),
      selectOptions: [""].concat(getGenderStrings()),
    });
  }

  const removeStashID = (stashID: GQL.StashIdInput) => {
    setStashIDs(
      stashIDs.filter(
        (s) =>
          !(s.endpoint === stashID.endpoint && s.stash_id === stashID.stash_id)
      )
    );
  };

  function renderStashIDs() {
    if (!performer.stash_ids?.length) {
      return;
    }

    return (
      <tr>
        <td>StashIDs</td>
        <td>
          <ul className="pl-0">
            {stashIDs.map((stashID) => {
              const base = stashID.endpoint.match(/https?:\/\/.*?\//)?.[0];
              const link = base ? (
                <a
                  href={`${base}performers/${stashID.stash_id}`}
                  target="_blank"
                  rel="noopener noreferrer"
                >
                  {stashID.stash_id}
                </a>
              ) : (
                stashID.stash_id
              );
              return (
                <li key={stashID.stash_id} className="row no-gutters">
                  {isEditing && (
                    <Button
                      variant="danger"
                      className="mr-2 py-0"
                      title="Delete StashID"
                      onClick={() => removeStashID(stashID)}
                    >
                      <Icon icon="trash-alt" />
                    </Button>
                  )}
                  {link}
                </li>
              );
            })}
          </ul>
        </td>
      </tr>
    );
  }

  const formatHeight = () => {
    if (isEditing) {
      return height;
    }
    if (!height) {
      return "";
    }
    return intl.formatNumber(Number.parseInt(height, 10), {
      style: "unit",
      unit: "centimeter",
      unitDisplay: "narrow",
    });
  };

  return (
    <>
      {renderDeleteAlert()}
      {renderScraperDialog()}
      {maybeRenderScrapeDialog()}

      <Table id="performer-details" className="w-100">
        <tbody>
          {maybeRenderName()}
          {maybeRenderAliases()}
          {renderGender()}
          {TableUtils.renderInputGroup({
            title: "Birthdate",
            value: isEditing
              ? birthdate
              : TextUtils.formatDate(intl, birthdate),
            isEditing: !!isEditing,
            onChange: setBirthdate,
          })}
          {renderEthnicity()}
          {TableUtils.renderInputGroup({
            title: "Eye Color",
            value: eyeColor,
            isEditing: !!isEditing,
            onChange: setEyeColor,
          })}
          {TableUtils.renderInputGroup({
            title: "Country",
            value: country,
            isEditing: !!isEditing,
            onChange: setCountry,
          })}
          {TableUtils.renderInputGroup({
            title: `Height ${isEditing ? "(cm)" : ""}`,
            value: formatHeight(),
            isEditing: !!isEditing,
            onChange: setHeight,
          })}
          {TableUtils.renderInputGroup({
            title: "Measurements",
            value: measurements,
            isEditing: !!isEditing,
            onChange: setMeasurements,
          })}
          {TableUtils.renderInputGroup({
            title: "Fake Tits",
            value: fakeTits,
            isEditing: !!isEditing,
            onChange: setFakeTits,
          })}
          {TableUtils.renderInputGroup({
            title: "Career Length",
            value: careerLength,
            isEditing: !!isEditing,
            onChange: setCareerLength,
          })}
          {TableUtils.renderInputGroup({
            title: "Tattoos",
            value: tattoos,
            isEditing: !!isEditing,
            onChange: setTattoos,
          })}
          {TableUtils.renderInputGroup({
            title: "Piercings",
            value: piercings,
            isEditing: !!isEditing,
            onChange: setPiercings,
          })}
          {renderURLField()}
          {TableUtils.renderInputGroup({
            title: "Twitter",
            value: twitter,
            url: TextUtils.sanitiseURL(twitter, TextUtils.twitterURL),
            isEditing: !!isEditing,
            onChange: setTwitter,
          })}
          {TableUtils.renderInputGroup({
            title: "Instagram",
            value: instagram,
            url: TextUtils.sanitiseURL(instagram, TextUtils.instagramURL),
            isEditing: !!isEditing,
            onChange: setInstagram,
          })}
          {renderTagsField()}
          {renderStashIDs()}
        </tbody>
      </Table>

      {maybeRenderButtons()}
    </>
  );
};<|MERGE_RESOLUTION|>--- conflicted
+++ resolved
@@ -11,12 +11,9 @@
   queryScrapePerformer,
   queryScrapePerformerURL,
   mutateReloadScrapers,
-<<<<<<< HEAD
   useTagCreate,
-=======
   usePerformerUpdate,
   usePerformerCreate,
->>>>>>> af6b21a4
 } from "src/core/StashService";
 import {
   Icon,
