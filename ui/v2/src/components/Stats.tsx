--- conflicted
+++ resolved
@@ -17,7 +17,6 @@
         </div>
         <div className="level-item has-text-centered">
           <div>
-<<<<<<< HEAD
             <p className="heading">Movies</p>
             <p className="title">{data.stats.movie_count}</p>
           </div>
@@ -25,10 +24,7 @@
         <div className="level-item has-text-centered">
           <div>
             <p className="heading">Galleries</p>
-=======
->>>>>>> 97ab4059
             <p className="title">{data.stats.gallery_count}</p>
-            <p className="heading">Galleries</p>
           </div>
         </div>
         <div className="level-item has-text-centered">
