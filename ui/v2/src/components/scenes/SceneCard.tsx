import {
  Button,
  ButtonGroup,
  Card,
  Checkbox,
  Divider,
  Elevation,
  H4,
  Popover,
} from "@blueprintjs/core";
import React, { FunctionComponent, useState } from "react";
import { Link } from "react-router-dom";
import * as GQL from "../../core/generated-graphql";
import { VideoHoverHook } from "../../hooks/VideoHover";
import { ColorUtils } from "../../utils/color";
import { TextUtils } from "../../utils/text";
import { TagLink } from "../Shared/TagLink";
import { ZoomUtils } from "../../utils/zoom";
import { StashService } from "../../core/StashService";
import { Icons } from "../../utils/icons";

interface ISceneCardProps {
  scene: GQL.SlimSceneDataFragment;
  selected: boolean | undefined;
  zoomIndex: number;
  onSelectedChanged: (selected : boolean, shiftKey : boolean) => void;
}

export const SceneCard: FunctionComponent<ISceneCardProps> = (props: ISceneCardProps) => {
  const [previewPath, setPreviewPath] = useState<string | undefined>(undefined);
  const videoHoverHook = VideoHoverHook.useVideoHover({resetOnMouseLeave: false});
  
  const config = StashService.useConfiguration();
  const showStudioAsText = !!config.data && !!config.data.configuration ? config.data.configuration.interface.showStudioAsText : false;

  function maybeRenderRatingBanner() {
    if (!props.scene.rating) { return; }
    return (
      <div className={`rating-banner ${ColorUtils.classForRating(props.scene.rating)}`}>
        RATING: {props.scene.rating}
      </div>
    );
  }

  function maybeRenderSceneSpecsOverlay() {
    return (
      <div className={`scene-specs-overlay`}>
        {!!props.scene.file.height ? <span className={`overlay-resolution`}> {TextUtils.resolution(props.scene.file.height)}</span> : undefined}
        {props.scene.file.duration !== undefined && props.scene.file.duration >= 1 ? TextUtils.secondsToTimestamp(props.scene.file.duration) : ""}
      </div>
    );
  }

  function maybeRenderSceneStudioOverlay() {
    if (!props.scene.studio) {
      return;
    }

    let style: React.CSSProperties = {
      backgroundImage: `url('${props.scene.studio.image_path}')`,
    };

    let text = "";

    if (showStudioAsText) {
      style = {};
      text = props.scene.studio.name;
    }

    return (
      <div className={`scene-studio-overlay`}>
        <Link
          to={`/studios/${props.scene.studio.id}`}
          style={style}
        >
          {text}
        </Link>
      </div>
    );
  }

  function maybeRenderTagPopoverButton() {
    if (props.scene.tags.length <= 0) { return; }

    const tags = props.scene.tags.map((tag) => (
      <TagLink key={tag.id} tag={tag} />
    ));
    return (
      <Popover interactionKind={"hover"} position="bottom">
        <Button
          icon="tag"
          text={props.scene.tags.length}
        />
        <>{tags}</>
      </Popover>
    );
  }

  function maybeRenderPerformerPopoverButton() {
    if (props.scene.performers.length <= 0) { return; }

    const performers = props.scene.performers.map((performer) => {
      return (
        <>
        <div className="performer-tag-container">
          <Link
            to={`/performers/${performer.id}`}
            className="performer-tag previewable image"
            style={{backgroundImage: `url(${performer.image_path})`}}
          ></Link>
          <TagLink key={performer.id} performer={performer} />
        </div>
        </>
      );
    });
    return (
      <Popover interactionKind={"hover"} position="bottom">
        <Button
          icon="person"
          text={props.scene.performers.length}
        />
        <>{performers}</>
      </Popover>
    );
  }

  function maybeRenderMoviePopoverButton() {
    if (props.scene.movies.length <= 0) { return; }
    const movies = props.scene.movies.map((movie) => {
     return (
      <>
        <div className="movie-tag-container">
          <Link
            to={`/movies/${movie.id}`}
            className="movie-tag previewable image"
            style={{backgroundImage: `url(${movie.front_image_path})`}}
          ></Link>
          <TagLink key={movie.id} movie={movie} />
        </div>
        </>
      );
    });
    return (
      <Popover interactionKind={"hover"} position="bottom">
        <Button
          icon="film"
          text={props.scene.movies.length}
        />
        <>{movies}</>
      </Popover>
    ); 
 
  }
  
  function maybeRenderSceneMarkerPopoverButton() {
    if (props.scene.scene_markers.length <= 0) { return; }

    const sceneMarkers = props.scene.scene_markers.map((marker) => {
      (marker as any).scene = {};
      (marker as any).scene.id = props.scene.id;
      return <TagLink key={marker.id} marker={marker} />;
    });
    return (
      <Popover interactionKind={"hover"} position="bottom">
        <Button
          icon="map-marker"
          text={props.scene.scene_markers.length}
        />
        <>{sceneMarkers}</>
      </Popover>
    );
  }

  function maybeRenderOCounter() {
    if (props.scene.o_counter) {
      return (
        <Button
          icon={Icons.sweatDrops()}
          text={props.scene.o_counter}
        />
      )
    }
  }

  function maybeRenderPopoverButtonGroup() {
    if (props.scene.tags.length > 0 ||
        props.scene.performers.length > 0 ||
<<<<<<< HEAD
        props.scene.movies.length > 0  ||
        props.scene.scene_markers.length > 0) {
=======
        props.scene.scene_markers.length > 0 ||
        props.scene.o_counter) {
>>>>>>> 97ab4059
      return (
        <>
          <Divider />
          <ButtonGroup minimal={true} className="card-section centered">
            {maybeRenderTagPopoverButton()}
            {maybeRenderPerformerPopoverButton()}
            {maybeRenderMoviePopoverButton()}
            {maybeRenderSceneMarkerPopoverButton()}
            {maybeRenderOCounter()}
          </ButtonGroup>
        </>
      );
    }
  }

  function onMouseEnter() {
    if (!previewPath || previewPath === "") {
      setPreviewPath(props.scene.paths.preview || "");
    }
    VideoHoverHook.onMouseEnter(videoHoverHook);
  }
  function onMouseLeave() {
    VideoHoverHook.onMouseLeave(videoHoverHook);
    setPreviewPath("");
  }

  function isPortrait() {
    let file = props.scene.file;
    let width = file.width ? file.width : 0;
    let height = file.height ? file.height : 0;
    return height > width;
  }

  function getLinkClassName() {
    let ret = "image previewable";
    
    if (isPortrait()) {
      ret += " portrait";
    }

    return ret;
  }

  function getVideoClassName() {
    let ret = "preview";
    
    if (isPortrait()) {
      ret += " portrait";
    }

    return ret;
  }

  var shiftKey = false;

  return (
    <Card
      className={"grid-item scene-card " + ZoomUtils.classForZoom(props.zoomIndex)}
      elevation={Elevation.ONE}
      onMouseEnter={onMouseEnter}
      onMouseLeave={onMouseLeave}
    >
      <Checkbox
        className="card-select"
        checked={props.selected}
        onChange={() => props.onSelectedChanged(!props.selected, shiftKey)}
        onClick={(event: React.MouseEvent<HTMLInputElement, MouseEvent>) => { shiftKey = event.shiftKey; event.stopPropagation(); } }
      />
      <Link to={`/scenes/${props.scene.id}`} className={getLinkClassName()}>
        <div className="video-container">
          {maybeRenderRatingBanner()}
          {maybeRenderSceneSpecsOverlay()}
          {maybeRenderSceneStudioOverlay()}
          <video className={getVideoClassName()} loop={true} poster={props.scene.paths.screenshot || ""} ref={videoHoverHook.videoEl}>
            {!!previewPath ? <source src={previewPath} /> : ""}
          </video>
        </div>
      </Link>
      <div className="card-section">
        <H4 style={{textOverflow: "ellipsis", overflow: "hidden"}}>
          {!!props.scene.title ? props.scene.title : TextUtils.fileNameFromPath(props.scene.path)}
        </H4>
        <span className="bp3-text-small bp3-text-muted">{props.scene.date}</span>
        <p>{TextUtils.truncate(props.scene.details, 100, "... (continued)")}</p>
      </div>

      {maybeRenderPopoverButtonGroup()}
    </Card>
  );
};<|MERGE_RESOLUTION|>--- conflicted
+++ resolved
@@ -185,13 +185,10 @@
   function maybeRenderPopoverButtonGroup() {
     if (props.scene.tags.length > 0 ||
         props.scene.performers.length > 0 ||
-<<<<<<< HEAD
         props.scene.movies.length > 0  ||
-        props.scene.scene_markers.length > 0) {
-=======
         props.scene.scene_markers.length > 0 ||
         props.scene.o_counter) {
->>>>>>> 97ab4059
+
       return (
         <>
           <Divider />
