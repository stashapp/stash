--- conflicted
+++ resolved
@@ -16,12 +16,9 @@
 import { SceneFileInfoPanel } from "./SceneFileInfoPanel";
 import { SceneMarkersPanel } from "./SceneMarkersPanel";
 import { ScenePerformerPanel } from "./ScenePerformerPanel";
-<<<<<<< HEAD
 import { SceneMoviePanel } from "./SceneMoviePanel";
-=======
 import { ErrorUtils } from "../../../utils/errors";
 import { IOCounterButtonProps, OCounterButton } from "../OCounterButton";
->>>>>>> 97ab4059
 
 interface ISceneProps extends IBaseProps {}
 
