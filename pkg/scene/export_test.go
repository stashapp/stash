package scene

import (
	"database/sql"
	"errors"

	"github.com/stashapp/stash/pkg/manager/jsonschema"
	"github.com/stashapp/stash/pkg/models"
	"github.com/stashapp/stash/pkg/models/mocks"
	"github.com/stashapp/stash/pkg/utils"
	"github.com/stretchr/testify/assert"

	"testing"
	"time"
)

const (
	sceneID    = 1
	noImageID  = 2
	errImageID = 3

	studioID        = 4
	missingStudioID = 5
	errStudioID     = 6

	// noGalleryID  = 7
	// errGalleryID = 8

	noTagsID  = 11
	errTagsID = 12

	noMoviesID     = 13
	errMoviesID    = 14
	errFindMovieID = 15

	noMarkersID         = 16
	errMarkersID        = 17
	errFindPrimaryTagID = 18
	errFindByMarkerID   = 19
)

const (
	url          = "url"
	checksum     = "checksum"
	oshash       = "oshash"
	title        = "title"
	phash        = -3846826108889195
	date         = "2001-01-01"
	rating       = 5
	ocounter     = 2
	organized    = true
	details      = "details"
	size         = "size"
	duration     = 1.23
	durationStr  = "1.23"
	videoCodec   = "videoCodec"
	audioCodec   = "audioCodec"
	format       = "format"
	width        = 100
	height       = 100
	framerate    = 3.21
	framerateStr = "3.21"
	bitrate      = 1
)

const (
	studioName = "studioName"
	// galleryChecksum = "galleryChecksum"

	validMovie1  = 1
	validMovie2  = 2
	invalidMovie = 3

	movie1Name = "movie1Name"
	movie2Name = "movie2Name"

	movie1Scene = 1
	movie2Scene = 2
)

var names = []string{
	"name1",
	"name2",
}

var imageBytes = []byte("imageBytes")

<<<<<<< HEAD
var stashID = models.StashID{
	StashID:  "StashID",
	Endpoint: "Endpoint",
}
var stashIDs = []*models.StashID{
	&stashID,
}

const image = "aW1hZ2VCeXRlcw=="
=======
const imageBase64 = "aW1hZ2VCeXRlcw=="
>>>>>>> 87036a07

var (
	createTime = time.Date(2001, 01, 01, 0, 0, 0, 0, time.UTC)
	updateTime = time.Date(2002, 01, 01, 0, 0, 0, 0, time.UTC)
)

func createFullScene(id int) models.Scene {
	return models.Scene{
		ID:         id,
		Title:      models.NullString(title),
		AudioCodec: models.NullString(audioCodec),
		Bitrate:    models.NullInt64(bitrate),
		Checksum:   models.NullString(checksum),
		Date: models.SQLiteDate{
			String: date,
			Valid:  true,
		},
		Details: models.NullString(details),
		Duration: sql.NullFloat64{
			Float64: duration,
			Valid:   true,
		},
		Format: models.NullString(format),
		Framerate: sql.NullFloat64{
			Float64: framerate,
			Valid:   true,
		},
		Height:     models.NullInt64(height),
		OCounter:   ocounter,
		OSHash:     models.NullString(oshash),
		Phash:      models.NullInt64(phash),
		Rating:     models.NullInt64(rating),
		Organized:  organized,
		Size:       models.NullString(size),
		VideoCodec: models.NullString(videoCodec),
		Width:      models.NullInt64(width),
		URL:        models.NullString(url),
		CreatedAt: models.SQLiteTimestamp{
			Timestamp: createTime,
		},
		UpdatedAt: models.SQLiteTimestamp{
			Timestamp: updateTime,
		},
	}
}

func createEmptyScene(id int) models.Scene {
	return models.Scene{
		ID: id,
		CreatedAt: models.SQLiteTimestamp{
			Timestamp: createTime,
		},
		UpdatedAt: models.SQLiteTimestamp{
			Timestamp: updateTime,
		},
	}
}

func createFullJSONScene(image string) *jsonschema.Scene {
	return &jsonschema.Scene{
		Title:     title,
		Checksum:  checksum,
		Date:      date,
		Details:   details,
		OCounter:  ocounter,
		OSHash:    oshash,
		Phash:     utils.PhashToString(phash),
		Rating:    rating,
		Organized: organized,
		URL:       url,
		File: &jsonschema.SceneFile{
			AudioCodec: audioCodec,
			Bitrate:    bitrate,
			Duration:   durationStr,
			Format:     format,
			Framerate:  framerateStr,
			Height:     height,
			Size:       size,
			VideoCodec: videoCodec,
			Width:      width,
		},
		CreatedAt: models.JSONTime{
			Time: createTime,
		},
		UpdatedAt: models.JSONTime{
			Time: updateTime,
		},
		Cover: image,
		StashIDs: []models.StashID{
			stashID,
		},
	}
}

func createEmptyJSONScene() *jsonschema.Scene {
	return &jsonschema.Scene{
		File: &jsonschema.SceneFile{},
		CreatedAt: models.JSONTime{
			Time: createTime,
		},
		UpdatedAt: models.JSONTime{
			Time: updateTime,
		},
	}
}

type basicTestScenario struct {
	input    models.Scene
	expected *jsonschema.Scene
	err      bool
}

var scenarios = []basicTestScenario{
	{
		createFullScene(sceneID),
		createFullJSONScene(imageBase64),
		false,
	},
	{
		createEmptyScene(noImageID),
		createEmptyJSONScene(),
		false,
	},
	{
		createFullScene(errImageID),
		nil,
		true,
	},
}

func TestToJSON(t *testing.T) {
	mockSceneReader := &mocks.SceneReaderWriter{}

	imageErr := errors.New("error getting image")

	mockSceneReader.On("GetCover", sceneID).Return(imageBytes, nil).Once()
	mockSceneReader.On("GetCover", noImageID).Return(nil, nil).Once()
	mockSceneReader.On("GetCover", errImageID).Return(nil, imageErr).Once()

	mockSceneReader.On("GetStashIDs", sceneID).Return(stashIDs, nil).Once()
	mockSceneReader.On("GetStashIDs", noImageID).Return(nil, nil).Once()

	for i, s := range scenarios {
		scene := s.input
		json, err := ToBasicJSON(mockSceneReader, &scene)

		switch {
		case !s.err && err != nil:
			t.Errorf("[%d] unexpected error: %s", i, err.Error())
		case s.err && err == nil:
			t.Errorf("[%d] expected error not returned", i)
		default:
			assert.Equal(t, s.expected, json, "[%d]", i)
		}
	}

	mockSceneReader.AssertExpectations(t)
}

func createStudioScene(studioID int) models.Scene {
	return models.Scene{
		StudioID: models.NullInt64(int64(studioID)),
	}
}

type stringTestScenario struct {
	input    models.Scene
	expected string
	err      bool
}

var getStudioScenarios = []stringTestScenario{
	{
		createStudioScene(studioID),
		studioName,
		false,
	},
	{
		createStudioScene(missingStudioID),
		"",
		false,
	},
	{
		createStudioScene(errStudioID),
		"",
		true,
	},
}

func TestGetStudioName(t *testing.T) {
	mockStudioReader := &mocks.StudioReaderWriter{}

	studioErr := errors.New("error getting image")

	mockStudioReader.On("Find", studioID).Return(&models.Studio{
		Name: models.NullString(studioName),
	}, nil).Once()
	mockStudioReader.On("Find", missingStudioID).Return(nil, nil).Once()
	mockStudioReader.On("Find", errStudioID).Return(nil, studioErr).Once()

	for i, s := range getStudioScenarios {
		scene := s.input
		json, err := GetStudioName(mockStudioReader, &scene)

		switch {
		case !s.err && err != nil:
			t.Errorf("[%d] unexpected error: %s", i, err.Error())
		case s.err && err == nil:
			t.Errorf("[%d] expected error not returned", i)
		default:
			assert.Equal(t, s.expected, json, "[%d]", i)
		}
	}

	mockStudioReader.AssertExpectations(t)
}

type stringSliceTestScenario struct {
	input    models.Scene
	expected []string
	err      bool
}

var getTagNamesScenarios = []stringSliceTestScenario{
	{
		createEmptyScene(sceneID),
		names,
		false,
	},
	{
		createEmptyScene(noTagsID),
		nil,
		false,
	},
	{
		createEmptyScene(errTagsID),
		nil,
		true,
	},
}

func getTags(names []string) []*models.Tag {
	var ret []*models.Tag
	for _, n := range names {
		ret = append(ret, &models.Tag{
			Name: n,
		})
	}

	return ret
}

func TestGetTagNames(t *testing.T) {
	mockTagReader := &mocks.TagReaderWriter{}

	tagErr := errors.New("error getting tag")

	mockTagReader.On("FindBySceneID", sceneID).Return(getTags(names), nil).Once()
	mockTagReader.On("FindBySceneID", noTagsID).Return(nil, nil).Once()
	mockTagReader.On("FindBySceneID", errTagsID).Return(nil, tagErr).Once()

	for i, s := range getTagNamesScenarios {
		scene := s.input
		json, err := GetTagNames(mockTagReader, &scene)

		switch {
		case !s.err && err != nil:
			t.Errorf("[%d] unexpected error: %s", i, err.Error())
		case s.err && err == nil:
			t.Errorf("[%d] expected error not returned", i)
		default:
			assert.Equal(t, s.expected, json, "[%d]", i)
		}
	}

	mockTagReader.AssertExpectations(t)
}

type sceneMoviesTestScenario struct {
	input    models.Scene
	expected []jsonschema.SceneMovie
	err      bool
}

var getSceneMoviesJSONScenarios = []sceneMoviesTestScenario{
	{
		createEmptyScene(sceneID),
		[]jsonschema.SceneMovie{
			{
				MovieName:  movie1Name,
				SceneIndex: movie1Scene,
			},
			{
				MovieName:  movie2Name,
				SceneIndex: movie2Scene,
			},
		},
		false,
	},
	{
		createEmptyScene(noMoviesID),
		nil,
		false,
	},
	{
		createEmptyScene(errMoviesID),
		nil,
		true,
	},
	{
		createEmptyScene(errFindMovieID),
		nil,
		true,
	},
}

var validMovies = []models.MoviesScenes{
	{
		MovieID:    validMovie1,
		SceneIndex: models.NullInt64(movie1Scene),
	},
	{
		MovieID:    validMovie2,
		SceneIndex: models.NullInt64(movie2Scene),
	},
}

var invalidMovies = []models.MoviesScenes{
	{
		MovieID:    invalidMovie,
		SceneIndex: models.NullInt64(movie1Scene),
	},
}

func TestGetSceneMoviesJSON(t *testing.T) {
	mockMovieReader := &mocks.MovieReaderWriter{}
	mockSceneReader := &mocks.SceneReaderWriter{}

	joinErr := errors.New("error getting scene movies")
	movieErr := errors.New("error getting movie")

	mockSceneReader.On("GetMovies", sceneID).Return(validMovies, nil).Once()
	mockSceneReader.On("GetMovies", noMoviesID).Return(nil, nil).Once()
	mockSceneReader.On("GetMovies", errMoviesID).Return(nil, joinErr).Once()
	mockSceneReader.On("GetMovies", errFindMovieID).Return(invalidMovies, nil).Once()

	mockMovieReader.On("Find", validMovie1).Return(&models.Movie{
		Name: models.NullString(movie1Name),
	}, nil).Once()
	mockMovieReader.On("Find", validMovie2).Return(&models.Movie{
		Name: models.NullString(movie2Name),
	}, nil).Once()
	mockMovieReader.On("Find", invalidMovie).Return(nil, movieErr).Once()

	for i, s := range getSceneMoviesJSONScenarios {
		scene := s.input
		json, err := GetSceneMoviesJSON(mockMovieReader, mockSceneReader, &scene)

		switch {
		case !s.err && err != nil:
			t.Errorf("[%d] unexpected error: %s", i, err.Error())
		case s.err && err == nil:
			t.Errorf("[%d] expected error not returned", i)
		default:
			assert.Equal(t, s.expected, json, "[%d]", i)
		}
	}

	mockMovieReader.AssertExpectations(t)
}

const (
	validMarkerID1 = 1
	validMarkerID2 = 2

	invalidMarkerID1 = 3
	invalidMarkerID2 = 4

	validTagID1 = 1
	validTagID2 = 2

	validTagName1 = "validTagName1"
	validTagName2 = "validTagName2"

	invalidTagID = 3

	markerTitle1 = "markerTitle1"
	markerTitle2 = "markerTitle2"

	markerSeconds1 = 1.0
	markerSeconds2 = 2.3

	markerSeconds1Str = "1.0"
	markerSeconds2Str = "2.3"
)

type sceneMarkersTestScenario struct {
	input    models.Scene
	expected []jsonschema.SceneMarker
	err      bool
}

var getSceneMarkersJSONScenarios = []sceneMarkersTestScenario{
	{
		createEmptyScene(sceneID),
		[]jsonschema.SceneMarker{
			{
				Title:      markerTitle1,
				PrimaryTag: validTagName1,
				Seconds:    markerSeconds1Str,
				Tags: []string{
					validTagName1,
					validTagName2,
				},
				CreatedAt: models.JSONTime{
					Time: createTime,
				},
				UpdatedAt: models.JSONTime{
					Time: updateTime,
				},
			},
			{
				Title:      markerTitle2,
				PrimaryTag: validTagName2,
				Seconds:    markerSeconds2Str,
				Tags: []string{
					validTagName2,
				},
				CreatedAt: models.JSONTime{
					Time: createTime,
				},
				UpdatedAt: models.JSONTime{
					Time: updateTime,
				},
			},
		},
		false,
	},
	{
		createEmptyScene(noMarkersID),
		nil,
		false,
	},
	{
		createEmptyScene(errMarkersID),
		nil,
		true,
	},
	{
		createEmptyScene(errFindPrimaryTagID),
		nil,
		true,
	},
	{
		createEmptyScene(errFindByMarkerID),
		nil,
		true,
	},
}

var validMarkers = []*models.SceneMarker{
	{
		ID:           validMarkerID1,
		Title:        markerTitle1,
		PrimaryTagID: validTagID1,
		Seconds:      markerSeconds1,
		CreatedAt: models.SQLiteTimestamp{
			Timestamp: createTime,
		},
		UpdatedAt: models.SQLiteTimestamp{
			Timestamp: updateTime,
		},
	},
	{
		ID:           validMarkerID2,
		Title:        markerTitle2,
		PrimaryTagID: validTagID2,
		Seconds:      markerSeconds2,
		CreatedAt: models.SQLiteTimestamp{
			Timestamp: createTime,
		},
		UpdatedAt: models.SQLiteTimestamp{
			Timestamp: updateTime,
		},
	},
}

var invalidMarkers1 = []*models.SceneMarker{
	{
		ID:           invalidMarkerID1,
		PrimaryTagID: invalidTagID,
	},
}

var invalidMarkers2 = []*models.SceneMarker{
	{
		ID:           invalidMarkerID2,
		PrimaryTagID: validTagID1,
	},
}

func TestGetSceneMarkersJSON(t *testing.T) {
	mockTagReader := &mocks.TagReaderWriter{}
	mockMarkerReader := &mocks.SceneMarkerReaderWriter{}

	markersErr := errors.New("error getting scene markers")
	tagErr := errors.New("error getting tags")

	mockMarkerReader.On("FindBySceneID", sceneID).Return(validMarkers, nil).Once()
	mockMarkerReader.On("FindBySceneID", noMarkersID).Return(nil, nil).Once()
	mockMarkerReader.On("FindBySceneID", errMarkersID).Return(nil, markersErr).Once()
	mockMarkerReader.On("FindBySceneID", errFindPrimaryTagID).Return(invalidMarkers1, nil).Once()
	mockMarkerReader.On("FindBySceneID", errFindByMarkerID).Return(invalidMarkers2, nil).Once()

	mockTagReader.On("Find", validTagID1).Return(&models.Tag{
		Name: validTagName1,
	}, nil)
	mockTagReader.On("Find", validTagID2).Return(&models.Tag{
		Name: validTagName2,
	}, nil)
	mockTagReader.On("Find", invalidTagID).Return(nil, tagErr)

	mockTagReader.On("FindBySceneMarkerID", validMarkerID1).Return([]*models.Tag{
		{
			Name: validTagName1,
		},
		{
			Name: validTagName2,
		},
	}, nil)
	mockTagReader.On("FindBySceneMarkerID", validMarkerID2).Return([]*models.Tag{
		{
			Name: validTagName2,
		},
	}, nil)
	mockTagReader.On("FindBySceneMarkerID", invalidMarkerID2).Return(nil, tagErr).Once()

	for i, s := range getSceneMarkersJSONScenarios {
		scene := s.input
		json, err := GetSceneMarkersJSON(mockMarkerReader, mockTagReader, &scene)

		switch {
		case !s.err && err != nil:
			t.Errorf("[%d] unexpected error: %s", i, err.Error())
		case s.err && err == nil:
			t.Errorf("[%d] expected error not returned", i)
		default:
			assert.Equal(t, s.expected, json, "[%d]", i)
		}
	}

	mockTagReader.AssertExpectations(t)
}<|MERGE_RESOLUTION|>--- conflicted
+++ resolved
@@ -85,7 +85,6 @@
 
 var imageBytes = []byte("imageBytes")
 
-<<<<<<< HEAD
 var stashID = models.StashID{
 	StashID:  "StashID",
 	Endpoint: "Endpoint",
@@ -94,10 +93,7 @@
 	&stashID,
 }
 
-const image = "aW1hZ2VCeXRlcw=="
-=======
 const imageBase64 = "aW1hZ2VCeXRlcw=="
->>>>>>> 87036a07
 
 var (
 	createTime = time.Date(2001, 01, 01, 0, 0, 0, 0, time.UTC)
