package scene

import (
	"context"
	"path/filepath"

	"github.com/stashapp/stash/pkg/file"
	"github.com/stashapp/stash/pkg/file/video"
	"github.com/stashapp/stash/pkg/fsutil"
	"github.com/stashapp/stash/pkg/models"
	"github.com/stashapp/stash/pkg/models/paths"
)

// FileDeleter is an extension of file.Deleter that handles deletion of scene files.
type FileDeleter struct {
	*file.Deleter

	FileNamingAlgo models.HashAlgorithm
	Paths          *paths.Paths
}

// MarkGeneratedFiles marks for deletion the generated files for the provided scene.
func (d *FileDeleter) MarkGeneratedFiles(scene *models.Scene) error {
	sceneHash := scene.GetHash(d.FileNamingAlgo)

	if sceneHash == "" {
		return nil
	}

	markersFolder := filepath.Join(d.Paths.Generated.Markers, sceneHash)

	exists, _ := fsutil.FileExists(markersFolder)
	if exists {
		if err := d.Dirs([]string{markersFolder}); err != nil {
			return err
		}
	}

	var files []string

	thumbPath := d.Paths.Scene.GetThumbnailScreenshotPath(sceneHash)
	exists, _ = fsutil.FileExists(thumbPath)
	if exists {
		files = append(files, thumbPath)
	}

	normalPath := d.Paths.Scene.GetScreenshotPath(sceneHash)
	exists, _ = fsutil.FileExists(normalPath)
	if exists {
		files = append(files, normalPath)
	}

	streamPreviewPath := d.Paths.Scene.GetVideoPreviewPath(sceneHash)
	exists, _ = fsutil.FileExists(streamPreviewPath)
	if exists {
		files = append(files, streamPreviewPath)
	}

	streamPreviewImagePath := d.Paths.Scene.GetWebpPreviewPath(sceneHash)
	exists, _ = fsutil.FileExists(streamPreviewImagePath)
	if exists {
		files = append(files, streamPreviewImagePath)
	}

	transcodePath := d.Paths.Scene.GetTranscodePath(sceneHash)
	exists, _ = fsutil.FileExists(transcodePath)
	if exists {
		files = append(files, transcodePath)
	}

	spritePath := d.Paths.Scene.GetSpriteImageFilePath(sceneHash)
	exists, _ = fsutil.FileExists(spritePath)
	if exists {
		files = append(files, spritePath)
	}

	vttPath := d.Paths.Scene.GetSpriteVttFilePath(sceneHash)
	exists, _ = fsutil.FileExists(vttPath)
	if exists {
		files = append(files, vttPath)
	}

	heatmapPath := d.Paths.Scene.GetInteractiveHeatmapPath(sceneHash)
	exists, _ = fsutil.FileExists(heatmapPath)
	if exists {
		files = append(files, heatmapPath)
	}

	return d.Files(files)
}

// MarkMarkerFiles deletes generated files for a scene marker with the
// provided scene and timestamp.
func (d *FileDeleter) MarkMarkerFiles(scene *models.Scene, seconds int) error {
	videoPath := d.Paths.SceneMarkers.GetVideoPreviewPath(scene.GetHash(d.FileNamingAlgo), seconds)
	imagePath := d.Paths.SceneMarkers.GetWebpPreviewPath(scene.GetHash(d.FileNamingAlgo), seconds)
	screenshotPath := d.Paths.SceneMarkers.GetScreenshotPath(scene.GetHash(d.FileNamingAlgo), seconds)

	var files []string

	exists, _ := fsutil.FileExists(videoPath)
	if exists {
		files = append(files, videoPath)
	}

	exists, _ = fsutil.FileExists(imagePath)
	if exists {
		files = append(files, imagePath)
	}

	exists, _ = fsutil.FileExists(screenshotPath)
	if exists {
		files = append(files, screenshotPath)
	}

	return d.Files(files)
}

type Destroyer interface {
	Destroy(ctx context.Context, id int) error
}

type MarkerDestroyer interface {
	FindBySceneID(ctx context.Context, sceneID int) ([]*models.SceneMarker, error)
	Destroy(ctx context.Context, id int) error
}

// Destroy deletes a scene and its associated relationships from the
// database.
func (s *Service) Destroy(ctx context.Context, scene *models.Scene, fileDeleter *FileDeleter, deleteGenerated, deleteFile bool) error {
	mqb := s.MarkerDestroyer
	markers, err := mqb.FindBySceneID(ctx, scene.ID)
	if err != nil {
		return err
	}

	for _, m := range markers {
		if err := DestroyMarker(ctx, scene, m, mqb, fileDeleter); err != nil {
			return err
		}
	}

	if deleteFile {
		if err := s.deleteFiles(ctx, scene, fileDeleter); err != nil {
			return err
		}
	}

	if deleteGenerated {
		if err := fileDeleter.MarkGeneratedFiles(scene); err != nil {
			return err
		}
	}

	if err := s.Repository.Destroy(ctx, scene.ID); err != nil {
<<<<<<< HEAD
=======
		return err
	}

	return nil
}

// deleteFiles deletes files from the database and file system
func (s *Service) deleteFiles(ctx context.Context, scene *models.Scene, fileDeleter *FileDeleter) error {
	if err := scene.LoadFiles(ctx, s.Repository); err != nil {
>>>>>>> c5033c36
		return err
	}

	for _, f := range scene.Files.List() {
		// only delete files where there is no other associated scene
		otherScenes, err := s.Repository.FindByFileID(ctx, f.ID)
		if err != nil {
			return err
		}

		if len(otherScenes) > 1 {
			// other scenes associated, don't remove
			continue
		}

		const deleteFile = true
		if err := file.Destroy(ctx, s.File, f, fileDeleter.Deleter, deleteFile); err != nil {
			return err
		}

		// don't delete files in zip archives
		if f.ZipFileID == nil {
			funscriptPath := video.GetFunscriptPath(f.Path)
			funscriptExists, _ := fsutil.FileExists(funscriptPath)
			if funscriptExists {
				if err := fileDeleter.Files([]string{funscriptPath}); err != nil {
					return err
				}
			}
		}
	}

	return nil
}

// deleteFiles deletes files from the database and file system
func (s *Service) deleteFiles(ctx context.Context, scene *models.Scene, fileDeleter *FileDeleter) error {
	for _, f := range scene.Files {
		// only delete files where there is no other associated scene
		otherScenes, err := s.Repository.FindByFileID(ctx, f.ID)
		if err != nil {
			return err
		}

		if len(otherScenes) > 1 {
			// other scenes associated, don't remove
			continue
		}

		const deleteFile = true
		if err := file.Destroy(ctx, s.File, f, fileDeleter.Deleter, deleteFile); err != nil {
			return err
		}

		// don't delete files in zip archives
		if f.ZipFileID == nil {
			funscriptPath := video.GetFunscriptPath(f.Path)
			funscriptExists, _ := fsutil.FileExists(funscriptPath)
			if funscriptExists {
				if err := fileDeleter.Files([]string{funscriptPath}); err != nil {
					return err
				}
			}
		}
	}

	return nil
}

// DestroyMarker deletes the scene marker from the database and returns a
// function that removes the generated files, to be executed after the
// transaction is successfully committed.
func DestroyMarker(ctx context.Context, scene *models.Scene, sceneMarker *models.SceneMarker, qb MarkerDestroyer, fileDeleter *FileDeleter) error {
	if err := qb.Destroy(ctx, sceneMarker.ID); err != nil {
		return err
	}

	// delete the preview for the marker
	seconds := int(sceneMarker.Seconds)
	return fileDeleter.MarkMarkerFiles(scene, seconds)
}<|MERGE_RESOLUTION|>--- conflicted
+++ resolved
@@ -153,8 +153,6 @@
 	}
 
 	if err := s.Repository.Destroy(ctx, scene.ID); err != nil {
-<<<<<<< HEAD
-=======
 		return err
 	}
 
@@ -164,7 +162,6 @@
 // deleteFiles deletes files from the database and file system
 func (s *Service) deleteFiles(ctx context.Context, scene *models.Scene, fileDeleter *FileDeleter) error {
 	if err := scene.LoadFiles(ctx, s.Repository); err != nil {
->>>>>>> c5033c36
 		return err
 	}
 
@@ -200,40 +197,6 @@
 	return nil
 }
 
-// deleteFiles deletes files from the database and file system
-func (s *Service) deleteFiles(ctx context.Context, scene *models.Scene, fileDeleter *FileDeleter) error {
-	for _, f := range scene.Files {
-		// only delete files where there is no other associated scene
-		otherScenes, err := s.Repository.FindByFileID(ctx, f.ID)
-		if err != nil {
-			return err
-		}
-
-		if len(otherScenes) > 1 {
-			// other scenes associated, don't remove
-			continue
-		}
-
-		const deleteFile = true
-		if err := file.Destroy(ctx, s.File, f, fileDeleter.Deleter, deleteFile); err != nil {
-			return err
-		}
-
-		// don't delete files in zip archives
-		if f.ZipFileID == nil {
-			funscriptPath := video.GetFunscriptPath(f.Path)
-			funscriptExists, _ := fsutil.FileExists(funscriptPath)
-			if funscriptExists {
-				if err := fileDeleter.Files([]string{funscriptPath}); err != nil {
-					return err
-				}
-			}
-		}
-	}
-
-	return nil
-}
-
 // DestroyMarker deletes the scene marker from the database and returns a
 // function that removes the generated files, to be executed after the
 // transaction is successfully committed.
