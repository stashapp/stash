--- conflicted
+++ resolved
@@ -5,10 +5,7 @@
 	"fmt"
 	"strings"
 
-<<<<<<< HEAD
-=======
 	"github.com/stashapp/stash/pkg/file"
->>>>>>> c5033c36
 	"github.com/stashapp/stash/pkg/gallery"
 	"github.com/stashapp/stash/pkg/models"
 	"github.com/stashapp/stash/pkg/models/jsonschema"
@@ -22,23 +19,15 @@
 
 type FullCreatorUpdater interface {
 	CreatorUpdater
-<<<<<<< HEAD
-=======
 	Update(ctx context.Context, updatedScene *models.Scene) error
->>>>>>> c5033c36
 	Updater
 }
 
 type Importer struct {
 	ReaderWriter        FullCreatorUpdater
-<<<<<<< HEAD
-	StudioWriter        studio.NameFinderCreator
-	GalleryWriter       gallery.ChecksumsFinder
-=======
 	FileFinder          file.Getter
 	StudioWriter        studio.NameFinderCreator
 	GalleryFinder       gallery.Finder
->>>>>>> c5033c36
 	PerformerWriter     performer.NameFinderCreator
 	MovieWriter         movie.NameFinderCreator
 	TagWriter           tag.NameFinderCreator
@@ -54,13 +43,10 @@
 func (i *Importer) PreImport(ctx context.Context) error {
 	i.scene = i.sceneJSONToScene(i.Input)
 
-<<<<<<< HEAD
-=======
 	if err := i.populateFiles(ctx); err != nil {
 		return err
 	}
 
->>>>>>> c5033c36
 	if err := i.populateStudio(ctx); err != nil {
 		return err
 	}
@@ -95,27 +81,6 @@
 func (i *Importer) sceneJSONToScene(sceneJSON jsonschema.Scene) models.Scene {
 	newScene := models.Scene{
 		// Path:    i.Path,
-<<<<<<< HEAD
-		Title:   sceneJSON.Title,
-		Details: sceneJSON.Details,
-		URL:     sceneJSON.URL,
-	}
-
-	// if sceneJSON.Checksum != "" {
-	// 	newScene.Checksum = &sceneJSON.Checksum
-	// }
-	// if sceneJSON.OSHash != "" {
-	// 	newScene.OSHash = &sceneJSON.OSHash
-	// }
-
-	// if sceneJSON.Phash != "" {
-	// 	hash, err := strconv.ParseUint(sceneJSON.Phash, 16, 64)
-	// 	if err == nil {
-	// 		v := int64(hash)
-	// 		newScene.Phash = &v
-	// 	}
-	// }
-=======
 		Title:        sceneJSON.Title,
 		Details:      sceneJSON.Details,
 		URL:          sceneJSON.URL,
@@ -125,7 +90,6 @@
 		Movies:       models.NewRelatedMovies([]models.MoviesScenes{}),
 		StashIDs:     models.NewRelatedStashIDs(sceneJSON.StashIDs),
 	}
->>>>>>> c5033c36
 
 	if sceneJSON.Date != "" {
 		d := models.NewDate(sceneJSON.Date)
@@ -140,42 +104,6 @@
 	newScene.CreatedAt = sceneJSON.CreatedAt.GetTime()
 	newScene.UpdatedAt = sceneJSON.UpdatedAt.GetTime()
 
-<<<<<<< HEAD
-	// if sceneJSON.File != nil {
-	// 	if sceneJSON.File.Size != "" {
-	// 		newScene.Size = &sceneJSON.File.Size
-	// 	}
-	// 	if sceneJSON.File.Duration != "" {
-	// 		duration, _ := strconv.ParseFloat(sceneJSON.File.Duration, 64)
-	// 		newScene.Duration = &duration
-	// 	}
-	// 	if sceneJSON.File.VideoCodec != "" {
-	// 		newScene.VideoCodec = &sceneJSON.File.VideoCodec
-	// 	}
-	// 	if sceneJSON.File.AudioCodec != "" {
-	// 		newScene.AudioCodec = &sceneJSON.File.AudioCodec
-	// 	}
-	// 	if sceneJSON.File.Format != "" {
-	// 		newScene.Format = &sceneJSON.File.Format
-	// 	}
-	// 	if sceneJSON.File.Width != 0 {
-	// 		newScene.Width = &sceneJSON.File.Width
-	// 	}
-	// 	if sceneJSON.File.Height != 0 {
-	// 		newScene.Height = &sceneJSON.File.Height
-	// 	}
-	// 	if sceneJSON.File.Framerate != "" {
-	// 		framerate, _ := strconv.ParseFloat(sceneJSON.File.Framerate, 64)
-	// 		newScene.Framerate = &framerate
-	// 	}
-	// 	if sceneJSON.File.Bitrate != 0 {
-	// 		v := int64(sceneJSON.File.Bitrate)
-	// 		newScene.Bitrate = &v
-	// 	}
-	// }
-
-	newScene.StashIDs = append(newScene.StashIDs, i.Input.StashIDs...)
-=======
 	return newScene
 }
 
@@ -195,7 +123,6 @@
 			files = append(files, f.(*file.VideoFile))
 		}
 	}
->>>>>>> c5033c36
 
 	i.scene.Files = models.NewRelatedVideoFiles(files)
 
@@ -244,19 +171,6 @@
 	return created.ID, nil
 }
 
-<<<<<<< HEAD
-func (i *Importer) populateGalleries(ctx context.Context) error {
-	if len(i.Input.Galleries) > 0 {
-		checksums := i.Input.Galleries
-		galleries, err := i.GalleryWriter.FindByChecksums(ctx, checksums)
-		if err != nil {
-			return err
-		}
-
-		var pluckedChecksums []string
-		for _, gallery := range galleries {
-			pluckedChecksums = append(pluckedChecksums, gallery.Checksum())
-=======
 func (i *Importer) locateGallery(ctx context.Context, ref jsonschema.GalleryRef) (*models.Gallery, error) {
 	var galleries []*models.Gallery
 	var err error
@@ -273,7 +187,6 @@
 			if len(galleries) > 0 {
 				break
 			}
->>>>>>> c5033c36
 		}
 	case ref.Title != "":
 		galleries, err = i.GalleryFinder.FindUserGalleryByTitle(ctx, ref.Title)
@@ -303,13 +216,6 @@
 		} else {
 			i.scene.GalleryIDs.Add(gallery.ID)
 		}
-<<<<<<< HEAD
-
-		for _, o := range galleries {
-			i.scene.GalleryIDs = append(i.scene.GalleryIDs, o.ID)
-		}
-=======
->>>>>>> c5033c36
 	}
 
 	return nil
@@ -353,11 +259,7 @@
 		}
 
 		for _, p := range performers {
-<<<<<<< HEAD
-			i.scene.PerformerIDs = append(i.scene.PerformerIDs, p.ID)
-=======
 			i.scene.PerformerIDs.Add(p.ID)
->>>>>>> c5033c36
 		}
 	}
 
@@ -415,11 +317,7 @@
 				toAdd.SceneIndex = &index
 			}
 
-<<<<<<< HEAD
-			i.scene.Movies = append(i.scene.Movies, toAdd)
-=======
 			i.scene.Movies.Add(toAdd)
->>>>>>> c5033c36
 		}
 	}
 
@@ -446,11 +344,7 @@
 		}
 
 		for _, p := range tags {
-<<<<<<< HEAD
-			i.scene.TagIDs = append(i.scene.TagIDs, p.ID)
-=======
 			i.scene.TagIDs.Add(p.ID)
->>>>>>> c5033c36
 		}
 	}
 
@@ -465,36 +359,6 @@
 	}
 
 	return nil
-<<<<<<< HEAD
-}
-
-func (i *Importer) Name() string {
-	return i.Path
-}
-
-func (i *Importer) FindExistingID(ctx context.Context) (*int, error) {
-	// TODO
-	// var existing []*models.Scene
-	// var err error
-
-	// switch i.FileNamingAlgorithm {
-	// case models.HashAlgorithmMd5:
-	// 	existing, err = i.ReaderWriter.FindByChecksum(ctx, i.Input.Checksum)
-	// case models.HashAlgorithmOshash:
-	// 	existing, err = i.ReaderWriter.FindByOSHash(ctx, i.Input.OSHash)
-	// default:
-	// 	panic("unknown file naming algorithm")
-	// }
-
-	// if err != nil {
-	// 	return nil, err
-	// }
-
-	// if len(existing) > 0 {
-	// 	id := existing[0].ID
-	// 	return &id, nil
-	// }
-=======
 }
 
 func (i *Importer) Name() string {
@@ -524,21 +388,16 @@
 			return &id, nil
 		}
 	}
->>>>>>> c5033c36
 
 	return nil, nil
 }
 
 func (i *Importer) Create(ctx context.Context) (*int, error) {
-<<<<<<< HEAD
-	if err := i.ReaderWriter.Create(ctx, &i.scene, nil); err != nil {
-=======
 	var fileIDs []file.ID
 	for _, f := range i.scene.Files.List() {
 		fileIDs = append(fileIDs, f.Base().ID)
 	}
 	if err := i.ReaderWriter.Create(ctx, &i.scene, fileIDs); err != nil {
->>>>>>> c5033c36
 		return nil, fmt.Errorf("error creating scene: %v", err)
 	}
 
