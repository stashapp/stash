--- conflicted
+++ resolved
@@ -17,15 +17,13 @@
 )
 
 func (r *mutationResolver) MetadataScan(ctx context.Context, input models.ScanMetadataInput) (string, error) {
-<<<<<<< HEAD
-	jobID := manager.GetInstance().Scan(input)
-	return strconv.Itoa(jobID), nil
-=======
-	if err := manager.GetInstance().Scan(input); err != nil {
+	jobID, err := manager.GetInstance().Scan(input)
+
+	if err != nil {
 		return "", err
 	}
-	return "todo", nil
->>>>>>> 547f6d79
+
+	return strconv.Itoa(jobID), nil
 }
 
 func (r *mutationResolver) MetadataImport(ctx context.Context) (string, error) {
@@ -77,15 +75,13 @@
 }
 
 func (r *mutationResolver) MetadataGenerate(ctx context.Context, input models.GenerateMetadataInput) (string, error) {
-<<<<<<< HEAD
-	jobID := manager.GetInstance().Generate(input)
-	return strconv.Itoa(jobID), nil
-=======
-	if err := manager.GetInstance().Generate(input); err != nil {
+	jobID, err := manager.GetInstance().Generate(input)
+
+	if err != nil {
 		return "", err
 	}
-	return "todo", nil
->>>>>>> 547f6d79
+
+	return strconv.Itoa(jobID), nil
 }
 
 func (r *mutationResolver) MetadataAutoTag(ctx context.Context, input models.AutoTagMetadataInput) (string, error) {
