package api

import (
	"context"
	"errors"
	"fmt"
	"strconv"

	"github.com/stashapp/stash/pkg/manager"
	"github.com/stashapp/stash/pkg/manager/config"
	"github.com/stashapp/stash/pkg/models"
	"github.com/stashapp/stash/pkg/scraper"
	"github.com/stashapp/stash/pkg/scraper/stashbox"
)

// deprecated
func (r *queryResolver) ScrapeFreeones(ctx context.Context, performer_name string) (*models.ScrapedPerformer, error) {
	scrapedPerformer := models.ScrapedPerformerInput{
		Name: &performer_name,
	}
	return manager.GetInstance().ScraperCache.ScrapePerformer(scraper.FreeonesScraperID, scrapedPerformer)
}

// deprecated
func (r *queryResolver) ScrapeFreeonesPerformerList(ctx context.Context, query string) ([]string, error) {
	scrapedPerformers, err := manager.GetInstance().ScraperCache.ScrapePerformerList(scraper.FreeonesScraperID, query)

	if err != nil {
		return nil, err
	}

	var ret []string
	for _, v := range scrapedPerformers {
		if v.Name != nil {
			ret = append(ret, *v.Name)
		}
	}

	return ret, nil
}

func (r *queryResolver) ListPerformerScrapers(ctx context.Context) ([]*models.Scraper, error) {
	return manager.GetInstance().ScraperCache.ListPerformerScrapers(), nil
}

func (r *queryResolver) ListSceneScrapers(ctx context.Context) ([]*models.Scraper, error) {
	return manager.GetInstance().ScraperCache.ListSceneScrapers(), nil
}

func (r *queryResolver) ListGalleryScrapers(ctx context.Context) ([]*models.Scraper, error) {
	return manager.GetInstance().ScraperCache.ListGalleryScrapers(), nil
}

func (r *queryResolver) ListMovieScrapers(ctx context.Context) ([]*models.Scraper, error) {
	return manager.GetInstance().ScraperCache.ListMovieScrapers(), nil
}

func (r *queryResolver) ScrapePerformerList(ctx context.Context, scraperID string, query string) ([]*models.ScrapedPerformer, error) {
	if query == "" {
		return nil, nil
	}

	return manager.GetInstance().ScraperCache.ScrapePerformerList(scraperID, query)
}

func (r *queryResolver) ScrapePerformer(ctx context.Context, scraperID string, scrapedPerformer models.ScrapedPerformerInput) (*models.ScrapedPerformer, error) {
	return manager.GetInstance().ScraperCache.ScrapePerformer(scraperID, scrapedPerformer)
}

func (r *queryResolver) ScrapePerformerURL(ctx context.Context, url string) (*models.ScrapedPerformer, error) {
	return manager.GetInstance().ScraperCache.ScrapePerformerURL(url)
}

func (r *queryResolver) ScrapeSceneQuery(ctx context.Context, scraperID string, query string) ([]*models.ScrapedScene, error) {
	if query == "" {
		return nil, nil
	}

	return manager.GetInstance().ScraperCache.ScrapeSceneQuery(scraperID, query)
}

func (r *queryResolver) ScrapeScene(ctx context.Context, scraperID string, scene models.SceneUpdateInput) (*models.ScrapedScene, error) {
	id, err := strconv.Atoi(scene.ID)
	if err != nil {
		return nil, err
	}

	return manager.GetInstance().ScraperCache.ScrapeScene(scraperID, id)
}

func (r *queryResolver) ScrapeSceneURL(ctx context.Context, url string) (*models.ScrapedScene, error) {
	return manager.GetInstance().ScraperCache.ScrapeSceneURL(url)
}

func (r *queryResolver) ScrapeGallery(ctx context.Context, scraperID string, gallery models.GalleryUpdateInput) (*models.ScrapedGallery, error) {
	id, err := strconv.Atoi(gallery.ID)
	if err != nil {
		return nil, err
	}

	return manager.GetInstance().ScraperCache.ScrapeGallery(scraperID, id)
}

func (r *queryResolver) ScrapeGalleryURL(ctx context.Context, url string) (*models.ScrapedGallery, error) {
	return manager.GetInstance().ScraperCache.ScrapeGalleryURL(url)
}

func (r *queryResolver) ScrapeMovieURL(ctx context.Context, url string) (*models.ScrapedMovie, error) {
	return manager.GetInstance().ScraperCache.ScrapeMovieURL(url)
}

func (r *queryResolver) QueryStashBoxScene(ctx context.Context, input models.StashBoxSceneQueryInput) ([]*models.ScrapedScene, error) {
	boxes := config.GetInstance().GetStashBoxes()

	if input.StashBoxIndex < 0 || input.StashBoxIndex >= len(boxes) {
		return nil, fmt.Errorf("invalid stash_box_index %d", input.StashBoxIndex)
	}

	client := stashbox.NewClient(*boxes[input.StashBoxIndex], r.txnManager)

	if len(input.SceneIds) > 0 {
		return client.FindStashBoxScenesByFingerprintsFlat(input.SceneIds)
	}

	if input.Q != nil {
		return client.QueryStashBoxScene(*input.Q)
	}

	return nil, nil
}

func (r *queryResolver) QueryStashBoxPerformer(ctx context.Context, input models.StashBoxPerformerQueryInput) ([]*models.StashBoxPerformerQueryResult, error) {
	boxes := config.GetInstance().GetStashBoxes()

	if input.StashBoxIndex < 0 || input.StashBoxIndex >= len(boxes) {
		return nil, fmt.Errorf("invalid stash_box_index %d", input.StashBoxIndex)
	}

	client := stashbox.NewClient(*boxes[input.StashBoxIndex], r.txnManager)

	if len(input.PerformerIds) > 0 {
		return client.FindStashBoxPerformersByNames(input.PerformerIds)
	}

	if input.Q != nil {
		return client.QueryStashBoxPerformer(*input.Q)
	}

	return nil, nil
}

func (r *queryResolver) getStashBoxClient(index int) (*stashbox.Client, error) {
	boxes := config.GetInstance().GetStashBoxes()

	if index < 0 || index >= len(boxes) {
		return nil, fmt.Errorf("invalid stash_box_index %d", index)
	}

	return stashbox.NewClient(*boxes[index], r.txnManager), nil
}

func (r *queryResolver) ScrapeSingleScene(ctx context.Context, source models.ScraperSourceInput, input models.ScrapeSingleSceneInput) ([]*models.ScrapedScene, error) {
	if source.ScraperID != nil {
		var singleScene *models.ScrapedScene
		var err error

		if input.SceneID != nil {
			var sceneID int
			sceneID, err = strconv.Atoi(*input.SceneID)
			if err != nil {
				return nil, err
			}
			singleScene, err = manager.GetInstance().ScraperCache.ScrapeScene(*source.ScraperID, sceneID)
		} else if input.SceneInput != nil {
			singleScene, err = manager.GetInstance().ScraperCache.ScrapeSceneFragment(*source.ScraperID, *input.SceneInput)
<<<<<<< HEAD
		} else if input.Query != nil {
			return manager.GetInstance().ScraperCache.ScrapeSceneQuery(*source.ScraperID, *input.Query)
		} else {
			err = errors.New("scene_id, scene_input or query must be set")
=======
		} else {
			return nil, errors.New("not implemented")
>>>>>>> 82a41e17
		}

		if err != nil {
			return nil, err
		}

		if singleScene != nil {
			return []*models.ScrapedScene{singleScene}, nil
		}

		return nil, nil
	} else if source.StashBoxIndex != nil {
		client, err := r.getStashBoxClient(*source.StashBoxIndex)
		if err != nil {
			return nil, err
		}

		if input.SceneID != nil {
			return client.FindStashBoxScenesByFingerprintsFlat([]string{*input.SceneID})
		} else if input.Query != nil {
			return client.QueryStashBoxScene(*input.Query)
		}

		return nil, errors.New("scene_id or query must be set")
	}

	return nil, errors.New("scraper_id or stash_box_index must be set")
}

func (r *queryResolver) ScrapeMultiScenes(ctx context.Context, source models.ScraperSourceInput, input models.ScrapeMultiScenesInput) ([][]*models.ScrapedScene, error) {
	if source.ScraperID != nil {
<<<<<<< HEAD
		return nil, errors.New("not supported")
=======
		return nil, errors.New("not implemented")
>>>>>>> 82a41e17
	} else if source.StashBoxIndex != nil {
		client, err := r.getStashBoxClient(*source.StashBoxIndex)
		if err != nil {
			return nil, err
		}

		return client.FindStashBoxScenesByFingerprints(input.SceneIds)
	}

	return nil, errors.New("scraper_id or stash_box_index must be set")
}

func (r *queryResolver) ScrapeSinglePerformer(ctx context.Context, source models.ScraperSourceInput, input models.ScrapeSinglePerformerInput) ([]*models.ScrapedPerformer, error) {
	if source.ScraperID != nil {
		if input.PerformerInput != nil {
			singlePerformer, err := manager.GetInstance().ScraperCache.ScrapePerformer(*source.ScraperID, *input.PerformerInput)
			if err != nil {
				return nil, err
			}

			if singlePerformer != nil {
				return []*models.ScrapedPerformer{singlePerformer}, nil
			}

			return nil, nil
		}

		if input.Query != nil {
			return manager.GetInstance().ScraperCache.ScrapePerformerList(*source.ScraperID, *input.Query)
		}

		return nil, errors.New("not implemented")
	} else if source.StashBoxIndex != nil {
		client, err := r.getStashBoxClient(*source.StashBoxIndex)
		if err != nil {
			return nil, err
		}

		var ret []*models.StashBoxPerformerQueryResult
		if input.PerformerID != nil {
			ret, err = client.FindStashBoxPerformersByNames([]string{*input.PerformerID})
		} else if input.Query != nil {
			ret, err = client.QueryStashBoxPerformer(*input.Query)
		} else {
			return nil, errors.New("not implemented")
		}

		if err != nil {
			return nil, err
		}

		if len(ret) > 0 {
			return ret[0].Results, nil
		}

		return nil, nil
	}

	return nil, errors.New("scraper_id or stash_box_index must be set")
}

func (r *queryResolver) ScrapeMultiPerformers(ctx context.Context, source models.ScraperSourceInput, input models.ScrapeMultiPerformersInput) ([][]*models.ScrapedPerformer, error) {
	if source.ScraperID != nil {
<<<<<<< HEAD
		return nil, errors.New("not supported")
=======
		return nil, errors.New("not implemented")
>>>>>>> 82a41e17
	} else if source.StashBoxIndex != nil {
		client, err := r.getStashBoxClient(*source.StashBoxIndex)
		if err != nil {
			return nil, err
		}

		return client.FindStashBoxPerformersByPerformerNames(input.PerformerIds)
	}

	return nil, errors.New("scraper_id or stash_box_index must be set")
}

func (r *queryResolver) ScrapeSingleGallery(ctx context.Context, source models.ScraperSourceInput, input models.ScrapeSingleGalleryInput) ([]*models.ScrapedGallery, error) {
	if source.ScraperID != nil {
		var singleGallery *models.ScrapedGallery
		var err error

		if input.GalleryID != nil {
			var galleryID int
			galleryID, err = strconv.Atoi(*input.GalleryID)
			if err != nil {
				return nil, err
			}
			singleGallery, err = manager.GetInstance().ScraperCache.ScrapeGallery(*source.ScraperID, galleryID)
		} else if input.GalleryInput != nil {
			singleGallery, err = manager.GetInstance().ScraperCache.ScrapeGalleryFragment(*source.ScraperID, *input.GalleryInput)
		} else {
			return nil, errors.New("not implemented")
		}

		if err != nil {
			return nil, err
		}

		if singleGallery != nil {
			return []*models.ScrapedGallery{singleGallery}, nil
		}

		return nil, nil
	} else if source.StashBoxIndex != nil {
		return nil, errors.New("not supported")
	}

<<<<<<< HEAD
	return nil, errors.New("scraper_id or stash_box_index must be set")
=======
	return nil, errors.New("scraper_id must be set")
>>>>>>> 82a41e17
}

func (r *queryResolver) ScrapeSingleMovie(ctx context.Context, source models.ScraperSourceInput, input models.ScrapeSingleMovieInput) ([]*models.ScrapedMovie, error) {
	return nil, errors.New("not supported")
}<|MERGE_RESOLUTION|>--- conflicted
+++ resolved
@@ -173,15 +173,10 @@
 			singleScene, err = manager.GetInstance().ScraperCache.ScrapeScene(*source.ScraperID, sceneID)
 		} else if input.SceneInput != nil {
 			singleScene, err = manager.GetInstance().ScraperCache.ScrapeSceneFragment(*source.ScraperID, *input.SceneInput)
-<<<<<<< HEAD
 		} else if input.Query != nil {
 			return manager.GetInstance().ScraperCache.ScrapeSceneQuery(*source.ScraperID, *input.Query)
 		} else {
 			err = errors.New("scene_id, scene_input or query must be set")
-=======
-		} else {
-			return nil, errors.New("not implemented")
->>>>>>> 82a41e17
 		}
 
 		if err != nil {
@@ -213,11 +208,7 @@
 
 func (r *queryResolver) ScrapeMultiScenes(ctx context.Context, source models.ScraperSourceInput, input models.ScrapeMultiScenesInput) ([][]*models.ScrapedScene, error) {
 	if source.ScraperID != nil {
-<<<<<<< HEAD
-		return nil, errors.New("not supported")
-=======
 		return nil, errors.New("not implemented")
->>>>>>> 82a41e17
 	} else if source.StashBoxIndex != nil {
 		client, err := r.getStashBoxClient(*source.StashBoxIndex)
 		if err != nil {
@@ -281,11 +272,7 @@
 
 func (r *queryResolver) ScrapeMultiPerformers(ctx context.Context, source models.ScraperSourceInput, input models.ScrapeMultiPerformersInput) ([][]*models.ScrapedPerformer, error) {
 	if source.ScraperID != nil {
-<<<<<<< HEAD
-		return nil, errors.New("not supported")
-=======
 		return nil, errors.New("not implemented")
->>>>>>> 82a41e17
 	} else if source.StashBoxIndex != nil {
 		client, err := r.getStashBoxClient(*source.StashBoxIndex)
 		if err != nil {
@@ -329,11 +316,7 @@
 		return nil, errors.New("not supported")
 	}
 
-<<<<<<< HEAD
-	return nil, errors.New("scraper_id or stash_box_index must be set")
-=======
 	return nil, errors.New("scraper_id must be set")
->>>>>>> 82a41e17
 }
 
 func (r *queryResolver) ScrapeSingleMovie(ctx context.Context, source models.ScraperSourceInput, input models.ScrapeSingleMovieInput) ([]*models.ScrapedMovie, error) {
