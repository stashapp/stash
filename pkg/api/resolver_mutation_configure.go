package api

import (
	"context"
	"errors"
	"fmt"
	"path/filepath"

	"github.com/stashapp/stash/pkg/logger"
	"github.com/stashapp/stash/pkg/manager"
	"github.com/stashapp/stash/pkg/manager/config"
	"github.com/stashapp/stash/pkg/models"
	"github.com/stashapp/stash/pkg/utils"
)

func (r *mutationResolver) Setup(ctx context.Context, input models.SetupInput) (bool, error) {
	err := manager.GetInstance().Setup(ctx, input)
	return err == nil, err
}

func (r *mutationResolver) Migrate(ctx context.Context, input models.MigrateInput) (bool, error) {
	err := manager.GetInstance().Migrate(ctx, input)
	return err == nil, err
}

func (r *mutationResolver) ConfigureGeneral(ctx context.Context, input models.ConfigGeneralInput) (*models.ConfigGeneralResult, error) {
	c := config.GetInstance()
	existingPaths := c.GetStashPaths()
	if len(input.Stashes) > 0 {
		for _, s := range input.Stashes {
			// Only validate existence of new paths
			isNew := true
			for _, path := range existingPaths {
				if path.Path == s.Path {
					isNew = false
					break
				}
			}
			if isNew {
				exists, err := utils.DirExists(s.Path)
				if !exists {
					return makeConfigGeneralResult(), err
				}
			}
		}
		c.Set(config.Stash, input.Stashes)
	}

	if input.DatabasePath != nil {
		ext := filepath.Ext(*input.DatabasePath)
		if ext != ".db" && ext != ".sqlite" && ext != ".sqlite3" {
			return makeConfigGeneralResult(), fmt.Errorf("invalid database path, use extension db, sqlite, or sqlite3")
		}
		c.Set(config.Database, input.DatabasePath)
	}

	if input.GeneratedPath != nil {
		if err := utils.EnsureDir(*input.GeneratedPath); err != nil {
			return makeConfigGeneralResult(), err
		}
		c.Set(config.Generated, input.GeneratedPath)
	}

	if input.MetadataPath != nil {
		if *input.MetadataPath != "" {
			if err := utils.EnsureDir(*input.MetadataPath); err != nil {
				return makeConfigGeneralResult(), err
			}
		}
		c.Set(config.Metadata, input.MetadataPath)
	}

	if input.CachePath != nil {
		if *input.CachePath != "" {
			if err := utils.EnsureDir(*input.CachePath); err != nil {
				return makeConfigGeneralResult(), err
			}
		}
		c.Set(config.Cache, input.CachePath)
	}

	if !input.CalculateMd5 && input.VideoFileNamingAlgorithm == models.HashAlgorithmMd5 {
		return makeConfigGeneralResult(), errors.New("calculateMD5 must be true if using MD5")
	}

	if input.VideoFileNamingAlgorithm != c.GetVideoFileNamingAlgorithm() {
		// validate changing VideoFileNamingAlgorithm
		if err := manager.ValidateVideoFileNamingAlgorithm(r.txnManager, input.VideoFileNamingAlgorithm); err != nil {
			return makeConfigGeneralResult(), err
		}

		c.Set(config.VideoFileNamingAlgorithm, input.VideoFileNamingAlgorithm)
	}

	c.Set(config.CalculateMD5, input.CalculateMd5)

	if input.ParallelTasks != nil {
		c.Set(config.ParallelTasks, *input.ParallelTasks)
	}

	c.Set(config.PreviewAudio, input.PreviewAudio)

	if input.PreviewSegments != nil {
		c.Set(config.PreviewSegments, *input.PreviewSegments)
	}
	if input.PreviewSegmentDuration != nil {
		c.Set(config.PreviewSegmentDuration, *input.PreviewSegmentDuration)
	}
	if input.PreviewExcludeStart != nil {
		c.Set(config.PreviewExcludeStart, *input.PreviewExcludeStart)
	}
	if input.PreviewExcludeEnd != nil {
		c.Set(config.PreviewExcludeEnd, *input.PreviewExcludeEnd)
	}
	if input.PreviewPreset != nil {
		c.Set(config.PreviewPreset, input.PreviewPreset.String())
	}

	if input.MaxTranscodeSize != nil {
		c.Set(config.MaxTranscodeSize, input.MaxTranscodeSize.String())
	}

	if input.MaxStreamingTranscodeSize != nil {
		c.Set(config.MaxStreamingTranscodeSize, input.MaxStreamingTranscodeSize.String())
	}

	if input.WriteImageThumbnails != nil {
		c.Set(config.WriteImageThumbnails, *input.WriteImageThumbnails)
	}

	if input.Username != nil {
		c.Set(config.Username, input.Username)
	}

	if input.Password != nil {
		// bit of a hack - check if the passed in password is the same as the stored hash
		// and only set if they are different
		currentPWHash := c.GetPasswordHash()

		if *input.Password != currentPWHash {
			c.SetPassword(*input.Password)
		}
	}

	if input.MaxSessionAge != nil {
		c.Set(config.MaxSessionAge, *input.MaxSessionAge)
	}

	if input.TrustedProxies != nil {
		c.Set(config.TrustedProxies, input.TrustedProxies)
	}

	if input.LogFile != nil {
		c.Set(config.LogFile, input.LogFile)
	}

	c.Set(config.LogOut, input.LogOut)
	c.Set(config.LogAccess, input.LogAccess)

	if input.LogLevel != c.GetLogLevel() {
		c.Set(config.LogLevel, input.LogLevel)
		logger.SetLogLevel(input.LogLevel)
	}

	if input.Excludes != nil {
		c.Set(config.Exclude, input.Excludes)
	}

	if input.ImageExcludes != nil {
		c.Set(config.ImageExclude, input.ImageExcludes)
	}

	if input.VideoExtensions != nil {
		c.Set(config.VideoExtensions, input.VideoExtensions)
	}

	if input.ImageExtensions != nil {
		c.Set(config.ImageExtensions, input.ImageExtensions)
	}

	if input.GalleryExtensions != nil {
		c.Set(config.GalleryExtensions, input.GalleryExtensions)
	}

	c.Set(config.CreateGalleriesFromFolders, input.CreateGalleriesFromFolders)

	if input.CustomPerformerImageLocation != nil {
		c.Set(config.CustomPerformerImageLocation, *input.CustomPerformerImageLocation)
		initialiseCustomImages()
	}

	refreshScraperCache := false
	if input.ScraperUserAgent != nil {
		c.Set(config.ScraperUserAgent, input.ScraperUserAgent)
		refreshScraperCache = true
	}

	if input.ScraperCDPPath != nil {
		c.Set(config.ScraperCDPPath, input.ScraperCDPPath)
		refreshScraperCache = true
	}

	if input.ScraperCertCheck != nil {
		c.Set(config.ScraperCertCheck, input.ScraperCertCheck)
	}

	if input.StashBoxes != nil {
		if err := c.ValidateStashBoxes(input.StashBoxes); err != nil {
			return nil, err
		}
		c.Set(config.StashBoxes, input.StashBoxes)
	}

	if err := c.Write(); err != nil {
		return makeConfigGeneralResult(), err
	}

	manager.GetInstance().RefreshConfig()
	if refreshScraperCache {
		manager.GetInstance().RefreshScraperCache()
	}

	return makeConfigGeneralResult(), nil
}

func (r *mutationResolver) ConfigureInterface(ctx context.Context, input models.ConfigInterfaceInput) (*models.ConfigInterfaceResult, error) {
	c := config.GetInstance()

<<<<<<< HEAD
	c.Set(config.NoBrowser, input.Nobrowser)

	if input.SoundOnPreview != nil {
		c.Set(config.SoundOnPreview, *input.SoundOnPreview)
=======
	setBool := func(key string, v *bool) {
		if v != nil {
			c.Set(key, *v)
		}
>>>>>>> 1fffc051
	}

	if input.MenuItems != nil {
		c.Set(config.MenuItems, input.MenuItems)
	}

	setBool(config.SoundOnPreview, input.SoundOnPreview)
	setBool(config.WallShowTitle, input.WallShowTitle)

	if input.WallPlayback != nil {
		c.Set(config.WallPlayback, *input.WallPlayback)
	}

	if input.MaximumLoopDuration != nil {
		c.Set(config.MaximumLoopDuration, *input.MaximumLoopDuration)
	}

	setBool(config.AutostartVideo, input.AutostartVideo)
	setBool(config.ShowStudioAsText, input.ShowStudioAsText)

	if input.Language != nil {
		c.Set(config.Language, *input.Language)
	}

	if input.SlideshowDelay != nil {
		c.Set(config.SlideshowDelay, *input.SlideshowDelay)
	}

	css := ""

	if input.CSS != nil {
		css = *input.CSS
	}

	c.SetCSS(css)

	setBool(config.CSSEnabled, input.CSSEnabled)

	if input.DisableDropdownCreate != nil {
		ddc := input.DisableDropdownCreate
		setBool(config.DisableDropdownCreatePerformer, ddc.Performer)
		setBool(config.DisableDropdownCreateStudio, ddc.Studio)
		setBool(config.DisableDropdownCreateTag, ddc.Tag)
	}

	if input.HandyKey != nil {
		c.Set(config.HandyKey, *input.HandyKey)
	}

	if input.FunscriptOffset != nil {
		c.Set(config.FunscriptOffset, *input.FunscriptOffset)
	}

	if err := c.Write(); err != nil {
		return makeConfigInterfaceResult(), err
	}

	return makeConfigInterfaceResult(), nil
}

func (r *mutationResolver) ConfigureDlna(ctx context.Context, input models.ConfigDLNAInput) (*models.ConfigDLNAResult, error) {
	c := config.GetInstance()

	if input.ServerName != nil {
		c.Set(config.DLNAServerName, *input.ServerName)
	}

	c.Set(config.DLNADefaultIPWhitelist, input.WhitelistedIPs)

	currentDLNAEnabled := c.GetDLNADefaultEnabled()
	if input.Enabled != nil && *input.Enabled != currentDLNAEnabled {
		c.Set(config.DLNADefaultEnabled, *input.Enabled)

		// start/stop the DLNA service as needed
		dlnaService := manager.GetInstance().DLNAService
		if !*input.Enabled && dlnaService.IsRunning() {
			dlnaService.Stop(nil)
		} else if *input.Enabled && !dlnaService.IsRunning() {
			if err := dlnaService.Start(nil); err != nil {
				logger.Warnf("error starting DLNA service: %v", err)
			}
		}
	}

	c.Set(config.DLNAInterfaces, input.Interfaces)

	if err := c.Write(); err != nil {
		return makeConfigDLNAResult(), err
	}

	return makeConfigDLNAResult(), nil
}

func (r *mutationResolver) ConfigureScraping(ctx context.Context, input models.ConfigScrapingInput) (*models.ConfigScrapingResult, error) {
	c := config.GetInstance()

	refreshScraperCache := false
	if input.ScraperUserAgent != nil {
		c.Set(config.ScraperUserAgent, input.ScraperUserAgent)
		refreshScraperCache = true
	}

	if input.ScraperCDPPath != nil {
		c.Set(config.ScraperCDPPath, input.ScraperCDPPath)
		refreshScraperCache = true
	}

	if input.ExcludeTagPatterns != nil {
		c.Set(config.ScraperExcludeTagPatterns, input.ExcludeTagPatterns)
	}

	c.Set(config.ScraperCertCheck, input.ScraperCertCheck)
	if refreshScraperCache {
		manager.GetInstance().RefreshScraperCache()
	}
	if err := c.Write(); err != nil {
		return makeConfigScrapingResult(), err
	}

	return makeConfigScrapingResult(), nil
}

func (r *mutationResolver) GenerateAPIKey(ctx context.Context, input models.GenerateAPIKeyInput) (string, error) {
	c := config.GetInstance()

	var newAPIKey string
	if input.Clear == nil || !*input.Clear {
		username := c.GetUsername()
		if username != "" {
			var err error
			newAPIKey, err = manager.GenerateAPIKey(username)
			if err != nil {
				return "", err
			}
		}
	}

	c.Set(config.ApiKey, newAPIKey)
	if err := c.Write(); err != nil {
		return newAPIKey, err
	}

	return newAPIKey, nil
}<|MERGE_RESOLUTION|>--- conflicted
+++ resolved
@@ -226,17 +226,10 @@
 func (r *mutationResolver) ConfigureInterface(ctx context.Context, input models.ConfigInterfaceInput) (*models.ConfigInterfaceResult, error) {
 	c := config.GetInstance()
 
-<<<<<<< HEAD
-	c.Set(config.NoBrowser, input.Nobrowser)
-
-	if input.SoundOnPreview != nil {
-		c.Set(config.SoundOnPreview, *input.SoundOnPreview)
-=======
 	setBool := func(key string, v *bool) {
 		if v != nil {
 			c.Set(key, *v)
 		}
->>>>>>> 1fffc051
 	}
 
 	if input.MenuItems != nil {
@@ -245,6 +238,8 @@
 
 	setBool(config.SoundOnPreview, input.SoundOnPreview)
 	setBool(config.WallShowTitle, input.WallShowTitle)
+
+	setBool(config.NoBrowser, input.Nobrowser)
 
 	if input.WallPlayback != nil {
 		c.Set(config.WallPlayback, *input.WallPlayback)
