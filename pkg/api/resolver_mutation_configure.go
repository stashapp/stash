--- conflicted
+++ resolved
@@ -46,7 +46,6 @@
 		config.Set(config.Cache, input.CachePath)
 	}
 
-<<<<<<< HEAD
 	if !input.CalculateMd5 && input.UseMd5 {
 		return makeConfigGeneralResult(), errors.New("calculateMD5 must be true if using MD5")
 	}
@@ -62,12 +61,10 @@
 
 	config.Set(config.CalculateMD5, input.CalculateMd5)
 
-=======
 	if input.PreviewPreset != nil {
 		config.Set(config.PreviewPreset, input.PreviewPreset.String())
 	}
 
->>>>>>> 274d84ce
 	if input.MaxTranscodeSize != nil {
 		config.Set(config.MaxTranscodeSize, input.MaxTranscodeSize.String())
 	}
