package api

import (
	"context"
	"crypto/tls"
	"embed"
	"errors"
	"fmt"
	"io/fs"
<<<<<<< HEAD
	"io/ioutil"
	"net"
=======
>>>>>>> bc6d04dc
	"net/http"
	"net/url"
	"os"
	"path"
	"runtime/debug"
	"strconv"
	"strings"
	"time"

	gqlHandler "github.com/99designs/gqlgen/graphql/handler"
	gqlExtension "github.com/99designs/gqlgen/graphql/handler/extension"
	gqlLru "github.com/99designs/gqlgen/graphql/handler/lru"
	gqlTransport "github.com/99designs/gqlgen/graphql/handler/transport"
	gqlPlayground "github.com/99designs/gqlgen/graphql/playground"
	"github.com/go-chi/chi"
	"github.com/go-chi/chi/middleware"
	"github.com/gorilla/websocket"
	"github.com/rs/cors"
	"github.com/stashapp/stash/pkg/logger"
	"github.com/stashapp/stash/pkg/manager"
	"github.com/stashapp/stash/pkg/manager/config"
	"github.com/stashapp/stash/pkg/models"
	"github.com/stashapp/stash/pkg/session"
	"github.com/stashapp/stash/pkg/utils"
)

var version string
var buildstamp string
var githash string

const loginEndPoint = "/login"

func allowUnauthenticated(r *http.Request) bool {
	return strings.HasPrefix(r.URL.Path, loginEndPoint) || r.URL.Path == "/css"
}

func authenticateHandler() func(http.Handler) http.Handler {
	return func(next http.Handler) http.Handler {
		return http.HandlerFunc(func(w http.ResponseWriter, r *http.Request) {
			c := config.GetInstance()

			if c.GetSecurityTripwireAccessedFromPublicInternet() {
				w.WriteHeader(http.StatusForbidden)
				w.Write([]byte("Stash is exposed to the public internet without authentication, and is not serving any more content to protect your privacy. " +
					"More information and fixes are available at https://github.com/stashapp/stash/wiki/Authentication-Required-When-Accessing-Stash-From-the-Internet"))
				return
			}

			userID, err := manager.GetInstance().SessionStore.Authenticate(w, r)
			if err != nil {
				if err != session.ErrUnauthorized {
					w.WriteHeader(http.StatusInternalServerError)
					_, err = w.Write([]byte(err.Error()))
					if err != nil {
						logger.Error(err)
					}
					return
				}

				// unauthorized error
				w.Header().Add("WWW-Authenticate", `FormBased`)
				w.WriteHeader(http.StatusUnauthorized)
				return
			}

			ctx := r.Context()

			if c.HasCredentials() {
				// authentication is required
				if userID == "" && !allowUnauthenticated(r) {
					//authentication was not received, redirect
					// if graphql was requested, we just return a forbidden error
					if r.URL.Path == "/graphql" {
						w.Header().Add("WWW-Authenticate", `FormBased`)
						w.WriteHeader(http.StatusUnauthorized)
						return
					}

					// otherwise redirect to the login page
					u := url.URL{
						Path: "/login",
					}
					q := u.Query()
					q.Set(returnURLParam, r.URL.Path)
					u.RawQuery = q.Encode()
					http.Redirect(w, r, u.String(), http.StatusFound)
					return
				}
			} else {
				//authentication is not required
				//security fix: traffic from the public internet with no auth is disallowed
				if !c.GetDangerousAllowPublicWithoutAuth() && !c.IsNewSystem() {
					requestIPString := r.RemoteAddr[0:strings.LastIndex(r.RemoteAddr, ":")]
					requestIP := net.ParseIP(requestIPString)
					_, cgNatAddrSpace, _ := net.ParseCIDR("100.64.0.0/10")

					if r.Header.Get("X-FORWARDED-FOR") != "" {
						// Requst was proxied
						trustedProxies := c.GetTrustedProxies()
						if trustedProxies == "" {
							//validate proxies against local network only
							if !(requestIP.IsPrivate() || requestIP.IsLoopback() || cgNatAddrSpace.Contains(requestIP)) {
								securityActivateTripwireAccessedFromInternetWithoutAuth(c, w)
								return
							} else {
								// Safe to validate X-Forwarded-For
								proxyChain := strings.Split(r.Header.Get("X-FORWARDED-FOR"), ", ")
								for i := range proxyChain {
									ip := net.ParseIP(proxyChain[i])
									if !(ip.IsPrivate() || ip.IsLoopback() || cgNatAddrSpace.Contains(ip)) {
										securityActivateTripwireAccessedFromInternetWithoutAuth(c, w)
										return
									}
								}
							}
						} else {
							//validate proxies against trusted proxies list
							trustedProxies := strings.Split(trustedProxies, ", ")
							if isIPTrustedProxy(requestIP, trustedProxies) {
								// Safe to validate X-Forwarded-For
								proxyChain := strings.Split(r.Header.Get("X-FORWARDED-FOR"), ", ")
								// validate backwards, as only the last one is not attacker-controlled
								for i := len(proxyChain) - 1; i >= 0; i-- {
									ip := net.ParseIP(proxyChain[i])
									if i == 0 {
										//last entry is originating device, check if from the public internet
										if !(ip.IsPrivate() || ip.IsLoopback() || cgNatAddrSpace.Contains(ip)) {
											securityActivateTripwireAccessedFromInternetWithoutAuth(c, w)
											return
										}
									} else if !isIPTrustedProxy(ip, trustedProxies) {
										logger.Warn([]byte("Rejected request from untrusted proxy in chain:" + ip.String()))
										w.WriteHeader(http.StatusForbidden)
										return
									}
								}
							} else {
								// Proxy not on safe proxy list
								logger.Warn([]byte("Rejected request from untrusted proxy:" + requestIP.String()))
								w.WriteHeader(http.StatusForbidden)
								return
							}
						}
					} else {
						// request was not proxied
						if !(requestIP.IsPrivate() || requestIP.IsLoopback() || cgNatAddrSpace.Contains(requestIP)) {
							securityActivateTripwireAccessedFromInternetWithoutAuth(c, w)
							return
						}
					}
				}
			}

			ctx = session.SetCurrentUserID(ctx, userID)

			r = r.WithContext(ctx)

			next.ServeHTTP(w, r)
		})
	}
}

func Start(uiBox embed.FS, loginUIBox embed.FS) {
	initialiseImages()

	r := chi.NewRouter()

	r.Use(middleware.Heartbeat("/healthz"))
	r.Use(authenticateHandler())
	visitedPluginHandler := manager.GetInstance().SessionStore.VisitedPluginHandler()
	r.Use(visitedPluginHandler)

	r.Use(middleware.Recoverer)

	c := config.GetInstance()
	if c.GetLogAccess() {
		r.Use(middleware.Logger)
	}
	r.Use(middleware.DefaultCompress)
	r.Use(middleware.StripSlashes)
	r.Use(cors.AllowAll().Handler)
	r.Use(BaseURLMiddleware)

	recoverFunc := func(ctx context.Context, err interface{}) error {
		logger.Error(err)
		debug.PrintStack()

		message := fmt.Sprintf("Internal system error. Error <%v>", err)
		return errors.New(message)
	}

	txnManager := manager.GetInstance().TxnManager
	pluginCache := manager.GetInstance().PluginCache
	resolver := &Resolver{
		txnManager:   txnManager,
		hookExecutor: pluginCache,
	}

	gqlSrv := gqlHandler.New(models.NewExecutableSchema(models.Config{Resolvers: resolver}))
	gqlSrv.SetRecoverFunc(recoverFunc)
	gqlSrv.AddTransport(gqlTransport.Websocket{
		Upgrader: websocket.Upgrader{
			CheckOrigin: func(r *http.Request) bool {
				return true
			},
		},
		KeepAlivePingInterval: 10 * time.Second,
	})
	gqlSrv.AddTransport(gqlTransport.Options{})
	gqlSrv.AddTransport(gqlTransport.GET{})
	gqlSrv.AddTransport(gqlTransport.POST{})
	gqlSrv.AddTransport(gqlTransport.MultipartForm{
		MaxUploadSize: c.GetMaxUploadSize(),
	})

	gqlSrv.SetQueryCache(gqlLru.New(1000))
	gqlSrv.Use(gqlExtension.Introspection{})

	gqlHandlerFunc := func(w http.ResponseWriter, r *http.Request) {
		gqlSrv.ServeHTTP(w, r)
	}

	// register GQL handler with plugin cache
	// chain the visited plugin handler
	manager.GetInstance().PluginCache.RegisterGQLHandler(visitedPluginHandler(http.HandlerFunc(gqlHandlerFunc)))

	r.HandleFunc("/graphql", gqlHandlerFunc)
	r.HandleFunc("/playground", gqlPlayground.Handler("GraphQL playground", "/graphql"))

	// session handlers
	r.Post(loginEndPoint, handleLogin(loginUIBox))
	r.Get("/logout", handleLogout(loginUIBox))

	r.Get(loginEndPoint, getLoginHandler(loginUIBox))

	r.Mount("/performer", performerRoutes{
		txnManager: txnManager,
	}.Routes())
	r.Mount("/scene", sceneRoutes{
		txnManager: txnManager,
	}.Routes())
	r.Mount("/image", imageRoutes{
		txnManager: txnManager,
	}.Routes())
	r.Mount("/studio", studioRoutes{
		txnManager: txnManager,
	}.Routes())
	r.Mount("/movie", movieRoutes{
		txnManager: txnManager,
	}.Routes())
	r.Mount("/tag", tagRoutes{
		txnManager: txnManager,
	}.Routes())
	r.Mount("/downloads", downloadsRoutes{}.Routes())

	r.HandleFunc("/css", func(w http.ResponseWriter, r *http.Request) {
		w.Header().Set("Content-Type", "text/css")
		if !c.GetCSSEnabled() {
			return
		}

		// search for custom.css in current directory, then $HOME/.stash
		fn := c.GetCSSPath()
		exists, _ := utils.FileExists(fn)
		if !exists {
			return
		}

		http.ServeFile(w, r, fn)
	})

	r.HandleFunc("/login*", func(w http.ResponseWriter, r *http.Request) {
		ext := path.Ext(r.URL.Path)
		if ext == ".html" || ext == "" {
			_, _ = w.Write(getLoginPage(loginUIBox))
		} else {
			r.URL.Path = strings.Replace(r.URL.Path, loginEndPoint, "", 1)
			loginRoot, err := fs.Sub(loginUIBox, loginRootDir)
			if err != nil {
				panic(err)
			}
			http.FileServer(http.FS(loginRoot)).ServeHTTP(w, r)
		}
	})

	// Serve static folders
	customServedFolders := c.GetCustomServedFolders()
	if customServedFolders != nil {
		r.HandleFunc("/custom/*", func(w http.ResponseWriter, r *http.Request) {
			r.URL.Path = strings.Replace(r.URL.Path, "/custom", "", 1)

			// map the path to the applicable filesystem location
			var dir string
			r.URL.Path, dir = customServedFolders.GetFilesystemLocation(r.URL.Path)
			if dir != "" {
				http.FileServer(http.Dir(dir)).ServeHTTP(w, r)
			} else {
				http.NotFound(w, r)
			}
		})
	}

	customUILocation := c.GetCustomUILocation()

	// Serve the web app
	r.HandleFunc("/*", func(w http.ResponseWriter, r *http.Request) {
		const uiRootDir = "ui/v2.5/build"

		ext := path.Ext(r.URL.Path)

		if customUILocation != "" {
			if r.URL.Path == "index.html" || ext == "" {
				r.URL.Path = "/"
			}

			http.FileServer(http.Dir(customUILocation)).ServeHTTP(w, r)
			return
		}

		if ext == ".html" || ext == "" {
			data, err := uiBox.ReadFile(uiRootDir + "/index.html")
			if err != nil {
				panic(err)
			}

			prefix := ""
			if r.Header.Get("X-Forwarded-Prefix") != "" {
				prefix = strings.TrimRight(r.Header.Get("X-Forwarded-Prefix"), "/")
			}

			baseURLIndex := strings.Replace(string(data), "%BASE_URL%", prefix+"/", 2)
			baseURLIndex = strings.Replace(baseURLIndex, "base href=\"/\"", fmt.Sprintf("base href=\"%s\"", prefix+"/"), 2)
			_, _ = w.Write([]byte(baseURLIndex))
		} else {
			isStatic, _ := path.Match("/static/*/*", r.URL.Path)
			if isStatic {
				w.Header().Add("Cache-Control", "max-age=604800000")
			}
			uiRoot, err := fs.Sub(uiBox, uiRootDir)
			if err != nil {
				panic(error.Error(err))
			}
			http.FileServer(http.FS(uiRoot)).ServeHTTP(w, r)
		}
	})

	displayHost := c.GetHost()
	if displayHost == "0.0.0.0" {
		displayHost = "localhost"
	}
	displayAddress := displayHost + ":" + strconv.Itoa(c.GetPort())

	address := c.GetHost() + ":" + strconv.Itoa(c.GetPort())
	tlsConfig, err := makeTLSConfig(c)
	if err != nil {
		// assume we don't want to start with a broken TLS configuration
		panic(fmt.Errorf("error loading TLS config: %s", err.Error()))
	}

	server := &http.Server{
		Addr:      address,
		Handler:   r,
		TLSConfig: tlsConfig,
	}

	go func() {
		printVersion()
		printLatestVersion()
		logger.Infof("stash is listening on " + address)

		if tlsConfig != nil {
			logger.Infof("stash is running at https://" + displayAddress + "/")
			logger.Error(server.ListenAndServeTLS("", ""))
		} else {
			logger.Infof("stash is running at http://" + displayAddress + "/")
			logger.Error(server.ListenAndServe())
		}
	}()
}

func printVersion() {
	versionString := githash
	if version != "" {
		versionString = version + " (" + versionString + ")"
	}
	fmt.Printf("stash version: %s - %s\n", versionString, buildstamp)
}
func isIPTrustedProxy(ip net.IP, trustedProxies []string) bool {
	for _, v := range trustedProxies {
		if ip.Equal(net.ParseIP(v)) {
			return true
		}
	}
	return false
}

func securityActivateTripwireAccessedFromInternetWithoutAuth(c *config.Instance, w http.ResponseWriter) {
	logger.Error("Stash has been accessed from the internet, without authentication. \n" +
		"This is extremely dangerous! The whole world can see your stash page and browse your files! \n" +
		"You probably forwarded a port from your router. At the very least, add a password to stash in the settings. \n" +
		"Stash will not start again until you edit config.yml and change security_tripwire_accessed_from_public_internet to false. \n" +
		"More information is available at https://github.com/stashapp/stash/wiki/Authentication-Required-When-Accessing-Stash-From-the-Internet \n" +
		"Stash is not answering any other requests to protect your privacy.")
	c.Set(config.SecurityTripwireAccessedFromPublicInternet, true)
	c.Write()
	w.WriteHeader(http.StatusForbidden)
	w.Write([]byte("You have attempted to access Stash over the internet, and authentication is not enabled. " +
		"This is extremely dangerous! The whole world can see your your stash page and browse your files! " +
		"Stash is not answering any other requests to protect your privacy. " +
		"Please read the log entry or visit https://github.com/stashapp/stash/wiki/Authentication-Required-When-Accessing-Stash-From-the-Internet "))
	manager.GetInstance().Shutdown()
}

func GetVersion() (string, string, string) {
	return version, githash, buildstamp
}

func makeTLSConfig(c *config.Instance) (*tls.Config, error) {
	c.InitTLS()
	certFile, keyFile := c.GetTLSFiles()

	if certFile == "" && keyFile == "" {
		// assume http configuration
		return nil, nil
	}

	// ensure both files are present
	if certFile == "" {
		return nil, errors.New("SSL certificate file must be present if key file is present")
	}

	if keyFile == "" {
		return nil, errors.New("SSL key file must be present if certificate file is present")
	}

	cert, err := os.ReadFile(certFile)
	if err != nil {
		return nil, fmt.Errorf("error reading SSL certificate file %s: %s", certFile, err.Error())
	}

	key, err := os.ReadFile(keyFile)
	if err != nil {
		return nil, fmt.Errorf("error reading SSL key file %s: %s", keyFile, err.Error())
	}

	certs := make([]tls.Certificate, 1)
	certs[0], err = tls.X509KeyPair(cert, key)
	if err != nil {
		return nil, fmt.Errorf("error parsing key pair: %s", err.Error())
	}
	tlsConfig := &tls.Config{
		Certificates: certs,
	}

	return tlsConfig, nil
}

type contextKey struct {
	name string
}

var (
	BaseURLCtxKey = &contextKey{"BaseURL"}
)

func BaseURLMiddleware(next http.Handler) http.Handler {
	fn := func(w http.ResponseWriter, r *http.Request) {
		ctx := r.Context()

		var scheme string
		if strings.Compare("https", r.URL.Scheme) == 0 || r.Proto == "HTTP/2.0" || r.Header.Get("X-Forwarded-Proto") == "https" {
			scheme = "https"
		} else {
			scheme = "http"
		}
		prefix := ""
		if r.Header.Get("X-Forwarded-Prefix") != "" {
			prefix = strings.TrimRight(r.Header.Get("X-Forwarded-Prefix"), "/")
		}

		port := ""
		forwardedPort := r.Header.Get("X-Forwarded-Port")
		if forwardedPort != "" && forwardedPort != "80" && forwardedPort != "8080" {
			port = ":" + forwardedPort
		}

		baseURL := scheme + "://" + r.Host + port + prefix

		externalHost := config.GetInstance().GetExternalHost()
		if externalHost != "" {
			baseURL = externalHost + prefix
		}

		r = r.WithContext(context.WithValue(ctx, BaseURLCtxKey, baseURL))

		next.ServeHTTP(w, r)
	}
	return http.HandlerFunc(fn)
}<|MERGE_RESOLUTION|>--- conflicted
+++ resolved
@@ -7,11 +7,8 @@
 	"errors"
 	"fmt"
 	"io/fs"
-<<<<<<< HEAD
 	"io/ioutil"
 	"net"
-=======
->>>>>>> bc6d04dc
 	"net/http"
 	"net/url"
 	"os"
