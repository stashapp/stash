package api

import (
	"context"
	"crypto/tls"
	"errors"
	"fmt"
	"github.com/99designs/gqlgen/handler"
	"github.com/go-chi/chi"
	"github.com/go-chi/chi/middleware"
	"github.com/gobuffalo/packr/v2"
	"github.com/gorilla/websocket"
	"github.com/rs/cors"
	"github.com/stashapp/stash/pkg/logger"
	"github.com/stashapp/stash/pkg/manager/config"
	"github.com/stashapp/stash/pkg/manager/paths"
	"github.com/stashapp/stash/pkg/models"
	"github.com/stashapp/stash/pkg/utils"
	"io/ioutil"
	"net/http"
	"os"
	"path"
	"path/filepath"
	"runtime/debug"
	"strconv"
	"strings"
	"github.com/spf13/viper"
)

<<<<<<< HEAD
const httpPort = "9998"
const httpsPort = "9999"

var serverAddress = ":"
var serverHttpPort = httpPort
var serverHttpsPort = httpsPort

var serverConfig = viper.New()

func serverInitConfig() {
	// The config file is called config.  Leave off the file extension.
	serverConfig.SetConfigName("config")

	serverConfig.AddConfigPath("$HOME/.stash") // Look for the config in the home directory
	serverConfig.AddConfigPath(".")            // Look for config in the working directory

	err := serverConfig.ReadInConfig() // Find and read the config file
	if err != nil {             // Handle errors reading the config file

		if err = serverConfig.ReadInConfig(); err != nil {
			panic(err)
		}
	}
}

var certsBox *packr.Box
=======
>>>>>>> 29a40c5b
var uiBox *packr.Box

//var legacyUiBox *packr.Box
var setupUIBox *packr.Box

func Start() {
	uiBox = packr.New("UI Box", "../../ui/v2/build")
	//legacyUiBox = packr.New("UI Box", "../../ui/v1/dist/stash-frontend")
	setupUIBox = packr.New("Setup UI Box", "../../ui/setup")

	r := chi.NewRouter()

	r.Use(middleware.Recoverer)
	r.Use(middleware.Logger)
	r.Use(middleware.DefaultCompress)
	r.Use(middleware.StripSlashes)
	r.Use(cors.AllowAll().Handler)
	r.Use(BaseURLMiddleware)
	r.Use(ConfigCheckMiddleware)

	recoverFunc := handler.RecoverFunc(func(ctx context.Context, err interface{}) error {
		logger.Error(err)
		debug.PrintStack()

		message := fmt.Sprintf("Internal system error. Error <%v>", err)
		return errors.New(message)
	})
	requestMiddleware := handler.RequestMiddleware(func(ctx context.Context, next func(ctx context.Context) []byte) []byte {
		//api.GetRequestContext(ctx).Variables[]
		return next(ctx)
	})
	websocketUpgrader := handler.WebsocketUpgrader(websocket.Upgrader{
		CheckOrigin: func(r *http.Request) bool {
			return true
		},
	})
	gqlHandler := handler.GraphQL(models.NewExecutableSchema(models.Config{Resolvers: &Resolver{}}), recoverFunc, requestMiddleware, websocketUpgrader)

	r.Handle("/graphql", gqlHandler)
	r.Handle("/playground", handler.Playground("GraphQL playground", "/graphql"))

	r.Mount("/gallery", galleryRoutes{}.Routes())
	r.Mount("/performer", performerRoutes{}.Routes())
	r.Mount("/scene", sceneRoutes{}.Routes())
	r.Mount("/studio", studioRoutes{}.Routes())

	// Serve the setup UI
	r.HandleFunc("/setup*", func(w http.ResponseWriter, r *http.Request) {
		ext := path.Ext(r.URL.Path)
		if ext == ".html" || ext == "" {
			data := setupUIBox.Bytes("index.html")
			_, _ = w.Write(data)
		} else {
			r.URL.Path = strings.Replace(r.URL.Path, "/setup", "", 1)
			http.FileServer(setupUIBox).ServeHTTP(w, r)
		}
	})
	r.Post("/init", func(w http.ResponseWriter, r *http.Request) {
		err := r.ParseForm()
		if err != nil {
			http.Error(w, fmt.Sprintf("error: %s", err), 500)
		}
		stash := filepath.Clean(r.Form.Get("stash"))
		generated := filepath.Clean(r.Form.Get("generated"))
		metadata := filepath.Clean(r.Form.Get("metadata"))
		cache := filepath.Clean(r.Form.Get("cache"))
		//downloads := filepath.Clean(r.Form.Get("downloads")) // TODO
		downloads := filepath.Join(metadata, "downloads")

		exists, _ := utils.DirExists(stash)
		if !exists || stash == "." {
			http.Error(w, fmt.Sprintf("the stash path either doesn't exist, or is not a directory <%s>.  Go back and try again.", stash), 500)
			return
		}

		exists, _ = utils.DirExists(generated)
		if !exists || generated == "." {
			http.Error(w, fmt.Sprintf("the generated path either doesn't exist, or is not a directory <%s>.  Go back and try again.", generated), 500)
			return
		}

		exists, _ = utils.DirExists(metadata)
		if !exists || metadata == "." {
			http.Error(w, fmt.Sprintf("the metadata path either doesn't exist, or is not a directory <%s>  Go back and try again.", metadata), 500)
			return
		}

		exists, _ = utils.DirExists(cache)
		if !exists || cache == "." {
			http.Error(w, fmt.Sprintf("the cache path either doesn't exist, or is not a directory <%s>  Go back and try again.", cache), 500)
			return
		}

		_ = os.Mkdir(downloads, 0755)

		config.Set(config.Stash, stash)
		config.Set(config.Generated, generated)
		config.Set(config.Metadata, metadata)
		config.Set(config.Cache, cache)
		config.Set(config.Downloads, downloads)
		if err := config.Write(); err != nil {
			http.Error(w, fmt.Sprintf("there was an error saving the config file: %s", err), 500)
			return
		}

		http.Redirect(w, r, "/", 301)
	})

	// Serve the web app
	r.HandleFunc("/*", func(w http.ResponseWriter, r *http.Request) {
		ext := path.Ext(r.URL.Path)
		if ext == ".html" || ext == "" {
			data := uiBox.Bytes("index.html")
			_, _ = w.Write(data)
		} else {
			http.FileServer(uiBox).ServeHTTP(w, r)
		}
	})

<<<<<<< HEAD
	serverInitConfig() //TODO if needed validate address,port,httpsport
										// for now we assume that ListenAndServe will output the errors

	if serverConfig.IsSet("address")  {
	serverAddress=serverConfig.GetString("address")+":"
	}	else	{
	serverAddress=":"
	}

	if serverConfig.IsSet("port")  {
	serverHttpPort=serverConfig.GetString("port")
	}	else	{
	serverHttpPort=httpPort
	}

	if serverConfig.IsSet("httpsport")  {
	serverHttpsPort=serverConfig.GetString("httpsport")
	}	else	{
	serverHttpsPort=httpsPort
	}
	httpsServer := &http.Server{
		Addr:      serverAddress + serverHttpsPort,
		Handler:   r,
		TLSConfig: makeTLSConfig(),
	}
	server := &http.Server{
		Addr:    serverAddress + serverHttpPort,
		Handler: r,
	}

	go func() {
		logger.Infof("stash is running on HTTP at http://"+serverAddress+serverHttpPort+"/")
		logger.Fatal(server.ListenAndServe())
	}()

	go func() {
		logger.Infof("stash is running on HTTPS at https://"+serverAddress+serverHttpsPort+"/")
		logger.Fatal(httpsServer.ListenAndServeTLS("", ""))
	}()
=======
	address := config.GetHost() + ":" + strconv.Itoa(config.GetPort())
	if tlsConfig := makeTLSConfig(); tlsConfig != nil {
		httpsServer := &http.Server{
			Addr:      address,
			Handler:   r,
			TLSConfig: tlsConfig,
		}

		go func() {
			logger.Infof("stash is running on HTTPS at https://" + address + "/")
			logger.Fatal(httpsServer.ListenAndServeTLS("", ""))
		}()
	} else {
		server := &http.Server{
			Addr:    address,
			Handler: r,
		}

		go func() {
			logger.Infof("stash is running on HTTP at http://" + address + "/")
			logger.Fatal(server.ListenAndServe())
		}()
	}
>>>>>>> 29a40c5b
}

func makeTLSConfig() *tls.Config {
	cert, err := ioutil.ReadFile(paths.GetSSLCert())
	if err != nil {
		return nil
	}

	key, err := ioutil.ReadFile(paths.GetSSLKey())
	if err != nil {
		return nil
	}

	certs := make([]tls.Certificate, 1)
	certs[0], err = tls.X509KeyPair(cert, key)
	if err != nil {
		return nil
	}
	tlsConfig := &tls.Config{
		Certificates: certs,
	}

	return tlsConfig
}

type contextKey struct {
	name string
}

var (
	BaseURLCtxKey = &contextKey{"BaseURL"}
)

func BaseURLMiddleware(next http.Handler) http.Handler {
	fn := func(w http.ResponseWriter, r *http.Request) {
		ctx := r.Context()

		var scheme string
		if strings.Compare("https", r.URL.Scheme) == 0 || r.Proto == "HTTP/2.0" {
			scheme = "https"
		} else {
			scheme = "http"
		}
		baseURL := scheme + "://" + r.Host

		r = r.WithContext(context.WithValue(ctx, BaseURLCtxKey, baseURL))

		next.ServeHTTP(w, r)
	}
	return http.HandlerFunc(fn)
}

func ConfigCheckMiddleware(next http.Handler) http.Handler {
	return http.HandlerFunc(func(w http.ResponseWriter, r *http.Request) {
		ext := path.Ext(r.URL.Path)
		shouldRedirect := ext == "" && r.Method == "GET" && r.URL.Path != "/init"
		if !config.IsValid() && shouldRedirect {
			if !strings.HasPrefix(r.URL.Path, "/setup") {
				http.Redirect(w, r, "/setup", 301)
				return
			}
		}
		next.ServeHTTP(w, r)
	})
}<|MERGE_RESOLUTION|>--- conflicted
+++ resolved
@@ -27,35 +27,7 @@
 	"github.com/spf13/viper"
 )
 
-<<<<<<< HEAD
-const httpPort = "9998"
-const httpsPort = "9999"
-
-var serverAddress = ":"
-var serverHttpPort = httpPort
-var serverHttpsPort = httpsPort
-
-var serverConfig = viper.New()
-
-func serverInitConfig() {
-	// The config file is called config.  Leave off the file extension.
-	serverConfig.SetConfigName("config")
-
-	serverConfig.AddConfigPath("$HOME/.stash") // Look for the config in the home directory
-	serverConfig.AddConfigPath(".")            // Look for config in the working directory
-
-	err := serverConfig.ReadInConfig() // Find and read the config file
-	if err != nil {             // Handle errors reading the config file
-
-		if err = serverConfig.ReadInConfig(); err != nil {
-			panic(err)
-		}
-	}
-}
-
-var certsBox *packr.Box
-=======
->>>>>>> 29a40c5b
+
 var uiBox *packr.Box
 
 //var legacyUiBox *packr.Box
@@ -175,47 +147,6 @@
 		}
 	})
 
-<<<<<<< HEAD
-	serverInitConfig() //TODO if needed validate address,port,httpsport
-										// for now we assume that ListenAndServe will output the errors
-
-	if serverConfig.IsSet("address")  {
-	serverAddress=serverConfig.GetString("address")+":"
-	}	else	{
-	serverAddress=":"
-	}
-
-	if serverConfig.IsSet("port")  {
-	serverHttpPort=serverConfig.GetString("port")
-	}	else	{
-	serverHttpPort=httpPort
-	}
-
-	if serverConfig.IsSet("httpsport")  {
-	serverHttpsPort=serverConfig.GetString("httpsport")
-	}	else	{
-	serverHttpsPort=httpsPort
-	}
-	httpsServer := &http.Server{
-		Addr:      serverAddress + serverHttpsPort,
-		Handler:   r,
-		TLSConfig: makeTLSConfig(),
-	}
-	server := &http.Server{
-		Addr:    serverAddress + serverHttpPort,
-		Handler: r,
-	}
-
-	go func() {
-		logger.Infof("stash is running on HTTP at http://"+serverAddress+serverHttpPort+"/")
-		logger.Fatal(server.ListenAndServe())
-	}()
-
-	go func() {
-		logger.Infof("stash is running on HTTPS at https://"+serverAddress+serverHttpsPort+"/")
-		logger.Fatal(httpsServer.ListenAndServeTLS("", ""))
-	}()
-=======
 	address := config.GetHost() + ":" + strconv.Itoa(config.GetPort())
 	if tlsConfig := makeTLSConfig(); tlsConfig != nil {
 		httpsServer := &http.Server{
@@ -239,7 +170,7 @@
 			logger.Fatal(server.ListenAndServe())
 		}()
 	}
->>>>>>> 29a40c5b
+
 }
 
 func makeTLSConfig() *tls.Config {
