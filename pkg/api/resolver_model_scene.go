package api

import (
	"context"

	"github.com/stashapp/stash/pkg/api/urlbuilders"
<<<<<<< HEAD
	"github.com/stashapp/stash/pkg/manager"
	"github.com/stashapp/stash/pkg/manager/config"
=======
>>>>>>> c327a98e
	"github.com/stashapp/stash/pkg/models"
	"github.com/stashapp/stash/pkg/utils"
)

func (r *sceneResolver) Checksum(ctx context.Context, obj *models.Scene) (*string, error) {
	if obj.Checksum.Valid {
		return &obj.Checksum.String, nil
	}
	return nil, nil
}

func (r *sceneResolver) Oshash(ctx context.Context, obj *models.Scene) (*string, error) {
	if obj.OSHash.Valid {
		return &obj.OSHash.String, nil
	}
	return nil, nil
}

func (r *sceneResolver) Title(ctx context.Context, obj *models.Scene) (*string, error) {
	if obj.Title.Valid {
		return &obj.Title.String, nil
	}
	return nil, nil
}

func (r *sceneResolver) Details(ctx context.Context, obj *models.Scene) (*string, error) {
	if obj.Details.Valid {
		return &obj.Details.String, nil
	}
	return nil, nil
}

func (r *sceneResolver) URL(ctx context.Context, obj *models.Scene) (*string, error) {
	if obj.URL.Valid {
		return &obj.URL.String, nil
	}
	return nil, nil
}

func (r *sceneResolver) Date(ctx context.Context, obj *models.Scene) (*string, error) {
	if obj.Date.Valid {
		result := utils.GetYMDFromDatabaseDate(obj.Date.String)
		return &result, nil
	}
	return nil, nil
}

func (r *sceneResolver) Rating(ctx context.Context, obj *models.Scene) (*int, error) {
	if obj.Rating.Valid {
		rating := int(obj.Rating.Int64)
		return &rating, nil
	}
	return nil, nil
}

func (r *sceneResolver) File(ctx context.Context, obj *models.Scene) (*models.SceneFileType, error) {
	width := int(obj.Width.Int64)
	height := int(obj.Height.Int64)
	bitrate := int(obj.Bitrate.Int64)
	return &models.SceneFileType{
		Size:       &obj.Size.String,
		Duration:   &obj.Duration.Float64,
		VideoCodec: &obj.VideoCodec.String,
		AudioCodec: &obj.AudioCodec.String,
		Width:      &width,
		Height:     &height,
		Framerate:  &obj.Framerate.Float64,
		Bitrate:    &bitrate,
	}, nil
}

func (r *sceneResolver) Paths(ctx context.Context, obj *models.Scene) (*models.ScenePathsType, error) {
	baseURL, _ := ctx.Value(BaseURLCtxKey).(string)
	builder := urlbuilders.NewSceneURLBuilder(baseURL, obj.ID)
	screenshotPath := builder.GetScreenshotURL(obj.UpdatedAt.Timestamp)
	previewPath := builder.GetStreamPreviewURL()
	streamPath := builder.GetStreamURL()
	webpPath := builder.GetStreamPreviewImageURL()
	vttPath := builder.GetSpriteVTTURL()
	chaptersVttPath := builder.GetChaptersVTTURL()
	return &models.ScenePathsType{
		Screenshot:  &screenshotPath,
		Preview:     &previewPath,
		Stream:      &streamPath,
		Webp:        &webpPath,
		Vtt:         &vttPath,
		ChaptersVtt: &chaptersVttPath,
	}, nil
}

<<<<<<< HEAD
func (r *sceneResolver) IsStreamable(ctx context.Context, obj *models.Scene) (bool, error) {
	// ignore error
	ret, _ := manager.IsStreamable(obj, config.IsUseMD5())
	return ret, nil
}

=======
>>>>>>> c327a98e
func (r *sceneResolver) SceneMarkers(ctx context.Context, obj *models.Scene) ([]*models.SceneMarker, error) {
	qb := models.NewSceneMarkerQueryBuilder()
	return qb.FindBySceneID(obj.ID, nil)
}

func (r *sceneResolver) Gallery(ctx context.Context, obj *models.Scene) (*models.Gallery, error) {
	qb := models.NewGalleryQueryBuilder()
	return qb.FindBySceneID(obj.ID, nil)
}

func (r *sceneResolver) Studio(ctx context.Context, obj *models.Scene) (*models.Studio, error) {
	qb := models.NewStudioQueryBuilder()
	return qb.FindBySceneID(obj.ID)
}

func (r *sceneResolver) Movies(ctx context.Context, obj *models.Scene) ([]*models.SceneMovie, error) {
	joinQB := models.NewJoinsQueryBuilder()
	qb := models.NewMovieQueryBuilder()

	sceneMovies, err := joinQB.GetSceneMovies(obj.ID, nil)
	if err != nil {
		return nil, err
	}

	var ret []*models.SceneMovie
	for _, sm := range sceneMovies {
		movie, err := qb.Find(sm.MovieID, nil)
		if err != nil {
			return nil, err
		}

		sceneIdx := sm.SceneIndex
		sceneMovie := &models.SceneMovie{
			Movie: movie,
		}

		if sceneIdx.Valid {
			var idx int
			idx = int(sceneIdx.Int64)
			sceneMovie.SceneIndex = &idx
		}

		ret = append(ret, sceneMovie)
	}
	return ret, nil
}

func (r *sceneResolver) Tags(ctx context.Context, obj *models.Scene) ([]*models.Tag, error) {
	qb := models.NewTagQueryBuilder()
	return qb.FindBySceneID(obj.ID, nil)
}

func (r *sceneResolver) Performers(ctx context.Context, obj *models.Scene) ([]*models.Performer, error) {
	qb := models.NewPerformerQueryBuilder()
	return qb.FindBySceneID(obj.ID, nil)
}<|MERGE_RESOLUTION|>--- conflicted
+++ resolved
@@ -4,11 +4,6 @@
 	"context"
 
 	"github.com/stashapp/stash/pkg/api/urlbuilders"
-<<<<<<< HEAD
-	"github.com/stashapp/stash/pkg/manager"
-	"github.com/stashapp/stash/pkg/manager/config"
-=======
->>>>>>> c327a98e
 	"github.com/stashapp/stash/pkg/models"
 	"github.com/stashapp/stash/pkg/utils"
 )
@@ -99,15 +94,6 @@
 	}, nil
 }
 
-<<<<<<< HEAD
-func (r *sceneResolver) IsStreamable(ctx context.Context, obj *models.Scene) (bool, error) {
-	// ignore error
-	ret, _ := manager.IsStreamable(obj, config.IsUseMD5())
-	return ret, nil
-}
-
-=======
->>>>>>> c327a98e
 func (r *sceneResolver) SceneMarkers(ctx context.Context, obj *models.Scene) ([]*models.SceneMarker, error) {
 	qb := models.NewSceneMarkerQueryBuilder()
 	return qb.FindBySceneID(obj.ID, nil)
