--- conflicted
+++ resolved
@@ -46,12 +46,9 @@
 		DatabasePath:              config.GetDatabasePath(),
 		GeneratedPath:             config.GetGeneratedPath(),
 		CachePath:                 config.GetCachePath(),
-<<<<<<< HEAD
 		CalculateMd5:              config.IsCalculateMD5(),
 		UseMd5:                    config.IsUseMD5(),
-=======
 		PreviewPreset:             config.GetPreviewPreset(),
->>>>>>> 274d84ce
 		MaxTranscodeSize:          &maxTranscodeSize,
 		MaxStreamingTranscodeSize: &maxStreamingTranscodeSize,
 		ForceMkv:                  config.GetForceMKV(),
