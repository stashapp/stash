package api

import (
	"context"

	"github.com/stashapp/stash/pkg/manager/config"
	"github.com/stashapp/stash/pkg/models"
	"github.com/stashapp/stash/pkg/utils"
	"golang.org/x/text/collate"
)

func (r *queryResolver) Configuration(ctx context.Context) (*models.ConfigResult, error) {
	return makeConfigResult(), nil
}

func (r *queryResolver) Directory(ctx context.Context, path, locale *string) (*models.Directory, error) {

	directory := &models.Directory{}
	var err error

	col := newCollator(locale, collate.IgnoreCase, collate.Numeric)

	var dirPath = ""
	if path != nil {
		dirPath = *path
	}
	currentDir := utils.GetDir(dirPath)
	directories, err := utils.ListDir(col, currentDir)
	if err != nil {
		return directory, err
	}

	directory.Path = currentDir
	directory.Parent = utils.GetParent(currentDir)
	directory.Directories = directories

	return directory, err
}

func makeConfigResult() *models.ConfigResult {
	return &models.ConfigResult{
		General:   makeConfigGeneralResult(),
		Interface: makeConfigInterfaceResult(),
		Dlna:      makeConfigDLNAResult(),
		Scraping:  makeConfigScrapingResult(),
		Defaults:  makeConfigDefaultsResult(),
	}
}

func makeConfigGeneralResult() *models.ConfigGeneralResult {
	config := config.GetInstance()
	logFile := config.GetLogFile()

	maxTranscodeSize := config.GetMaxTranscodeSize()
	maxStreamingTranscodeSize := config.GetMaxStreamingTranscodeSize()

	customPerformerImageLocation := config.GetCustomPerformerImageLocation()

	scraperUserAgent := config.GetScraperUserAgent()
	scraperCDPPath := config.GetScraperCDPPath()

	return &models.ConfigGeneralResult{
		Stashes:                      config.GetStashPaths(),
		DatabasePath:                 config.GetDatabasePath(),
		GeneratedPath:                config.GetGeneratedPath(),
		MetadataPath:                 config.GetMetadataPath(),
		ConfigFilePath:               config.GetConfigFilePath(),
		ScrapersPath:                 config.GetScrapersPath(),
		CachePath:                    config.GetCachePath(),
		CalculateMd5:                 config.IsCalculateMD5(),
		VideoFileNamingAlgorithm:     config.GetVideoFileNamingAlgorithm(),
		ParallelTasks:                config.GetParallelTasks(),
		PreviewAudio:                 config.GetPreviewAudio(),
		PreviewSegments:              config.GetPreviewSegments(),
		PreviewSegmentDuration:       config.GetPreviewSegmentDuration(),
		PreviewExcludeStart:          config.GetPreviewExcludeStart(),
		PreviewExcludeEnd:            config.GetPreviewExcludeEnd(),
		PreviewPreset:                config.GetPreviewPreset(),
		MaxTranscodeSize:             &maxTranscodeSize,
		MaxStreamingTranscodeSize:    &maxStreamingTranscodeSize,
		WriteImageThumbnails:         config.IsWriteImageThumbnails(),
		APIKey:                       config.GetAPIKey(),
		Username:                     config.GetUsername(),
		Password:                     config.GetPasswordHash(),
		MaxSessionAge:                config.GetMaxSessionAge(),
		TrustedProxies:               config.GetTrustedProxies(),
		LogFile:                      &logFile,
		LogOut:                       config.GetLogOut(),
		LogLevel:                     config.GetLogLevel(),
		LogAccess:                    config.GetLogAccess(),
		VideoExtensions:              config.GetVideoExtensions(),
		ImageExtensions:              config.GetImageExtensions(),
		GalleryExtensions:            config.GetGalleryExtensions(),
		CreateGalleriesFromFolders:   config.GetCreateGalleriesFromFolders(),
		Excludes:                     config.GetExcludes(),
		ImageExcludes:                config.GetImageExcludes(),
		CustomPerformerImageLocation: &customPerformerImageLocation,
		ScraperUserAgent:             &scraperUserAgent,
		ScraperCertCheck:             config.GetScraperCertCheck(),
		ScraperCDPPath:               &scraperCDPPath,
		StashBoxes:                   config.GetStashBoxes(),
	}
}

func makeConfigInterfaceResult() *models.ConfigInterfaceResult {
	config := config.GetInstance()
	menuItems := config.GetMenuItems()
	soundOnPreview := config.GetSoundOnPreview()
	wallShowTitle := config.GetWallShowTitle()
	wallPlayback := config.GetWallPlayback()
	noBrowser := config.GetNoBrowserFlag()
	maximumLoopDuration := config.GetMaximumLoopDuration()
	autostartVideo := config.GetAutostartVideo()
	autostartVideoOnPlaySelected := config.GetAutostartVideoOnPlaySelected()
	continuePlaylistDefault := config.GetContinuePlaylistDefault()
	showStudioAsText := config.GetShowStudioAsText()
	css := config.GetCSS()
	cssEnabled := config.GetCSSEnabled()
	language := config.GetLanguage()
	slideshowDelay := config.GetSlideshowDelay()
	handyKey := config.GetHandyKey()
	scriptOffset := config.GetFunscriptOffset()

	return &models.ConfigInterfaceResult{
<<<<<<< HEAD
		MenuItems:                    menuItems,
		SoundOnPreview:               &soundOnPreview,
		WallShowTitle:                &wallShowTitle,
		WallPlayback:                 &wallPlayback,
		MaximumLoopDuration:          &maximumLoopDuration,
		AutostartVideo:               &autostartVideo,
		AutostartVideoOnPlaySelected: &autostartVideoOnPlaySelected,
		ContinuePlaylistDefault:      &continuePlaylistDefault,
		ShowStudioAsText:             &showStudioAsText,
		CSS:                          &css,
		CSSEnabled:                   &cssEnabled,
		Language:                     &language,
		SlideshowDelay:               &slideshowDelay,
		DisabledDropdownCreate:       config.GetDisableDropdownCreate(),
		HandyKey:                     &handyKey,
		FunscriptOffset:              &scriptOffset,
=======
		MenuItems:              menuItems,
		SoundOnPreview:         &soundOnPreview,
		WallShowTitle:          &wallShowTitle,
		WallPlayback:           &wallPlayback,
		MaximumLoopDuration:    &maximumLoopDuration,
		NoBrowser:              &noBrowser,
		AutostartVideo:         &autostartVideo,
		ShowStudioAsText:       &showStudioAsText,
		CSS:                    &css,
		CSSEnabled:             &cssEnabled,
		Language:               &language,
		SlideshowDelay:         &slideshowDelay,
		DisabledDropdownCreate: config.GetDisableDropdownCreate(),
		HandyKey:               &handyKey,
		FunscriptOffset:        &scriptOffset,
>>>>>>> 3671388b
	}
}

func makeConfigDLNAResult() *models.ConfigDLNAResult {
	config := config.GetInstance()

	return &models.ConfigDLNAResult{
		ServerName:     config.GetDLNAServerName(),
		Enabled:        config.GetDLNADefaultEnabled(),
		WhitelistedIPs: config.GetDLNADefaultIPWhitelist(),
		Interfaces:     config.GetDLNAInterfaces(),
	}
}

func makeConfigScrapingResult() *models.ConfigScrapingResult {
	config := config.GetInstance()

	scraperUserAgent := config.GetScraperUserAgent()
	scraperCDPPath := config.GetScraperCDPPath()

	return &models.ConfigScrapingResult{
		ScraperUserAgent:   &scraperUserAgent,
		ScraperCertCheck:   config.GetScraperCertCheck(),
		ScraperCDPPath:     &scraperCDPPath,
		ExcludeTagPatterns: config.GetScraperExcludeTagPatterns(),
	}
}

func makeConfigDefaultsResult() *models.ConfigDefaultSettingsResult {
	config := config.GetInstance()
	deleteFileDefault := config.GetDeleteFileDefault()
	deleteGeneratedDefault := config.GetDeleteGeneratedDefault()

	return &models.ConfigDefaultSettingsResult{
		Identify:        config.GetDefaultIdentifySettings(),
		DeleteFile:      &deleteFileDefault,
		DeleteGenerated: &deleteGeneratedDefault,
	}
}<|MERGE_RESOLUTION|>--- conflicted
+++ resolved
@@ -122,16 +122,16 @@
 	scriptOffset := config.GetFunscriptOffset()
 
 	return &models.ConfigInterfaceResult{
-<<<<<<< HEAD
 		MenuItems:                    menuItems,
 		SoundOnPreview:               &soundOnPreview,
 		WallShowTitle:                &wallShowTitle,
 		WallPlayback:                 &wallPlayback,
 		MaximumLoopDuration:          &maximumLoopDuration,
+		NoBrowser:                    &noBrowser,
 		AutostartVideo:               &autostartVideo,
+		ShowStudioAsText:             &showStudioAsText,
 		AutostartVideoOnPlaySelected: &autostartVideoOnPlaySelected,
 		ContinuePlaylistDefault:      &continuePlaylistDefault,
-		ShowStudioAsText:             &showStudioAsText,
 		CSS:                          &css,
 		CSSEnabled:                   &cssEnabled,
 		Language:                     &language,
@@ -139,23 +139,6 @@
 		DisabledDropdownCreate:       config.GetDisableDropdownCreate(),
 		HandyKey:                     &handyKey,
 		FunscriptOffset:              &scriptOffset,
-=======
-		MenuItems:              menuItems,
-		SoundOnPreview:         &soundOnPreview,
-		WallShowTitle:          &wallShowTitle,
-		WallPlayback:           &wallPlayback,
-		MaximumLoopDuration:    &maximumLoopDuration,
-		NoBrowser:              &noBrowser,
-		AutostartVideo:         &autostartVideo,
-		ShowStudioAsText:       &showStudioAsText,
-		CSS:                    &css,
-		CSSEnabled:             &cssEnabled,
-		Language:               &language,
-		SlideshowDelay:         &slideshowDelay,
-		DisabledDropdownCreate: config.GetDisableDropdownCreate(),
-		HandyKey:               &handyKey,
-		FunscriptOffset:        &scriptOffset,
->>>>>>> 3671388b
 	}
 }
 
