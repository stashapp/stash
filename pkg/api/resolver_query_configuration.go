--- conflicted
+++ resolved
@@ -46,15 +46,12 @@
 		DatabasePath:              config.GetDatabasePath(),
 		GeneratedPath:             config.GetGeneratedPath(),
 		CachePath:                 config.GetCachePath(),
-<<<<<<< HEAD
 		CalculateMd5:              config.IsCalculateMD5(),
 		UseMd5:                    config.IsUseMD5(),
-=======
 		PreviewSegments:           config.GetPreviewSegments(),
 		PreviewSegmentDuration:    config.GetPreviewSegmentDuration(),
 		PreviewExcludeStart:       config.GetPreviewExcludeStart(),
 		PreviewExcludeEnd:         config.GetPreviewExcludeEnd(),
->>>>>>> c327a98e
 		PreviewPreset:             config.GetPreviewPreset(),
 		MaxTranscodeSize:          &maxTranscodeSize,
 		MaxStreamingTranscodeSize: &maxStreamingTranscodeSize,
