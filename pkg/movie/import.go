--- conflicted
+++ resolved
@@ -118,25 +118,15 @@
 }
 
 func (i *Importer) createStudio(ctx context.Context, name string) (int, error) {
-<<<<<<< HEAD
 	var dbInput models.StudioDBInput
 	dbInput.StudioCreate = models.NewStudio(name)
 
 	studioID, err := i.StudioWriter.Create(ctx, dbInput)
-=======
-	newStudio := models.NewStudio(name)
-
-	err := i.StudioWriter.Create(ctx, newStudio)
->>>>>>> f65e8777
 	if err != nil {
 		return 0, err
 	}
 
-<<<<<<< HEAD
 	return *studioID, nil
-=======
-	return newStudio.ID, nil
->>>>>>> f65e8777
 }
 
 func (i *Importer) PostImport(ctx context.Context, id int) error {
