--- conflicted
+++ resolved
@@ -9,7 +9,6 @@
 
 type PartialUpdater interface {
 	UpdatePartial(ctx context.Context, id int, updatedGallery models.GalleryPartial) (*models.Gallery, error)
-<<<<<<< HEAD
 }
 
 type ImageUpdater interface {
@@ -17,15 +16,6 @@
 	UpdateImages(ctx context.Context, galleryID int, imageIDs []int) error
 }
 
-=======
-}
-
-type ImageUpdater interface {
-	GetImageIDs(ctx context.Context, galleryID int) ([]int, error)
-	UpdateImages(ctx context.Context, galleryID int, imageIDs []int) error
-}
-
->>>>>>> c5033c36
 func AddImage(ctx context.Context, qb ImageUpdater, galleryID int, imageID int) error {
 	imageIDs, err := qb.GetImageIDs(ctx, galleryID)
 	if err != nil {
@@ -36,40 +26,6 @@
 	return qb.UpdateImages(ctx, galleryID, imageIDs)
 }
 
-<<<<<<< HEAD
-func AddPerformer(ctx context.Context, qb PartialUpdater, o *models.Gallery, performerID int) (bool, error) {
-	if !intslice.IntInclude(o.PerformerIDs, performerID) {
-		if _, err := qb.UpdatePartial(ctx, o.ID, models.GalleryPartial{
-			PerformerIDs: &models.UpdateIDs{
-				IDs:  []int{performerID},
-				Mode: models.RelationshipUpdateModeAdd,
-			},
-		}); err != nil {
-			return false, err
-		}
-
-		return true, nil
-	}
-
-	return false, nil
-}
-
-func AddTag(ctx context.Context, qb PartialUpdater, o *models.Gallery, tagID int) (bool, error) {
-	if !intslice.IntInclude(o.TagIDs, tagID) {
-		if _, err := qb.UpdatePartial(ctx, o.ID, models.GalleryPartial{
-			TagIDs: &models.UpdateIDs{
-				IDs:  []int{tagID},
-				Mode: models.RelationshipUpdateModeAdd,
-			},
-		}); err != nil {
-			return false, err
-		}
-
-		return true, nil
-	}
-
-	return false, nil
-=======
 func AddPerformer(ctx context.Context, qb PartialUpdater, o *models.Gallery, performerID int) error {
 	_, err := qb.UpdatePartial(ctx, o.ID, models.GalleryPartial{
 		PerformerIDs: &models.UpdateIDs{
@@ -88,5 +44,4 @@
 		},
 	})
 	return err
->>>>>>> c5033c36
 }