--- conflicted
+++ resolved
@@ -10,21 +10,6 @@
 	UpdatePartial(ctx context.Context, id int, partial models.ImagePartial) (*models.Image, error)
 }
 
-<<<<<<< HEAD
-func AddPerformer(ctx context.Context, qb PartialUpdater, i *models.Image, performerID int) (bool, error) {
-	if !intslice.IntInclude(i.PerformerIDs, performerID) {
-		if _, err := qb.UpdatePartial(ctx, i.ID, models.ImagePartial{
-			PerformerIDs: &models.UpdateIDs{
-				IDs:  []int{performerID},
-				Mode: models.RelationshipUpdateModeAdd,
-			},
-		}); err != nil {
-			return false, err
-		}
-
-		return true, nil
-	}
-=======
 func AddPerformer(ctx context.Context, qb PartialUpdater, i *models.Image, performerID int) error {
 	_, err := qb.UpdatePartial(ctx, i.ID, models.ImagePartial{
 		PerformerIDs: &models.UpdateIDs{
@@ -32,28 +17,10 @@
 			Mode: models.RelationshipUpdateModeAdd,
 		},
 	})
->>>>>>> c5033c36
 
 	return err
 }
 
-<<<<<<< HEAD
-func AddTag(ctx context.Context, qb PartialUpdater, i *models.Image, tagID int) (bool, error) {
-	if !intslice.IntInclude(i.TagIDs, tagID) {
-		if _, err := qb.UpdatePartial(ctx, i.ID, models.ImagePartial{
-			TagIDs: &models.UpdateIDs{
-				IDs:  []int{tagID},
-				Mode: models.RelationshipUpdateModeAdd,
-			},
-		}); err != nil {
-			return false, err
-		}
-
-		return true, nil
-	}
-
-	return false, nil
-=======
 func AddTag(ctx context.Context, qb PartialUpdater, i *models.Image, tagID int) error {
 	_, err := qb.UpdatePartial(ctx, i.ID, models.ImagePartial{
 		TagIDs: &models.UpdateIDs{
@@ -62,5 +29,4 @@
 		},
 	})
 	return err
->>>>>>> c5033c36
 }