--- conflicted
+++ resolved
@@ -8,9 +8,5 @@
 )
 
 func IsCover(img *models.Image) bool {
-<<<<<<< HEAD
-	return strings.HasSuffix(img.Path(), "cover.jpg")
-=======
 	return strings.HasSuffix(img.Path, "cover.jpg")
->>>>>>> c5033c36
 }