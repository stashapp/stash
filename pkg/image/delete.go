package image

import (
	"context"

	"github.com/stashapp/stash/pkg/file"
	"github.com/stashapp/stash/pkg/fsutil"
	"github.com/stashapp/stash/pkg/models"
	"github.com/stashapp/stash/pkg/models/paths"
)

type Destroyer interface {
	Destroy(ctx context.Context, id int) error
}

// FileDeleter is an extension of file.Deleter that handles deletion of image files.
type FileDeleter struct {
	*file.Deleter

	Paths *paths.Paths
}

// MarkGeneratedFiles marks for deletion the generated files for the provided image.
func (d *FileDeleter) MarkGeneratedFiles(image *models.Image) error {
	thumbPath := d.Paths.Generated.GetThumbnailPath(image.Checksum(), models.DefaultGthumbWidth)
	exists, _ := fsutil.FileExists(thumbPath)
	if exists {
		return d.Files([]string{thumbPath})
	}

	return nil
}

// Destroy destroys an image, optionally marking the file and generated files for deletion.
func (s *Service) Destroy(ctx context.Context, i *models.Image, fileDeleter *FileDeleter, deleteGenerated, deleteFile bool) error {
	return s.destroyImage(ctx, i, fileDeleter, deleteGenerated, deleteFile)
}

// DestroyZipImages destroys all images in zip, optionally marking the files and generated files for deletion.
// Returns a slice of images that were destroyed.
func (s *Service) DestroyZipImages(ctx context.Context, zipFile file.File, fileDeleter *FileDeleter, deleteGenerated bool) ([]*models.Image, error) {
	var imgsDestroyed []*models.Image

	imgs, err := s.Repository.FindByZipFileID(ctx, zipFile.Base().ID)
	if err != nil {
		return nil, err
	}

	for _, img := range imgs {
<<<<<<< HEAD
=======
		if err := img.LoadFiles(ctx, s.Repository); err != nil {
			return nil, err
		}

>>>>>>> c5033c36
		const deleteFileInZip = false
		if err := s.destroyImage(ctx, img, fileDeleter, deleteGenerated, deleteFileInZip); err != nil {
			return nil, err
		}

		imgsDestroyed = append(imgsDestroyed, img)
	}

	return imgsDestroyed, nil
}

// Destroy destroys an image, optionally marking the file and generated files for deletion.
func (s *Service) destroyImage(ctx context.Context, i *models.Image, fileDeleter *FileDeleter, deleteGenerated, deleteFile bool) error {
	if deleteFile {
		if err := s.deleteFiles(ctx, i, fileDeleter); err != nil {
			return err
		}
	}

	if deleteGenerated {
		if err := fileDeleter.MarkGeneratedFiles(i); err != nil {
			return err
		}
	}

	return s.Repository.Destroy(ctx, i.ID)
}

// deleteFiles deletes files for the image from the database and file system, if they are not in use by other images
func (s *Service) deleteFiles(ctx context.Context, i *models.Image, fileDeleter *FileDeleter) error {
<<<<<<< HEAD
	for _, f := range i.Files {
=======
	if err := i.LoadFiles(ctx, s.Repository); err != nil {
		return err
	}

	for _, f := range i.Files.List() {
>>>>>>> c5033c36
		// only delete files where there is no other associated image
		otherImages, err := s.Repository.FindByFileID(ctx, f.ID)
		if err != nil {
			return err
		}

		if len(otherImages) > 1 {
			// other image associated, don't remove
			continue
		}

		// don't delete files in zip archives
		const deleteFile = true
		if f.ZipFileID == nil {
			if err := file.Destroy(ctx, s.File, f, fileDeleter.Deleter, deleteFile); err != nil {
				return err
			}
		}
	}

	return nil
}<|MERGE_RESOLUTION|>--- conflicted
+++ resolved
@@ -22,7 +22,7 @@
 
 // MarkGeneratedFiles marks for deletion the generated files for the provided image.
 func (d *FileDeleter) MarkGeneratedFiles(image *models.Image) error {
-	thumbPath := d.Paths.Generated.GetThumbnailPath(image.Checksum(), models.DefaultGthumbWidth)
+	thumbPath := d.Paths.Generated.GetThumbnailPath(image.Checksum, models.DefaultGthumbWidth)
 	exists, _ := fsutil.FileExists(thumbPath)
 	if exists {
 		return d.Files([]string{thumbPath})
@@ -47,13 +47,10 @@
 	}
 
 	for _, img := range imgs {
-<<<<<<< HEAD
-=======
 		if err := img.LoadFiles(ctx, s.Repository); err != nil {
 			return nil, err
 		}
 
->>>>>>> c5033c36
 		const deleteFileInZip = false
 		if err := s.destroyImage(ctx, img, fileDeleter, deleteGenerated, deleteFileInZip); err != nil {
 			return nil, err
@@ -84,15 +81,11 @@
 
 // deleteFiles deletes files for the image from the database and file system, if they are not in use by other images
 func (s *Service) deleteFiles(ctx context.Context, i *models.Image, fileDeleter *FileDeleter) error {
-<<<<<<< HEAD
-	for _, f := range i.Files {
-=======
 	if err := i.LoadFiles(ctx, s.Repository); err != nil {
 		return err
 	}
 
 	for _, f := range i.Files.List() {
->>>>>>> c5033c36
 		// only delete files where there is no other associated image
 		otherImages, err := s.Repository.FindByFileID(ctx, f.ID)
 		if err != nil {
