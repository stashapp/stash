package image

import (
	"context"
	"fmt"
	"strings"

	"github.com/stashapp/stash/pkg/file"
	"github.com/stashapp/stash/pkg/models"
	"github.com/stashapp/stash/pkg/models/jsonschema"
	"github.com/stashapp/stash/pkg/performer"
	"github.com/stashapp/stash/pkg/sliceutil/stringslice"
	"github.com/stashapp/stash/pkg/studio"
	"github.com/stashapp/stash/pkg/tag"
)

<<<<<<< HEAD
type GalleryChecksumsFinder interface {
	FindByChecksums(ctx context.Context, checksums []string) ([]*models.Gallery, error)
}

type Importer struct {
	ReaderWriter        FinderCreatorUpdater
	StudioWriter        studio.NameFinderCreator
	GalleryWriter       GalleryChecksumsFinder
=======
type GalleryFinder interface {
	FindByPath(ctx context.Context, p string) ([]*models.Gallery, error)
	FindUserGalleryByTitle(ctx context.Context, title string) ([]*models.Gallery, error)
}

type FullCreatorUpdater interface {
	FinderCreatorUpdater
	Update(ctx context.Context, updatedImage *models.Image) error
}

type Importer struct {
	ReaderWriter        FullCreatorUpdater
	FileFinder          file.Getter
	StudioWriter        studio.NameFinderCreator
	GalleryFinder       GalleryFinder
>>>>>>> c5033c36
	PerformerWriter     performer.NameFinderCreator
	TagWriter           tag.NameFinderCreator
	Input               jsonschema.Image
	MissingRefBehaviour models.ImportMissingRefEnum

	ID    int
	image models.Image
}

func (i *Importer) PreImport(ctx context.Context) error {
	i.image = i.imageJSONToImage(i.Input)

<<<<<<< HEAD
	if err := i.populateStudio(ctx); err != nil {
		return err
	}

	if err := i.populateGalleries(ctx); err != nil {
		return err
	}

	if err := i.populatePerformers(ctx); err != nil {
		return err
	}

=======
	if err := i.populateFiles(ctx); err != nil {
		return err
	}

	if err := i.populateStudio(ctx); err != nil {
		return err
	}

	if err := i.populateGalleries(ctx); err != nil {
		return err
	}

	if err := i.populatePerformers(ctx); err != nil {
		return err
	}

>>>>>>> c5033c36
	if err := i.populateTags(ctx); err != nil {
		return err
	}

	return nil
}

func (i *Importer) imageJSONToImage(imageJSON jsonschema.Image) models.Image {
	newImage := models.Image{
		// Checksum: imageJSON.Checksum,
		// Path:     i.Path,
<<<<<<< HEAD
=======
		PerformerIDs: models.NewRelatedIDs([]int{}),
		TagIDs:       models.NewRelatedIDs([]int{}),
		GalleryIDs:   models.NewRelatedIDs([]int{}),

		Title:     imageJSON.Title,
		Organized: imageJSON.Organized,
		OCounter:  imageJSON.OCounter,
		CreatedAt: imageJSON.CreatedAt.GetTime(),
		UpdatedAt: imageJSON.UpdatedAt.GetTime(),
>>>>>>> c5033c36
	}

	if imageJSON.Title != "" {
		newImage.Title = imageJSON.Title
	}
	if imageJSON.Rating != 0 {
		newImage.Rating = &imageJSON.Rating
	}

<<<<<<< HEAD
	newImage.Organized = imageJSON.Organized
	newImage.OCounter = imageJSON.OCounter
	newImage.CreatedAt = imageJSON.CreatedAt.GetTime()
	newImage.UpdatedAt = imageJSON.UpdatedAt.GetTime()

	// if imageJSON.File != nil {
	// 	if imageJSON.File.Size != 0 {
	// 		newImage.Size = &imageJSON.File.Size
	// 	}
	// 	if imageJSON.File.Width != 0 {
	// 		newImage.Width = &imageJSON.File.Width
	// 	}
	// 	if imageJSON.File.Height != 0 {
	// 		newImage.Height = &imageJSON.File.Height
	// 	}
	// }
=======
	return newImage
}

func (i *Importer) populateFiles(ctx context.Context) error {
	files := make([]*file.ImageFile, 0)

	for _, ref := range i.Input.Files {
		path := ref
		f, err := i.FileFinder.FindByPath(ctx, path)
		if err != nil {
			return fmt.Errorf("error finding file: %w", err)
		}

		if f == nil {
			return fmt.Errorf("image file '%s' not found", path)
		} else {
			files = append(files, f.(*file.ImageFile))
		}
	}
>>>>>>> c5033c36

	i.image.Files = models.NewRelatedImageFiles(files)

	return nil
}

func (i *Importer) populateStudio(ctx context.Context) error {
	if i.Input.Studio != "" {
		studio, err := i.StudioWriter.FindByName(ctx, i.Input.Studio, false)
		if err != nil {
			return fmt.Errorf("error finding studio by name: %v", err)
		}

		if studio == nil {
			if i.MissingRefBehaviour == models.ImportMissingRefEnumFail {
				return fmt.Errorf("image studio '%s' not found", i.Input.Studio)
			}

			if i.MissingRefBehaviour == models.ImportMissingRefEnumIgnore {
				return nil
			}

			if i.MissingRefBehaviour == models.ImportMissingRefEnumCreate {
				studioID, err := i.createStudio(ctx, i.Input.Studio)
				if err != nil {
					return err
				}
				i.image.StudioID = &studioID
			}
		} else {
			i.image.StudioID = &studio.ID
		}
	}

	return nil
}

func (i *Importer) createStudio(ctx context.Context, name string) (int, error) {
	newStudio := *models.NewStudio(name)

	created, err := i.StudioWriter.Create(ctx, newStudio)
	if err != nil {
		return 0, err
	}

	return created.ID, nil
}

<<<<<<< HEAD
func (i *Importer) populateGalleries(ctx context.Context) error {
	for _, checksum := range i.Input.Galleries {
		gallery, err := i.GalleryWriter.FindByChecksums(ctx, []string{checksum})
=======
func (i *Importer) locateGallery(ctx context.Context, ref jsonschema.GalleryRef) (*models.Gallery, error) {
	var galleries []*models.Gallery
	var err error
	switch {
	case ref.FolderPath != "":
		galleries, err = i.GalleryFinder.FindByPath(ctx, ref.FolderPath)
	case len(ref.ZipFiles) > 0:
		for _, p := range ref.ZipFiles {
			galleries, err = i.GalleryFinder.FindByPath(ctx, p)
			if err != nil {
				break
			}

			if len(galleries) > 0 {
				break
			}
		}
	case ref.Title != "":
		galleries, err = i.GalleryFinder.FindUserGalleryByTitle(ctx, ref.Title)
	}

	var ret *models.Gallery
	if len(galleries) > 0 {
		ret = galleries[0]
	}

	return ret, err
}

func (i *Importer) populateGalleries(ctx context.Context) error {
	for _, ref := range i.Input.Galleries {
		gallery, err := i.locateGallery(ctx, ref)
>>>>>>> c5033c36
		if err != nil {
			return fmt.Errorf("error finding gallery: %v", err)
		}

		if len(gallery) == 0 {
			if i.MissingRefBehaviour == models.ImportMissingRefEnumFail {
				return fmt.Errorf("image gallery '%s' not found", ref.String())
			}

			// we don't create galleries - just ignore
			if i.MissingRefBehaviour == models.ImportMissingRefEnumIgnore || i.MissingRefBehaviour == models.ImportMissingRefEnumCreate {
				continue
			}
		} else {
<<<<<<< HEAD
			i.image.GalleryIDs = append(i.image.GalleryIDs, gallery[0].ID)
=======
			i.image.GalleryIDs.Add(gallery.ID)
>>>>>>> c5033c36
		}
	}

	return nil
}

func (i *Importer) populatePerformers(ctx context.Context) error {
	if len(i.Input.Performers) > 0 {
		names := i.Input.Performers
		performers, err := i.PerformerWriter.FindByNames(ctx, names, false)
		if err != nil {
			return err
		}

		var pluckedNames []string
		for _, performer := range performers {
			if !performer.Name.Valid {
				continue
			}
			pluckedNames = append(pluckedNames, performer.Name.String)
		}

		missingPerformers := stringslice.StrFilter(names, func(name string) bool {
			return !stringslice.StrInclude(pluckedNames, name)
		})

		if len(missingPerformers) > 0 {
			if i.MissingRefBehaviour == models.ImportMissingRefEnumFail {
				return fmt.Errorf("image performers [%s] not found", strings.Join(missingPerformers, ", "))
			}

			if i.MissingRefBehaviour == models.ImportMissingRefEnumCreate {
				createdPerformers, err := i.createPerformers(ctx, missingPerformers)
				if err != nil {
					return fmt.Errorf("error creating image performers: %v", err)
				}

				performers = append(performers, createdPerformers...)
			}

			// ignore if MissingRefBehaviour set to Ignore
		}

		for _, p := range performers {
<<<<<<< HEAD
			i.image.PerformerIDs = append(i.image.PerformerIDs, p.ID)
=======
			i.image.PerformerIDs.Add(p.ID)
>>>>>>> c5033c36
		}
	}

	return nil
}

func (i *Importer) createPerformers(ctx context.Context, names []string) ([]*models.Performer, error) {
	var ret []*models.Performer
	for _, name := range names {
		newPerformer := *models.NewPerformer(name)

		created, err := i.PerformerWriter.Create(ctx, newPerformer)
		if err != nil {
			return nil, err
		}

		ret = append(ret, created)
	}

	return ret, nil
}

func (i *Importer) populateTags(ctx context.Context) error {
	if len(i.Input.Tags) > 0 {

		tags, err := importTags(ctx, i.TagWriter, i.Input.Tags, i.MissingRefBehaviour)
		if err != nil {
			return err
		}

		for _, t := range tags {
<<<<<<< HEAD
			i.image.TagIDs = append(i.image.TagIDs, t.ID)
=======
			i.image.TagIDs.Add(t.ID)
>>>>>>> c5033c36
		}
	}

	return nil
}

func (i *Importer) PostImport(ctx context.Context, id int) error {
	return nil
}

func (i *Importer) Name() string {
<<<<<<< HEAD
	return i.Path
}

func (i *Importer) FindExistingID(ctx context.Context) (*int, error) {
	// var existing []*models.Image
	// var err error
	// existing, err = i.ReaderWriter.FindByChecksum(ctx, i.Input.Checksum)

	// if err != nil {
	// 	return nil, err
	// }

	// if len(existing) > 0 {
	// 	id := existing[0].ID
	// 	return &id, nil
	// }
=======
	if i.Input.Title != "" {
		return i.Input.Title
	}

	if len(i.Input.Files) > 0 {
		return i.Input.Files[0]
	}

	return ""
}

func (i *Importer) FindExistingID(ctx context.Context) (*int, error) {
	var existing []*models.Image
	var err error

	for _, f := range i.image.Files.List() {
		existing, err = i.ReaderWriter.FindByFileID(ctx, f.ID)
		if err != nil {
			return nil, err
		}

		if len(existing) > 0 {
			id := existing[0].ID
			return &id, nil
		}
	}
>>>>>>> c5033c36

	return nil, nil
}

func (i *Importer) Create(ctx context.Context) (*int, error) {
<<<<<<< HEAD
	err := i.ReaderWriter.Create(ctx, &models.ImageCreateInput{Image: &i.image})
=======
	var fileIDs []file.ID
	for _, f := range i.image.Files.List() {
		fileIDs = append(fileIDs, f.Base().ID)
	}

	err := i.ReaderWriter.Create(ctx, &models.ImageCreateInput{
		Image:   &i.image,
		FileIDs: fileIDs,
	})
>>>>>>> c5033c36
	if err != nil {
		return nil, fmt.Errorf("error creating image: %v", err)
	}

	id := i.image.ID
	i.ID = id
	return &id, nil
}

func (i *Importer) Update(ctx context.Context, id int) error {
	image := i.image
	image.ID = id
	i.ID = id
	err := i.ReaderWriter.Update(ctx, &image)
	if err != nil {
		return fmt.Errorf("error updating existing image: %v", err)
	}

	return nil
}

func importTags(ctx context.Context, tagWriter tag.NameFinderCreator, names []string, missingRefBehaviour models.ImportMissingRefEnum) ([]*models.Tag, error) {
	tags, err := tagWriter.FindByNames(ctx, names, false)
	if err != nil {
		return nil, err
	}

	var pluckedNames []string
	for _, tag := range tags {
		pluckedNames = append(pluckedNames, tag.Name)
	}

	missingTags := stringslice.StrFilter(names, func(name string) bool {
		return !stringslice.StrInclude(pluckedNames, name)
	})

	if len(missingTags) > 0 {
		if missingRefBehaviour == models.ImportMissingRefEnumFail {
			return nil, fmt.Errorf("tags [%s] not found", strings.Join(missingTags, ", "))
		}

		if missingRefBehaviour == models.ImportMissingRefEnumCreate {
			createdTags, err := createTags(ctx, tagWriter, missingTags)
			if err != nil {
				return nil, fmt.Errorf("error creating tags: %v", err)
			}

			tags = append(tags, createdTags...)
		}

		// ignore if MissingRefBehaviour set to Ignore
	}

	return tags, nil
}

func createTags(ctx context.Context, tagWriter tag.NameFinderCreator, names []string) ([]*models.Tag, error) {
	var ret []*models.Tag
	for _, name := range names {
		newTag := *models.NewTag(name)

		created, err := tagWriter.Create(ctx, newTag)
		if err != nil {
			return nil, err
		}

		ret = append(ret, created)
	}

	return ret, nil
}<|MERGE_RESOLUTION|>--- conflicted
+++ resolved
@@ -14,16 +14,6 @@
 	"github.com/stashapp/stash/pkg/tag"
 )
 
-<<<<<<< HEAD
-type GalleryChecksumsFinder interface {
-	FindByChecksums(ctx context.Context, checksums []string) ([]*models.Gallery, error)
-}
-
-type Importer struct {
-	ReaderWriter        FinderCreatorUpdater
-	StudioWriter        studio.NameFinderCreator
-	GalleryWriter       GalleryChecksumsFinder
-=======
 type GalleryFinder interface {
 	FindByPath(ctx context.Context, p string) ([]*models.Gallery, error)
 	FindUserGalleryByTitle(ctx context.Context, title string) ([]*models.Gallery, error)
@@ -39,7 +29,6 @@
 	FileFinder          file.Getter
 	StudioWriter        studio.NameFinderCreator
 	GalleryFinder       GalleryFinder
->>>>>>> c5033c36
 	PerformerWriter     performer.NameFinderCreator
 	TagWriter           tag.NameFinderCreator
 	Input               jsonschema.Image
@@ -52,7 +41,10 @@
 func (i *Importer) PreImport(ctx context.Context) error {
 	i.image = i.imageJSONToImage(i.Input)
 
-<<<<<<< HEAD
+	if err := i.populateFiles(ctx); err != nil {
+		return err
+	}
+
 	if err := i.populateStudio(ctx); err != nil {
 		return err
 	}
@@ -65,24 +57,6 @@
 		return err
 	}
 
-=======
-	if err := i.populateFiles(ctx); err != nil {
-		return err
-	}
-
-	if err := i.populateStudio(ctx); err != nil {
-		return err
-	}
-
-	if err := i.populateGalleries(ctx); err != nil {
-		return err
-	}
-
-	if err := i.populatePerformers(ctx); err != nil {
-		return err
-	}
-
->>>>>>> c5033c36
 	if err := i.populateTags(ctx); err != nil {
 		return err
 	}
@@ -94,8 +68,6 @@
 	newImage := models.Image{
 		// Checksum: imageJSON.Checksum,
 		// Path:     i.Path,
-<<<<<<< HEAD
-=======
 		PerformerIDs: models.NewRelatedIDs([]int{}),
 		TagIDs:       models.NewRelatedIDs([]int{}),
 		GalleryIDs:   models.NewRelatedIDs([]int{}),
@@ -105,7 +77,6 @@
 		OCounter:  imageJSON.OCounter,
 		CreatedAt: imageJSON.CreatedAt.GetTime(),
 		UpdatedAt: imageJSON.UpdatedAt.GetTime(),
->>>>>>> c5033c36
 	}
 
 	if imageJSON.Title != "" {
@@ -115,24 +86,6 @@
 		newImage.Rating = &imageJSON.Rating
 	}
 
-<<<<<<< HEAD
-	newImage.Organized = imageJSON.Organized
-	newImage.OCounter = imageJSON.OCounter
-	newImage.CreatedAt = imageJSON.CreatedAt.GetTime()
-	newImage.UpdatedAt = imageJSON.UpdatedAt.GetTime()
-
-	// if imageJSON.File != nil {
-	// 	if imageJSON.File.Size != 0 {
-	// 		newImage.Size = &imageJSON.File.Size
-	// 	}
-	// 	if imageJSON.File.Width != 0 {
-	// 		newImage.Width = &imageJSON.File.Width
-	// 	}
-	// 	if imageJSON.File.Height != 0 {
-	// 		newImage.Height = &imageJSON.File.Height
-	// 	}
-	// }
-=======
 	return newImage
 }
 
@@ -152,7 +105,6 @@
 			files = append(files, f.(*file.ImageFile))
 		}
 	}
->>>>>>> c5033c36
 
 	i.image.Files = models.NewRelatedImageFiles(files)
 
@@ -201,11 +153,6 @@
 	return created.ID, nil
 }
 
-<<<<<<< HEAD
-func (i *Importer) populateGalleries(ctx context.Context) error {
-	for _, checksum := range i.Input.Galleries {
-		gallery, err := i.GalleryWriter.FindByChecksums(ctx, []string{checksum})
-=======
 func (i *Importer) locateGallery(ctx context.Context, ref jsonschema.GalleryRef) (*models.Gallery, error) {
 	var galleries []*models.Gallery
 	var err error
@@ -238,12 +185,11 @@
 func (i *Importer) populateGalleries(ctx context.Context) error {
 	for _, ref := range i.Input.Galleries {
 		gallery, err := i.locateGallery(ctx, ref)
->>>>>>> c5033c36
 		if err != nil {
 			return fmt.Errorf("error finding gallery: %v", err)
 		}
 
-		if len(gallery) == 0 {
+		if gallery == nil {
 			if i.MissingRefBehaviour == models.ImportMissingRefEnumFail {
 				return fmt.Errorf("image gallery '%s' not found", ref.String())
 			}
@@ -253,11 +199,7 @@
 				continue
 			}
 		} else {
-<<<<<<< HEAD
-			i.image.GalleryIDs = append(i.image.GalleryIDs, gallery[0].ID)
-=======
 			i.image.GalleryIDs.Add(gallery.ID)
->>>>>>> c5033c36
 		}
 	}
 
@@ -302,11 +244,7 @@
 		}
 
 		for _, p := range performers {
-<<<<<<< HEAD
-			i.image.PerformerIDs = append(i.image.PerformerIDs, p.ID)
-=======
 			i.image.PerformerIDs.Add(p.ID)
->>>>>>> c5033c36
 		}
 	}
 
@@ -338,11 +276,7 @@
 		}
 
 		for _, t := range tags {
-<<<<<<< HEAD
-			i.image.TagIDs = append(i.image.TagIDs, t.ID)
-=======
 			i.image.TagIDs.Add(t.ID)
->>>>>>> c5033c36
 		}
 	}
 
@@ -354,24 +288,6 @@
 }
 
 func (i *Importer) Name() string {
-<<<<<<< HEAD
-	return i.Path
-}
-
-func (i *Importer) FindExistingID(ctx context.Context) (*int, error) {
-	// var existing []*models.Image
-	// var err error
-	// existing, err = i.ReaderWriter.FindByChecksum(ctx, i.Input.Checksum)
-
-	// if err != nil {
-	// 	return nil, err
-	// }
-
-	// if len(existing) > 0 {
-	// 	id := existing[0].ID
-	// 	return &id, nil
-	// }
-=======
 	if i.Input.Title != "" {
 		return i.Input.Title
 	}
@@ -398,15 +314,11 @@
 			return &id, nil
 		}
 	}
->>>>>>> c5033c36
 
 	return nil, nil
 }
 
 func (i *Importer) Create(ctx context.Context) (*int, error) {
-<<<<<<< HEAD
-	err := i.ReaderWriter.Create(ctx, &models.ImageCreateInput{Image: &i.image})
-=======
 	var fileIDs []file.ID
 	for _, f := range i.image.Files.List() {
 		fileIDs = append(fileIDs, f.Base().ID)
@@ -416,7 +328,6 @@
 		Image:   &i.image,
 		FileIDs: fileIDs,
 	})
->>>>>>> c5033c36
 	if err != nil {
 		return nil, fmt.Errorf("error creating image: %v", err)
 	}
