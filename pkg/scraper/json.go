package scraper

import (
	"context"
	"errors"
	"fmt"
	"io"
	"net/http"
	"net/url"
	"strings"

	"github.com/stashapp/stash/pkg/logger"
	"github.com/stashapp/stash/pkg/models"
	"github.com/tidwall/gjson"
)

type jsonScraper struct {
	scraper      scraperTypeConfig
	config       config
	globalConfig GlobalConfig
	client       *http.Client
}

func newJsonScraper(scraper scraperTypeConfig, client *http.Client, config config, globalConfig GlobalConfig) *jsonScraper {
	return &jsonScraper{
		scraper:      scraper,
		config:       config,
		client:       client,
		globalConfig: globalConfig,
	}
}

func (s *jsonScraper) getJsonScraper() *mappedScraper {
	return s.config.JsonScrapers[s.scraper.Scraper]
}

func (s *jsonScraper) scrapeURL(ctx context.Context, url string) (string, *mappedScraper, error) {
	scraper := s.getJsonScraper()

	if scraper == nil {
		return "", nil, errors.New("json scraper with name " + s.scraper.Scraper + " not found in config")
	}

	doc, err := s.loadURL(ctx, url)

	if err != nil {
		return "", nil, err
	}

	return doc, scraper, nil
}

func (s *jsonScraper) loadURL(ctx context.Context, url string) (string, error) {
	r, err := loadURL(ctx, url, s.client, s.config, s.globalConfig)
	if err != nil {
		return "", err
	}
	logger.Infof("loadURL (%s)\n", url)
	doc, err := io.ReadAll(r)
	if err != nil {
		return "", err
	}

	docStr := string(doc)
	if !gjson.Valid(docStr) {
		return "", errors.New("not valid json")
	}

	if s.config.DebugOptions != nil && s.config.DebugOptions.PrintHTML {
		logger.Infof("loadURL (%s) response: \n%s", url, docStr)
	}

	return docStr, err
}

func (s *jsonScraper) scrapeByURL(ctx context.Context, url string, ty ScrapeContentType) (ScrapedContent, error) {
	u := replaceURL(url, s.scraper) // allow a URL Replace for url-queries
	doc, scraper, err := s.scrapeURL(ctx, u)
	if err != nil {
		return nil, err
	}

	q := s.getJsonQuery(doc)
	// if these just return the return values from scraper.scrape* functions then
	// it ends up returning ScrapedContent(nil) rather than nil
	switch ty {
	case ScrapeContentTypePerformer:
		ret, err := scraper.scrapePerformer(ctx, q)
		if err != nil || ret == nil {
			return nil, err
		}
		return ret, nil
	case ScrapeContentTypeScene:
		ret, err := scraper.scrapeScene(ctx, q)
		if err != nil || ret == nil {
			return nil, err
		}
		return ret, nil
	case ScrapeContentTypeGallery:
<<<<<<< HEAD
		return scraper.scrapeGallery(ctx, q)
	case ScrapeContentTypeMovie:
		return scraper.scrapeMovie(ctx, q)
	case ScrapeContentTypeImage:
		return scraper.scrapeMovie(ctx, q)
=======
		ret, err := scraper.scrapeGallery(ctx, q)
		if err != nil || ret == nil {
			return nil, err
		}
		return ret, nil
	case ScrapeContentTypeMovie, ScrapeContentTypeGroup:
		ret, err := scraper.scrapeGroup(ctx, q)
		if err != nil || ret == nil {
			return nil, err
		}
		return ret, nil
>>>>>>> 0621d871
	}

	return nil, ErrNotSupported
}

func (s *jsonScraper) scrapeByName(ctx context.Context, name string, ty ScrapeContentType) ([]ScrapedContent, error) {
	scraper := s.getJsonScraper()

	if scraper == nil {
		return nil, fmt.Errorf("%w: name %v", ErrNotFound, s.scraper.Scraper)
	}

	const placeholder = "{}"

	// replace the placeholder string with the URL-escaped name
	escapedName := url.QueryEscape(name)

	url := s.scraper.QueryURL
	url = strings.ReplaceAll(url, placeholder, escapedName)

	doc, err := s.loadURL(ctx, url)

	if err != nil {
		return nil, err
	}

	q := s.getJsonQuery(doc)
	q.setType(SearchQuery)

	var content []ScrapedContent
	switch ty {
	case ScrapeContentTypePerformer:
		performers, err := scraper.scrapePerformers(ctx, q)
		if err != nil {
			return nil, err
		}

		for _, p := range performers {
			content = append(content, p)
		}

		return content, nil
	case ScrapeContentTypeScene:
		scenes, err := scraper.scrapeScenes(ctx, q)
		if err != nil {
			return nil, err
		}

		for _, s := range scenes {
			content = append(content, s)
		}

		return content, nil
	}

	return nil, ErrNotSupported
}

func (s *jsonScraper) scrapeSceneByScene(ctx context.Context, scene *models.Scene) (*ScrapedScene, error) {
	// construct the URL
	queryURL := queryURLParametersFromScene(scene)
	if s.scraper.QueryURLReplacements != nil {
		queryURL.applyReplacements(s.scraper.QueryURLReplacements)
	}
	url := queryURL.constructURL(s.scraper.QueryURL)

	scraper := s.getJsonScraper()

	if scraper == nil {
		return nil, errors.New("json scraper with name " + s.scraper.Scraper + " not found in config")
	}

	doc, err := s.loadURL(ctx, url)

	if err != nil {
		return nil, err
	}

	q := s.getJsonQuery(doc)
	return scraper.scrapeScene(ctx, q)
}

func (s *jsonScraper) scrapeByFragment(ctx context.Context, input Input) (ScrapedContent, error) {
	switch {
	case input.Gallery != nil:
		return nil, fmt.Errorf("%w: cannot use a json scraper as a gallery fragment scraper", ErrNotSupported)
	case input.Performer != nil:
		return nil, fmt.Errorf("%w: cannot use a json scraper as a performer fragment scraper", ErrNotSupported)
	case input.Scene == nil:
		return nil, fmt.Errorf("%w: scene input is nil", ErrNotSupported)
	}

	scene := *input.Scene

	// construct the URL
	queryURL := queryURLParametersFromScrapedScene(scene)
	if s.scraper.QueryURLReplacements != nil {
		queryURL.applyReplacements(s.scraper.QueryURLReplacements)
	}
	url := queryURL.constructURL(s.scraper.QueryURL)

	scraper := s.getJsonScraper()

	if scraper == nil {
		return nil, errors.New("xpath scraper with name " + s.scraper.Scraper + " not found in config")
	}

	doc, err := s.loadURL(ctx, url)

	if err != nil {
		return nil, err
	}

	q := s.getJsonQuery(doc)
	return scraper.scrapeScene(ctx, q)
}

func (s *jsonScraper) scrapeImageByImage(ctx context.Context, image *models.Image) (*ScrapedImage, error) {
	// construct the URL
	queryURL := queryURLParametersFromImage(image)
	if s.scraper.QueryURLReplacements != nil {
		queryURL.applyReplacements(s.scraper.QueryURLReplacements)
	}
	url := queryURL.constructURL(s.scraper.QueryURL)

	scraper := s.getJsonScraper()

	if scraper == nil {
		return nil, errors.New("json scraper with name " + s.scraper.Scraper + " not found in config")
	}

	doc, err := s.loadURL(ctx, url)

	if err != nil {
		return nil, err
	}

	q := s.getJsonQuery(doc)
	return scraper.scrapeImage(ctx, q)
}

func (s *jsonScraper) scrapeGalleryByGallery(ctx context.Context, gallery *models.Gallery) (*ScrapedGallery, error) {
	// construct the URL
	queryURL := queryURLParametersFromGallery(gallery)
	if s.scraper.QueryURLReplacements != nil {
		queryURL.applyReplacements(s.scraper.QueryURLReplacements)
	}
	url := queryURL.constructURL(s.scraper.QueryURL)

	scraper := s.getJsonScraper()

	if scraper == nil {
		return nil, errors.New("json scraper with name " + s.scraper.Scraper + " not found in config")
	}

	doc, err := s.loadURL(ctx, url)

	if err != nil {
		return nil, err
	}

	q := s.getJsonQuery(doc)
	return scraper.scrapeGallery(ctx, q)
}

func (s *jsonScraper) getJsonQuery(doc string) *jsonQuery {
	return &jsonQuery{
		doc:     doc,
		scraper: s,
	}
}

type jsonQuery struct {
	doc       string
	scraper   *jsonScraper
	queryType QueryType
}

func (q *jsonQuery) getType() QueryType {
	return q.queryType
}

func (q *jsonQuery) setType(t QueryType) {
	q.queryType = t
}

func (q *jsonQuery) runQuery(selector string) ([]string, error) {
	value := gjson.Get(q.doc, selector)

	if !value.Exists() {
		// many possible reasons why the selector may not be in the json object
		// and not all are errors.
		// Just return nil
		return nil, nil
	}

	var ret []string
	if value.IsArray() {
		value.ForEach(func(k, v gjson.Result) bool {
			ret = append(ret, v.String())
			return true
		})
	} else {
		ret = append(ret, value.String())
	}

	return ret, nil
}

func (q *jsonQuery) subScrape(ctx context.Context, value string) mappedQuery {
	doc, err := q.scraper.loadURL(ctx, value)

	if err != nil {
		logger.Warnf("Error getting URL '%s' for sub-scraper: %s", value, err.Error())
		return nil
	}

	return q.scraper.getJsonQuery(doc)
}<|MERGE_RESOLUTION|>--- conflicted
+++ resolved
@@ -97,14 +97,13 @@
 		}
 		return ret, nil
 	case ScrapeContentTypeGallery:
-<<<<<<< HEAD
-		return scraper.scrapeGallery(ctx, q)
-	case ScrapeContentTypeMovie:
-		return scraper.scrapeMovie(ctx, q)
+		ret, err := scraper.scrapeGallery(ctx, q)
+		if err != nil || ret == nil {
+			return nil, err
+		}
+		return ret, nil
 	case ScrapeContentTypeImage:
-		return scraper.scrapeMovie(ctx, q)
-=======
-		ret, err := scraper.scrapeGallery(ctx, q)
+		ret, err := scraper.scrapeImage(ctx, q)
 		if err != nil || ret == nil {
 			return nil, err
 		}
@@ -115,7 +114,6 @@
 			return nil, err
 		}
 		return ret, nil
->>>>>>> 0621d871
 	}
 
 	return nil, ErrNotSupported
