--- conflicted
+++ resolved
@@ -33,33 +33,22 @@
 
 type SceneReader interface {
 	Find(ctx context.Context, id int) (*models.Scene, error)
-<<<<<<< HEAD
-=======
 	models.StashIDLoader
 	models.VideoFileLoader
->>>>>>> c5033c36
 }
 
 type PerformerReader interface {
 	match.PerformerFinder
 	Find(ctx context.Context, id int) (*models.Performer, error)
 	FindBySceneID(ctx context.Context, sceneID int) ([]*models.Performer, error)
-<<<<<<< HEAD
-	GetStashIDs(ctx context.Context, performerID int) ([]*models.StashID, error)
-=======
 	models.StashIDLoader
->>>>>>> c5033c36
 	GetImage(ctx context.Context, performerID int) ([]byte, error)
 }
 
 type StudioReader interface {
 	match.StudioFinder
 	studio.Finder
-<<<<<<< HEAD
-	GetStashIDs(ctx context.Context, studioID int) ([]*models.StashID, error)
-=======
 	models.StashIDLoader
->>>>>>> c5033c36
 }
 type TagFinder interface {
 	tag.Queryer
@@ -159,31 +148,6 @@
 
 			var sceneFPs []*graphql.FingerprintQueryInput
 
-<<<<<<< HEAD
-			checksum := scene.Checksum()
-			if checksum != "" {
-				sceneFPs = append(sceneFPs, &graphql.FingerprintQueryInput{
-					Hash:      checksum,
-					Algorithm: graphql.FingerprintAlgorithmMd5,
-				})
-			}
-
-			oshash := scene.OSHash()
-			if oshash != "" {
-				sceneFPs = append(sceneFPs, &graphql.FingerprintQueryInput{
-					Hash:      oshash,
-					Algorithm: graphql.FingerprintAlgorithmOshash,
-				})
-			}
-
-			phash := scene.Phash()
-			if phash != 0 {
-				phashStr := utils.PhashToString(phash)
-				sceneFPs = append(sceneFPs, &graphql.FingerprintQueryInput{
-					Hash:      phashStr,
-					Algorithm: graphql.FingerprintAlgorithmPhash,
-				})
-=======
 			for _, f := range scene.Files.List() {
 				checksum := f.Fingerprints.GetString(file.FingerprintTypeMD5)
 				if checksum != "" {
@@ -209,7 +173,6 @@
 						Algorithm: graphql.FingerprintAlgorithmPhash,
 					})
 				}
->>>>>>> c5033c36
 			}
 
 			fingerprints = append(fingerprints, sceneFPs)
@@ -273,9 +236,6 @@
 				continue
 			}
 
-<<<<<<< HEAD
-			stashIDs := scene.StashIDs
-=======
 			if err := scene.LoadStashIDs(ctx, qb); err != nil {
 				return err
 			}
@@ -285,7 +245,6 @@
 			}
 
 			stashIDs := scene.StashIDs.List()
->>>>>>> c5033c36
 			sceneStashID := ""
 			for _, stashID := range stashIDs {
 				if stashID.Endpoint == endpoint {
@@ -294,43 +253,6 @@
 			}
 
 			if sceneStashID != "" {
-<<<<<<< HEAD
-				duration := scene.Duration()
-				if checksum := scene.Checksum(); checksum != "" && duration != 0 {
-					fingerprint := graphql.FingerprintInput{
-						Hash:      checksum,
-						Algorithm: graphql.FingerprintAlgorithmMd5,
-						Duration:  int(duration),
-					}
-					fingerprints = append(fingerprints, graphql.FingerprintSubmission{
-						SceneID:     sceneStashID,
-						Fingerprint: &fingerprint,
-					})
-				}
-
-				if oshash := scene.OSHash(); oshash != "" && duration != 0 {
-					fingerprint := graphql.FingerprintInput{
-						Hash:      oshash,
-						Algorithm: graphql.FingerprintAlgorithmOshash,
-						Duration:  int(duration),
-					}
-					fingerprints = append(fingerprints, graphql.FingerprintSubmission{
-						SceneID:     sceneStashID,
-						Fingerprint: &fingerprint,
-					})
-				}
-
-				if phash := scene.Phash(); phash != 0 && duration != 0 {
-					fingerprint := graphql.FingerprintInput{
-						Hash:      utils.PhashToString(phash),
-						Algorithm: graphql.FingerprintAlgorithmPhash,
-						Duration:  int(duration),
-					}
-					fingerprints = append(fingerprints, graphql.FingerprintSubmission{
-						SceneID:     sceneStashID,
-						Fingerprint: &fingerprint,
-					})
-=======
 				for _, f := range scene.Files.List() {
 					duration := f.Duration
 
@@ -371,7 +293,6 @@
 							})
 						}
 					}
->>>>>>> c5033c36
 				}
 			}
 		}
@@ -873,14 +794,9 @@
 			return nil, err
 		}
 		for _, stashID := range stashIDs {
-<<<<<<< HEAD
-			if stashID.Endpoint == endpoint {
-				studioDraft.ID = &stashID.StashID
-=======
 			c := stashID
 			if stashID.Endpoint == endpoint {
 				studioDraft.ID = &c.StashID
->>>>>>> c5033c36
 				break
 			}
 		}
@@ -888,42 +804,6 @@
 	}
 
 	fingerprints := []*graphql.FingerprintInput{}
-<<<<<<< HEAD
-	duration := scene.Duration()
-	if oshash := scene.OSHash(); oshash != "" && duration != 0 {
-		fingerprint := graphql.FingerprintInput{
-			Hash:      oshash,
-			Algorithm: graphql.FingerprintAlgorithmOshash,
-			Duration:  int(duration),
-		}
-		fingerprints = append(fingerprints, &fingerprint)
-	}
-
-	if checksum := scene.Checksum(); checksum != "" && duration != 0 {
-		fingerprint := graphql.FingerprintInput{
-			Hash:      checksum,
-			Algorithm: graphql.FingerprintAlgorithmMd5,
-			Duration:  int(duration),
-		}
-		fingerprints = append(fingerprints, &fingerprint)
-	}
-
-	if phash := scene.Phash(); phash != 0 && duration != 0 {
-		fingerprint := graphql.FingerprintInput{
-			Hash:      utils.PhashToString(phash),
-			Algorithm: graphql.FingerprintAlgorithmPhash,
-			Duration:  int(duration),
-		}
-		fingerprints = append(fingerprints, &fingerprint)
-	}
-	draft.Fingerprints = fingerprints
-
-	scenePerformers, err := pqb.FindBySceneID(ctx, scene.ID)
-	if err != nil {
-		return nil, err
-	}
-
-=======
 
 	// submit all file fingerprints
 	if err := scene.LoadFiles(ctx, r.Scene); err != nil {
@@ -969,7 +849,6 @@
 		return nil, err
 	}
 
->>>>>>> c5033c36
 	performers := []*graphql.DraftEntityInput{}
 	for _, p := range scenePerformers {
 		performerDraft := graphql.DraftEntityInput{
@@ -979,8 +858,6 @@
 		stashIDs, err := pqb.GetStashIDs(ctx, p.ID)
 		if err != nil {
 			return nil, err
-<<<<<<< HEAD
-=======
 		}
 
 		for _, stashID := range stashIDs {
@@ -1012,53 +889,12 @@
 			if err == nil {
 				image = file
 			}
->>>>>>> c5033c36
-		}
-	}
-
-<<<<<<< HEAD
-		for _, stashID := range stashIDs {
-			if stashID.Endpoint == endpoint {
-				performerDraft.ID = &stashID.StashID
-				break
-			}
-		}
-
-		performers = append(performers, &performerDraft)
-	}
-	draft.Performers = performers
-
-	var tags []*graphql.DraftEntityInput
-	sceneTags, err := r.Tag.FindBySceneID(ctx, scene.ID)
-	if err != nil {
-=======
+		}
+	}
+
 	if err := scene.LoadStashIDs(ctx, r.Scene); err != nil {
->>>>>>> c5033c36
-		return nil, err
-	}
-	for _, tag := range sceneTags {
-		tags = append(tags, &graphql.DraftEntityInput{Name: tag.Name})
-	}
-	draft.Tags = tags
-
-	exists, _ := fsutil.FileExists(imagePath)
-	if exists {
-		file, err := os.Open(imagePath)
-		if err == nil {
-			image = file
-		}
-	}
-
-	stashIDs := scene.StashIDs
-	var stashID *string
-	for _, v := range stashIDs {
-		if v.Endpoint == endpoint {
-			vv := v.StashID
-			stashID = &vv
-			break
-		}
-	}
-	draft.ID = stashID
+		return nil, err
+	}
 
 	stashIDs := scene.StashIDs.List()
 	var stashID *string
@@ -1090,60 +926,11 @@
 func (c Client) SubmitPerformerDraft(ctx context.Context, performer *models.Performer, endpoint string) (*string, error) {
 	draft := graphql.PerformerDraftInput{}
 	var image io.Reader
-<<<<<<< HEAD
-	if err := txn.WithTxn(ctx, c.txnManager, func(ctx context.Context) error {
-		pqb := c.repository.Performer
-		img, _ := pqb.GetImage(ctx, performer.ID)
-		if img != nil {
-			image = bytes.NewReader(img)
-		}
-
-		if performer.Name.Valid {
-			draft.Name = performer.Name.String
-		}
-		if performer.Birthdate.Valid {
-			draft.Birthdate = &performer.Birthdate.String
-		}
-		if performer.Country.Valid {
-			draft.Country = &performer.Country.String
-		}
-		if performer.Ethnicity.Valid {
-			draft.Ethnicity = &performer.Ethnicity.String
-		}
-		if performer.EyeColor.Valid {
-			draft.EyeColor = &performer.EyeColor.String
-		}
-		if performer.FakeTits.Valid {
-			draft.BreastType = &performer.FakeTits.String
-		}
-		if performer.Gender.Valid {
-			draft.Gender = &performer.Gender.String
-		}
-		if performer.HairColor.Valid {
-			draft.HairColor = &performer.HairColor.String
-		}
-		if performer.Height.Valid {
-			draft.Height = &performer.Height.String
-		}
-		if performer.Measurements.Valid {
-			draft.Measurements = &performer.Measurements.String
-		}
-		if performer.Piercings.Valid {
-			draft.Piercings = &performer.Piercings.String
-		}
-		if performer.Tattoos.Valid {
-			draft.Tattoos = &performer.Tattoos.String
-		}
-		if performer.Aliases.Valid {
-			draft.Aliases = &performer.Aliases.String
-		}
-=======
 	pqb := c.repository.Performer
 	img, _ := pqb.GetImage(ctx, performer.ID)
 	if img != nil {
 		image = bytes.NewReader(img)
 	}
->>>>>>> c5033c36
 
 	if performer.Name.Valid {
 		draft.Name = performer.Name.String
@@ -1185,20 +972,6 @@
 		draft.Aliases = &performer.Aliases.String
 	}
 
-<<<<<<< HEAD
-		stashIDs, err := pqb.GetStashIDs(ctx, performer.ID)
-		if err != nil {
-			return err
-		}
-		var stashID *string
-		for _, v := range stashIDs {
-			if v.Endpoint == endpoint {
-				stashID = &v.StashID
-				break
-			}
-		}
-		draft.ID = stashID
-=======
 	var urls []string
 	if len(strings.TrimSpace(performer.Twitter.String)) > 0 {
 		urls = append(urls, "https://twitter.com/"+strings.TrimSpace(performer.Twitter.String))
@@ -1212,7 +985,6 @@
 	if len(urls) > 0 {
 		draft.Urls = urls
 	}
->>>>>>> c5033c36
 
 	stashIDs, err := pqb.GetStashIDs(ctx, performer.ID)
 	if err != nil {
