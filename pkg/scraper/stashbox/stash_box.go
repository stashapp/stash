package stashbox

import (
	"context"
	"fmt"
	"io/ioutil"
	"net/http"
	"strconv"
	"strings"
	"time"

	"github.com/Yamashou/gqlgenc/client"

	"github.com/stashapp/stash/pkg/logger"
	"github.com/stashapp/stash/pkg/models"
	"github.com/stashapp/stash/pkg/scraper"
	"github.com/stashapp/stash/pkg/scraper/stashbox/graphql"
	"github.com/stashapp/stash/pkg/utils"
)

// Timeout to get the image. Includes transfer time. May want to make this
// configurable at some point.
const imageGetTimeout = time.Second * 30

// Client represents the client interface to a stash-box server instance.
type Client struct {
	client     *graphql.Client
	txnManager models.TransactionManager
}

// NewClient returns a new instance of a stash-box client.
func NewClient(box models.StashBox, txnManager models.TransactionManager) *Client {
	authHeader := func(req *http.Request) {
		req.Header.Set("ApiKey", box.APIKey)
	}

	client := &graphql.Client{
		Client: client.NewClient(http.DefaultClient, box.Endpoint, authHeader),
	}

	return &Client{
		client:     client,
		txnManager: txnManager,
	}
}

// QueryStashBoxScene queries stash-box for scenes using a query string.
func (c Client) QueryStashBoxScene(queryStr string) ([]*models.ScrapedScene, error) {
	scenes, err := c.client.SearchScene(context.TODO(), queryStr)
	if err != nil {
		return nil, err
	}

	sceneFragments := scenes.SearchScene

	var ret []*models.ScrapedScene
	for _, s := range sceneFragments {
		ss, err := sceneFragmentToScrapedScene(c.txnManager, s)
		if err != nil {
			return nil, err
		}
		ret = append(ret, ss)
	}

	return ret, nil
}

// FindStashBoxScenesByFingerprints queries stash-box for scenes using every
// scene's MD5/OSHASH checksum, or PHash, and returns results in the same order
// as the input slice.
func (c Client) FindStashBoxScenesByFingerprints(sceneIDs []string) ([][]*models.ScrapedScene, error) {
	ids, err := utils.StringSliceToIntSlice(sceneIDs)
	if err != nil {
		return nil, err
	}

	var fingerprints []string
	// map fingerprints to their scene index
	fpToScene := make(map[string][]int)

	if err := c.txnManager.WithReadTxn(context.TODO(), func(r models.ReaderRepository) error {
		qb := r.Scene()

		for index, sceneID := range ids {
			scene, err := qb.Find(sceneID)
			if err != nil {
				return err
			}

			if scene == nil {
				return fmt.Errorf("scene with id %d not found", sceneID)
			}

			if scene.Checksum.Valid {
				fingerprints = append(fingerprints, scene.Checksum.String)
				fpToScene[scene.Checksum.String] = append(fpToScene[scene.Checksum.String], index)
			}

			if scene.OSHash.Valid {
				fingerprints = append(fingerprints, scene.OSHash.String)
				fpToScene[scene.OSHash.String] = append(fpToScene[scene.OSHash.String], index)
			}

			if scene.Phash.Valid {
				phashStr := utils.PhashToString(scene.Phash.Int64)
				fingerprints = append(fingerprints, phashStr)
<<<<<<< HEAD
				fpToScene[scene.OSHash.String] = append(fpToScene[phashStr], index)
=======
				fpToScene[phashStr] = append(fpToScene[phashStr], index)
>>>>>>> 82a41e17
			}
		}

		return nil
	}); err != nil {
		return nil, err
	}

	allScenes, err := c.findStashBoxScenesByFingerprints(fingerprints)
	if err != nil {
		return nil, err
	}

	// set the matched scenes back in their original order
	ret := make([][]*models.ScrapedScene, len(sceneIDs))
	for _, s := range allScenes {
		var addedTo []int
		for _, fp := range s.Fingerprints {
			sceneIndexes := fpToScene[fp.Hash]
			for _, index := range sceneIndexes {
				if !utils.IntInclude(addedTo, index) {
					addedTo = append(addedTo, index)
					ret[index] = append(ret[index], s)
				}
			}
		}
	}

	return ret, nil
}

// FindStashBoxScenesByFingerprintsFlat queries stash-box for scenes using every
// scene's MD5/OSHASH checksum, or PHash, and returns results a flat slice.
func (c Client) FindStashBoxScenesByFingerprintsFlat(sceneIDs []string) ([]*models.ScrapedScene, error) {
	ids, err := utils.StringSliceToIntSlice(sceneIDs)
	if err != nil {
		return nil, err
	}

	var fingerprints []string

	if err := c.txnManager.WithReadTxn(context.TODO(), func(r models.ReaderRepository) error {
		qb := r.Scene()

		for _, sceneID := range ids {
			scene, err := qb.Find(sceneID)
			if err != nil {
				return err
			}

			if scene == nil {
				return fmt.Errorf("scene with id %d not found", sceneID)
			}

			if scene.Checksum.Valid {
				fingerprints = append(fingerprints, scene.Checksum.String)
			}

			if scene.OSHash.Valid {
				fingerprints = append(fingerprints, scene.OSHash.String)
			}

			if scene.Phash.Valid {
				phashStr := utils.PhashToString(scene.Phash.Int64)
				fingerprints = append(fingerprints, phashStr)
			}
		}

		return nil
	}); err != nil {
		return nil, err
	}

	return c.findStashBoxScenesByFingerprints(fingerprints)
}

func (c Client) findStashBoxScenesByFingerprints(fingerprints []string) ([]*models.ScrapedScene, error) {
	var ret []*models.ScrapedScene
	for i := 0; i < len(fingerprints); i += 100 {
		end := i + 100
		if end > len(fingerprints) {
			end = len(fingerprints)
		}
		scenes, err := c.client.FindScenesByFingerprints(context.TODO(), fingerprints[i:end])

		if err != nil {
			return nil, err
		}

		sceneFragments := scenes.FindScenesByFingerprints

		for _, s := range sceneFragments {
			ss, err := sceneFragmentToScrapedScene(c.txnManager, s)
			if err != nil {
				return nil, err
			}
			ret = append(ret, ss)
		}
	}

	return ret, nil
}

func (c Client) SubmitStashBoxFingerprints(sceneIDs []string, endpoint string) (bool, error) {
	ids, err := utils.StringSliceToIntSlice(sceneIDs)
	if err != nil {
		return false, err
	}

	var fingerprints []graphql.FingerprintSubmission

	if err := c.txnManager.WithReadTxn(context.TODO(), func(r models.ReaderRepository) error {
		qb := r.Scene()

		for _, sceneID := range ids {
			scene, err := qb.Find(sceneID)
			if err != nil {
				return err
			}

			if scene == nil {
				continue
			}

			stashIDs, err := qb.GetStashIDs(sceneID)
			if err != nil {
				return err
			}

			sceneStashID := ""
			for _, stashID := range stashIDs {
				if stashID.Endpoint == endpoint {
					sceneStashID = stashID.StashID
				}
			}

			if sceneStashID != "" {
				if scene.Checksum.Valid && scene.Duration.Valid {
					fingerprint := graphql.FingerprintInput{
						Hash:      scene.Checksum.String,
						Algorithm: graphql.FingerprintAlgorithmMd5,
						Duration:  int(scene.Duration.Float64),
					}
					fingerprints = append(fingerprints, graphql.FingerprintSubmission{
						SceneID:     sceneStashID,
						Fingerprint: &fingerprint,
					})
				}

				if scene.OSHash.Valid && scene.Duration.Valid {
					fingerprint := graphql.FingerprintInput{
						Hash:      scene.OSHash.String,
						Algorithm: graphql.FingerprintAlgorithmOshash,
						Duration:  int(scene.Duration.Float64),
					}
					fingerprints = append(fingerprints, graphql.FingerprintSubmission{
						SceneID:     sceneStashID,
						Fingerprint: &fingerprint,
					})
				}

				if scene.Phash.Valid && scene.Duration.Valid {
					fingerprint := graphql.FingerprintInput{
						Hash:      utils.PhashToString(scene.Phash.Int64),
						Algorithm: graphql.FingerprintAlgorithmPhash,
						Duration:  int(scene.Duration.Float64),
					}
					fingerprints = append(fingerprints, graphql.FingerprintSubmission{
						SceneID:     sceneStashID,
						Fingerprint: &fingerprint,
					})
				}
			}
		}

		return nil
	}); err != nil {
		return false, err
	}

	return c.submitStashBoxFingerprints(fingerprints)
}

func (c Client) submitStashBoxFingerprints(fingerprints []graphql.FingerprintSubmission) (bool, error) {
	for _, fingerprint := range fingerprints {
		_, err := c.client.SubmitFingerprint(context.TODO(), fingerprint)
		if err != nil {
			return false, err
		}
	}

	return true, nil
}

// QueryStashBoxPerformer queries stash-box for performers using a query string.
func (c Client) QueryStashBoxPerformer(queryStr string) ([]*models.StashBoxPerformerQueryResult, error) {
	performers, err := c.queryStashBoxPerformer(queryStr)

	res := []*models.StashBoxPerformerQueryResult{
		{
			Query:   queryStr,
			Results: performers,
		},
	}

	// set the deprecated image field
	for _, p := range res[0].Results {
		if len(p.Images) > 0 {
			p.Image = &p.Images[0]
		}
	}

	return res, err
}

func (c Client) queryStashBoxPerformer(queryStr string) ([]*models.ScrapedPerformer, error) {
	performers, err := c.client.SearchPerformer(context.TODO(), queryStr)
	if err != nil {
		return nil, err
	}

	performerFragments := performers.SearchPerformer

	var ret []*models.ScrapedPerformer
	for _, fragment := range performerFragments {
		performer := performerFragmentToScrapedScenePerformer(*fragment)
		ret = append(ret, performer)
	}

	return ret, nil
}

// FindStashBoxPerformersByNames queries stash-box for performers by name
func (c Client) FindStashBoxPerformersByNames(performerIDs []string) ([]*models.StashBoxPerformerQueryResult, error) {
	ids, err := utils.StringSliceToIntSlice(performerIDs)
	if err != nil {
		return nil, err
	}

	var performers []*models.Performer

	if err := c.txnManager.WithReadTxn(context.TODO(), func(r models.ReaderRepository) error {
		qb := r.Performer()

		for _, performerID := range ids {
			performer, err := qb.Find(performerID)
			if err != nil {
				return err
			}

			if performer == nil {
				return fmt.Errorf("performer with id %d not found", performerID)
			}

			if performer.Name.Valid {
				performers = append(performers, performer)
			}
		}

		return nil
	}); err != nil {
		return nil, err
	}

	return c.findStashBoxPerformersByNames(performers)
}

func (c Client) FindStashBoxPerformersByPerformerNames(performerIDs []string) ([][]*models.ScrapedPerformer, error) {
	ids, err := utils.StringSliceToIntSlice(performerIDs)
	if err != nil {
		return nil, err
	}

	var performers []*models.Performer

	if err := c.txnManager.WithReadTxn(context.TODO(), func(r models.ReaderRepository) error {
		qb := r.Performer()

		for _, performerID := range ids {
			performer, err := qb.Find(performerID)
			if err != nil {
				return err
			}

			if performer == nil {
				return fmt.Errorf("performer with id %d not found", performerID)
			}

			if performer.Name.Valid {
				performers = append(performers, performer)
			}
		}

		return nil
	}); err != nil {
		return nil, err
	}

	results, err := c.findStashBoxPerformersByNames(performers)
	if err != nil {
		return nil, err
	}

	var ret [][]*models.ScrapedPerformer
	for _, r := range results {
		ret = append(ret, r.Results)
	}

	return ret, nil
}

func (c Client) findStashBoxPerformersByNames(performers []*models.Performer) ([]*models.StashBoxPerformerQueryResult, error) {
	var ret []*models.StashBoxPerformerQueryResult
	for _, performer := range performers {
		if performer.Name.Valid {
			performerResults, err := c.queryStashBoxPerformer(performer.Name.String)
			if err != nil {
				return nil, err
			}

			result := models.StashBoxPerformerQueryResult{
				Query:   strconv.Itoa(performer.ID),
				Results: performerResults,
			}

			ret = append(ret, &result)
		}
	}

	return ret, nil
}

func findURL(urls []*graphql.URLFragment, urlType string) *string {
	for _, u := range urls {
		if u.Type == urlType {
			ret := u.URL
			return &ret
		}
	}

	return nil
}

func enumToStringPtr(e fmt.Stringer, titleCase bool) *string {
	if e != nil {
		ret := e.String()
		if titleCase {
			ret = strings.Title(strings.ToLower(ret))
		}
		return &ret
	}

	return nil
}

func formatMeasurements(m graphql.MeasurementsFragment) *string {
	if m.BandSize != nil && m.CupSize != nil && m.Hip != nil && m.Waist != nil {
		ret := fmt.Sprintf("%d%s-%d-%d", *m.BandSize, *m.CupSize, *m.Waist, *m.Hip)
		return &ret
	}

	return nil
}

func formatCareerLength(start, end *int) *string {
	if start == nil && end == nil {
		return nil
	}

	var ret string
	if end == nil {
		ret = fmt.Sprintf("%d -", *start)
	} else if start == nil {
		ret = fmt.Sprintf("- %d", *end)
	} else {
		ret = fmt.Sprintf("%d - %d", *start, *end)
	}

	return &ret
}

func formatBodyModifications(m []*graphql.BodyModificationFragment) *string {
	if len(m) == 0 {
		return nil
	}

	var retSlice []string
	for _, f := range m {
		if f.Description == nil {
			retSlice = append(retSlice, f.Location)
		} else {
			retSlice = append(retSlice, fmt.Sprintf("%s, %s", f.Location, *f.Description))
		}
	}

	ret := strings.Join(retSlice, "; ")
	return &ret
}

func fetchImage(url string) (*string, error) {
	client := &http.Client{
		Timeout: imageGetTimeout,
	}

	req, err := http.NewRequest("GET", url, nil)
	if err != nil {
		return nil, err
	}

	resp, err := client.Do(req)

	if err != nil {
		return nil, err
	}

	defer resp.Body.Close()

	body, err := ioutil.ReadAll(resp.Body)
	if err != nil {
		return nil, err
	}

	// determine the image type and set the base64 type
	contentType := resp.Header.Get("Content-Type")
	if contentType == "" {
		contentType = http.DetectContentType(body)
	}

	img := "data:" + contentType + ";base64," + utils.GetBase64StringFromData(body)
	return &img, nil
}

func performerFragmentToScrapedScenePerformer(p graphql.PerformerFragment) *models.ScrapedPerformer {
	id := p.ID
	images := []string{}
	for _, image := range p.Images {
		images = append(images, image.URL)
	}
	sp := &models.ScrapedPerformer{
		Name:         &p.Name,
		Country:      p.Country,
		Measurements: formatMeasurements(p.Measurements),
		CareerLength: formatCareerLength(p.CareerStartYear, p.CareerEndYear),
		Tattoos:      formatBodyModifications(p.Tattoos),
		Piercings:    formatBodyModifications(p.Piercings),
		Twitter:      findURL(p.Urls, "TWITTER"),
		RemoteSiteID: &id,
		Images:       images,
		// TODO - tags not currently supported
		// graphql schema change to accommodate this. Leave off for now.
	}

	if len(sp.Images) > 0 {
		sp.Image = &sp.Images[0]
	}

	if p.Height != nil && *p.Height > 0 {
		hs := strconv.Itoa(*p.Height)
		sp.Height = &hs
	}

	if p.Birthdate != nil {
		b := p.Birthdate.Date
		sp.Birthdate = &b
	}

	if p.Gender != nil {
		sp.Gender = enumToStringPtr(p.Gender, false)
	}

	if p.Ethnicity != nil {
		sp.Ethnicity = enumToStringPtr(p.Ethnicity, true)
	}

	if p.EyeColor != nil {
		sp.EyeColor = enumToStringPtr(p.EyeColor, true)
	}

	if p.BreastType != nil {
		sp.FakeTits = enumToStringPtr(p.BreastType, true)
	}

	return sp
}

func getFirstImage(images []*graphql.ImageFragment) *string {
	ret, err := fetchImage(images[0].URL)
	if err != nil {
		logger.Warnf("Error fetching image %s: %s", images[0].URL, err.Error())
	}

	return ret
}

func getFingerprints(scene *graphql.SceneFragment) []*models.StashBoxFingerprint {
	fingerprints := []*models.StashBoxFingerprint{}
	for _, fp := range scene.Fingerprints {
		fingerprint := models.StashBoxFingerprint{
			Algorithm: fp.Algorithm.String(),
			Hash:      fp.Hash,
			Duration:  fp.Duration,
		}
		fingerprints = append(fingerprints, &fingerprint)
	}
	return fingerprints
}

func sceneFragmentToScrapedScene(txnManager models.TransactionManager, s *graphql.SceneFragment) (*models.ScrapedScene, error) {
	stashID := s.ID
	ss := &models.ScrapedScene{
		Title:        s.Title,
		Date:         s.Date,
		Details:      s.Details,
		URL:          findURL(s.Urls, "STUDIO"),
		Duration:     s.Duration,
		RemoteSiteID: &stashID,
		Fingerprints: getFingerprints(s),
		// Image
		// stash_id
	}

	if len(s.Images) > 0 {
		// TODO - #454 code sorts images by aspect ratio according to a wanted
		// orientation. I'm just grabbing the first for now
		ss.Image = getFirstImage(s.Images)
	}

	if err := txnManager.WithReadTxn(context.TODO(), func(r models.ReaderRepository) error {
		pqb := r.Performer()
		tqb := r.Tag()

		if s.Studio != nil {
			studioID := s.Studio.ID
			ss.Studio = &models.ScrapedStudio{
				Name:         s.Studio.Name,
				URL:          findURL(s.Studio.Urls, "HOME"),
				RemoteSiteID: &studioID,
			}

			err := scraper.MatchScrapedStudio(r.Studio(), ss.Studio)
			if err != nil {
				return err
			}
		}

		for _, p := range s.Performers {
			sp := performerFragmentToScrapedScenePerformer(p.Performer)

			err := scraper.MatchScrapedPerformer(pqb, sp)
			if err != nil {
				return err
			}

			ss.Performers = append(ss.Performers, sp)
		}

		for _, t := range s.Tags {
			st := &models.ScrapedTag{
				Name: t.Name,
			}

			err := scraper.MatchScrapedTag(tqb, st)
			if err != nil {
				return err
			}

			ss.Tags = append(ss.Tags, st)
		}

		return nil
	}); err != nil {
		return nil, err
	}

	return ss, nil
}

func (c Client) FindStashBoxPerformerByID(id string) (*models.ScrapedPerformer, error) {
	performer, err := c.client.FindPerformerByID(context.TODO(), id)
	if err != nil {
		return nil, err
	}

	ret := performerFragmentToScrapedScenePerformer(*performer.FindPerformer)
	return ret, nil
}

func (c Client) FindStashBoxPerformerByName(name string) (*models.ScrapedPerformer, error) {
	performers, err := c.client.SearchPerformer(context.TODO(), name)
	if err != nil {
		return nil, err
	}

	var ret *models.ScrapedPerformer
	for _, performer := range performers.SearchPerformer {
		if strings.EqualFold(performer.Name, name) {
			ret = performerFragmentToScrapedScenePerformer(*performer)
		}
	}

	return ret, nil
}<|MERGE_RESOLUTION|>--- conflicted
+++ resolved
@@ -104,11 +104,7 @@
 			if scene.Phash.Valid {
 				phashStr := utils.PhashToString(scene.Phash.Int64)
 				fingerprints = append(fingerprints, phashStr)
-<<<<<<< HEAD
-				fpToScene[scene.OSHash.String] = append(fpToScene[phashStr], index)
-=======
 				fpToScene[phashStr] = append(fpToScene[phashStr], index)
->>>>>>> 82a41e17
 			}
 		}
 
