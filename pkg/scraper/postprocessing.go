package scraper

import (
	"context"

	"github.com/stashapp/stash/pkg/logger"
	"github.com/stashapp/stash/pkg/match"
	"github.com/stashapp/stash/pkg/models"
)

// postScrape handles post-processing of scraped content. If the content
// requires post-processing, this function fans out to the given content
// type and post-processes it.
func (c Cache) postScrape(ctx context.Context, content ScrapedContent) (ScrapedContent, error) {
	// Analyze the concrete type, call the right post-processing function
	switch v := content.(type) {
	case *models.ScrapedPerformer:
		if v != nil {
			return c.postScrapePerformer(ctx, *v)
		}
	case models.ScrapedPerformer:
		return c.postScrapePerformer(ctx, v)
	case *ScrapedScene:
		if v != nil {
			return c.postScrapeScene(ctx, *v)
		}
	case ScrapedScene:
		return c.postScrapeScene(ctx, v)
	case *ScrapedGallery:
		if v != nil {
			return c.postScrapeGallery(ctx, *v)
		}
	case ScrapedGallery:
		return c.postScrapeGallery(ctx, v)
	case *models.ScrapedMovie:
		if v != nil {
			return c.postScrapeMovie(ctx, *v)
		}
	case models.ScrapedMovie:
		return c.postScrapeMovie(ctx, v)
	}

	// If nothing matches, pass the content through
	return content, nil
}

func (c Cache) postScrapePerformer(ctx context.Context, p models.ScrapedPerformer) (ScrapedContent, error) {
	r := c.repository
	if err := r.WithReadTxn(ctx, func(ctx context.Context) error {
		tqb := r.TagFinder

		tags, err := postProcessTags(ctx, tqb, p.Tags)
		if err != nil {
			return err
		}
		p.Tags = tags

		return nil
	}); err != nil {
		return nil, err
	}

	// post-process - set the image if applicable
	if err := setPerformerImage(ctx, c.client, &p, c.globalConfig); err != nil {
		logger.Warnf("Could not set image using URL %s: %s", *p.Image, err.Error())
	}

	p.Country = resolveCountryName(p.Country)

	return p, nil
}

func (c Cache) postScrapeMovie(ctx context.Context, m models.ScrapedMovie) (ScrapedContent, error) {
	if m.Studio != nil {
		r := c.repository
		if err := r.WithReadTxn(ctx, func(ctx context.Context) error {
			return match.ScrapedStudio(ctx, r.StudioFinder, m.Studio, nil)
		}); err != nil {
			return nil, err
		}
	}

	// post-process - set the image if applicable
	if err := setMovieFrontImage(ctx, c.client, &m, c.globalConfig); err != nil {
		logger.Warnf("could not set front image using URL %s: %v", *m.FrontImage, err)
	}
	if err := setMovieBackImage(ctx, c.client, &m, c.globalConfig); err != nil {
		logger.Warnf("could not set back image using URL %s: %v", *m.BackImage, err)
	}

	return m, nil
}

func (c Cache) postScrapeScenePerformer(ctx context.Context, p models.ScrapedPerformer) error {
	tqb := c.repository.TagFinder

	tags, err := postProcessTags(ctx, tqb, p.Tags)
	if err != nil {
		return err
	}
	p.Tags = tags

	p.Country = resolveCountryName(p.Country)

	return nil
}

func (c Cache) postScrapeScene(ctx context.Context, scene ScrapedScene) (ScrapedContent, error) {
	// set the URL/URLs field
	if scene.URL == nil && len(scene.URLs) > 0 {
		scene.URL = &scene.URLs[0]
	}
	if scene.URL != nil && len(scene.URLs) == 0 {
		scene.URLs = []string{*scene.URL}
	}

	r := c.repository
	if err := r.WithReadTxn(ctx, func(ctx context.Context) error {
		pqb := r.PerformerFinder
		mqb := r.MovieFinder
		tqb := r.TagFinder
		sqb := r.StudioFinder

		for _, p := range scene.Performers {
			if p == nil {
				continue
			}

			if err := c.postScrapeScenePerformer(ctx, *p); err != nil {
				return err
			}

			if err := match.ScrapedPerformer(ctx, pqb, p, nil); err != nil {
				return err
			}
		}

		for _, p := range scene.Movies {
			err := match.ScrapedMovie(ctx, mqb, p)
			if err != nil {
				return err
			}
		}

		tags, err := postProcessTags(ctx, tqb, scene.Tags)
		if err != nil {
			return err
		}
		scene.Tags = tags

		if scene.Studio != nil {
			err := match.ScrapedStudio(ctx, sqb, scene.Studio, nil)
			if err != nil {
				return err
			}
		}

		return nil
	}); err != nil {
		return nil, err
	}

	// post-process - set the image if applicable
	if err := setSceneImage(ctx, c.client, &scene, c.globalConfig); err != nil {
		logger.Warnf("Could not set image using URL %s: %v", *scene.Image, err)
	}

	return scene, nil
}

func (c Cache) postScrapeGallery(ctx context.Context, g ScrapedGallery) (ScrapedContent, error) {
<<<<<<< HEAD
	r := c.repository
	if err := r.WithReadTxn(ctx, func(ctx context.Context) error {
		pqb := r.PerformerFinder
		tqb := r.TagFinder
		sqb := r.StudioFinder
=======
	// set the URL/URLs field
	if g.URL == nil && len(g.URLs) > 0 {
		g.URL = &g.URLs[0]
	}
	if g.URL != nil && len(g.URLs) == 0 {
		g.URLs = []string{*g.URL}
	}

	if err := txn.WithReadTxn(ctx, c.txnManager, func(ctx context.Context) error {
		pqb := c.repository.PerformerFinder
		tqb := c.repository.TagFinder
		sqb := c.repository.StudioFinder
>>>>>>> 40bcb4ba

		for _, p := range g.Performers {
			err := match.ScrapedPerformer(ctx, pqb, p, nil)
			if err != nil {
				return err
			}
		}

		tags, err := postProcessTags(ctx, tqb, g.Tags)
		if err != nil {
			return err
		}
		g.Tags = tags

		if g.Studio != nil {
			err := match.ScrapedStudio(ctx, sqb, g.Studio, nil)
			if err != nil {
				return err
			}
		}

		return nil
	}); err != nil {
		return nil, err
	}

	return g, nil
}

func postProcessTags(ctx context.Context, tqb models.TagQueryer, scrapedTags []*models.ScrapedTag) ([]*models.ScrapedTag, error) {
	var ret []*models.ScrapedTag

	for _, t := range scrapedTags {
		err := match.ScrapedTag(ctx, tqb, t)
		if err != nil {
			return nil, err
		}
		ret = append(ret, t)
	}

	return ret, nil
}<|MERGE_RESOLUTION|>--- conflicted
+++ resolved
@@ -169,26 +169,19 @@
 }
 
 func (c Cache) postScrapeGallery(ctx context.Context, g ScrapedGallery) (ScrapedContent, error) {
-<<<<<<< HEAD
-	r := c.repository
+	// set the URL/URLs field
+	if g.URL == nil && len(g.URLs) > 0 {
+		g.URL = &g.URLs[0]
+	}
+	if g.URL != nil && len(g.URLs) == 0 {
+		g.URLs = []string{*g.URL}
+	}
+  
+  r := c.repository
 	if err := r.WithReadTxn(ctx, func(ctx context.Context) error {
 		pqb := r.PerformerFinder
 		tqb := r.TagFinder
 		sqb := r.StudioFinder
-=======
-	// set the URL/URLs field
-	if g.URL == nil && len(g.URLs) > 0 {
-		g.URL = &g.URLs[0]
-	}
-	if g.URL != nil && len(g.URLs) == 0 {
-		g.URLs = []string{*g.URL}
-	}
-
-	if err := txn.WithReadTxn(ctx, c.txnManager, func(ctx context.Context) error {
-		pqb := c.repository.PerformerFinder
-		tqb := c.repository.TagFinder
-		sqb := c.repository.StudioFinder
->>>>>>> 40bcb4ba
 
 		for _, p := range g.Performers {
 			err := match.ScrapedPerformer(ctx, pqb, p, nil)
