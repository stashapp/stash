--- conflicted
+++ resolved
@@ -19,13 +19,9 @@
 
 type mappedQuery interface {
 	runQuery(selector string) ([]string, error)
-<<<<<<< HEAD
-	subScrape(value string) mappedQuery
 	getType() QueryType
 	setType(QueryType)
-=======
 	subScrape(ctx context.Context, value string) mappedQuery
->>>>>>> 09c4c417
 }
 
 type commonMappedConfig map[string]string
