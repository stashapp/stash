--- conflicted
+++ resolved
@@ -3,7 +3,6 @@
 import (
 	"context"
 	"errors"
-	"fmt"
 	"os"
 	"path/filepath"
 	"regexp"
@@ -364,7 +363,6 @@
 
 // ScrapeScene uses the scraper with the provided ID to scrape a scene using existing data.
 func (c Cache) ScrapeScene(scraperID string, sceneID int) (*models.ScrapedScene, error) {
-<<<<<<< HEAD
 	// find scraper with the provided id
 	s := c.findScraper(scraperID)
 	if s != nil {
@@ -411,41 +409,6 @@
 	// find scraper with the provided id
 	s := c.findScraper(scraperID)
 	if s != nil {
-=======
-	// find scraper with the provided id
-	s := c.findScraper(scraperID)
-	if s == nil {
-		return nil, fmt.Errorf("scraper with ID %s not found", scraperID)
-	}
-
-	// get scene from id
-	scene, err := getScene(sceneID, c.txnManager)
-	if err != nil {
-		return nil, err
-	}
-
-	ret, err := s.ScrapeSceneByScene(scene, c.txnManager, c.globalConfig)
-
-	if err != nil {
-		return nil, err
-	}
-
-	if ret != nil {
-		err = c.postScrapeScene(ret)
-		if err != nil {
-			return nil, err
-		}
-	}
-
-	return ret, nil
-}
-
-// ScrapeSceneFragment uses the scraper with the provided ID to scrape a scene.
-func (c Cache) ScrapeSceneFragment(scraperID string, scene models.ScrapedSceneInput) (*models.ScrapedScene, error) {
-	// find scraper with the provided id
-	s := c.findScraper(scraperID)
-	if s != nil {
->>>>>>> 82a41e17
 		ret, err := s.ScrapeSceneByFragment(scene, c.txnManager, c.globalConfig)
 
 		if err != nil {
@@ -565,26 +528,6 @@
 	return nil, nil
 }
 
-<<<<<<< HEAD
-func matchMovieStudio(qb models.StudioReader, s *models.ScrapedStudio) error {
-	studio, err := qb.FindByName(s.Name, true)
-
-	if err != nil {
-		return err
-	}
-
-	if studio == nil {
-		// ignore - cannot match
-		return nil
-	}
-
-	id := strconv.Itoa(studio.ID)
-	s.StoredID = &id
-	return nil
-}
-
-=======
->>>>>>> 82a41e17
 // ScrapeMovieURL uses the first scraper it finds that matches the URL
 // provided to scrape a movie. If no scrapers are found that matches
 // the URL, then nil is returned.
