--- conflicted
+++ resolved
@@ -43,6 +43,9 @@
 
 	// Xpath scraping configurations
 	XPathScrapers mappedScrapers `yaml:"xPathScrapers"`
+
+	// Scraping driver options
+	DriverOptions *scraperDriverOptions `yaml:"driver"`
 }
 
 func (c config) validate() error {
@@ -135,34 +138,14 @@
 	PrintHTML bool `yaml:"printHTML"`
 }
 
-<<<<<<< HEAD
 type scraperDriverOptions struct {
 	UseCDP bool `yaml:"useCDP"`
 	Remote bool `yaml:"remote"`
 	Sleep  int  `yaml:"sleep"`
 }
 
-type scraperConfig struct {
-	ID                  string
-	Name                string                        `yaml:"name"`
-	PerformerByName     *performerByNameConfig        `yaml:"performerByName"`
-	PerformerByFragment *performerByFragmentConfig    `yaml:"performerByFragment"`
-	PerformerByURL      []*scrapePerformerByURLConfig `yaml:"performerByURL"`
-	SceneByFragment     *sceneByFragmentConfig        `yaml:"sceneByFragment"`
-	SceneByURL          []*scrapeSceneByURLConfig     `yaml:"sceneByURL"`
-
-	DebugOptions  *scraperDebugOptions  `yaml:"debug"`
-	DriverOptions *scraperDriverOptions `yaml:"driver"`
-	StashServer   *stashServer          `yaml:"stashServer"`
-	XPathScrapers xpathScrapers         `yaml:"xPathScrapers"`
-}
-
-func loadScraperFromYAML(id string, reader io.Reader) (*scraperConfig, error) {
-	ret := &scraperConfig{}
-=======
 func loadScraperFromYAML(id string, reader io.Reader) (*config, error) {
 	ret := &config{}
->>>>>>> b465c36f
 
 	parser := yaml.NewDecoder(reader)
 	parser.SetStrict(true)
