package scraper

import (
	"errors"
	"fmt"
	"io"
	"os"
	"path/filepath"
	"strings"

	"gopkg.in/yaml.v2"
)

type config struct {
	ID   string
	path string

	// The name of the scraper. This is displayed in the UI.
	Name string `yaml:"name"`

	// Configuration for querying performers by name
	PerformerByName *scraperTypeConfig `yaml:"performerByName"`

	// Configuration for querying performers by a Performer fragment
	PerformerByFragment *scraperTypeConfig `yaml:"performerByFragment"`

	// Configuration for querying a performer by a URL
	PerformerByURL []*scrapeByURLConfig `yaml:"performerByURL"`

	// Configuration for querying scenes by a Scene fragment
	SceneByFragment *scraperTypeConfig `yaml:"sceneByFragment"`

	// Configuration for querying gallery by a Gallery fragment
	GalleryByFragment *scraperTypeConfig `yaml:"galleryByFragment"`

	// Configuration for querying scenes by name
	SceneByName *scraperTypeConfig `yaml:"sceneByName"`

	// Configuration for querying scenes by query fragment
	SceneByQueryFragment *scraperTypeConfig `yaml:"sceneByQueryFragment"`

	// Configuration for querying a scene by a URL
	SceneByURL []*scrapeByURLConfig `yaml:"sceneByURL"`

	// Configuration for querying a gallery by a URL
	GalleryByURL []*scrapeByURLConfig `yaml:"galleryByURL"`

<<<<<<< HEAD
	// Configuration for querying an image by a URL
	ImageByURL []*scrapeByURLConfig `yaml:"imageByURL"`

	// Configuration for querying gallery by an Image fragment
	ImageByFragment *scraperTypeConfig `yaml:"imageByFragment"`

	// Configuration for querying a movie by a URL
=======
	// Configuration for querying a movie by a URL - deprecated, use GroupByURL
>>>>>>> 0621d871
	MovieByURL []*scrapeByURLConfig `yaml:"movieByURL"`
	GroupByURL []*scrapeByURLConfig `yaml:"groupByURL"`

	// Scraper debugging options
	DebugOptions *scraperDebugOptions `yaml:"debug"`

	// Stash server configuration
	StashServer *stashServer `yaml:"stashServer"`

	// Xpath scraping configurations
	XPathScrapers mappedScrapers `yaml:"xPathScrapers"`

	// Json scraping configurations
	JsonScrapers mappedScrapers `yaml:"jsonScrapers"`

	// Scraping driver options
	DriverOptions *scraperDriverOptions `yaml:"driver"`
}

func (c config) validate() error {
	if strings.TrimSpace(c.Name) == "" {
		return errors.New("name must not be empty")
	}

	if c.PerformerByName != nil {
		if err := c.PerformerByName.validate(); err != nil {
			return err
		}
	}

	if c.PerformerByFragment != nil {
		if err := c.PerformerByFragment.validate(); err != nil {
			return err
		}
	}

	if c.SceneByFragment != nil {
		if err := c.SceneByFragment.validate(); err != nil {
			return err
		}
	}

	for _, s := range c.PerformerByURL {
		if err := s.validate(); err != nil {
			return err
		}
	}

	for _, s := range c.SceneByURL {
		if err := s.validate(); err != nil {
			return err
		}
	}

	if len(c.MovieByURL) > 0 && len(c.GroupByURL) > 0 {
		return errors.New("movieByURL disallowed if groupByURL is present")
	}

	for _, s := range append(c.MovieByURL, c.GroupByURL...) {
		if err := s.validate(); err != nil {
			return err
		}
	}

	return nil
}

type stashServer struct {
	URL    string `yaml:"url"`
	ApiKey string `yaml:"apiKey"`
}

type scraperTypeConfig struct {
	Action  scraperAction `yaml:"action"`
	Script  []string      `yaml:"script,flow"`
	Scraper string        `yaml:"scraper"`

	// for xpath name scraper only
	QueryURL             string               `yaml:"queryURL"`
	QueryURLReplacements queryURLReplacements `yaml:"queryURLReplace"`
}

func (c scraperTypeConfig) validate() error {
	if !c.Action.IsValid() {
		return fmt.Errorf("%s is not a valid scraper action", c.Action)
	}

	if c.Action == scraperActionScript && len(c.Script) == 0 {
		return errors.New("script is mandatory for script scraper action")
	}

	return nil
}

type scrapeByURLConfig struct {
	scraperTypeConfig `yaml:",inline"`
	URL               []string `yaml:"url,flow"`
}

func (c scrapeByURLConfig) validate() error {
	if len(c.URL) == 0 {
		return errors.New("url is mandatory for scrape by url scrapers")
	}

	return c.scraperTypeConfig.validate()
}

func (c scrapeByURLConfig) matchesURL(url string) bool {
	for _, thisURL := range c.URL {
		if strings.Contains(url, thisURL) {
			return true
		}
	}

	return false
}

type scraperDebugOptions struct {
	PrintHTML bool `yaml:"printHTML"`
}

type scraperCookies struct {
	Name        string `yaml:"Name"`
	Value       string `yaml:"Value"`
	ValueRandom int    `yaml:"ValueRandom"`
	Domain      string `yaml:"Domain"`
	Path        string `yaml:"Path"`
}

type cookieOptions struct {
	CookieURL string            `yaml:"CookieURL"`
	Cookies   []*scraperCookies `yaml:"Cookies"`
}

type clickOptions struct {
	XPath string `yaml:"xpath"`
	Sleep int    `yaml:"sleep"`
}

type header struct {
	Key   string `yaml:"Key"`
	Value string `yaml:"Value"`
}

type scraperDriverOptions struct {
	UseCDP  bool             `yaml:"useCDP"`
	Sleep   int              `yaml:"sleep"`
	Clicks  []*clickOptions  `yaml:"clicks"`
	Cookies []*cookieOptions `yaml:"cookies"`
	Headers []*header        `yaml:"headers"`
}

func loadConfigFromYAML(id string, reader io.Reader) (*config, error) {
	ret := &config{}

	parser := yaml.NewDecoder(reader)
	parser.SetStrict(true)
	err := parser.Decode(&ret)
	if err != nil {
		return nil, err
	}

	ret.ID = id

	if err := ret.validate(); err != nil {
		return nil, err
	}

	return ret, nil
}

func loadConfigFromYAMLFile(path string) (*config, error) {
	file, err := os.Open(path)
	if err != nil {
		return nil, err
	}
	defer file.Close()

	// set id to the filename
	id := filepath.Base(path)
	id = id[:strings.LastIndex(id, ".")]

	ret, err := loadConfigFromYAML(id, file)
	if err != nil {
		return nil, err
	}

	ret.path = path

	return ret, nil
}

func (c config) spec() Scraper {
	ret := Scraper{
		ID:   c.ID,
		Name: c.Name,
	}

	performer := ScraperSpec{}
	if c.PerformerByName != nil {
		performer.SupportedScrapes = append(performer.SupportedScrapes, ScrapeTypeName)
	}
	if c.PerformerByFragment != nil {
		performer.SupportedScrapes = append(performer.SupportedScrapes, ScrapeTypeFragment)
	}
	if len(c.PerformerByURL) > 0 {
		performer.SupportedScrapes = append(performer.SupportedScrapes, ScrapeTypeURL)
		for _, v := range c.PerformerByURL {
			performer.Urls = append(performer.Urls, v.URL...)
		}
	}

	if len(performer.SupportedScrapes) > 0 {
		ret.Performer = &performer
	}

	scene := ScraperSpec{}
	if c.SceneByFragment != nil {
		scene.SupportedScrapes = append(scene.SupportedScrapes, ScrapeTypeFragment)
	}
	if c.SceneByName != nil && c.SceneByQueryFragment != nil {
		scene.SupportedScrapes = append(scene.SupportedScrapes, ScrapeTypeName)
	}
	if len(c.SceneByURL) > 0 {
		scene.SupportedScrapes = append(scene.SupportedScrapes, ScrapeTypeURL)
		for _, v := range c.SceneByURL {
			scene.Urls = append(scene.Urls, v.URL...)
		}
	}

	if len(scene.SupportedScrapes) > 0 {
		ret.Scene = &scene
	}

	gallery := ScraperSpec{}
	if c.GalleryByFragment != nil {
		gallery.SupportedScrapes = append(gallery.SupportedScrapes, ScrapeTypeFragment)
	}
	if len(c.GalleryByURL) > 0 {
		gallery.SupportedScrapes = append(gallery.SupportedScrapes, ScrapeTypeURL)
		for _, v := range c.GalleryByURL {
			gallery.Urls = append(gallery.Urls, v.URL...)
		}
	}

	if len(gallery.SupportedScrapes) > 0 {
		ret.Gallery = &gallery
	}

<<<<<<< HEAD
	image := ScraperSpec{}
	if c.ImageByFragment != nil {
		image.SupportedScrapes = append(image.SupportedScrapes, ScrapeTypeFragment)
	}
	if len(c.ImageByURL) > 0 {
		image.SupportedScrapes = append(image.SupportedScrapes, ScrapeTypeURL)
		for _, v := range c.ImageByURL {
			image.Urls = append(image.Urls, v.URL...)
		}
	}

	if len(image.SupportedScrapes) > 0 {
		ret.Image = &image
	}

	movie := ScraperSpec{}
	if len(c.MovieByURL) > 0 {
		movie.SupportedScrapes = append(movie.SupportedScrapes, ScrapeTypeURL)
		for _, v := range c.MovieByURL {
			movie.Urls = append(movie.Urls, v.URL...)
=======
	group := ScraperSpec{}
	if len(c.MovieByURL) > 0 || len(c.GroupByURL) > 0 {
		group.SupportedScrapes = append(group.SupportedScrapes, ScrapeTypeURL)
		for _, v := range append(c.MovieByURL, c.GroupByURL...) {
			group.Urls = append(group.Urls, v.URL...)
>>>>>>> 0621d871
		}
	}

	if len(group.SupportedScrapes) > 0 {
		ret.Movie = &group
		ret.Group = &group
	}

	return ret
}

func (c config) supports(ty ScrapeContentType) bool {
	switch ty {
	case ScrapeContentTypePerformer:
		return c.PerformerByName != nil || c.PerformerByFragment != nil || len(c.PerformerByURL) > 0
	case ScrapeContentTypeScene:
		return (c.SceneByName != nil && c.SceneByQueryFragment != nil) || c.SceneByFragment != nil || len(c.SceneByURL) > 0
	case ScrapeContentTypeGallery:
		return c.GalleryByFragment != nil || len(c.GalleryByURL) > 0
<<<<<<< HEAD
	case ScrapeContentTypeMovie:
		return len(c.MovieByURL) > 0
	case ScrapeContentTypeImage:
		return c.ImageByFragment != nil || len(c.ImageByURL) > 0
=======
	case ScrapeContentTypeMovie, ScrapeContentTypeGroup:
		return len(c.MovieByURL) > 0 || len(c.GroupByURL) > 0
>>>>>>> 0621d871
	}

	panic("Unhandled ScrapeContentType")
}

func (c config) matchesURL(url string, ty ScrapeContentType) bool {
	switch ty {
	case ScrapeContentTypePerformer:
		for _, scraper := range c.PerformerByURL {
			if scraper.matchesURL(url) {
				return true
			}
		}
	case ScrapeContentTypeScene:
		for _, scraper := range c.SceneByURL {
			if scraper.matchesURL(url) {
				return true
			}
		}
	case ScrapeContentTypeGallery:
		for _, scraper := range c.GalleryByURL {
			if scraper.matchesURL(url) {
				return true
			}
		}
<<<<<<< HEAD
	case ScrapeContentTypeImage:
		for _, scraper := range c.ImageByURL {
			if scraper.matchesURL(url) {
				return true
			}
		}
	case ScrapeContentTypeMovie:
=======
	case ScrapeContentTypeMovie, ScrapeContentTypeGroup:
>>>>>>> 0621d871
		for _, scraper := range c.MovieByURL {
			if scraper.matchesURL(url) {
				return true
			}
		}
	}

	return false
}<|MERGE_RESOLUTION|>--- conflicted
+++ resolved
@@ -45,7 +45,6 @@
 	// Configuration for querying a gallery by a URL
 	GalleryByURL []*scrapeByURLConfig `yaml:"galleryByURL"`
 
-<<<<<<< HEAD
 	// Configuration for querying an image by a URL
 	ImageByURL []*scrapeByURLConfig `yaml:"imageByURL"`
 
@@ -53,9 +52,7 @@
 	ImageByFragment *scraperTypeConfig `yaml:"imageByFragment"`
 
 	// Configuration for querying a movie by a URL
-=======
 	// Configuration for querying a movie by a URL - deprecated, use GroupByURL
->>>>>>> 0621d871
 	MovieByURL []*scrapeByURLConfig `yaml:"movieByURL"`
 	GroupByURL []*scrapeByURLConfig `yaml:"groupByURL"`
 
@@ -305,7 +302,6 @@
 		ret.Gallery = &gallery
 	}
 
-<<<<<<< HEAD
 	image := ScraperSpec{}
 	if c.ImageByFragment != nil {
 		image.SupportedScrapes = append(image.SupportedScrapes, ScrapeTypeFragment)
@@ -321,18 +317,11 @@
 		ret.Image = &image
 	}
 
-	movie := ScraperSpec{}
-	if len(c.MovieByURL) > 0 {
-		movie.SupportedScrapes = append(movie.SupportedScrapes, ScrapeTypeURL)
-		for _, v := range c.MovieByURL {
-			movie.Urls = append(movie.Urls, v.URL...)
-=======
 	group := ScraperSpec{}
 	if len(c.MovieByURL) > 0 || len(c.GroupByURL) > 0 {
 		group.SupportedScrapes = append(group.SupportedScrapes, ScrapeTypeURL)
 		for _, v := range append(c.MovieByURL, c.GroupByURL...) {
 			group.Urls = append(group.Urls, v.URL...)
->>>>>>> 0621d871
 		}
 	}
 
@@ -352,15 +341,10 @@
 		return (c.SceneByName != nil && c.SceneByQueryFragment != nil) || c.SceneByFragment != nil || len(c.SceneByURL) > 0
 	case ScrapeContentTypeGallery:
 		return c.GalleryByFragment != nil || len(c.GalleryByURL) > 0
-<<<<<<< HEAD
-	case ScrapeContentTypeMovie:
-		return len(c.MovieByURL) > 0
 	case ScrapeContentTypeImage:
 		return c.ImageByFragment != nil || len(c.ImageByURL) > 0
-=======
 	case ScrapeContentTypeMovie, ScrapeContentTypeGroup:
 		return len(c.MovieByURL) > 0 || len(c.GroupByURL) > 0
->>>>>>> 0621d871
 	}
 
 	panic("Unhandled ScrapeContentType")
@@ -386,17 +370,13 @@
 				return true
 			}
 		}
-<<<<<<< HEAD
 	case ScrapeContentTypeImage:
 		for _, scraper := range c.ImageByURL {
 			if scraper.matchesURL(url) {
 				return true
 			}
 		}
-	case ScrapeContentTypeMovie:
-=======
 	case ScrapeContentTypeMovie, ScrapeContentTypeGroup:
->>>>>>> 0621d871
 		for _, scraper := range c.MovieByURL {
 			if scraper.matchesURL(url) {
 				return true
