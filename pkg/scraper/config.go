--- conflicted
+++ resolved
@@ -169,16 +169,16 @@
 	Cookies   []*scraperCookies `yaml:"Cookies"`
 }
 
+type clickOptions struct {
+	XPath string `yaml:"xpath"`
+	Sleep int    `yaml:"sleep"`
+}
+
 type scraperDriverOptions struct {
-<<<<<<< HEAD
-	UseCDP bool   `yaml:"useCDP"`
-	Sleep  int    `yaml:"sleep"`
-	Click  string `yaml:"click"`
-=======
 	UseCDP  bool             `yaml:"useCDP"`
 	Sleep   int              `yaml:"sleep"`
+	Clicks  []*clickOptions  `yaml:"clicks"`
 	Cookies []*cookieOptions `yaml:"cookies"`
->>>>>>> 938559ca
 }
 
 func loadScraperFromYAML(id string, reader io.Reader) (*config, error) {
