package scraper

import (
	"context"
	"crypto/tls"
	"fmt"
	"net/http"
	"os"
	"path/filepath"
	"sort"
	"strings"
	"sync"
	"time"

	pkg_config "github.com/stashapp/stash/internal/manager/config"
	"github.com/stashapp/stash/pkg/fsutil"
	"github.com/stashapp/stash/pkg/logger"
	"github.com/stashapp/stash/pkg/match"
	"github.com/stashapp/stash/pkg/models"
	"github.com/stashapp/stash/pkg/scene"
	"github.com/stashapp/stash/pkg/tag"
	"github.com/stashapp/stash/pkg/txn"
)

const (
	// scrapeGetTimeout is the timeout for scraper HTTP requests. Includes transfer time.
	// We may want to bump this at some point and use local context-timeouts if more granularity
	// is needed.
	scrapeGetTimeout = time.Second * 60

	// maxIdleConnsPerHost is the maximum number of idle connections the HTTP client will
	// keep on a per-host basis.
	maxIdleConnsPerHost = 8

	// maxRedirects defines the maximum number of redirects the HTTP client will follow
	maxRedirects = 20
)

// GlobalConfig contains the global scraper options.
type GlobalConfig interface {
	GetScraperUserAgent() string
	GetScrapersPath() string
	GetScraperCDPPath() string
	GetScraperCertCheck() bool
	GetPythonPath() string
}

func isCDPPathHTTP(c GlobalConfig) bool {
	return strings.HasPrefix(c.GetScraperCDPPath(), "http://") || strings.HasPrefix(c.GetScraperCDPPath(), "https://")
}

func isCDPPathWS(c GlobalConfig) bool {
	return strings.HasPrefix(c.GetScraperCDPPath(), "ws://")
}

type PerformerFinder interface {
	match.PerformerAutoTagQueryer
	match.PerformerFinder
}

type StudioFinder interface {
	match.StudioAutoTagQueryer
	match.StudioFinder
}

type TagFinder interface {
	match.TagAutoTagQueryer
	tag.Queryer
}

type GalleryFinder interface {
	Find(ctx context.Context, id int) (*models.Gallery, error)
	models.FileLoader
}

type Repository struct {
	SceneFinder     scene.IDFinder
	GalleryFinder   GalleryFinder
	TagFinder       TagFinder
	PerformerFinder PerformerFinder
	MovieFinder     match.MovieNamesFinder
	StudioFinder    StudioFinder
}

// Cache stores the database of scrapers
type Cache struct {
	client       *http.Client
	scrapers     map[string]scraper // Scraper ID -> Scraper
	globalConfig GlobalConfig
	txnManager   txn.Manager

	repository Repository
}

// newClient creates a scraper-local http client we use throughout the scraper subsystem.
func newClient(gc GlobalConfig) *http.Client {
	client := &http.Client{
		Transport: &http.Transport{ // ignore insecure certificates
			TLSClientConfig:     &tls.Config{InsecureSkipVerify: !gc.GetScraperCertCheck()},
			MaxIdleConnsPerHost: maxIdleConnsPerHost,
		},
		Timeout: scrapeGetTimeout,
		// defaultCheckRedirect code with max changed from 10 to maxRedirects
		CheckRedirect: func(req *http.Request, via []*http.Request) error {
			if len(via) >= maxRedirects {
				return fmt.Errorf("%w: gave up after %d redirects", ErrMaxRedirects, maxRedirects)
			}
			return nil
		},
	}

	return client
}

// NewCache returns a new Cache loading scraper configurations from the
// scraper path provided in the global config object. It returns a new
// instance and an error if the scraper directory could not be loaded.
//
// Scraper configurations are loaded from yml files in the provided scrapers
// directory and any subdirectories.
func NewCache(globalConfig GlobalConfig, txnManager txn.Manager, repo Repository) (*Cache, error) {
	// HTTP Client setup
	client := newClient(globalConfig)

	ret := &Cache{
		client:       client,
		globalConfig: globalConfig,
		txnManager:   txnManager,
		repository:   repo,
	}

	var err error
	ret.scrapers, err = ret.loadScrapers()
	if err != nil {
		return nil, err
	}

	return ret, nil
}

func (c *Cache) loadScrapers() (map[string]scraper, error) {
	path := c.globalConfig.GetScrapersPath()
	scrapers := make(map[string]scraper)

	// Add built-in scrapers
	freeOnes := getFreeonesScraper(c.globalConfig)
	autoTag := getAutoTagScraper(c.txnManager, c.repository, c.globalConfig)
	scrapers[freeOnes.spec().ID] = freeOnes
	scrapers[autoTag.spec().ID] = autoTag

	logger.Debugf("Reading scraper configs from %s", path)

	scraperFiles := []string{}
	err := fsutil.SymWalk(path, func(fp string, f os.FileInfo, err error) error {
		if filepath.Ext(fp) == ".yml" {
			conf, err := loadConfigFromYAMLFile(fp)
			if err != nil {
				logger.Errorf("Error loading scraper %s: %v", fp, err)
			} else {
				scraper := newGroupScraper(*conf, c.globalConfig)
				scrapers[scraper.spec().ID] = scraper
			}
			scraperFiles = append(scraperFiles, fp)
		}
		return nil
	})

	if err != nil {
		logger.Errorf("Error reading scraper configs: %v", err)
		return nil, err
	}

	return scrapers, nil
}

// ReloadScrapers clears the scraper cache and reloads from the scraper path.
// In the event of an error during loading, the cache will be left empty.
func (c *Cache) ReloadScrapers() error {
	c.scrapers = nil
	scrapers, err := c.loadScrapers()
	if err != nil {
		return err
	}

	c.scrapers = scrapers
	return nil
}

// ListScrapers lists scrapers matching one of the given types.
// Returns a list of scrapers, sorted by their ID.
func (c Cache) ListScrapers(tys []ScrapeContentType) []*Scraper {
	var ret []*Scraper
	for _, s := range c.scrapers {
		for _, t := range tys {
			if s.supports(t) {
				spec := s.spec()
				ret = append(ret, &spec)
				break
			}
		}
	}

	sort.Slice(ret, func(i, j int) bool {
		return ret[i].ID < ret[j].ID
	})

	return ret
}

// GetScraper returns the scraper matching the provided id.
func (c Cache) GetScraper(scraperID string) *Scraper {
	s := c.findScraper(scraperID)
	if s != nil {
		spec := s.spec()
		return &spec
	}

	return nil
}

func (c Cache) findScraper(scraperID string) scraper {
	s, ok := c.scrapers[scraperID]
	if ok {
		return s
	}

	return nil
}

<<<<<<< HEAD
type PostScrapedItem struct {
	index int
	item  models.ScrapedContent
	err   error
}

func (c Cache) ScrapeName(ctx context.Context, id, query string, ty models.ScrapeContentType) ([]models.ScrapedContent, error) {
=======
func (c Cache) ScrapeName(ctx context.Context, id, query string, ty ScrapeContentType) ([]ScrapedContent, error) {
>>>>>>> 0848b02e
	// find scraper with the provided id
	s := c.findScraper(id)
	if s == nil {
		return nil, fmt.Errorf("%w: id %s", ErrNotFound, id)
	}
	if !s.supports(ty) {
		return nil, fmt.Errorf("%w: cannot use scraper %s as a %v scraper", ErrNotSupported, id, ty)
	}

	ns, ok := s.(nameScraper)
	if !ok {
		return nil, fmt.Errorf("%w: cannot use scraper %s to scrape by name", ErrNotSupported, id)
	}

	content, err := ns.viaName(ctx, c.client, query, ty)
	if err != nil {
		return nil, fmt.Errorf("error while name scraping with scraper %s: %w", id, err)
	}

	// prevent extra code executions and locks if there's no result.
	if content == nil || len(content) < 1 {
		return content, nil
	}

	// post-scraping items concurrently
	// post scraping may download images then it would be slow if done single threaded on a big list.
	stashConfig := pkg_config.GetInstance()
	concurrentGetImages := stashConfig.GetConcurrentGetImagesOrDefault()
	threads := concurrentGetImages
	// Check if the Threads is more than total results then set threads to the result's count.
	if threads > len(content) {
		threads = len(content)
	}
	channelQueue := make(chan PostScrapedItem, len(content))
	channelResult := make(chan PostScrapedItem, len(content))
	wg := sync.WaitGroup{}
	wg.Add(threads)
	for i := 0; i < threads; i++ {
		go func(queue chan PostScrapedItem) {
			for {
				item, ok := <-queue // Get the queue item and remove it.
				if !ok {            // if there is nothing to do and the channel has been closed then end the goroutine
					wg.Done()
					return
				}
				postScrape, err := c.postScrape(ctx, item.item)
				result := PostScrapedItem{index: item.index, item: postScrape, err: err}
				channelResult <- result // Add the result to result channel
			}
		}(channelQueue)
	}

	// Now the jobs can be added to the channel, which is used as a queue
	for i := 0; i < len(content); i++ {
		channelQueue <- PostScrapedItem{index: i, item: content[i], err: nil} // add to queue
	}

	close(channelQueue) // This tells the goroutines there's nothing else to do
	wg.Wait()           // Wait for the threads to finish
	close(channelResult)

	// Set post-scraped results
	for postScrapedItem := range channelResult {
		if postScrapedItem.err != nil {
			return nil, fmt.Errorf("error while post scraping with scraper %s: %w", id, err)
		}
		content[postScrapedItem.index] = postScrapedItem.item
	}

	return content, err
}

// ScrapeFragment uses the given fragment input to scrape
func (c Cache) ScrapeFragment(ctx context.Context, id string, input Input) (ScrapedContent, error) {
	s := c.findScraper(id)
	if s == nil {
		return nil, fmt.Errorf("%w: id %s", ErrNotFound, id)
	}

	fs, ok := s.(fragmentScraper)
	if !ok {
		return nil, fmt.Errorf("%w: cannot use scraper %s as a fragment scraper", ErrNotSupported, id)
	}

	content, err := fs.viaFragment(ctx, c.client, input)
	if err != nil {
		return nil, fmt.Errorf("error while fragment scraping with scraper %s: %w", id, err)
	}

	return c.postScrape(ctx, content)
}

// ScrapeURL scrapes a given url for the given content. Searches the scraper cache
// and picks the first scraper capable of scraping the given url into the desired
// content. Returns the scraped content or an error if the scrape fails.
func (c Cache) ScrapeURL(ctx context.Context, url string, ty ScrapeContentType) (ScrapedContent, error) {
	for _, s := range c.scrapers {
		if s.supportsURL(url, ty) {
			ul, ok := s.(urlScraper)
			if !ok {
				return nil, fmt.Errorf("%w: cannot use scraper %s as an url scraper", ErrNotSupported, s.spec().ID)
			}
			ret, err := ul.viaURL(ctx, c.client, url, ty)
			if err != nil {
				return nil, err
			}

			if ret == nil {
				return ret, nil
			}

			return c.postScrape(ctx, ret)
		}
	}

	return nil, nil
}

func (c Cache) ScrapeID(ctx context.Context, scraperID string, id int, ty ScrapeContentType) (ScrapedContent, error) {
	s := c.findScraper(scraperID)
	if s == nil {
		return nil, fmt.Errorf("%w: id %s", ErrNotFound, scraperID)
	}

	if !s.supports(ty) {
		return nil, fmt.Errorf("%w: cannot use scraper %s to scrape %v content", ErrNotSupported, scraperID, ty)
	}

	var ret ScrapedContent
	switch ty {
	case ScrapeContentTypeScene:
		ss, ok := s.(sceneScraper)
		if !ok {
			return nil, fmt.Errorf("%w: cannot use scraper %s as a scene scraper", ErrNotSupported, scraperID)
		}

		scene, err := c.getScene(ctx, id)
		if err != nil {
			return nil, fmt.Errorf("scraper %s: unable to load scene id %v: %w", scraperID, id, err)
		}

		// don't assign nil concrete pointer to ret interface, otherwise nil
		// detection is harder
		scraped, err := ss.viaScene(ctx, c.client, scene)
		if err != nil {
			return nil, fmt.Errorf("scraper %s: %w", scraperID, err)
		}

		if scraped != nil {
			ret = scraped
		}
	case ScrapeContentTypeGallery:
		gs, ok := s.(galleryScraper)
		if !ok {
			return nil, fmt.Errorf("%w: cannot use scraper %s as a gallery scraper", ErrNotSupported, scraperID)
		}

		gallery, err := c.getGallery(ctx, id)
		if err != nil {
			return nil, fmt.Errorf("scraper %s: unable to load gallery id %v: %w", scraperID, id, err)
		}

		// don't assign nil concrete pointer to ret interface, otherwise nil
		// detection is harder
		scraped, err := gs.viaGallery(ctx, c.client, gallery)
		if err != nil {
			return nil, fmt.Errorf("scraper %s: %w", scraperID, err)
		}

		if scraped != nil {
			ret = scraped
		}
	}

	return c.postScrape(ctx, ret)
}

func (c Cache) getScene(ctx context.Context, sceneID int) (*models.Scene, error) {
	var ret *models.Scene
	if err := txn.WithTxn(ctx, c.txnManager, func(ctx context.Context) error {
		var err error
		ret, err = c.repository.SceneFinder.Find(ctx, sceneID)
		return err
	}); err != nil {
		return nil, err
	}
	return ret, nil
}

func (c Cache) getGallery(ctx context.Context, galleryID int) (*models.Gallery, error) {
	var ret *models.Gallery
	if err := txn.WithTxn(ctx, c.txnManager, func(ctx context.Context) error {
		var err error
		ret, err = c.repository.GalleryFinder.Find(ctx, galleryID)

		if ret != nil {
			err = ret.LoadFiles(ctx, c.repository.GalleryFinder)
		}

		return err
	}); err != nil {
		return nil, err
	}
	return ret, nil
}<|MERGE_RESOLUTION|>--- conflicted
+++ resolved
@@ -227,17 +227,13 @@
 	return nil
 }
 
-<<<<<<< HEAD
 type PostScrapedItem struct {
 	index int
 	item  models.ScrapedContent
 	err   error
 }
 
-func (c Cache) ScrapeName(ctx context.Context, id, query string, ty models.ScrapeContentType) ([]models.ScrapedContent, error) {
-=======
 func (c Cache) ScrapeName(ctx context.Context, id, query string, ty ScrapeContentType) ([]ScrapedContent, error) {
->>>>>>> 0848b02e
 	// find scraper with the provided id
 	s := c.findScraper(id)
 	if s == nil {
