--- conflicted
+++ resolved
@@ -422,16 +422,12 @@
 			return fmt.Errorf("gallery with id %d not found", galleryID)
 		}
 
-<<<<<<< HEAD
-		return ret.LoadFiles(ctx, qb)
-=======
-		err = ret.LoadFiles(ctx, c.repository.GalleryFinder)
+		err = ret.LoadFiles(ctx, qb)
 		if err != nil {
 			return err
 		}
 
-		return ret.LoadURLs(ctx, c.repository.GalleryFinder)
->>>>>>> 1f0f5eb4
+		return ret.LoadURLs(ctx, qb)
 	}); err != nil {
 		return nil, err
 	}
