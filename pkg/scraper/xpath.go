package scraper

import (
	"bytes"
	"errors"
	"net/http"
	"net/http/cookiejar"
	"net/url"
	"regexp"
	"strings"
	"time"

	"github.com/antchfx/htmlquery"
	"golang.org/x/net/html"
	"golang.org/x/net/html/charset"
	"golang.org/x/net/publicsuffix"

	"github.com/stashapp/stash/pkg/logger"
	"github.com/stashapp/stash/pkg/models"
)

// Timeout for the scrape http request. Includes transfer time. May want to make this
// configurable at some point.
const scrapeGetTimeout = time.Second * 30

<<<<<<< HEAD
type xpathScraper struct {
	scraper      scraperTypeConfig
	config       config
	globalConfig GlobalConfig
=======
var debugMode = false

type commonXPathConfig map[string]string

func (c commonXPathConfig) applyCommon(src string) string {
	ret := src
	for commonKey, commonVal := range c {
		if strings.Contains(ret, commonKey) {
			ret = strings.Replace(ret, commonKey, commonVal, -1)
		}
	}

	return ret
}

type xpathScraperConfig map[string]interface{}

func createXPathScraperConfig(src map[interface{}]interface{}) xpathScraperConfig {
	ret := make(xpathScraperConfig)

	if src != nil {
		for k, v := range src {
			keyStr, isStr := k.(string)
			if isStr {
				ret[keyStr] = v
			}
		}
	}

	return ret
}

type xpathRegexConfig map[interface{}]interface{}
type xpathRegexConfigs []xpathRegexConfig

func (c xpathRegexConfig) apply(value string) string {
	regex := ""
	with := ""

	if regexI, _ := c["regex"]; regexI != nil {
		regex, _ = regexI.(string)
	}
	if withI, _ := c["with"]; withI != nil {
		with, _ = withI.(string)
	}

	if regex != "" {
		re, err := regexp.Compile(regex)
		if err != nil {
			logger.Warnf("Error compiling regex '%s': %s", regex, err.Error())
			return value
		}

		ret := re.ReplaceAllString(value, with)
		// replace  lines if needed to protect from commonPostprocess
		if with == "\n" {
			ret = replaceLines(ret)
		}

		logger.Debugf(`Replace: '%s' with '%s'`, regex, with)
		logger.Debugf("Before: %s", value)
		logger.Debugf("After: %s", ret)
		return ret
	}

	return value
}

func (c xpathRegexConfigs) apply(value string) string {
	// apply regex in order
	for _, config := range c {
		value = config.apply(value)
	}

	// remove whitespace again
	value = commonPostProcess(value)

	// restore replaced lines

	value = restoreLines(value)
	return value
}

type xpathScraperAttrConfig map[interface{}]interface{}

func (c xpathScraperAttrConfig) getString(key string) string {
	ret, _ := c[key]

	if ret == nil {
		return ""
	}

	asStr, _ := ret.(string)
	return asStr
}

func (c xpathScraperAttrConfig) getSelector() string {
	const selectorKey = "selector"
	return c.getString(selectorKey)
}

func (c xpathScraperAttrConfig) getConcat() string {
	const concatKey = "concat"
	return c.getString(concatKey)
}

func (c xpathScraperAttrConfig) hasConcat() bool {
	return c.getConcat() != ""
}

func (c xpathScraperAttrConfig) getParseDate() string {
	const parseDateKey = "parseDate"
	return c.getString(parseDateKey)
}

func (c xpathScraperAttrConfig) getSplit() string {
	const splitKey = "split"
	return c.getString(splitKey)
}

func (c xpathScraperAttrConfig) hasSplit() bool {
	return c.getSplit() != ""
>>>>>>> ec2bcc7a
}

func newXpathScraper(scraper scraperTypeConfig, config config, globalConfig GlobalConfig) *xpathScraper {
	return &xpathScraper{
		scraper:      scraper,
		config:       config,
		globalConfig: globalConfig,
	}
}

func (s *xpathScraper) getXpathScraper() *mappedScraper {
	return s.config.XPathScrapers[s.scraper.Scraper]
}

func (s *xpathScraper) scrapeURL(url string) (*html.Node, *mappedScraper, error) {
	scraper := s.getXpathScraper()

	if scraper == nil {
		return nil, nil, errors.New("xpath scraper with name " + s.scraper.Scraper + " not found in config")
	}

	doc, err := s.loadURL(url)

	if err != nil {
		return nil, nil, err
	}

	return doc, scraper, nil
}

<<<<<<< HEAD
func (s *xpathScraper) scrapePerformerByURL(url string) (*models.ScrapedPerformer, error) {
	doc, scraper, err := s.scrapeURL(url)
=======
func (c xpathScraperAttrConfig) applySubScraper(value string) string {
	subScraper := c.getSubScraper()

	if subScraper == nil {
		return value
	}

	logger.Debugf("Sub-scraping for: %s", value)
	doc, err := loadURL(value)

>>>>>>> ec2bcc7a
	if err != nil {
		return nil, err
	}

	q := s.getXPathQuery(doc)
	return scraper.scrapePerformer(q)
}

func (s *xpathScraper) scrapeSceneByURL(url string) (*models.ScrapedScene, error) {
	doc, scraper, err := s.scrapeURL(url)
	if err != nil {
		return nil, err
	}

	q := s.getXPathQuery(doc)
	return scraper.scrapeScene(q)
}

func (s *xpathScraper) scrapePerformersByName(name string) ([]*models.ScrapedPerformer, error) {
	scraper := s.getXpathScraper()

	if scraper == nil {
		return nil, errors.New("xpath scraper with name " + s.scraper.Scraper + " not found in config")
	}

	const placeholder = "{}"

	// replace the placeholder string with the URL-escaped name
	escapedName := url.QueryEscape(name)

	url := s.scraper.QueryURL
	url = strings.Replace(url, placeholder, escapedName, -1)

	doc, err := s.loadURL(url)

	if err != nil {
		return nil, err
	}

	q := s.getXPathQuery(doc)
	return scraper.scrapePerformers(q)
}

func (s *xpathScraper) scrapePerformerByFragment(scrapedPerformer models.ScrapedPerformerInput) (*models.ScrapedPerformer, error) {
	return nil, errors.New("scrapePerformerByFragment not supported for xpath scraper")
}

func (s *xpathScraper) scrapeSceneByFragment(scene models.SceneUpdateInput) (*models.ScrapedScene, error) {
	return nil, errors.New("scrapeSceneByFragment not supported for xpath scraper")
}

<<<<<<< HEAD
func (s *xpathScraper) loadURL(url string) (*html.Node, error) {
=======
func loadURL(url string) (*html.Node, error) {
	options := cookiejar.Options{
		PublicSuffixList: publicsuffix.List,
	}
	jar, er := cookiejar.New(&options)
	if er != nil {
		return nil, er
	}

>>>>>>> ec2bcc7a
	client := &http.Client{
		Timeout: scrapeGetTimeout,
		// defaultCheckRedirect code with max changed from 10 to 20
		CheckRedirect: func(req *http.Request, via []*http.Request) error {
			if len(via) >= 20 {
				return errors.New("stopped after 20 redirects")
			}
			return nil
		},
		Jar: jar,
	}
	req, err := http.NewRequest("GET", url, nil)
	if err != nil {
		return nil, err
	}

	userAgent := s.globalConfig.UserAgent
	if userAgent != "" {
		req.Header.Set("User-Agent", userAgent)
	}

	resp, err := client.Do(req)
	if err != nil {
		return nil, err
	}
	defer resp.Body.Close()

	r, err := charset.NewReader(resp.Body, resp.Header.Get("Content-Type"))
	if err != nil {
		return nil, err
	}

	ret, err := html.Parse(r)

<<<<<<< HEAD
	if err == nil && s.config.DebugOptions != nil && s.config.DebugOptions.PrintHTML {
=======
	if err == nil && debugMode {
>>>>>>> ec2bcc7a
		var b bytes.Buffer
		html.Render(&b, ret)
		logger.Infof("loadURL (%s) response: \n%s", url, b.String())
	}

	return ret, err
}

func (s *xpathScraper) getXPathQuery(doc *html.Node) *xpathQuery {
	return &xpathQuery{
		doc: doc,
	}
}

<<<<<<< HEAD
type xpathQuery struct {
	doc     *html.Node
	scraper *xpathScraper
}
=======
	if c.scraperConfig != nil && c.scraperConfig.DebugOptions != nil && c.scraperConfig.DebugOptions.PrintHTML {
		debugMode = true
	}

	doc, err := loadURL(url)
>>>>>>> ec2bcc7a

func (q *xpathQuery) runQuery(selector string) []string {
	found, err := htmlquery.QueryAll(q.doc, selector)
	if err != nil {
		logger.Warnf("Error parsing xpath expression '%s': %s", selector, err.Error())
		return nil
	}

	var ret []string
	for _, n := range found {
		ret = append(ret, nodeText(n))
	}

<<<<<<< HEAD
	return ret
}

func (q *xpathQuery) subScrape(value string) mappedQuery {
	doc, err := q.scraper.loadURL(value)
=======
	if c.scraperConfig != nil && c.scraperConfig.DebugOptions != nil && c.scraperConfig.DebugOptions.PrintHTML {
		debugMode = true
	}

	doc, err := loadURL(url)
>>>>>>> ec2bcc7a

	if err != nil {
		logger.Warnf("Error getting URL '%s' for sub-scraper: %s", value, err.Error())
		return nil
	}

	return q.scraper.getXPathQuery(doc)
}

func commonPostProcess(value string) string {
	value = strings.TrimSpace(value)

	// remove multiple whitespace and end lines
	re := regexp.MustCompile("\n")
	value = re.ReplaceAllString(value, "")
	re = regexp.MustCompile("  +")
	value = re.ReplaceAllString(value, " ")

	return value
}

// func replaceLines replaces all newlines ("\n") with alert ("\a")
func replaceLines(value string) string {
	re := regexp.MustCompile("\a")         // \a shouldn't exist in the string
	value = re.ReplaceAllString(value, "") // remove it
	re = regexp.MustCompile("\n")          // replace newlines with (\a)'s so that they don't get removed by commonPostprocess
	value = re.ReplaceAllString(value, "\a")

<<<<<<< HEAD
	return value
}
=======
	doc, err := loadURL(u)
>>>>>>> ec2bcc7a

// func restoreLines replaces all alerts ("\a") with newlines ("\n")
func restoreLines(value string) string {
	re := regexp.MustCompile("\a")
	value = re.ReplaceAllString(value, "\n")

	return value
}

func nodeText(n *html.Node) string {
	if n != nil && n.Type == html.CommentNode {
		return htmlquery.OutputHTML(n, true)
	}
	return htmlquery.InnerText(n)
}<|MERGE_RESOLUTION|>--- conflicted
+++ resolved
@@ -23,135 +23,10 @@
 // configurable at some point.
 const scrapeGetTimeout = time.Second * 30
 
-<<<<<<< HEAD
 type xpathScraper struct {
 	scraper      scraperTypeConfig
 	config       config
 	globalConfig GlobalConfig
-=======
-var debugMode = false
-
-type commonXPathConfig map[string]string
-
-func (c commonXPathConfig) applyCommon(src string) string {
-	ret := src
-	for commonKey, commonVal := range c {
-		if strings.Contains(ret, commonKey) {
-			ret = strings.Replace(ret, commonKey, commonVal, -1)
-		}
-	}
-
-	return ret
-}
-
-type xpathScraperConfig map[string]interface{}
-
-func createXPathScraperConfig(src map[interface{}]interface{}) xpathScraperConfig {
-	ret := make(xpathScraperConfig)
-
-	if src != nil {
-		for k, v := range src {
-			keyStr, isStr := k.(string)
-			if isStr {
-				ret[keyStr] = v
-			}
-		}
-	}
-
-	return ret
-}
-
-type xpathRegexConfig map[interface{}]interface{}
-type xpathRegexConfigs []xpathRegexConfig
-
-func (c xpathRegexConfig) apply(value string) string {
-	regex := ""
-	with := ""
-
-	if regexI, _ := c["regex"]; regexI != nil {
-		regex, _ = regexI.(string)
-	}
-	if withI, _ := c["with"]; withI != nil {
-		with, _ = withI.(string)
-	}
-
-	if regex != "" {
-		re, err := regexp.Compile(regex)
-		if err != nil {
-			logger.Warnf("Error compiling regex '%s': %s", regex, err.Error())
-			return value
-		}
-
-		ret := re.ReplaceAllString(value, with)
-		// replace  lines if needed to protect from commonPostprocess
-		if with == "\n" {
-			ret = replaceLines(ret)
-		}
-
-		logger.Debugf(`Replace: '%s' with '%s'`, regex, with)
-		logger.Debugf("Before: %s", value)
-		logger.Debugf("After: %s", ret)
-		return ret
-	}
-
-	return value
-}
-
-func (c xpathRegexConfigs) apply(value string) string {
-	// apply regex in order
-	for _, config := range c {
-		value = config.apply(value)
-	}
-
-	// remove whitespace again
-	value = commonPostProcess(value)
-
-	// restore replaced lines
-
-	value = restoreLines(value)
-	return value
-}
-
-type xpathScraperAttrConfig map[interface{}]interface{}
-
-func (c xpathScraperAttrConfig) getString(key string) string {
-	ret, _ := c[key]
-
-	if ret == nil {
-		return ""
-	}
-
-	asStr, _ := ret.(string)
-	return asStr
-}
-
-func (c xpathScraperAttrConfig) getSelector() string {
-	const selectorKey = "selector"
-	return c.getString(selectorKey)
-}
-
-func (c xpathScraperAttrConfig) getConcat() string {
-	const concatKey = "concat"
-	return c.getString(concatKey)
-}
-
-func (c xpathScraperAttrConfig) hasConcat() bool {
-	return c.getConcat() != ""
-}
-
-func (c xpathScraperAttrConfig) getParseDate() string {
-	const parseDateKey = "parseDate"
-	return c.getString(parseDateKey)
-}
-
-func (c xpathScraperAttrConfig) getSplit() string {
-	const splitKey = "split"
-	return c.getString(splitKey)
-}
-
-func (c xpathScraperAttrConfig) hasSplit() bool {
-	return c.getSplit() != ""
->>>>>>> ec2bcc7a
 }
 
 func newXpathScraper(scraper scraperTypeConfig, config config, globalConfig GlobalConfig) *xpathScraper {
@@ -182,21 +57,8 @@
 	return doc, scraper, nil
 }
 
-<<<<<<< HEAD
 func (s *xpathScraper) scrapePerformerByURL(url string) (*models.ScrapedPerformer, error) {
 	doc, scraper, err := s.scrapeURL(url)
-=======
-func (c xpathScraperAttrConfig) applySubScraper(value string) string {
-	subScraper := c.getSubScraper()
-
-	if subScraper == nil {
-		return value
-	}
-
-	logger.Debugf("Sub-scraping for: %s", value)
-	doc, err := loadURL(value)
-
->>>>>>> ec2bcc7a
 	if err != nil {
 		return nil, err
 	}
@@ -248,10 +110,7 @@
 	return nil, errors.New("scrapeSceneByFragment not supported for xpath scraper")
 }
 
-<<<<<<< HEAD
 func (s *xpathScraper) loadURL(url string) (*html.Node, error) {
-=======
-func loadURL(url string) (*html.Node, error) {
 	options := cookiejar.Options{
 		PublicSuffixList: publicsuffix.List,
 	}
@@ -260,7 +119,6 @@
 		return nil, er
 	}
 
->>>>>>> ec2bcc7a
 	client := &http.Client{
 		Timeout: scrapeGetTimeout,
 		// defaultCheckRedirect code with max changed from 10 to 20
@@ -295,11 +153,7 @@
 
 	ret, err := html.Parse(r)
 
-<<<<<<< HEAD
 	if err == nil && s.config.DebugOptions != nil && s.config.DebugOptions.PrintHTML {
-=======
-	if err == nil && debugMode {
->>>>>>> ec2bcc7a
 		var b bytes.Buffer
 		html.Render(&b, ret)
 		logger.Infof("loadURL (%s) response: \n%s", url, b.String())
@@ -314,18 +168,10 @@
 	}
 }
 
-<<<<<<< HEAD
 type xpathQuery struct {
 	doc     *html.Node
 	scraper *xpathScraper
 }
-=======
-	if c.scraperConfig != nil && c.scraperConfig.DebugOptions != nil && c.scraperConfig.DebugOptions.PrintHTML {
-		debugMode = true
-	}
-
-	doc, err := loadURL(url)
->>>>>>> ec2bcc7a
 
 func (q *xpathQuery) runQuery(selector string) []string {
 	found, err := htmlquery.QueryAll(q.doc, selector)
@@ -339,19 +185,11 @@
 		ret = append(ret, nodeText(n))
 	}
 
-<<<<<<< HEAD
 	return ret
 }
 
 func (q *xpathQuery) subScrape(value string) mappedQuery {
 	doc, err := q.scraper.loadURL(value)
-=======
-	if c.scraperConfig != nil && c.scraperConfig.DebugOptions != nil && c.scraperConfig.DebugOptions.PrintHTML {
-		debugMode = true
-	}
-
-	doc, err := loadURL(url)
->>>>>>> ec2bcc7a
 
 	if err != nil {
 		logger.Warnf("Error getting URL '%s' for sub-scraper: %s", value, err.Error())
@@ -380,12 +218,8 @@
 	re = regexp.MustCompile("\n")          // replace newlines with (\a)'s so that they don't get removed by commonPostprocess
 	value = re.ReplaceAllString(value, "\a")
 
-<<<<<<< HEAD
 	return value
 }
-=======
-	doc, err := loadURL(u)
->>>>>>> ec2bcc7a
 
 // func restoreLines replaces all alerts ("\a") with newlines ("\n")
 func restoreLines(value string) string {
