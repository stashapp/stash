--- conflicted
+++ resolved
@@ -100,16 +100,7 @@
 	}
 
 	q := s.getXPathQuery(doc)
-<<<<<<< HEAD
 	q.setType(SearchQuery)
-	return scraper.scrapePerformers(q)
-}
-
-func (s *xpathScraper) scrapePerformerByFragment(scrapedPerformer models.ScrapedPerformerInput) (*models.ScrapedPerformer, error) {
-	return nil, errors.New("scrapePerformerByFragment not supported for xpath scraper")
-}
-=======
->>>>>>> 09c4c417
 
 	var content []models.ScrapedContent
 	switch ty {
@@ -135,13 +126,7 @@
 		return content, nil
 	}
 
-<<<<<<< HEAD
-	q := s.getXPathQuery(doc)
-	q.setType(SearchQuery)
-	return scraper.scrapeScenes(q)
-=======
 	return nil, ErrNotSupported
->>>>>>> 09c4c417
 }
 
 func (s *xpathScraper) scrapeSceneByScene(ctx context.Context, scene *models.Scene) (*models.ScrapedScene, error) {
