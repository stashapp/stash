package scraper

import (
	"bytes"
	"context"
	"errors"
	"fmt"
	"net/http"
	"net/url"
	"regexp"
	"strings"

	"github.com/antchfx/htmlquery"

	"golang.org/x/net/html"

	"github.com/stashapp/stash/pkg/logger"
	"github.com/stashapp/stash/pkg/models"
)

type xpathScraper struct {
	scraper      scraperTypeConfig
	config       config
	globalConfig GlobalConfig
	client       *http.Client
}

func newXpathScraper(scraper scraperTypeConfig, client *http.Client, config config, globalConfig GlobalConfig) *xpathScraper {
	return &xpathScraper{
		scraper:      scraper,
		config:       config,
		globalConfig: globalConfig,
		client:       client,
	}
}

func (s *xpathScraper) getXpathScraper() *mappedScraper {
	return s.config.XPathScrapers[s.scraper.Scraper]
}

func (s *xpathScraper) scrapeURL(ctx context.Context, url string) (*html.Node, *mappedScraper, error) {
	scraper := s.getXpathScraper()

	if scraper == nil {
		return nil, nil, errors.New("xpath scraper with name " + s.scraper.Scraper + " not found in config")
	}

	doc, err := s.loadURL(ctx, url)

	if err != nil {
		return nil, nil, err
	}

	return doc, scraper, nil
}

func (s *xpathScraper) scrapeByURL(ctx context.Context, url string, ty ScrapeContentType) (ScrapedContent, error) {
	u := replaceURL(url, s.scraper) // allow a URL Replace for performer by URL queries
	doc, scraper, err := s.scrapeURL(ctx, u)
	if err != nil {
		return nil, err
	}

	q := s.getXPathQuery(doc)
	// if these just return the return values from scraper.scrape* functions then
	// it ends up returning ScrapedContent(nil) rather than nil
	switch ty {
	case ScrapeContentTypePerformer:
		ret, err := scraper.scrapePerformer(ctx, q)
		if err != nil || ret == nil {
			return nil, err
		}
		return ret, nil
	case ScrapeContentTypeScene:
		ret, err := scraper.scrapeScene(ctx, q)
		if err != nil || ret == nil {
			return nil, err
		}
		return ret, nil
	case ScrapeContentTypeGallery:
<<<<<<< HEAD
		return scraper.scrapeGallery(ctx, q)
	case ScrapeContentTypeMovie:
		return scraper.scrapeMovie(ctx, q)
	case ScrapeContentTypeImage:
		return scraper.scrapeImage(ctx, q)
=======
		ret, err := scraper.scrapeGallery(ctx, q)
		if err != nil || ret == nil {
			return nil, err
		}
		return ret, nil
	case ScrapeContentTypeMovie, ScrapeContentTypeGroup:
		ret, err := scraper.scrapeGroup(ctx, q)
		if err != nil || ret == nil {
			return nil, err
		}
		return ret, nil
>>>>>>> 0621d871
	}

	return nil, ErrNotSupported
}

func (s *xpathScraper) scrapeByName(ctx context.Context, name string, ty ScrapeContentType) ([]ScrapedContent, error) {
	scraper := s.getXpathScraper()

	if scraper == nil {
		return nil, fmt.Errorf("%w: name %v", ErrNotFound, s.scraper.Scraper)
	}

	const placeholder = "{}"

	// replace the placeholder string with the URL-escaped name
	escapedName := url.QueryEscape(name)

	url := s.scraper.QueryURL
	url = strings.ReplaceAll(url, placeholder, escapedName)

	doc, err := s.loadURL(ctx, url)

	if err != nil {
		return nil, err
	}

	q := s.getXPathQuery(doc)
	q.setType(SearchQuery)

	var content []ScrapedContent
	switch ty {
	case ScrapeContentTypePerformer:
		performers, err := scraper.scrapePerformers(ctx, q)
		if err != nil {
			return nil, err
		}
		for _, p := range performers {
			content = append(content, p)
		}

		return content, nil
	case ScrapeContentTypeScene:
		scenes, err := scraper.scrapeScenes(ctx, q)
		if err != nil {
			return nil, err
		}
		for _, s := range scenes {
			content = append(content, s)
		}

		return content, nil
	}

	return nil, ErrNotSupported
}

func (s *xpathScraper) scrapeSceneByScene(ctx context.Context, scene *models.Scene) (*ScrapedScene, error) {
	// construct the URL
	queryURL := queryURLParametersFromScene(scene)
	if s.scraper.QueryURLReplacements != nil {
		queryURL.applyReplacements(s.scraper.QueryURLReplacements)
	}
	url := queryURL.constructURL(s.scraper.QueryURL)

	scraper := s.getXpathScraper()

	if scraper == nil {
		return nil, errors.New("xpath scraper with name " + s.scraper.Scraper + " not found in config")
	}

	doc, err := s.loadURL(ctx, url)

	if err != nil {
		return nil, err
	}

	q := s.getXPathQuery(doc)
	return scraper.scrapeScene(ctx, q)
}

func (s *xpathScraper) scrapeByFragment(ctx context.Context, input Input) (ScrapedContent, error) {
	switch {
	case input.Gallery != nil:
		return nil, fmt.Errorf("%w: cannot use an xpath scraper as a gallery fragment scraper", ErrNotSupported)
	case input.Performer != nil:
		return nil, fmt.Errorf("%w: cannot use an xpath scraper as a performer fragment scraper", ErrNotSupported)
	case input.Scene == nil:
		return nil, fmt.Errorf("%w: scene input is nil", ErrNotSupported)
	}

	scene := *input.Scene

	// construct the URL
	queryURL := queryURLParametersFromScrapedScene(scene)
	if s.scraper.QueryURLReplacements != nil {
		queryURL.applyReplacements(s.scraper.QueryURLReplacements)
	}
	url := queryURL.constructURL(s.scraper.QueryURL)

	scraper := s.getXpathScraper()

	if scraper == nil {
		return nil, errors.New("xpath scraper with name " + s.scraper.Scraper + " not found in config")
	}

	doc, err := s.loadURL(ctx, url)

	if err != nil {
		return nil, err
	}

	q := s.getXPathQuery(doc)
	return scraper.scrapeScene(ctx, q)
}

func (s *xpathScraper) scrapeGalleryByGallery(ctx context.Context, gallery *models.Gallery) (*ScrapedGallery, error) {
	// construct the URL
	queryURL := queryURLParametersFromGallery(gallery)
	if s.scraper.QueryURLReplacements != nil {
		queryURL.applyReplacements(s.scraper.QueryURLReplacements)
	}
	url := queryURL.constructURL(s.scraper.QueryURL)

	scraper := s.getXpathScraper()

	if scraper == nil {
		return nil, errors.New("xpath scraper with name " + s.scraper.Scraper + " not found in config")
	}

	doc, err := s.loadURL(ctx, url)

	if err != nil {
		return nil, err
	}

	q := s.getXPathQuery(doc)
	return scraper.scrapeGallery(ctx, q)
}

func (s *xpathScraper) scrapeImageByImage(ctx context.Context, image *models.Image) (*ScrapedImage, error) {
	// construct the URL
	queryURL := queryURLParametersFromImage(image)
	if s.scraper.QueryURLReplacements != nil {
		queryURL.applyReplacements(s.scraper.QueryURLReplacements)
	}
	url := queryURL.constructURL(s.scraper.QueryURL)

	scraper := s.getXpathScraper()

	if scraper == nil {
		return nil, errors.New("xpath scraper with name " + s.scraper.Scraper + " not found in config")
	}

	doc, err := s.loadURL(ctx, url)

	if err != nil {
		return nil, err
	}

	q := s.getXPathQuery(doc)
	return scraper.scrapeImage(ctx, q)
}

func (s *xpathScraper) loadURL(ctx context.Context, url string) (*html.Node, error) {
	r, err := loadURL(ctx, url, s.client, s.config, s.globalConfig)
	if err != nil {
		return nil, err
	}

	ret, err := html.Parse(r)

	if err == nil && s.config.DebugOptions != nil && s.config.DebugOptions.PrintHTML {
		var b bytes.Buffer
		if err := html.Render(&b, ret); err != nil {
			logger.Warnf("could not render HTML: %v", err)
		}
		logger.Infof("loadURL (%s) response: \n%s", url, b.String())
	}

	return ret, err
}

func (s *xpathScraper) getXPathQuery(doc *html.Node) *xpathQuery {
	return &xpathQuery{
		doc:     doc,
		scraper: s,
	}
}

type xpathQuery struct {
	doc       *html.Node
	scraper   *xpathScraper
	queryType QueryType
}

func (q *xpathQuery) getType() QueryType {
	return q.queryType
}

func (q *xpathQuery) setType(t QueryType) {
	q.queryType = t
}

func (q *xpathQuery) runQuery(selector string) ([]string, error) {
	found, err := htmlquery.QueryAll(q.doc, selector)
	if err != nil {
		return nil, fmt.Errorf("selector '%s': parse error: %v", selector, err)
	}

	var ret []string
	for _, n := range found {
		// don't add empty strings
		nodeText := q.nodeText(n)
		if nodeText != "" {
			ret = append(ret, q.nodeText(n))
		}
	}

	return ret, nil
}

func (q *xpathQuery) nodeText(n *html.Node) string {
	var ret string
	if n != nil && n.Type == html.CommentNode {
		ret = htmlquery.OutputHTML(n, true)
	} else {
		ret = htmlquery.InnerText(n)
	}

	// trim all leading and trailing whitespace
	ret = strings.TrimSpace(ret)

	// remove multiple whitespace
	re := regexp.MustCompile("  +")
	ret = re.ReplaceAllString(ret, " ")

	// TODO - make this optional
	re = regexp.MustCompile("\n")
	ret = re.ReplaceAllString(ret, "")

	return ret
}

func (q *xpathQuery) subScrape(ctx context.Context, value string) mappedQuery {
	doc, err := q.scraper.loadURL(ctx, value)

	if err != nil {
		logger.Warnf("Error getting URL '%s' for sub-scraper: %s", value, err.Error())
		return nil
	}

	return q.scraper.getXPathQuery(doc)
}<|MERGE_RESOLUTION|>--- conflicted
+++ resolved
@@ -78,14 +78,13 @@
 		}
 		return ret, nil
 	case ScrapeContentTypeGallery:
-<<<<<<< HEAD
-		return scraper.scrapeGallery(ctx, q)
-	case ScrapeContentTypeMovie:
-		return scraper.scrapeMovie(ctx, q)
+		ret, err := scraper.scrapeGallery(ctx, q)
+		if err != nil || ret == nil {
+			return nil, err
+		}
+		return ret, nil
 	case ScrapeContentTypeImage:
-		return scraper.scrapeImage(ctx, q)
-=======
-		ret, err := scraper.scrapeGallery(ctx, q)
+		ret, err := scraper.scrapeImage(ctx, q)
 		if err != nil || ret == nil {
 			return nil, err
 		}
@@ -96,7 +95,6 @@
 			return nil, err
 		}
 		return ret, nil
->>>>>>> 0621d871
 	}
 
 	return nil, ErrNotSupported
