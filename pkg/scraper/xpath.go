--- conflicted
+++ resolved
@@ -31,137 +31,10 @@
 // configurable at some point.
 const scrapeGetTimeout = time.Second * 30
 
-<<<<<<< HEAD
-type commonXPathConfig map[string]string
-
-func (c commonXPathConfig) applyCommon(src string) string {
-	ret := src
-	for commonKey, commonVal := range c {
-		if strings.Contains(ret, commonKey) {
-			ret = strings.Replace(ret, commonKey, commonVal, -1)
-		}
-	}
-
-	return ret
-}
-
-type xpathScraperConfig map[string]interface{}
-
-func createXPathScraperConfig(src map[interface{}]interface{}) xpathScraperConfig {
-	ret := make(xpathScraperConfig)
-
-	if src != nil {
-		for k, v := range src {
-			keyStr, isStr := k.(string)
-			if isStr {
-				ret[keyStr] = v
-			}
-		}
-	}
-
-	return ret
-}
-
-type xpathRegexConfig map[interface{}]interface{}
-type xpathRegexConfigs []xpathRegexConfig
-
-func (c xpathRegexConfig) apply(value string) string {
-	regex := ""
-	with := ""
-
-	if regexI, _ := c["regex"]; regexI != nil {
-		regex, _ = regexI.(string)
-	}
-	if withI, _ := c["with"]; withI != nil {
-		with, _ = withI.(string)
-	}
-
-	if regex != "" {
-		re, err := regexp.Compile(regex)
-		if err != nil {
-			logger.Warnf("Error compiling regex '%s': %s", regex, err.Error())
-			return value
-		}
-
-		ret := re.ReplaceAllString(value, with)
-		// replace  lines if needed to protect from commonPostprocess
-		// CAUTION: This protects newlines that are added with regex replace.
-		// Lines already present in the page source as innertext will not be protected
-		// as html.Parse->commonPostprocess has already removed them
-		// Lines as element values don't seem to get converted by html.Parse to newlines
-		if with == "\n" {
-			ret = replaceLines(ret)
-		}
-
-		logger.Debugf(`Replace: '%s' with '%s'`, regex, with)
-		logger.Debugf("Before: %s", value)
-		logger.Debugf("After: %s", ret)
-		return ret
-	}
-
-	return value
-}
-
-func (c xpathRegexConfigs) apply(value string) string {
-	// apply regex in order
-	for _, config := range c {
-		value = config.apply(value)
-	}
-
-	// remove whitespace again
-	value = commonPostProcess(value)
-
-	// restore replaced lines
-
-	value = restoreLines(value)
-	return value
-}
-
-type xpathScraperAttrConfig map[interface{}]interface{}
-
-func (c xpathScraperAttrConfig) getString(key string) string {
-	ret, _ := c[key]
-
-	if ret == nil {
-		return ""
-	}
-
-	asStr, _ := ret.(string)
-	return asStr
-}
-
-func (c xpathScraperAttrConfig) getSelector() string {
-	const selectorKey = "selector"
-	return c.getString(selectorKey)
-}
-
-func (c xpathScraperAttrConfig) getConcat() string {
-	const concatKey = "concat"
-	return c.getString(concatKey)
-}
-
-func (c xpathScraperAttrConfig) hasConcat() bool {
-	return c.getConcat() != ""
-}
-
-func (c xpathScraperAttrConfig) getParseDate() string {
-	const parseDateKey = "parseDate"
-	return c.getString(parseDateKey)
-}
-
-func (c xpathScraperAttrConfig) getSplit() string {
-	const splitKey = "split"
-	return c.getString(splitKey)
-}
-
-func (c xpathScraperAttrConfig) hasSplit() bool {
-	return c.getSplit() != ""
-=======
 type xpathScraper struct {
 	scraper      scraperTypeConfig
 	config       config
 	globalConfig GlobalConfig
->>>>>>> b465c36f
 }
 
 func newXpathScraper(scraper scraperTypeConfig, config config, globalConfig GlobalConfig) *xpathScraper {
@@ -245,19 +118,8 @@
 	return nil, errors.New("scrapeSceneByFragment not supported for xpath scraper")
 }
 
-<<<<<<< HEAD
-func loadURL(url string, c *scraperConfig) (*html.Node, error) {
+func (s *xpathScraper) loadURL(url string) (*html.Node, error) {
 	var r io.Reader
-=======
-func (s *xpathScraper) loadURL(url string) (*html.Node, error) {
-	options := cookiejar.Options{
-		PublicSuffixList: publicsuffix.List,
-	}
-	jar, er := cookiejar.New(&options)
-	if er != nil {
-		return nil, er
-	}
->>>>>>> b465c36f
 
 	if c != nil && c.DriverOptions != nil && c.DriverOptions.UseCDP {
 		// get the page using chrome dp
@@ -269,8 +131,6 @@
 		if err != nil {
 			return nil, err
 		}
-
-<<<<<<< HEAD
 	} else {
 		// get the page using http.Client
 		options := cookiejar.Options{
@@ -280,12 +140,6 @@
 		if er != nil {
 			return nil, er
 		}
-=======
-	userAgent := s.globalConfig.UserAgent
-	if userAgent != "" {
-		req.Header.Set("User-Agent", userAgent)
-	}
->>>>>>> b465c36f
 
 		client := &http.Client{
 			Timeout: scrapeGetTimeout,
@@ -298,12 +152,13 @@
 			},
 			Jar: jar,
 		}
+
 		req, err := http.NewRequest("GET", url, nil)
 		if err != nil {
 			return nil, err
 		}
 
-		userAgent := config.GetScraperUserAgent()
+		userAgent := s.globalConfig.UserAgent
 		if userAgent != "" {
 			req.Header.Set("User-Agent", userAgent)
 		}
@@ -318,7 +173,6 @@
 		if err != nil {
 			return nil, err
 		}
-
 	}
 
 	ret, err := html.Parse(r)
@@ -392,15 +246,7 @@
 		return nil
 	}
 
-<<<<<<< HEAD
-	return scraper.scrapePerformers(doc)
-}
-
-func NodeText(n *html.Node) string {
-	if n != nil && n.Type == html.CommentNode {
-		return htmlquery.OutputHTML(n, true)
-	}
-	return htmlquery.InnerText(n)
+	return q.scraper.getXPathQuery(doc)
 }
 
 // func urlFromCDP uses chrome cdp and DOM to load and process the url
@@ -485,7 +331,4 @@
 		}
 		return nil
 	})
-=======
-	return q.scraper.getXPathQuery(doc)
->>>>>>> b465c36f
 }