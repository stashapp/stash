package scraper

import (
	"context"
	"fmt"
	"net/http"
	"strconv"

	"github.com/jinzhu/copier"
	"github.com/shurcooL/graphql"

	"github.com/stashapp/stash/pkg/models"
)

type stashScraper struct {
	scraper      scraperTypeConfig
	config       config
	globalConfig GlobalConfig
	client       *http.Client
}

func newStashScraper(scraper scraperTypeConfig, client *http.Client, config config, globalConfig GlobalConfig) *stashScraper {
	return &stashScraper{
		scraper:      scraper,
		config:       config,
		client:       client,
		globalConfig: globalConfig,
	}
}

func (s *stashScraper) getStashClient() *graphql.Client {
	url := s.config.StashServer.URL
	return graphql.NewClient(url+"/graphql", nil)
}

type stashFindPerformerNamePerformer struct {
	ID   string `json:"id" graphql:"id"`
	Name string `json:"name" graphql:"name"`
}

func (p stashFindPerformerNamePerformer) toPerformer() *models.ScrapedPerformer {
	return &models.ScrapedPerformer{
		Name: &p.Name,
		// put id into the URL field
		URL: &p.ID,
	}
}

type stashFindPerformerNamesResultType struct {
	Count      int                                `graphql:"count"`
	Performers []*stashFindPerformerNamePerformer `graphql:"performers"`
}

// need a separate for scraped stash performers - does not include remote_site_id or image
type scrapedTagStash struct {
	Name string `graphql:"name" json:"name"`
}

type scrapedPerformerStash struct {
	Name         *string            `graphql:"name" json:"name"`
	Gender       *string            `graphql:"gender" json:"gender"`
	URL          *string            `graphql:"url" json:"url"`
	Twitter      *string            `graphql:"twitter" json:"twitter"`
	Instagram    *string            `graphql:"instagram" json:"instagram"`
	Birthdate    *string            `graphql:"birthdate" json:"birthdate"`
	Ethnicity    *string            `graphql:"ethnicity" json:"ethnicity"`
	Country      *string            `graphql:"country" json:"country"`
	EyeColor     *string            `graphql:"eye_color" json:"eye_color"`
	Height       *string            `graphql:"height" json:"height"`
	Measurements *string            `graphql:"measurements" json:"measurements"`
	FakeTits     *string            `graphql:"fake_tits" json:"fake_tits"`
	CareerLength *string            `graphql:"career_length" json:"career_length"`
	Tattoos      *string            `graphql:"tattoos" json:"tattoos"`
	Piercings    *string            `graphql:"piercings" json:"piercings"`
	Aliases      *string            `graphql:"aliases" json:"aliases"`
	Tags         []*scrapedTagStash `graphql:"tags" json:"tags"`
	Details      *string            `graphql:"details" json:"details"`
	DeathDate    *string            `graphql:"death_date" json:"death_date"`
	HairColor    *string            `graphql:"hair_color" json:"hair_color"`
	Weight       *string            `graphql:"weight" json:"weight"`
}

func (s *stashScraper) scrapeByFragment(ctx context.Context, input Input) (ScrapedContent, error) {
	if input.Gallery != nil || input.Scene != nil {
		return nil, fmt.Errorf("%w: using stash scraper as a fragment scraper", ErrNotSupported)
	}

	if input.Performer == nil {
		return nil, fmt.Errorf("%w: the given performer is nil", ErrNotSupported)
	}

	scrapedPerformer := input.Performer

	client := s.getStashClient()

	var q struct {
		FindPerformer *scrapedPerformerStash `graphql:"findPerformer(id: $f)"`
	}

	performerID := *scrapedPerformer.URL

	// get the id from the URL field
	vars := map[string]interface{}{
		"f": performerID,
	}

	err := client.Query(ctx, &q, vars)
	if err != nil {
		return nil, err
	}

	// need to copy back to a scraped performer
	ret := models.ScrapedPerformer{}
	err = copier.Copy(&ret, q.FindPerformer)
	if err != nil {
		return nil, err
	}

	// get the performer image directly
	ret.Image, err = getStashPerformerImage(ctx, s.config.StashServer.URL, performerID, s.client, s.globalConfig)
	if err != nil {
		return nil, err
	}

	return &ret, nil
}

type scrapedStudioStash struct {
	Name string  `graphql:"name" json:"name"`
	URL  *string `graphql:"url" json:"url"`
}

type stashFindSceneNamesResultType struct {
	Count  int                  `graphql:"count"`
	Scenes []*scrapedSceneStash `graphql:"scenes"`
}

func (s *stashScraper) scrapedStashSceneToScrapedScene(ctx context.Context, scene *scrapedSceneStash) (*ScrapedScene, error) {
	ret := ScrapedScene{}
	err := copier.Copy(&ret, scene)
	if err != nil {
		return nil, err
	}

	// get the performer image directly
	ret.Image, err = getStashSceneImage(ctx, s.config.StashServer.URL, scene.ID, s.client, s.globalConfig)
	if err != nil {
		return nil, err
	}

	return &ret, nil
}

func (s *stashScraper) scrapeByName(ctx context.Context, name string, ty ScrapeContentType) ([]ScrapedContent, error) {
	client := s.getStashClient()

	page := 1
	perPage := 10

	vars := map[string]interface{}{
		"f": models.FindFilterType{
			Q:       &name,
			Page:    &page,
			PerPage: &perPage,
		},
	}

	var ret []ScrapedContent
	switch ty {
	case ScrapeContentTypeScene:
		var q struct {
			FindScenes stashFindSceneNamesResultType `graphql:"findScenes(filter: $f)"`
		}

		err := client.Query(ctx, &q, vars)
		if err != nil {
			return nil, err
		}

		for _, scene := range q.FindScenes.Scenes {
			converted, err := s.scrapedStashSceneToScrapedScene(ctx, scene)
			if err != nil {
				return nil, err
			}
			ret = append(ret, converted)
		}

		return ret, nil
	case ScrapeContentTypePerformer:
		var q struct {
			FindPerformers stashFindPerformerNamesResultType `graphql:"findPerformers(filter: $f)"`
		}

		err := client.Query(ctx, &q, vars)
		if err != nil {
			return nil, err
		}

		for _, p := range q.FindPerformers.Performers {
			ret = append(ret, p.toPerformer())
		}

		return ret, nil
	}

	return nil, ErrNotSupported
}

type scrapedSceneStash struct {
	ID         string                   `graphql:"id" json:"id"`
	Title      *string                  `graphql:"title" json:"title"`
	Details    *string                  `graphql:"details" json:"details"`
	URL        *string                  `graphql:"url" json:"url"`
	Date       *string                  `graphql:"date" json:"date"`
	File       *models.SceneFileType    `graphql:"file" json:"file"`
	Studio     *scrapedStudioStash      `graphql:"studio" json:"studio"`
	Tags       []*scrapedTagStash       `graphql:"tags" json:"tags"`
	Performers []*scrapedPerformerStash `graphql:"performers" json:"performers"`
}

func (s *stashScraper) scrapeSceneByScene(ctx context.Context, scene *models.Scene) (*ScrapedScene, error) {
	// query by MD5
	var q struct {
		FindScene *scrapedSceneStash `graphql:"findSceneByHash(input: $c)"`
	}

	type SceneHashInput struct {
		Checksum *string `graphql:"checksum" json:"checksum"`
		Oshash   *string `graphql:"oshash" json:"oshash"`
	}

<<<<<<< HEAD
	checksum := scene.Checksum()
	oshash := scene.OSHash()
=======
	checksum := scene.Checksum
	oshash := scene.OSHash
>>>>>>> c5033c36

	input := SceneHashInput{
		Checksum: &checksum,
		Oshash:   &oshash,
	}

	vars := map[string]interface{}{
		"c": &input,
	}

	client := s.getStashClient()
	if err := client.Query(ctx, &q, vars); err != nil {
		return nil, err
	}

	// need to copy back to a scraped scene
	ret, err := s.scrapedStashSceneToScrapedScene(ctx, q.FindScene)
	if err != nil {
		return nil, err
	}

	// get the performer image directly
	ret.Image, err = getStashSceneImage(ctx, s.config.StashServer.URL, q.FindScene.ID, s.client, s.globalConfig)
	if err != nil {
		return nil, err
	}

	return ret, nil
}

type scrapedGalleryStash struct {
	ID         string                   `graphql:"id" json:"id"`
	Title      *string                  `graphql:"title" json:"title"`
	Details    *string                  `graphql:"details" json:"details"`
	URL        *string                  `graphql:"url" json:"url"`
	Date       *string                  `graphql:"date" json:"date"`
	File       *models.SceneFileType    `graphql:"file" json:"file"`
	Studio     *scrapedStudioStash      `graphql:"studio" json:"studio"`
	Tags       []*scrapedTagStash       `graphql:"tags" json:"tags"`
	Performers []*scrapedPerformerStash `graphql:"performers" json:"performers"`
}

func (s *stashScraper) scrapeGalleryByGallery(ctx context.Context, gallery *models.Gallery) (*ScrapedGallery, error) {
	var q struct {
		FindGallery *scrapedGalleryStash `graphql:"findGalleryByHash(input: $c)"`
	}

	type GalleryHashInput struct {
		Checksum *string `graphql:"checksum" json:"checksum"`
	}

	checksum := gallery.Checksum()
	input := GalleryHashInput{
		Checksum: &checksum,
	}

	vars := map[string]interface{}{
		"c": &input,
	}

	client := s.getStashClient()
	if err := client.Query(ctx, &q, vars); err != nil {
		return nil, err
	}

	// need to copy back to a scraped scene
	ret := ScrapedGallery{}
	if err := copier.Copy(&ret, q.FindGallery); err != nil {
		return nil, err
	}

	return &ret, nil
}

func (s *stashScraper) scrapeByURL(_ context.Context, _ string, _ ScrapeContentType) (ScrapedContent, error) {
	return nil, ErrNotSupported
}

func sceneToUpdateInput(scene *models.Scene) models.SceneUpdateInput {
	dateToStringPtr := func(s *models.Date) *string {
		if s != nil {
			v := s.String()
			return &v
		}

		return nil
	}

	return models.SceneUpdateInput{
		ID:      strconv.Itoa(scene.ID),
		Title:   &scene.Title,
		Details: &scene.Details,
		URL:     &scene.URL,
		Date:    dateToStringPtr(scene.Date),
	}
}

func galleryToUpdateInput(gallery *models.Gallery) models.GalleryUpdateInput {
	dateToStringPtr := func(s *models.Date) *string {
		if s != nil {
			v := s.String()
			return &v
		}

		return nil
	}

	return models.GalleryUpdateInput{
		ID:      strconv.Itoa(gallery.ID),
		Title:   &gallery.Title,
		Details: &gallery.Details,
		URL:     &gallery.URL,
		Date:    dateToStringPtr(gallery.Date),
	}
}<|MERGE_RESOLUTION|>--- conflicted
+++ resolved
@@ -229,13 +229,8 @@
 		Oshash   *string `graphql:"oshash" json:"oshash"`
 	}
 
-<<<<<<< HEAD
-	checksum := scene.Checksum()
-	oshash := scene.OSHash()
-=======
 	checksum := scene.Checksum
 	oshash := scene.OSHash
->>>>>>> c5033c36
 
 	input := SceneHashInput{
 		Checksum: &checksum,
