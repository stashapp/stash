--- conflicted
+++ resolved
@@ -19,7 +19,6 @@
 	return string(b)
 }
 
-<<<<<<< HEAD
 // FlipCaseSingle flips the case ( lower<->upper ) of a single char from the string s
 // If the string cannot be flipped, the original string value and an error are returned
 func FlipCaseSingle(s string) (string, error) {
@@ -36,9 +35,21 @@
 
 	}
 	return s, fmt.Errorf("could not case flip string %s", s)
-=======
+}
+
 type StrFormatMap map[string]interface{}
 
+// StrFormat formats the provided format string, replacing placeholders
+// in the form of "{fieldName}" with the values in the provided
+// StrFormatMap.
+//
+// For example,
+// StrFormat("{foo} bar {baz}", StrFormatMap{
+//     "foo": "bar",
+//     "baz": "abc",
+// })
+//
+// would return: "bar bar abc"
 func StrFormat(format string, m StrFormatMap) string {
 	args := make([]string, len(m)*2)
 	i := 0
@@ -50,5 +61,4 @@
 	}
 
 	return strings.NewReplacer(args...).Replace(format)
->>>>>>> f1786ad8
 }