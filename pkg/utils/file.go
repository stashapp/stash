package utils

import (
	"archive/zip"
	"fmt"
	"github.com/h2non/filetype"
	"github.com/h2non/filetype/types"
	"io/ioutil"
	"math"
	"os"
	"os/user"
	"path/filepath"
)

// FileType uses the filetype package to determine the given file path's type
func FileType(filePath string) (types.Type, error) {
	file, _ := os.Open(filePath)

	// We only have to pass the file header = first 261 bytes
	head := make([]byte, 261)
	_, _ = file.Read(head)

	return filetype.Match(head)
}

// FileExists returns true if the given path exists
func FileExists(path string) (bool, error) {
	_, err := os.Stat(path)
	if err == nil {
		return true, nil
	} else if os.IsNotExist(err) {
		return false, err
	} else {
		panic(err)
	}
}

// DirExists returns true if the given path exists and is a directory
func DirExists(path string) (bool, error) {
	exists, _ := FileExists(path)
	fileInfo, _ := os.Stat(path)
	if !exists || !fileInfo.IsDir() {
		return false, fmt.Errorf("path either doesn't exist, or is not a directory <%s>", path)
	}
	return true, nil
}

// Touch creates an empty file at the given path if it doesn't already exist
func Touch(path string) error {
	var _, err = os.Stat(path)
	if os.IsNotExist(err) {
		var file, err = os.Create(path)
		if err != nil {
			return err
		}
		defer file.Close()
	}
	return nil
}

// EnsureDir will create a directory at the given path if it doesn't already exist
func EnsureDir(path string) error {
	exists, err := FileExists(path)
	if !exists {
		err = os.Mkdir(path, 0755)
		return err
	}
	return err
}

// EnsureDirAll will create a directory at the given path along with any necessary parents if they don't already exist
func EnsureDirAll(path string) error {
	return os.MkdirAll(path, 0755)
}

// RemoveDir removes the given dir (if it exists) along with all of its contents
func RemoveDir(path string) error {
	return os.RemoveAll(path)
}

// EmptyDir will recursively remove the contents of a directory at the given path
func EmptyDir(path string) error {
	d, err := os.Open(path)
	if err != nil {
		return err
	}
	defer d.Close()

	names, err := d.Readdirnames(-1)
	if err != nil {
		return err
	}

	for _, name := range names {
		err = os.RemoveAll(filepath.Join(path, name))
		if err != nil {
			return err
		}
	}

	return nil
}

// ListDir will return the contents of a given directory path as a string slice
func ListDir(path string) []string {
	files, err := ioutil.ReadDir(path)
	if err != nil {
		path = filepath.Dir(path)
		files, err = ioutil.ReadDir(path)
	}

	var dirPaths []string
	for _, file := range files {
		if !file.IsDir() {
			continue
		}
		abs, err := filepath.Abs(path)
		if err != nil {
			continue
		}
		dirPaths = append(dirPaths, filepath.Join(abs, file.Name()))
	}
	return dirPaths
}

// GetHomeDirectory returns the path of the user's home directory.  ~ on Unix and C:\Users\UserName on Windows
func GetHomeDirectory() string {
	currentUser, err := user.Current()
	if err != nil {
		panic(err)
	}
	return currentUser.HomeDir
}

<<<<<<< HEAD
// IsZipFileUnmcompressed returns true if zip file in path is using 0 compression level
func IsZipFileUncompressed(path string) (bool, error) {
	r, err := zip.OpenReader(path)
	if err != nil {
		fmt.Printf("Error reading zip file %s: %s\n", path, err)
		return false, err
	} else {
		defer r.Close()
		for _, f := range r.File {
			if f.FileInfo().IsDir() { // skip dirs, they always get store level compression
				continue
			}
			return f.Method == 0, nil // check compression level of first actual  file
		}
	}
	return false, nil
}

// humanize code taken from https://github.com/dustin/go-humanize and adjusted

func logn(n, b float64) float64 {
	return math.Log(n) / math.Log(b)
}

// HumanizeBytes returns a human readable bytes string of a uint
func HumanizeBytes(s uint64) string {
	sizes := []string{"B", "KB", "MB", "GB", "TB", "PB", "EB"}
	if s < 10 {
		return fmt.Sprintf("%d B", s)
	}
	e := math.Floor(logn(float64(s), 1024))
	suffix := sizes[int(e)]
	val := math.Floor(float64(s)/math.Pow(1024, e)*10+0.5) / 10
	f := "%.0f %s"
	if val < 10 {
		f = "%.1f %s"
	}

	return fmt.Sprintf(f, val, suffix)
}

// WriteFile writes file to path creating parent directories if needed
func WriteFile(path string, file []byte) error {
	pathErr := EnsureDirAll(filepath.Dir(path))
	if pathErr != nil {
		return fmt.Errorf("Cannot ensure path %s", pathErr)
	}

	err := ioutil.WriteFile(path, file, 0755)
	if err != nil {
		return fmt.Errorf("Write error for thumbnail %s: %s ", path, err)
	}
	return nil
}

// GetIntraDir returns a string that can be added to filepath.Join to implement directory depth, "" on error
//eg given a pattern of 0af63ce3c99162e9df23a997f62621c5 and a depth of 2 length of 3
//returns 0af/63c or 0af\63c ( dependin on os)  that can be later used like this  filepath.Join(directory, intradir, basename)
func GetIntraDir(pattern string, depth, length int) string {
	if depth < 1 || length < 1 || (depth*length > len(pattern)) {
		return ""
	}
	intraDir := pattern[0:length] // depth 1 , get length number of characters from pattern
	for i := 1; i < depth; i++ {  // for every extra depth: move to the right of the pattern length positions, get length number of chars
		intraDir = filepath.Join(intraDir, pattern[length*i:length*(i+1)]) //  adding each time to intradir the extra characters with a filepath join
	}
	return intraDir
=======
func GetDir(path string) string {
	if path == "" {
		path = GetHomeDirectory()
	}

	absolutePath, err := filepath.Abs(path)
	if err == nil {
		path = absolutePath
	}
	return absolutePath
}

func GetParent(path string) *string {
	isRoot := path[len(path)-1:] == "/"
	if isRoot {
		return nil
	} else {
		parentPath := filepath.Clean(path + "/..")
		return &parentPath
	}
>>>>>>> 328db57d
}<|MERGE_RESOLUTION|>--- conflicted
+++ resolved
@@ -132,7 +132,6 @@
 	return currentUser.HomeDir
 }
 
-<<<<<<< HEAD
 // IsZipFileUnmcompressed returns true if zip file in path is using 0 compression level
 func IsZipFileUncompressed(path string) (bool, error) {
 	r, err := zip.OpenReader(path)
@@ -200,7 +199,8 @@
 		intraDir = filepath.Join(intraDir, pattern[length*i:length*(i+1)]) //  adding each time to intradir the extra characters with a filepath join
 	}
 	return intraDir
-=======
+}
+
 func GetDir(path string) string {
 	if path == "" {
 		path = GetHomeDirectory()
@@ -221,5 +221,4 @@
 		parentPath := filepath.Clean(path + "/..")
 		return &parentPath
 	}
->>>>>>> 328db57d
 }