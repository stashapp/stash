package performer

import (
	"fmt"

	"github.com/stashapp/stash/pkg/models"
	"github.com/stashapp/stash/pkg/models/json"
	"github.com/stashapp/stash/pkg/models/jsonschema"
	"github.com/stashapp/stash/pkg/utils"
)

// ToJSON converts a Performer object into its JSON equivalent.
func ToJSON(reader models.PerformerReader, performer *models.Performer) (*jsonschema.Performer, error) {
	newPerformerJSON := jsonschema.Performer{
<<<<<<< HEAD
		CreatedAt: json.JSONTime{Time: performer.CreatedAt.Timestamp},
		UpdatedAt: json.JSONTime{Time: performer.UpdatedAt.Timestamp},
=======
		IgnoreAutoTag: performer.IgnoreAutoTag,
		CreatedAt:     models.JSONTime{Time: performer.CreatedAt.Timestamp},
		UpdatedAt:     models.JSONTime{Time: performer.UpdatedAt.Timestamp},
>>>>>>> 50e83a35
	}

	if performer.Name.Valid {
		newPerformerJSON.Name = performer.Name.String
	}
	if performer.Gender.Valid {
		newPerformerJSON.Gender = performer.Gender.String
	}
	if performer.URL.Valid {
		newPerformerJSON.URL = performer.URL.String
	}
	if performer.Birthdate.Valid {
		newPerformerJSON.Birthdate = utils.GetYMDFromDatabaseDate(performer.Birthdate.String)
	}
	if performer.Ethnicity.Valid {
		newPerformerJSON.Ethnicity = performer.Ethnicity.String
	}
	if performer.Country.Valid {
		newPerformerJSON.Country = performer.Country.String
	}
	if performer.EyeColor.Valid {
		newPerformerJSON.EyeColor = performer.EyeColor.String
	}
	if performer.Height.Valid {
		newPerformerJSON.Height = performer.Height.String
	}
	if performer.Measurements.Valid {
		newPerformerJSON.Measurements = performer.Measurements.String
	}
	if performer.FakeTits.Valid {
		newPerformerJSON.FakeTits = performer.FakeTits.String
	}
	if performer.CareerLength.Valid {
		newPerformerJSON.CareerLength = performer.CareerLength.String
	}
	if performer.Tattoos.Valid {
		newPerformerJSON.Tattoos = performer.Tattoos.String
	}
	if performer.Piercings.Valid {
		newPerformerJSON.Piercings = performer.Piercings.String
	}
	if performer.Aliases.Valid {
		newPerformerJSON.Aliases = performer.Aliases.String
	}
	if performer.Twitter.Valid {
		newPerformerJSON.Twitter = performer.Twitter.String
	}
	if performer.Instagram.Valid {
		newPerformerJSON.Instagram = performer.Instagram.String
	}
	if performer.Favorite.Valid {
		newPerformerJSON.Favorite = performer.Favorite.Bool
	}
	if performer.Rating.Valid {
		newPerformerJSON.Rating = int(performer.Rating.Int64)
	}
	if performer.Details.Valid {
		newPerformerJSON.Details = performer.Details.String
	}
	if performer.DeathDate.Valid {
		newPerformerJSON.DeathDate = utils.GetYMDFromDatabaseDate(performer.DeathDate.String)
	}
	if performer.HairColor.Valid {
		newPerformerJSON.HairColor = performer.HairColor.String
	}
	if performer.Weight.Valid {
		newPerformerJSON.Weight = int(performer.Weight.Int64)
	}

	image, err := reader.GetImage(performer.ID)
	if err != nil {
		return nil, fmt.Errorf("error getting performers image: %v", err)
	}

	if len(image) > 0 {
		newPerformerJSON.Image = utils.GetBase64StringFromData(image)
	}

	stashIDs, _ := reader.GetStashIDs(performer.ID)
	var ret []models.StashID
	for _, stashID := range stashIDs {
		newJoin := models.StashID{
			StashID:  stashID.StashID,
			Endpoint: stashID.Endpoint,
		}
		ret = append(ret, newJoin)
	}

	newPerformerJSON.StashIDs = ret

	return &newPerformerJSON, nil
}

func GetIDs(performers []*models.Performer) []int {
	var results []int
	for _, performer := range performers {
		results = append(results, performer.ID)
	}

	return results
}

func GetNames(performers []*models.Performer) []string {
	var results []string
	for _, performer := range performers {
		if performer.Name.Valid {
			results = append(results, performer.Name.String)
		}
	}

	return results
}<|MERGE_RESOLUTION|>--- conflicted
+++ resolved
@@ -12,14 +12,9 @@
 // ToJSON converts a Performer object into its JSON equivalent.
 func ToJSON(reader models.PerformerReader, performer *models.Performer) (*jsonschema.Performer, error) {
 	newPerformerJSON := jsonschema.Performer{
-<<<<<<< HEAD
-		CreatedAt: json.JSONTime{Time: performer.CreatedAt.Timestamp},
-		UpdatedAt: json.JSONTime{Time: performer.UpdatedAt.Timestamp},
-=======
 		IgnoreAutoTag: performer.IgnoreAutoTag,
-		CreatedAt:     models.JSONTime{Time: performer.CreatedAt.Timestamp},
-		UpdatedAt:     models.JSONTime{Time: performer.UpdatedAt.Timestamp},
->>>>>>> 50e83a35
+		CreatedAt:     json.JSONTime{Time: performer.CreatedAt.Timestamp},
+		UpdatedAt:     json.JSONTime{Time: performer.UpdatedAt.Timestamp},
 	}
 
 	if performer.Name.Valid {
