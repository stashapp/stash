package performer

import (
	"context"
	"fmt"

	"github.com/stashapp/stash/pkg/models"
	"github.com/stashapp/stash/pkg/models/json"
	"github.com/stashapp/stash/pkg/models/jsonschema"
	"github.com/stashapp/stash/pkg/utils"
)

type ImageStashIDGetter interface {
	GetImage(ctx context.Context, performerID int) ([]byte, error)
<<<<<<< HEAD
	GetStashIDs(ctx context.Context, performerID int) ([]*models.StashID, error)
=======
	models.StashIDLoader
>>>>>>> c5033c36
}

// ToJSON converts a Performer object into its JSON equivalent.
func ToJSON(ctx context.Context, reader ImageStashIDGetter, performer *models.Performer) (*jsonschema.Performer, error) {
	newPerformerJSON := jsonschema.Performer{
		IgnoreAutoTag: performer.IgnoreAutoTag,
		CreatedAt:     json.JSONTime{Time: performer.CreatedAt.Timestamp},
		UpdatedAt:     json.JSONTime{Time: performer.UpdatedAt.Timestamp},
	}

	if performer.Name.Valid {
		newPerformerJSON.Name = performer.Name.String
	}
	if performer.Gender.Valid {
		newPerformerJSON.Gender = performer.Gender.String
	}
	if performer.URL.Valid {
		newPerformerJSON.URL = performer.URL.String
	}
	if performer.Birthdate.Valid {
		newPerformerJSON.Birthdate = utils.GetYMDFromDatabaseDate(performer.Birthdate.String)
	}
	if performer.Ethnicity.Valid {
		newPerformerJSON.Ethnicity = performer.Ethnicity.String
	}
	if performer.Country.Valid {
		newPerformerJSON.Country = performer.Country.String
	}
	if performer.EyeColor.Valid {
		newPerformerJSON.EyeColor = performer.EyeColor.String
	}
	if performer.Height.Valid {
		newPerformerJSON.Height = performer.Height.String
	}
	if performer.Measurements.Valid {
		newPerformerJSON.Measurements = performer.Measurements.String
	}
	if performer.FakeTits.Valid {
		newPerformerJSON.FakeTits = performer.FakeTits.String
	}
	if performer.CareerLength.Valid {
		newPerformerJSON.CareerLength = performer.CareerLength.String
	}
	if performer.Tattoos.Valid {
		newPerformerJSON.Tattoos = performer.Tattoos.String
	}
	if performer.Piercings.Valid {
		newPerformerJSON.Piercings = performer.Piercings.String
	}
	if performer.Aliases.Valid {
		newPerformerJSON.Aliases = performer.Aliases.String
	}
	if performer.Twitter.Valid {
		newPerformerJSON.Twitter = performer.Twitter.String
	}
	if performer.Instagram.Valid {
		newPerformerJSON.Instagram = performer.Instagram.String
	}
	if performer.Favorite.Valid {
		newPerformerJSON.Favorite = performer.Favorite.Bool
	}
	if performer.Rating.Valid {
		newPerformerJSON.Rating = int(performer.Rating.Int64)
	}
	if performer.Details.Valid {
		newPerformerJSON.Details = performer.Details.String
	}
	if performer.DeathDate.Valid {
		newPerformerJSON.DeathDate = utils.GetYMDFromDatabaseDate(performer.DeathDate.String)
	}
	if performer.HairColor.Valid {
		newPerformerJSON.HairColor = performer.HairColor.String
	}
	if performer.Weight.Valid {
		newPerformerJSON.Weight = int(performer.Weight.Int64)
	}

	image, err := reader.GetImage(ctx, performer.ID)
	if err != nil {
		return nil, fmt.Errorf("error getting performers image: %v", err)
	}

	if len(image) > 0 {
		newPerformerJSON.Image = utils.GetBase64StringFromData(image)
	}

	stashIDs, _ := reader.GetStashIDs(ctx, performer.ID)
<<<<<<< HEAD
	var ret []*models.StashID
=======
	var ret []models.StashID
>>>>>>> c5033c36
	for _, stashID := range stashIDs {
		newJoin := &models.StashID{
			StashID:  stashID.StashID,
			Endpoint: stashID.Endpoint,
		}
		ret = append(ret, newJoin)
	}

	newPerformerJSON.StashIDs = ret

	return &newPerformerJSON, nil
}

func GetIDs(performers []*models.Performer) []int {
	var results []int
	for _, performer := range performers {
		results = append(results, performer.ID)
	}

	return results
}

func GetNames(performers []*models.Performer) []string {
	var results []string
	for _, performer := range performers {
		if performer.Name.Valid {
			results = append(results, performer.Name.String)
		}
	}

	return results
}<|MERGE_RESOLUTION|>--- conflicted
+++ resolved
@@ -12,11 +12,7 @@
 
 type ImageStashIDGetter interface {
 	GetImage(ctx context.Context, performerID int) ([]byte, error)
-<<<<<<< HEAD
-	GetStashIDs(ctx context.Context, performerID int) ([]*models.StashID, error)
-=======
 	models.StashIDLoader
->>>>>>> c5033c36
 }
 
 // ToJSON converts a Performer object into its JSON equivalent.
@@ -104,13 +100,9 @@
 	}
 
 	stashIDs, _ := reader.GetStashIDs(ctx, performer.ID)
-<<<<<<< HEAD
-	var ret []*models.StashID
-=======
 	var ret []models.StashID
->>>>>>> c5033c36
 	for _, stashID := range stashIDs {
-		newJoin := &models.StashID{
+		newJoin := models.StashID{
 			StashID:  stashID.StashID,
 			Endpoint: stashID.Endpoint,
 		}
