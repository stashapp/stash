--- conflicted
+++ resolved
@@ -66,10 +66,9 @@
 	if performer.Favorite.Valid {
 		newPerformerJSON.Favorite = performer.Favorite.Bool
 	}
-<<<<<<< HEAD
 	if performer.Rating.Valid {
 		newPerformerJSON.Rating = int(performer.Rating.Int64)
-=======
+  }
 	if performer.Details.Valid {
 		newPerformerJSON.Details = performer.Details.String
 	}
@@ -81,7 +80,6 @@
 	}
 	if performer.Weight.Valid {
 		newPerformerJSON.Weight = int(performer.Weight.Int64)
->>>>>>> a5e9e7ab
 	}
 
 	image, err := reader.GetImage(performer.ID)
