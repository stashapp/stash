--- conflicted
+++ resolved
@@ -19,11 +19,7 @@
 	UpdateFull(ctx context.Context, updatedPerformer models.Performer) (*models.Performer, error)
 	UpdateTags(ctx context.Context, performerID int, tagIDs []int) error
 	UpdateImage(ctx context.Context, performerID int, image []byte) error
-<<<<<<< HEAD
-	UpdateStashIDs(ctx context.Context, performerID int, stashIDs []*models.StashID) error
-=======
 	UpdateStashIDs(ctx context.Context, performerID int, stashIDs []models.StashID) error
->>>>>>> c5033c36
 }
 
 type Importer struct {
