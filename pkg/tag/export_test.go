package tag

import (
	"errors"

	"github.com/stashapp/stash/pkg/models"
	"github.com/stashapp/stash/pkg/models/json"
	"github.com/stashapp/stash/pkg/models/jsonschema"
	"github.com/stashapp/stash/pkg/models/mocks"
	"github.com/stretchr/testify/assert"

	"testing"
	"time"
)

const (
	tagID         = 1
	noImageID     = 2
	errImageID    = 3
	errAliasID    = 4
	withParentsID = 5
	errParentsID  = 6
)

const tagName = "testTag"

var (
	autoTagIgnored = true
	createTime     = time.Date(2001, 01, 01, 0, 0, 0, 0, time.UTC)
	updateTime     = time.Date(2002, 01, 01, 0, 0, 0, 0, time.UTC)
)

func createTag(id int) models.Tag {
	return models.Tag{
		ID:            id,
		Name:          tagName,
		IgnoreAutoTag: autoTagIgnored,
		CreatedAt: models.SQLiteTimestamp{
			Timestamp: createTime,
		},
		UpdatedAt: models.SQLiteTimestamp{
			Timestamp: updateTime,
		},
	}
}

func createJSONTag(aliases []string, image string, parents []string) *jsonschema.Tag {
	return &jsonschema.Tag{
<<<<<<< HEAD
		Name:    tagName,
		Aliases: aliases,
		CreatedAt: json.JSONTime{
=======
		Name:          tagName,
		Aliases:       aliases,
		IgnoreAutoTag: autoTagIgnored,
		CreatedAt: models.JSONTime{
>>>>>>> 50e83a35
			Time: createTime,
		},
		UpdatedAt: json.JSONTime{
			Time: updateTime,
		},
		Image:   image,
		Parents: parents,
	}
}

type testScenario struct {
	tag      models.Tag
	expected *jsonschema.Tag
	err      bool
}

var scenarios []testScenario

func initTestTable() {
	scenarios = []testScenario{
		{
			createTag(tagID),
			createJSONTag([]string{"alias"}, image, nil),
			false,
		},
		{
			createTag(noImageID),
			createJSONTag(nil, "", nil),
			false,
		},
		{
			createTag(errImageID),
			nil,
			true,
		},
		{
			createTag(errAliasID),
			nil,
			true,
		},
		{
			createTag(withParentsID),
			createJSONTag(nil, image, []string{"parent"}),
			false,
		},
		{
			createTag(errParentsID),
			nil,
			true,
		},
	}
}

func TestToJSON(t *testing.T) {
	initTestTable()

	mockTagReader := &mocks.TagReaderWriter{}

	imageErr := errors.New("error getting image")
	aliasErr := errors.New("error getting aliases")
	parentsErr := errors.New("error getting parents")

	mockTagReader.On("GetAliases", tagID).Return([]string{"alias"}, nil).Once()
	mockTagReader.On("GetAliases", noImageID).Return(nil, nil).Once()
	mockTagReader.On("GetAliases", errImageID).Return(nil, nil).Once()
	mockTagReader.On("GetAliases", errAliasID).Return(nil, aliasErr).Once()
	mockTagReader.On("GetAliases", withParentsID).Return(nil, nil).Once()
	mockTagReader.On("GetAliases", errParentsID).Return(nil, nil).Once()

	mockTagReader.On("GetImage", tagID).Return(imageBytes, nil).Once()
	mockTagReader.On("GetImage", noImageID).Return(nil, nil).Once()
	mockTagReader.On("GetImage", errImageID).Return(nil, imageErr).Once()
	mockTagReader.On("GetImage", withParentsID).Return(imageBytes, nil).Once()
	mockTagReader.On("GetImage", errParentsID).Return(nil, nil).Once()

	mockTagReader.On("FindByChildTagID", tagID).Return(nil, nil).Once()
	mockTagReader.On("FindByChildTagID", noImageID).Return(nil, nil).Once()
	mockTagReader.On("FindByChildTagID", withParentsID).Return([]*models.Tag{{Name: "parent"}}, nil).Once()
	mockTagReader.On("FindByChildTagID", errParentsID).Return(nil, parentsErr).Once()

	for i, s := range scenarios {
		tag := s.tag
		json, err := ToJSON(mockTagReader, &tag)

		switch {
		case !s.err && err != nil:
			t.Errorf("[%d] unexpected error: %s", i, err.Error())
		case s.err && err == nil:
			t.Errorf("[%d] expected error not returned", i)
		default:
			assert.Equal(t, s.expected, json, "[%d]", i)
		}
	}

	mockTagReader.AssertExpectations(t)
}<|MERGE_RESOLUTION|>--- conflicted
+++ resolved
@@ -46,16 +46,10 @@
 
 func createJSONTag(aliases []string, image string, parents []string) *jsonschema.Tag {
 	return &jsonschema.Tag{
-<<<<<<< HEAD
-		Name:    tagName,
-		Aliases: aliases,
-		CreatedAt: json.JSONTime{
-=======
 		Name:          tagName,
 		Aliases:       aliases,
 		IgnoreAutoTag: autoTagIgnored,
-		CreatedAt: models.JSONTime{
->>>>>>> 50e83a35
+		CreatedAt: json.JSONTime{
 			Time: createTime,
 		},
 		UpdatedAt: json.JSONTime{
