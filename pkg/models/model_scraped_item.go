--- conflicted
+++ resolved
@@ -1,17 +1,12 @@
 package models
 
-<<<<<<< HEAD
 import (
 	"context"
-	"database/sql"
 	"strconv"
-	"time"
 
 	"github.com/stashapp/stash/pkg/utils"
 )
 
-=======
->>>>>>> 5580525c
 type ScrapedStudio struct {
 	// Set if studio matched
 	StoredID     *string        `json:"stored_id"`
