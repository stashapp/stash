package models

import (
	"database/sql"
	"fmt"
	"path/filepath"
	"strconv"

	"github.com/jmoiron/sqlx"
	"github.com/stashapp/stash/pkg/database"
)

const galleryTable = "galleries"

type GalleryQueryBuilder struct{}

func NewGalleryQueryBuilder() GalleryQueryBuilder {
	return GalleryQueryBuilder{}
}

func (qb *GalleryQueryBuilder) Create(newGallery Gallery, tx *sqlx.Tx) (*Gallery, error) {
	ensureTx(tx)
	result, err := tx.NamedExec(
		`INSERT INTO galleries (path, checksum, zip, title, date, details, url, studio_id, rating, scene_id, created_at, updated_at)
				VALUES (:path, :checksum, :zip, :title, :date, :details, :url, :studio_id, :rating, :scene_id, :created_at, :updated_at)
		`,
		newGallery,
	)
	if err != nil {
		return nil, err
	}
	galleryID, err := result.LastInsertId()
	if err != nil {
		return nil, err
	}
	if err := tx.Get(&newGallery, `SELECT * FROM galleries WHERE id = ? LIMIT 1`, galleryID); err != nil {
		return nil, err
	}
	return &newGallery, nil
}

func (qb *GalleryQueryBuilder) Update(updatedGallery Gallery, tx *sqlx.Tx) (*Gallery, error) {
	ensureTx(tx)
	_, err := tx.NamedExec(
		`UPDATE galleries SET `+SQLGenKeys(updatedGallery)+` WHERE galleries.id = :id`,
		updatedGallery,
	)
	if err != nil {
		return nil, err
	}

	if err := tx.Get(&updatedGallery, `SELECT * FROM galleries WHERE id = ? LIMIT 1`, updatedGallery.ID); err != nil {
		return nil, err
	}
	return &updatedGallery, nil
}

func (qb *GalleryQueryBuilder) UpdatePartial(updatedGallery GalleryPartial, tx *sqlx.Tx) (*Gallery, error) {
	ensureTx(tx)
	_, err := tx.NamedExec(
		`UPDATE galleries SET `+SQLGenKeysPartial(updatedGallery)+` WHERE galleries.id = :id`,
		updatedGallery,
	)
	if err != nil {
		return nil, err
	}

	return qb.Find(updatedGallery.ID, tx)
}

func (qb *GalleryQueryBuilder) Destroy(id int, tx *sqlx.Tx) error {
	return executeDeleteQuery("galleries", strconv.Itoa(id), tx)
}

type GalleryNullSceneID struct {
	SceneID sql.NullInt64
}

func (qb *GalleryQueryBuilder) ClearGalleryId(sceneID int, tx *sqlx.Tx) error {
	ensureTx(tx)
	_, err := tx.NamedExec(
		`UPDATE galleries SET scene_id = null WHERE scene_id = :sceneid`,
		GalleryNullSceneID{
			SceneID: sql.NullInt64{
				Int64: int64(sceneID),
				Valid: true,
			},
		},
	)
	return err
}

func (qb *GalleryQueryBuilder) Find(id int, tx *sqlx.Tx) (*Gallery, error) {
	query := "SELECT * FROM galleries WHERE id = ? LIMIT 1"
	args := []interface{}{id}
	return qb.queryGallery(query, args, tx)
}

func (qb *GalleryQueryBuilder) FindMany(ids []int) ([]*Gallery, error) {
	var galleries []*Gallery
	for _, id := range ids {
		gallery, err := qb.Find(id, nil)
		if err != nil {
			return nil, err
		}

		if gallery == nil {
			return nil, fmt.Errorf("gallery with id %d not found", id)
		}

		galleries = append(galleries, gallery)
	}

	return galleries, nil
}

func (qb *GalleryQueryBuilder) FindByChecksum(checksum string, tx *sqlx.Tx) (*Gallery, error) {
	query := "SELECT * FROM galleries WHERE checksum = ? LIMIT 1"
	args := []interface{}{checksum}
	return qb.queryGallery(query, args, tx)
}

func (qb *GalleryQueryBuilder) FindByPath(path string) (*Gallery, error) {
	query := "SELECT * FROM galleries WHERE path = ? LIMIT 1"
	args := []interface{}{path}
	return qb.queryGallery(query, args, nil)
}

func (qb *GalleryQueryBuilder) FindBySceneID(sceneID int, tx *sqlx.Tx) (*Gallery, error) {
	query := "SELECT galleries.* FROM galleries WHERE galleries.scene_id = ? LIMIT 1"
	args := []interface{}{sceneID}
	return qb.queryGallery(query, args, tx)
}

func (qb *GalleryQueryBuilder) ValidGalleriesForScenePath(scenePath string) ([]*Gallery, error) {
	sceneDirPath := filepath.Dir(scenePath)
	query := "SELECT galleries.* FROM galleries WHERE galleries.scene_id IS NULL AND galleries.path LIKE '" + sceneDirPath + "%' ORDER BY path ASC"
	return qb.queryGalleries(query, nil, nil)
}

func (qb *GalleryQueryBuilder) FindByImageID(imageID int, tx *sqlx.Tx) ([]*Gallery, error) {
	query := selectAll(galleryTable) + `
	LEFT JOIN galleries_images as images_join on images_join.gallery_id = galleries.id
	WHERE images_join.image_id = ?
	GROUP BY galleries.id
	`
	args := []interface{}{imageID}
	return qb.queryGalleries(query, args, tx)
}

func (qb *GalleryQueryBuilder) CountByImageID(imageID int) (int, error) {
	query := `SELECT image_id FROM galleries_images
	WHERE image_id = ?
	GROUP BY gallery_id`
	args := []interface{}{imageID}
	return runCountQuery(buildCountQuery(query), args)
}

func (qb *GalleryQueryBuilder) Count() (int, error) {
	return runCountQuery(buildCountQuery("SELECT galleries.id FROM galleries"), nil)
}

func (qb *GalleryQueryBuilder) All() ([]*Gallery, error) {
	return qb.queryGalleries(selectAll("galleries")+qb.getGallerySort(nil), nil, nil)
}

func (qb *GalleryQueryBuilder) Query(galleryFilter *GalleryFilterType, findFilter *FindFilterType) ([]*Gallery, int) {
	if galleryFilter == nil {
		galleryFilter = &GalleryFilterType{}
	}
	if findFilter == nil {
		findFilter = &FindFilterType{}
	}

	query := queryBuilder{
		tableName: galleryTable,
	}

	query.body = selectDistinctIDs("galleries")
	query.body += `
		left join performers_galleries as performers_join on performers_join.gallery_id = galleries.id
		left join studios as studio on studio.id = galleries.studio_id
		left join galleries_tags as tags_join on tags_join.gallery_id = galleries.id
	`

	if q := findFilter.Q; q != nil && *q != "" {
		searchColumns := []string{"galleries.path", "galleries.checksum"}
		clause, thisArgs := getSearchBinding(searchColumns, *q, false)
		query.addWhere(clause)
		query.addArg(thisArgs...)
	}

<<<<<<< HEAD
	if zipFilter := galleryFilter.IsZip; zipFilter != nil {
		var favStr string
		if *zipFilter == true {
			favStr = "1"
		} else {
			favStr = "0"
		}
		query.addWhere("galleries.zip = " + favStr)
	}
=======
	query.handleStringCriterionInput(galleryFilter.Path, "galleries.path")
>>>>>>> df3252e2

	if isMissingFilter := galleryFilter.IsMissing; isMissingFilter != nil && *isMissingFilter != "" {
		switch *isMissingFilter {
		case "scene":
			query.addWhere("galleries.scene_id IS NULL")
		case "studio":
			query.addWhere("galleries.studio_id IS NULL")
		case "performers":
			query.addWhere("performers_join.gallery_id IS NULL")
		case "date":
			query.addWhere("galleries.date IS \"\" OR galleries.date IS \"0001-01-01\"")
		case "tags":
			query.addWhere("tags_join.gallery_id IS NULL")
		default:
			query.addWhere("galleries." + *isMissingFilter + " IS NULL")
		}
	}

	if tagsFilter := galleryFilter.Tags; tagsFilter != nil && len(tagsFilter.Value) > 0 {
		for _, tagID := range tagsFilter.Value {
			query.addArg(tagID)
		}

		query.body += " LEFT JOIN tags on tags_join.tag_id = tags.id"
		whereClause, havingClause := getMultiCriterionClause("galleries", "tags", "tags_join", "gallery_id", "tag_id", tagsFilter)
		query.addWhere(whereClause)
		query.addHaving(havingClause)
	}

	if performersFilter := galleryFilter.Performers; performersFilter != nil && len(performersFilter.Value) > 0 {
		for _, performerID := range performersFilter.Value {
			query.addArg(performerID)
		}

		query.body += " LEFT JOIN performers ON performers_join.performer_id = performers.id"
		whereClause, havingClause := getMultiCriterionClause("galleries", "performers", "performers_join", "gallery_id", "performer_id", performersFilter)
		query.addWhere(whereClause)
		query.addHaving(havingClause)
	}

	if studiosFilter := galleryFilter.Studios; studiosFilter != nil && len(studiosFilter.Value) > 0 {
		for _, studioID := range studiosFilter.Value {
			query.addArg(studioID)
		}

		whereClause, havingClause := getMultiCriterionClause("galleries", "studio", "", "", "studio_id", studiosFilter)
		query.addWhere(whereClause)
		query.addHaving(havingClause)
	}

	query.sortAndPagination = qb.getGallerySort(findFilter) + getPagination(findFilter)
	idsResult, countResult := query.executeFind()

	var galleries []*Gallery
	for _, id := range idsResult {
		gallery, _ := qb.Find(id, nil)
		galleries = append(galleries, gallery)
	}

	return galleries, countResult
}

func (qb *GalleryQueryBuilder) getGallerySort(findFilter *FindFilterType) string {
	var sort string
	var direction string
	if findFilter == nil {
		sort = "path"
		direction = "ASC"
	} else {
		sort = findFilter.GetSort("path")
		direction = findFilter.GetDirection()
	}
	return getSort(sort, direction, "galleries")
}

func (qb *GalleryQueryBuilder) queryGallery(query string, args []interface{}, tx *sqlx.Tx) (*Gallery, error) {
	results, err := qb.queryGalleries(query, args, tx)
	if err != nil || len(results) < 1 {
		return nil, err
	}
	return results[0], nil
}

func (qb *GalleryQueryBuilder) queryGalleries(query string, args []interface{}, tx *sqlx.Tx) ([]*Gallery, error) {
	var rows *sqlx.Rows
	var err error
	if tx != nil {
		rows, err = tx.Queryx(query, args...)
	} else {
		rows, err = database.DB.Queryx(query, args...)
	}

	if err != nil && err != sql.ErrNoRows {
		return nil, err
	}
	defer rows.Close()

	galleries := make([]*Gallery, 0)
	for rows.Next() {
		gallery := Gallery{}
		if err := rows.StructScan(&gallery); err != nil {
			return nil, err
		}
		galleries = append(galleries, &gallery)
	}

	if err := rows.Err(); err != nil {
		return nil, err
	}

	return galleries, nil
}<|MERGE_RESOLUTION|>--- conflicted
+++ resolved
@@ -190,7 +190,6 @@
 		query.addArg(thisArgs...)
 	}
 
-<<<<<<< HEAD
 	if zipFilter := galleryFilter.IsZip; zipFilter != nil {
 		var favStr string
 		if *zipFilter == true {
@@ -200,9 +199,8 @@
 		}
 		query.addWhere("galleries.zip = " + favStr)
 	}
-=======
+
 	query.handleStringCriterionInput(galleryFilter.Path, "galleries.path")
->>>>>>> df3252e2
 
 	if isMissingFilter := galleryFilter.IsMissing; isMissingFilter != nil && *isMissingFilter != "" {
 		switch *isMissingFilter {
