--- conflicted
+++ resolved
@@ -111,13 +111,9 @@
 	GalleryCount *IntCriterionInput `json:"gallery_count"`
 	// Filter by StashID
 	StashID *StringCriterionInput `json:"stash_id"`
-<<<<<<< HEAD
 	// Filter by StashID Endpoint
 	StashIDEndpoint *StashIDCriterionInput `json:"stash_id_endpoint"`
-	// Filter by rating
-=======
 	// Filter by rating expressed as 1-5
->>>>>>> 0443439f
 	Rating *IntCriterionInput `json:"rating"`
 	// Filter by rating expressed as 1-100
 	Rating100 *IntCriterionInput `json:"rating100"`
