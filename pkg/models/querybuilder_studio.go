--- conflicted
+++ resolved
@@ -103,18 +103,14 @@
 	return qb.queryStudios(selectAll("studios")+qb.getStudioSort(nil), nil, nil)
 }
 
-<<<<<<< HEAD
 func (qb *StudioQueryBuilder) AllSlim() ([]*Studio, error) {
 	return qb.queryStudios("SELECT studios.id, studios.name FROM studios "+qb.getStudioSort(nil), nil, nil)
 }
 
-func (qb *StudioQueryBuilder) Query(findFilter *FindFilterType) ([]*Studio, int) {
-=======
 func (qb *StudioQueryBuilder) Query(studioFilter *StudioFilterType, findFilter *FindFilterType) ([]*Studio, int) {
 	if studioFilter == nil {
 		studioFilter = &StudioFilterType{}
 	}
->>>>>>> bc4e426c
 	if findFilter == nil {
 		findFilter = &FindFilterType{}
 	}
