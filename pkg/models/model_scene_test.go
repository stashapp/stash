package models

import (
	"reflect"
	"testing"
)

func TestScenePartial_UpdateInput(t *testing.T) {
	const (
		id    = 1
		idStr = "1"
	)

	var (
<<<<<<< HEAD
		title        = "title"
		details      = "details"
		url          = "url"
		date         = "2001-02-03"
		ratingLegacy = 4
		rating100    = 80
		organized    = true
		studioID     = 2
		studioIDStr  = "2"
=======
		title       = "title"
		code        = "1337"
		details     = "details"
		director    = "director"
		url         = "url"
		date        = "2001-02-03"
		rating      = 4
		organized   = true
		studioID    = 2
		studioIDStr = "2"
>>>>>>> f1c454eb
	)

	dateObj := NewDate(date)

	tests := []struct {
		name string
		id   int
		s    ScenePartial
		want SceneUpdateInput
	}{
		{
			"full",
			id,
			ScenePartial{
				Title:     NewOptionalString(title),
				Code:      NewOptionalString(code),
				Details:   NewOptionalString(details),
				Director:  NewOptionalString(director),
				URL:       NewOptionalString(url),
				Date:      NewOptionalDate(dateObj),
				Rating:    NewOptionalInt(rating100),
				Organized: NewOptionalBool(organized),
				StudioID:  NewOptionalInt(studioID),
			},
			SceneUpdateInput{
				ID:        idStr,
				Title:     &title,
				Code:      &code,
				Details:   &details,
				Director:  &director,
				URL:       &url,
				Date:      &date,
				Rating:    &ratingLegacy,
				Rating100: &rating100,
				Organized: &organized,
				StudioID:  &studioIDStr,
			},
		},
		{
			"empty",
			id,
			ScenePartial{},
			SceneUpdateInput{
				ID: idStr,
			},
		},
	}
	for _, tt := range tests {
		t.Run(tt.name, func(t *testing.T) {
			if got := tt.s.UpdateInput(tt.id); !reflect.DeepEqual(got, tt.want) {
				t.Errorf("ScenePartial.UpdateInput() = %v, want %v", got, tt.want)
			}
		})
	}
}<|MERGE_RESOLUTION|>--- conflicted
+++ resolved
@@ -12,28 +12,17 @@
 	)
 
 	var (
-<<<<<<< HEAD
-		title        = "title"
-		details      = "details"
-		url          = "url"
-		date         = "2001-02-03"
-		ratingLegacy = 4
-		rating100    = 80
-		organized    = true
-		studioID     = 2
-		studioIDStr  = "2"
-=======
 		title       = "title"
 		code        = "1337"
 		details     = "details"
 		director    = "director"
 		url         = "url"
 		date        = "2001-02-03"
-		rating      = 4
+		ratingLegacy = 4
+		rating100    = 80
 		organized   = true
 		studioID    = 2
 		studioIDStr = "2"
->>>>>>> f1c454eb
 	)
 
 	dateObj := NewDate(date)
