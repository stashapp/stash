package models

import (
	"database/sql"
	"path/filepath"
)

// Scene stores the metadata for a single video scene.
type Scene struct {
<<<<<<< HEAD
	ID         int             `db:"id" json:"id"`
	Checksum   sql.NullString  `db:"checksum" json:"checksum"`
	OSHash     sql.NullString  `db:"oshash" json:"oshash"`
	Path       string          `db:"path" json:"path"`
	Title      sql.NullString  `db:"title" json:"title"`
	Details    sql.NullString  `db:"details" json:"details"`
	URL        sql.NullString  `db:"url" json:"url"`
	Date       SQLiteDate      `db:"date" json:"date"`
	Rating     sql.NullInt64   `db:"rating" json:"rating"`
	Organized  sql.NullBool    `db:"organized" json:"organized"`
	OCounter   int             `db:"o_counter" json:"o_counter"`
	Size       sql.NullString  `db:"size" json:"size"`
	Duration   sql.NullFloat64 `db:"duration" json:"duration"`
	VideoCodec sql.NullString  `db:"video_codec" json:"video_codec"`
	Format     sql.NullString  `db:"format" json:"format_name"`
	AudioCodec sql.NullString  `db:"audio_codec" json:"audio_codec"`
	Width      sql.NullInt64   `db:"width" json:"width"`
	Height     sql.NullInt64   `db:"height" json:"height"`
	Framerate  sql.NullFloat64 `db:"framerate" json:"framerate"`
	Bitrate    sql.NullInt64   `db:"bitrate" json:"bitrate"`
	StudioID   sql.NullInt64   `db:"studio_id,omitempty" json:"studio_id"`
	CreatedAt  SQLiteTimestamp `db:"created_at" json:"created_at"`
	UpdatedAt  SQLiteTimestamp `db:"updated_at" json:"updated_at"`
=======
	ID          int                 `db:"id" json:"id"`
	Checksum    sql.NullString      `db:"checksum" json:"checksum"`
	OSHash      sql.NullString      `db:"oshash" json:"oshash"`
	Path        string              `db:"path" json:"path"`
	Title       sql.NullString      `db:"title" json:"title"`
	Details     sql.NullString      `db:"details" json:"details"`
	URL         sql.NullString      `db:"url" json:"url"`
	Date        SQLiteDate          `db:"date" json:"date"`
	Rating      sql.NullInt64       `db:"rating" json:"rating"`
	OCounter    int                 `db:"o_counter" json:"o_counter"`
	Size        sql.NullString      `db:"size" json:"size"`
	Duration    sql.NullFloat64     `db:"duration" json:"duration"`
	VideoCodec  sql.NullString      `db:"video_codec" json:"video_codec"`
	Format      sql.NullString      `db:"format" json:"format_name"`
	AudioCodec  sql.NullString      `db:"audio_codec" json:"audio_codec"`
	Width       sql.NullInt64       `db:"width" json:"width"`
	Height      sql.NullInt64       `db:"height" json:"height"`
	Framerate   sql.NullFloat64     `db:"framerate" json:"framerate"`
	Bitrate     sql.NullInt64       `db:"bitrate" json:"bitrate"`
	StudioID    sql.NullInt64       `db:"studio_id,omitempty" json:"studio_id"`
	FileModTime NullSQLiteTimestamp `db:"file_mod_time" json:"file_mod_time"`
	CreatedAt   SQLiteTimestamp     `db:"created_at" json:"created_at"`
	UpdatedAt   SQLiteTimestamp     `db:"updated_at" json:"updated_at"`
>>>>>>> 54c9f167
}

// ScenePartial represents part of a Scene object. It is used to update
// the database entry. Only non-nil fields will be updated.
type ScenePartial struct {
<<<<<<< HEAD
	ID         int              `db:"id" json:"id"`
	Checksum   *sql.NullString  `db:"checksum" json:"checksum"`
	OSHash     *sql.NullString  `db:"oshash" json:"oshash"`
	Path       *string          `db:"path" json:"path"`
	Title      *sql.NullString  `db:"title" json:"title"`
	Details    *sql.NullString  `db:"details" json:"details"`
	URL        *sql.NullString  `db:"url" json:"url"`
	Date       *SQLiteDate      `db:"date" json:"date"`
	Rating     *sql.NullInt64   `db:"rating" json:"rating"`
	Organized  sql.NullBool     `db:"organized" json:"organized"`
	Size       *sql.NullString  `db:"size" json:"size"`
	Duration   *sql.NullFloat64 `db:"duration" json:"duration"`
	VideoCodec *sql.NullString  `db:"video_codec" json:"video_codec"`
	AudioCodec *sql.NullString  `db:"audio_codec" json:"audio_codec"`
	Width      *sql.NullInt64   `db:"width" json:"width"`
	Height     *sql.NullInt64   `db:"height" json:"height"`
	Framerate  *sql.NullFloat64 `db:"framerate" json:"framerate"`
	Bitrate    *sql.NullInt64   `db:"bitrate" json:"bitrate"`
	StudioID   *sql.NullInt64   `db:"studio_id,omitempty" json:"studio_id"`
	MovieID    *sql.NullInt64   `db:"movie_id,omitempty" json:"movie_id"`
	CreatedAt  *SQLiteTimestamp `db:"created_at" json:"created_at"`
	UpdatedAt  *SQLiteTimestamp `db:"updated_at" json:"updated_at"`
=======
	ID          int                  `db:"id" json:"id"`
	Checksum    *sql.NullString      `db:"checksum" json:"checksum"`
	OSHash      *sql.NullString      `db:"oshash" json:"oshash"`
	Path        *string              `db:"path" json:"path"`
	Title       *sql.NullString      `db:"title" json:"title"`
	Details     *sql.NullString      `db:"details" json:"details"`
	URL         *sql.NullString      `db:"url" json:"url"`
	Date        *SQLiteDate          `db:"date" json:"date"`
	Rating      *sql.NullInt64       `db:"rating" json:"rating"`
	Size        *sql.NullString      `db:"size" json:"size"`
	Duration    *sql.NullFloat64     `db:"duration" json:"duration"`
	VideoCodec  *sql.NullString      `db:"video_codec" json:"video_codec"`
	Format      *sql.NullString      `db:"format" json:"format_name"`
	AudioCodec  *sql.NullString      `db:"audio_codec" json:"audio_codec"`
	Width       *sql.NullInt64       `db:"width" json:"width"`
	Height      *sql.NullInt64       `db:"height" json:"height"`
	Framerate   *sql.NullFloat64     `db:"framerate" json:"framerate"`
	Bitrate     *sql.NullInt64       `db:"bitrate" json:"bitrate"`
	StudioID    *sql.NullInt64       `db:"studio_id,omitempty" json:"studio_id"`
	MovieID     *sql.NullInt64       `db:"movie_id,omitempty" json:"movie_id"`
	FileModTime *NullSQLiteTimestamp `db:"file_mod_time" json:"file_mod_time"`
	CreatedAt   *SQLiteTimestamp     `db:"created_at" json:"created_at"`
	UpdatedAt   *SQLiteTimestamp     `db:"updated_at" json:"updated_at"`
>>>>>>> 54c9f167
}

// GetTitle returns the title of the scene. If the Title field is empty,
// then the base filename is returned.
func (s Scene) GetTitle() string {
	if s.Title.String != "" {
		return s.Title.String
	}

	return filepath.Base(s.Path)
}

// GetHash returns the hash of the scene, based on the hash algorithm provided. If
// hash algorithm is MD5, then Checksum is returned. Otherwise, OSHash is returned.
func (s Scene) GetHash(hashAlgorithm HashAlgorithm) string {
	if hashAlgorithm == HashAlgorithmMd5 {
		return s.Checksum.String
	} else if hashAlgorithm == HashAlgorithmOshash {
		return s.OSHash.String
	}

	panic("unknown hash algorithm")
}

// SceneFileType represents the file metadata for a scene.
type SceneFileType struct {
	Size       *string  `graphql:"size" json:"size"`
	Duration   *float64 `graphql:"duration" json:"duration"`
	VideoCodec *string  `graphql:"video_codec" json:"video_codec"`
	AudioCodec *string  `graphql:"audio_codec" json:"audio_codec"`
	Width      *int     `graphql:"width" json:"width"`
	Height     *int     `graphql:"height" json:"height"`
	Framerate  *float64 `graphql:"framerate" json:"framerate"`
	Bitrate    *int     `graphql:"bitrate" json:"bitrate"`
}<|MERGE_RESOLUTION|>--- conflicted
+++ resolved
@@ -7,31 +7,6 @@
 
 // Scene stores the metadata for a single video scene.
 type Scene struct {
-<<<<<<< HEAD
-	ID         int             `db:"id" json:"id"`
-	Checksum   sql.NullString  `db:"checksum" json:"checksum"`
-	OSHash     sql.NullString  `db:"oshash" json:"oshash"`
-	Path       string          `db:"path" json:"path"`
-	Title      sql.NullString  `db:"title" json:"title"`
-	Details    sql.NullString  `db:"details" json:"details"`
-	URL        sql.NullString  `db:"url" json:"url"`
-	Date       SQLiteDate      `db:"date" json:"date"`
-	Rating     sql.NullInt64   `db:"rating" json:"rating"`
-	Organized  sql.NullBool    `db:"organized" json:"organized"`
-	OCounter   int             `db:"o_counter" json:"o_counter"`
-	Size       sql.NullString  `db:"size" json:"size"`
-	Duration   sql.NullFloat64 `db:"duration" json:"duration"`
-	VideoCodec sql.NullString  `db:"video_codec" json:"video_codec"`
-	Format     sql.NullString  `db:"format" json:"format_name"`
-	AudioCodec sql.NullString  `db:"audio_codec" json:"audio_codec"`
-	Width      sql.NullInt64   `db:"width" json:"width"`
-	Height     sql.NullInt64   `db:"height" json:"height"`
-	Framerate  sql.NullFloat64 `db:"framerate" json:"framerate"`
-	Bitrate    sql.NullInt64   `db:"bitrate" json:"bitrate"`
-	StudioID   sql.NullInt64   `db:"studio_id,omitempty" json:"studio_id"`
-	CreatedAt  SQLiteTimestamp `db:"created_at" json:"created_at"`
-	UpdatedAt  SQLiteTimestamp `db:"updated_at" json:"updated_at"`
-=======
 	ID          int                 `db:"id" json:"id"`
 	Checksum    sql.NullString      `db:"checksum" json:"checksum"`
 	OSHash      sql.NullString      `db:"oshash" json:"oshash"`
@@ -41,6 +16,7 @@
 	URL         sql.NullString      `db:"url" json:"url"`
 	Date        SQLiteDate          `db:"date" json:"date"`
 	Rating      sql.NullInt64       `db:"rating" json:"rating"`
+	Organized   sql.NullBool        `db:"organized" json:"organized"`
 	OCounter    int                 `db:"o_counter" json:"o_counter"`
 	Size        sql.NullString      `db:"size" json:"size"`
 	Duration    sql.NullFloat64     `db:"duration" json:"duration"`
@@ -55,36 +31,11 @@
 	FileModTime NullSQLiteTimestamp `db:"file_mod_time" json:"file_mod_time"`
 	CreatedAt   SQLiteTimestamp     `db:"created_at" json:"created_at"`
 	UpdatedAt   SQLiteTimestamp     `db:"updated_at" json:"updated_at"`
->>>>>>> 54c9f167
 }
 
 // ScenePartial represents part of a Scene object. It is used to update
 // the database entry. Only non-nil fields will be updated.
 type ScenePartial struct {
-<<<<<<< HEAD
-	ID         int              `db:"id" json:"id"`
-	Checksum   *sql.NullString  `db:"checksum" json:"checksum"`
-	OSHash     *sql.NullString  `db:"oshash" json:"oshash"`
-	Path       *string          `db:"path" json:"path"`
-	Title      *sql.NullString  `db:"title" json:"title"`
-	Details    *sql.NullString  `db:"details" json:"details"`
-	URL        *sql.NullString  `db:"url" json:"url"`
-	Date       *SQLiteDate      `db:"date" json:"date"`
-	Rating     *sql.NullInt64   `db:"rating" json:"rating"`
-	Organized  sql.NullBool     `db:"organized" json:"organized"`
-	Size       *sql.NullString  `db:"size" json:"size"`
-	Duration   *sql.NullFloat64 `db:"duration" json:"duration"`
-	VideoCodec *sql.NullString  `db:"video_codec" json:"video_codec"`
-	AudioCodec *sql.NullString  `db:"audio_codec" json:"audio_codec"`
-	Width      *sql.NullInt64   `db:"width" json:"width"`
-	Height     *sql.NullInt64   `db:"height" json:"height"`
-	Framerate  *sql.NullFloat64 `db:"framerate" json:"framerate"`
-	Bitrate    *sql.NullInt64   `db:"bitrate" json:"bitrate"`
-	StudioID   *sql.NullInt64   `db:"studio_id,omitempty" json:"studio_id"`
-	MovieID    *sql.NullInt64   `db:"movie_id,omitempty" json:"movie_id"`
-	CreatedAt  *SQLiteTimestamp `db:"created_at" json:"created_at"`
-	UpdatedAt  *SQLiteTimestamp `db:"updated_at" json:"updated_at"`
-=======
 	ID          int                  `db:"id" json:"id"`
 	Checksum    *sql.NullString      `db:"checksum" json:"checksum"`
 	OSHash      *sql.NullString      `db:"oshash" json:"oshash"`
@@ -94,6 +45,7 @@
 	URL         *sql.NullString      `db:"url" json:"url"`
 	Date        *SQLiteDate          `db:"date" json:"date"`
 	Rating      *sql.NullInt64       `db:"rating" json:"rating"`
+	Organized   *sql.NullBool        `db:"organized" json:"organized"`
 	Size        *sql.NullString      `db:"size" json:"size"`
 	Duration    *sql.NullFloat64     `db:"duration" json:"duration"`
 	VideoCodec  *sql.NullString      `db:"video_codec" json:"video_codec"`
@@ -108,7 +60,6 @@
 	FileModTime *NullSQLiteTimestamp `db:"file_mod_time" json:"file_mod_time"`
 	CreatedAt   *SQLiteTimestamp     `db:"created_at" json:"created_at"`
 	UpdatedAt   *SQLiteTimestamp     `db:"updated_at" json:"updated_at"`
->>>>>>> 54c9f167
 }
 
 // GetTitle returns the title of the scene. If the Title field is empty,
