--- conflicted
+++ resolved
@@ -1,11 +1,8 @@
 package models
 
 import (
-<<<<<<< HEAD
-=======
 	"context"
 	"errors"
->>>>>>> c5033c36
 	"path/filepath"
 	"strconv"
 	"time"
@@ -26,9 +23,6 @@
 	StudioID  *int   `json:"studio_id"`
 
 	// transient - not persisted
-<<<<<<< HEAD
-	Files []*file.VideoFile
-=======
 	Files         RelatedVideoFiles
 	PrimaryFileID *file.ID
 	// transient - path of primary file - empty if no files
@@ -37,97 +31,102 @@
 	OSHash string
 	// transient - checksum of primary file - empty if no files
 	Checksum string
->>>>>>> c5033c36
 
 	CreatedAt time.Time `json:"created_at"`
 	UpdatedAt time.Time `json:"updated_at"`
 
-<<<<<<< HEAD
-	GalleryIDs   []int          `json:"gallery_ids"`
-	TagIDs       []int          `json:"tag_ids"`
-	PerformerIDs []int          `json:"performer_ids"`
-	Movies       []MoviesScenes `json:"movies"`
-	StashIDs     []StashID      `json:"stash_ids"`
-}
-
-func (s Scene) PrimaryFile() *file.VideoFile {
-	if len(s.Files) == 0 {
-		return nil
-	}
-
-	return s.Files[0]
-}
-
-func (s Scene) Path() string {
-	if p := s.PrimaryFile(); p != nil {
-		return p.Base().Path
-	}
-
-	return ""
-}
-
-func (s Scene) getHash(type_ string) string {
-	if p := s.PrimaryFile(); p != nil {
-		v := p.Base().Fingerprints.Get(type_)
-		if v == nil {
-			return ""
+	GalleryIDs   RelatedIDs      `json:"gallery_ids"`
+	TagIDs       RelatedIDs      `json:"tag_ids"`
+	PerformerIDs RelatedIDs      `json:"performer_ids"`
+	Movies       RelatedMovies   `json:"movies"`
+	StashIDs     RelatedStashIDs `json:"stash_ids"`
+}
+
+func (s *Scene) LoadFiles(ctx context.Context, l VideoFileLoader) error {
+	return s.Files.load(func() ([]*file.VideoFile, error) {
+		return l.GetFiles(ctx, s.ID)
+	})
+}
+
+func (s *Scene) LoadPrimaryFile(ctx context.Context, l file.Finder) error {
+	return s.Files.loadPrimary(func() (*file.VideoFile, error) {
+		if s.PrimaryFileID == nil {
+			return nil, nil
 		}
 
-		return v.(string)
-	}
-	return ""
-}
-
-func (s Scene) Checksum() string {
-	return s.getHash(file.FingerprintTypeMD5)
-}
-
-func (s Scene) OSHash() string {
-	return s.getHash(file.FingerprintTypeOshash)
-}
-
-func (s Scene) Phash() int64 {
-	if p := s.PrimaryFile(); p != nil {
-		v := p.Base().Fingerprints.Get(file.FingerprintTypePhash)
-		if v == nil {
-			return 0
+		f, err := l.Find(ctx, *s.PrimaryFileID)
+		if err != nil {
+			return nil, err
 		}
 
-		return v.(int64)
-	}
-	return 0
-}
-
-func (s Scene) Duration() float64 {
-	if p := s.PrimaryFile(); p != nil {
-		return p.Duration
-	}
-
-	return 0
-}
-
-func (s Scene) Format() string {
-	if p := s.PrimaryFile(); p != nil {
-		return p.Format
-	}
-
-	return ""
-}
-
-func (s Scene) VideoCodec() string {
-	if p := s.PrimaryFile(); p != nil {
-		return p.VideoCodec
-	}
-
-	return ""
-}
-
-func (s Scene) AudioCodec() string {
-	if p := s.PrimaryFile(); p != nil {
-		return p.AudioCodec
-	}
-
-	return ""
+		var vf *file.VideoFile
+		if len(f) > 0 {
+			var ok bool
+			vf, ok = f[0].(*file.VideoFile)
+			if !ok {
+				return nil, errors.New("not a video file")
+			}
+		}
+		return vf, nil
+	})
+}
+
+func (s *Scene) LoadGalleryIDs(ctx context.Context, l GalleryIDLoader) error {
+	return s.GalleryIDs.load(func() ([]int, error) {
+		return l.GetGalleryIDs(ctx, s.ID)
+	})
+}
+
+func (s *Scene) LoadPerformerIDs(ctx context.Context, l PerformerIDLoader) error {
+	return s.PerformerIDs.load(func() ([]int, error) {
+		return l.GetPerformerIDs(ctx, s.ID)
+	})
+}
+
+func (s *Scene) LoadTagIDs(ctx context.Context, l TagIDLoader) error {
+	return s.TagIDs.load(func() ([]int, error) {
+		return l.GetTagIDs(ctx, s.ID)
+	})
+}
+
+func (s *Scene) LoadMovies(ctx context.Context, l SceneMovieLoader) error {
+	return s.Movies.load(func() ([]MoviesScenes, error) {
+		return l.GetMovies(ctx, s.ID)
+	})
+}
+
+func (s *Scene) LoadStashIDs(ctx context.Context, l StashIDLoader) error {
+	return s.StashIDs.load(func() ([]StashID, error) {
+		return l.GetStashIDs(ctx, s.ID)
+	})
+}
+
+func (s *Scene) LoadRelationships(ctx context.Context, l SceneReader) error {
+	if err := s.LoadGalleryIDs(ctx, l); err != nil {
+		return err
+	}
+
+	if err := s.LoadPerformerIDs(ctx, l); err != nil {
+		return err
+	}
+
+	if err := s.LoadTagIDs(ctx, l); err != nil {
+		return err
+	}
+
+	if err := s.LoadMovies(ctx, l); err != nil {
+		return err
+	}
+
+	if err := s.LoadStashIDs(ctx, l); err != nil {
+		return err
+	}
+
+	if err := s.LoadFiles(ctx, l); err != nil {
+		return err
+	}
+
+	return nil
 }
 
 // ScenePartial represents part of a Scene object. It is used to update
@@ -144,11 +143,12 @@
 	CreatedAt OptionalTime
 	UpdatedAt OptionalTime
 
-	GalleryIDs   *UpdateIDs
-	TagIDs       *UpdateIDs
-	PerformerIDs *UpdateIDs
-	MovieIDs     *UpdateMovieIDs
-	StashIDs     *UpdateStashIDs
+	GalleryIDs    *UpdateIDs
+	TagIDs        *UpdateIDs
+	PerformerIDs  *UpdateIDs
+	MovieIDs      *UpdateMovieIDs
+	StashIDs      *UpdateStashIDs
+	PrimaryFileID *file.ID
 }
 
 func NewScenePartial() ScenePartial {
@@ -195,168 +195,6 @@
 	if s.StashIDs != nil {
 		stashIDs = s.StashIDs.StashIDs
 	}
-=======
-	GalleryIDs   RelatedIDs      `json:"gallery_ids"`
-	TagIDs       RelatedIDs      `json:"tag_ids"`
-	PerformerIDs RelatedIDs      `json:"performer_ids"`
-	Movies       RelatedMovies   `json:"movies"`
-	StashIDs     RelatedStashIDs `json:"stash_ids"`
-}
-
-func (s *Scene) LoadFiles(ctx context.Context, l VideoFileLoader) error {
-	return s.Files.load(func() ([]*file.VideoFile, error) {
-		return l.GetFiles(ctx, s.ID)
-	})
-}
-
-func (s *Scene) LoadPrimaryFile(ctx context.Context, l file.Finder) error {
-	return s.Files.loadPrimary(func() (*file.VideoFile, error) {
-		if s.PrimaryFileID == nil {
-			return nil, nil
-		}
-
-		f, err := l.Find(ctx, *s.PrimaryFileID)
-		if err != nil {
-			return nil, err
-		}
-
-		var vf *file.VideoFile
-		if len(f) > 0 {
-			var ok bool
-			vf, ok = f[0].(*file.VideoFile)
-			if !ok {
-				return nil, errors.New("not a video file")
-			}
-		}
-		return vf, nil
-	})
-}
-
-func (s *Scene) LoadGalleryIDs(ctx context.Context, l GalleryIDLoader) error {
-	return s.GalleryIDs.load(func() ([]int, error) {
-		return l.GetGalleryIDs(ctx, s.ID)
-	})
-}
-
-func (s *Scene) LoadPerformerIDs(ctx context.Context, l PerformerIDLoader) error {
-	return s.PerformerIDs.load(func() ([]int, error) {
-		return l.GetPerformerIDs(ctx, s.ID)
-	})
-}
-
-func (s *Scene) LoadTagIDs(ctx context.Context, l TagIDLoader) error {
-	return s.TagIDs.load(func() ([]int, error) {
-		return l.GetTagIDs(ctx, s.ID)
-	})
-}
-
-func (s *Scene) LoadMovies(ctx context.Context, l SceneMovieLoader) error {
-	return s.Movies.load(func() ([]MoviesScenes, error) {
-		return l.GetMovies(ctx, s.ID)
-	})
-}
-
-func (s *Scene) LoadStashIDs(ctx context.Context, l StashIDLoader) error {
-	return s.StashIDs.load(func() ([]StashID, error) {
-		return l.GetStashIDs(ctx, s.ID)
-	})
-}
-
-func (s *Scene) LoadRelationships(ctx context.Context, l SceneReader) error {
-	if err := s.LoadGalleryIDs(ctx, l); err != nil {
-		return err
-	}
-
-	if err := s.LoadPerformerIDs(ctx, l); err != nil {
-		return err
-	}
-
-	if err := s.LoadTagIDs(ctx, l); err != nil {
-		return err
-	}
-
-	if err := s.LoadMovies(ctx, l); err != nil {
-		return err
-	}
-
-	if err := s.LoadStashIDs(ctx, l); err != nil {
-		return err
-	}
-
-	if err := s.LoadFiles(ctx, l); err != nil {
-		return err
-	}
-
-	return nil
-}
-
-// ScenePartial represents part of a Scene object. It is used to update
-// the database entry.
-type ScenePartial struct {
-	Title     OptionalString
-	Details   OptionalString
-	URL       OptionalString
-	Date      OptionalDate
-	Rating    OptionalInt
-	Organized OptionalBool
-	OCounter  OptionalInt
-	StudioID  OptionalInt
-	CreatedAt OptionalTime
-	UpdatedAt OptionalTime
-
-	GalleryIDs    *UpdateIDs
-	TagIDs        *UpdateIDs
-	PerformerIDs  *UpdateIDs
-	MovieIDs      *UpdateMovieIDs
-	StashIDs      *UpdateStashIDs
-	PrimaryFileID *file.ID
-}
-
-func NewScenePartial() ScenePartial {
-	updatedTime := time.Now()
-	return ScenePartial{
-		UpdatedAt: NewOptionalTime(updatedTime),
-	}
-}
-
-type SceneMovieInput struct {
-	MovieID    string `json:"movie_id"`
-	SceneIndex *int   `json:"scene_index"`
-}
-
-type SceneUpdateInput struct {
-	ClientMutationID *string            `json:"clientMutationId"`
-	ID               string             `json:"id"`
-	Title            *string            `json:"title"`
-	Details          *string            `json:"details"`
-	URL              *string            `json:"url"`
-	Date             *string            `json:"date"`
-	Rating           *int               `json:"rating"`
-	Organized        *bool              `json:"organized"`
-	StudioID         *string            `json:"studio_id"`
-	GalleryIds       []string           `json:"gallery_ids"`
-	PerformerIds     []string           `json:"performer_ids"`
-	Movies           []*SceneMovieInput `json:"movies"`
-	TagIds           []string           `json:"tag_ids"`
-	// This should be a URL or a base64 encoded data URL
-	CoverImage *string   `json:"cover_image"`
-	StashIds   []StashID `json:"stash_ids"`
-}
-
-// UpdateInput constructs a SceneUpdateInput using the populated fields in the ScenePartial object.
-func (s ScenePartial) UpdateInput(id int) SceneUpdateInput {
-	var dateStr *string
-	if s.Date.Set {
-		d := s.Date.Value
-		v := d.String()
-		dateStr = &v
-	}
-
-	var stashIDs []StashID
-	if s.StashIDs != nil {
-		stashIDs = s.StashIDs.StashIDs
-	}
->>>>>>> c5033c36
 
 	return SceneUpdateInput{
 		ID:           strconv.Itoa(id),
@@ -382,7 +220,7 @@
 		return s.Title
 	}
 
-	return filepath.Base(s.Path())
+	return filepath.Base(s.Path)
 }
 
 // DisplayName returns a display name for the scene for logging purposes.
@@ -398,37 +236,6 @@
 // GetHash returns the hash of the scene, based on the hash algorithm provided. If
 // hash algorithm is MD5, then Checksum is returned. Otherwise, OSHash is returned.
 func (s Scene) GetHash(hashAlgorithm HashAlgorithm) string {
-<<<<<<< HEAD
-	f := s.PrimaryFile()
-	if f == nil {
-		return ""
-	}
-
-	switch hashAlgorithm {
-	case HashAlgorithmMd5:
-		return f.Base().Fingerprints.Get(file.FingerprintTypeMD5).(string)
-	case HashAlgorithmOshash:
-		return f.Base().Fingerprints.Get(file.FingerprintTypeOshash).(string)
-	}
-
-	return ""
-}
-
-func (s Scene) GetMinResolution() int {
-	f := s.PrimaryFile()
-	if f == nil {
-		return 0
-	}
-
-	w := f.Width
-	h := f.Height
-
-	if w < h {
-		return w
-	}
-
-	return h
-=======
 	switch hashAlgorithm {
 	case HashAlgorithmMd5:
 		return s.Checksum
@@ -437,7 +244,6 @@
 	}
 
 	return ""
->>>>>>> c5033c36
 }
 
 // SceneFileType represents the file metadata for a scene.
