package models

import (
	"context"
	"errors"
	"path/filepath"
	"strconv"
	"time"

	"github.com/stashapp/stash/pkg/file"
)

// Scene stores the metadata for a single video scene.
type Scene struct {
	ID        int    `json:"id"`
	Title     string `json:"title"`
	Details   string `json:"details"`
	URL       string `json:"url"`
	Date      *Date  `json:"date"`
	Rating    *int   `json:"rating"`
	Organized bool   `json:"organized"`
	OCounter  int    `json:"o_counter"`
	StudioID  *int   `json:"studio_id"`

	// transient - not persisted
	Files         RelatedVideoFiles
	PrimaryFileID *file.ID
	// transient - path of primary file - empty if no files
	Path string
	// transient - oshash of primary file - empty if no files
	OSHash string
	// transient - checksum of primary file - empty if no files
	Checksum string

	CreatedAt time.Time `json:"created_at"`
	UpdatedAt time.Time `json:"updated_at"`

	GalleryIDs   RelatedIDs      `json:"gallery_ids"`
	TagIDs       RelatedIDs      `json:"tag_ids"`
	PerformerIDs RelatedIDs      `json:"performer_ids"`
	Movies       RelatedMovies   `json:"movies"`
	StashIDs     RelatedStashIDs `json:"stash_ids"`
}

func (s *Scene) LoadFiles(ctx context.Context, l VideoFileLoader) error {
	return s.Files.load(func() ([]*file.VideoFile, error) {
		return l.GetFiles(ctx, s.ID)
	})
}

func (s *Scene) LoadPrimaryFile(ctx context.Context, l file.Finder) error {
	return s.Files.loadPrimary(func() (*file.VideoFile, error) {
		if s.PrimaryFileID == nil {
			return nil, nil
		}

		f, err := l.Find(ctx, *s.PrimaryFileID)
		if err != nil {
			return nil, err
		}

		var vf *file.VideoFile
		if len(f) > 0 {
			var ok bool
			vf, ok = f[0].(*file.VideoFile)
			if !ok {
				return nil, errors.New("not a video file")
			}
		}
		return vf, nil
	})
}

func (s *Scene) LoadGalleryIDs(ctx context.Context, l GalleryIDLoader) error {
	return s.GalleryIDs.load(func() ([]int, error) {
		return l.GetGalleryIDs(ctx, s.ID)
	})
}

func (s *Scene) LoadPerformerIDs(ctx context.Context, l PerformerIDLoader) error {
	return s.PerformerIDs.load(func() ([]int, error) {
		return l.GetPerformerIDs(ctx, s.ID)
	})
}

func (s *Scene) LoadTagIDs(ctx context.Context, l TagIDLoader) error {
	return s.TagIDs.load(func() ([]int, error) {
		return l.GetTagIDs(ctx, s.ID)
	})
}

func (s *Scene) LoadMovies(ctx context.Context, l SceneMovieLoader) error {
	return s.Movies.load(func() ([]MoviesScenes, error) {
		return l.GetMovies(ctx, s.ID)
	})
}

func (s *Scene) LoadStashIDs(ctx context.Context, l StashIDLoader) error {
	return s.StashIDs.load(func() ([]StashID, error) {
		return l.GetStashIDs(ctx, s.ID)
	})
}

func (s *Scene) LoadRelationships(ctx context.Context, l SceneReader) error {
	if err := s.LoadGalleryIDs(ctx, l); err != nil {
		return err
	}

	if err := s.LoadPerformerIDs(ctx, l); err != nil {
		return err
	}

	if err := s.LoadTagIDs(ctx, l); err != nil {
		return err
	}

	if err := s.LoadMovies(ctx, l); err != nil {
		return err
	}

	if err := s.LoadStashIDs(ctx, l); err != nil {
		return err
	}

	if err := s.LoadFiles(ctx, l); err != nil {
		return err
	}

	return nil
}

// ScenePartial represents part of a Scene object. It is used to update
// the database entry.
type ScenePartial struct {
	Title     OptionalString
	Details   OptionalString
	URL       OptionalString
	Date      OptionalDate
	Rating    OptionalInt
	Organized OptionalBool
	OCounter  OptionalInt
	StudioID  OptionalInt
	CreatedAt OptionalTime
	UpdatedAt OptionalTime

<<<<<<< HEAD
	GalleryIDs   *UpdateIDs
	TagIDs       *UpdateIDs
	PerformerIDs *UpdateIDs
	MovieIDs     *UpdateMovieIDs
	StashIDs     *UpdateStashIDs
=======
	GalleryIDs    *UpdateIDs
	TagIDs        *UpdateIDs
	PerformerIDs  *UpdateIDs
	MovieIDs      *UpdateMovieIDs
	StashIDs      *UpdateStashIDs
	PrimaryFileID *file.ID
>>>>>>> cfc8222b
}

func NewScenePartial() ScenePartial {
	updatedTime := time.Now()
	return ScenePartial{
		UpdatedAt: NewOptionalTime(updatedTime),
	}
}

type SceneMovieInput struct {
	MovieID    string `json:"movie_id"`
	SceneIndex *int   `json:"scene_index"`
}

type SceneUpdateInput struct {
	ClientMutationID *string            `json:"clientMutationId"`
	ID               string             `json:"id"`
	Title            *string            `json:"title"`
	Details          *string            `json:"details"`
	URL              *string            `json:"url"`
	Date             *string            `json:"date"`
	Rating           *int               `json:"rating"`
	Organized        *bool              `json:"organized"`
	StudioID         *string            `json:"studio_id"`
	GalleryIds       []string           `json:"gallery_ids"`
	PerformerIds     []string           `json:"performer_ids"`
	Movies           []*SceneMovieInput `json:"movies"`
	TagIds           []string           `json:"tag_ids"`
	// This should be a URL or a base64 encoded data URL
	CoverImage *string   `json:"cover_image"`
	StashIds   []StashID `json:"stash_ids"`
}

// UpdateInput constructs a SceneUpdateInput using the populated fields in the ScenePartial object.
func (s ScenePartial) UpdateInput(id int) SceneUpdateInput {
	var dateStr *string
	if s.Date.Set {
		d := s.Date.Value
		v := d.String()
		dateStr = &v
	}

	var stashIDs []StashID
	if s.StashIDs != nil {
		stashIDs = s.StashIDs.StashIDs
	}

	return SceneUpdateInput{
		ID:           strconv.Itoa(id),
		Title:        s.Title.Ptr(),
		Details:      s.Details.Ptr(),
		URL:          s.URL.Ptr(),
		Date:         dateStr,
		Rating:       s.Rating.Ptr(),
		Organized:    s.Organized.Ptr(),
		StudioID:     s.StudioID.StringPtr(),
		GalleryIds:   s.GalleryIDs.IDStrings(),
		PerformerIds: s.PerformerIDs.IDStrings(),
		Movies:       s.MovieIDs.SceneMovieInputs(),
		TagIds:       s.TagIDs.IDStrings(),
		StashIds:     stashIDs,
	}
}

// GetTitle returns the title of the scene. If the Title field is empty,
// then the base filename is returned.
func (s Scene) GetTitle() string {
	if s.Title != "" {
		return s.Title
	}

	return filepath.Base(s.Path)
}

// DisplayName returns a display name for the scene for logging purposes.
// It returns Path if not empty, otherwise it returns the ID.
func (s Scene) DisplayName() string {
	if s.Path != "" {
		return s.Path
	}

	return strconv.Itoa(s.ID)
}

// GetHash returns the hash of the scene, based on the hash algorithm provided. If
// hash algorithm is MD5, then Checksum is returned. Otherwise, OSHash is returned.
func (s Scene) GetHash(hashAlgorithm HashAlgorithm) string {
	switch hashAlgorithm {
	case HashAlgorithmMd5:
		return s.Checksum
	case HashAlgorithmOshash:
		return s.OSHash
	}

	return ""
}

// SceneFileType represents the file metadata for a scene.
type SceneFileType struct {
	Size       *string  `graphql:"size" json:"size"`
	Duration   *float64 `graphql:"duration" json:"duration"`
	VideoCodec *string  `graphql:"video_codec" json:"video_codec"`
	AudioCodec *string  `graphql:"audio_codec" json:"audio_codec"`
	Width      *int     `graphql:"width" json:"width"`
	Height     *int     `graphql:"height" json:"height"`
	Framerate  *float64 `graphql:"framerate" json:"framerate"`
	Bitrate    *int     `graphql:"bitrate" json:"bitrate"`
}

type Scenes []*Scene

func (s *Scenes) Append(o interface{}) {
	*s = append(*s, o.(*Scene))
}

func (s *Scenes) New() interface{} {
	return &Scene{}
}

type VideoCaption struct {
	LanguageCode string `json:"language_code"`
	Filename     string `json:"filename"`
	CaptionType  string `json:"caption_type"`
}

func (c VideoCaption) Path(filePath string) string {
	return filepath.Join(filepath.Dir(filePath), c.Filename)
}<|MERGE_RESOLUTION|>--- conflicted
+++ resolved
@@ -143,20 +143,12 @@
 	CreatedAt OptionalTime
 	UpdatedAt OptionalTime
 
-<<<<<<< HEAD
-	GalleryIDs   *UpdateIDs
-	TagIDs       *UpdateIDs
-	PerformerIDs *UpdateIDs
-	MovieIDs     *UpdateMovieIDs
-	StashIDs     *UpdateStashIDs
-=======
 	GalleryIDs    *UpdateIDs
 	TagIDs        *UpdateIDs
 	PerformerIDs  *UpdateIDs
 	MovieIDs      *UpdateMovieIDs
 	StashIDs      *UpdateStashIDs
 	PrimaryFileID *file.ID
->>>>>>> cfc8222b
 }
 
 func NewScenePartial() ScenePartial {
