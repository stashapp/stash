--- conflicted
+++ resolved
@@ -12,18 +12,6 @@
 
 // Scene stores the metadata for a single video scene.
 type Scene struct {
-<<<<<<< HEAD
-	ID      int    `json:"id"`
-	Title   string `json:"title"`
-	Details string `json:"details"`
-	URL     string `json:"url"`
-	Date    *Date  `json:"date"`
-	// Rating expressed in 1-100 scale
-	Rating    *int `json:"rating"`
-	Organized bool `json:"organized"`
-	OCounter  int  `json:"o_counter"`
-	StudioID  *int `json:"studio_id"`
-=======
 	ID        int    `json:"id"`
 	Title     string `json:"title"`
 	Code      string `json:"code"`
@@ -31,11 +19,11 @@
 	Director  string `json:"director"`
 	URL       string `json:"url"`
 	Date      *Date  `json:"date"`
-	Rating    *int   `json:"rating"`
+	// Rating expressed in 1-100 scale
+	Rating    *int `json:"rating"`
 	Organized bool   `json:"organized"`
 	OCounter  int    `json:"o_counter"`
 	StudioID  *int   `json:"studio_id"`
->>>>>>> f1c454eb
 
 	// transient - not persisted
 	Files         RelatedVideoFiles
@@ -147,20 +135,13 @@
 // ScenePartial represents part of a Scene object. It is used to update
 // the database entry.
 type ScenePartial struct {
-<<<<<<< HEAD
-	Title   OptionalString
-	Details OptionalString
-	URL     OptionalString
-	Date    OptionalDate
-	// Rating expressed in 1-100 scale
-=======
 	Title     OptionalString
 	Code      OptionalString
 	Details   OptionalString
 	Director  OptionalString
 	URL       OptionalString
 	Date      OptionalDate
->>>>>>> f1c454eb
+	// Rating expressed in 1-100 scale
 	Rating    OptionalInt
 	Organized OptionalBool
 	OCounter  OptionalInt
@@ -189,24 +170,6 @@
 }
 
 type SceneUpdateInput struct {
-<<<<<<< HEAD
-	ClientMutationID *string `json:"clientMutationId"`
-	ID               string  `json:"id"`
-	Title            *string `json:"title"`
-	Details          *string `json:"details"`
-	URL              *string `json:"url"`
-	Date             *string `json:"date"`
-	// Rating expressed in 1-5 scale
-	Rating *int `json:"rating"`
-	// Rating expressed in 1-100 scale
-	Rating100    *int               `json:"rating100"`
-	Organized    *bool              `json:"organized"`
-	StudioID     *string            `json:"studio_id"`
-	GalleryIds   []string           `json:"gallery_ids"`
-	PerformerIds []string           `json:"performer_ids"`
-	Movies       []*SceneMovieInput `json:"movies"`
-	TagIds       []string           `json:"tag_ids"`
-=======
 	ClientMutationID *string            `json:"clientMutationId"`
 	ID               string             `json:"id"`
 	Title            *string            `json:"title"`
@@ -215,14 +178,16 @@
 	Director         *string            `json:"director"`
 	URL              *string            `json:"url"`
 	Date             *string            `json:"date"`
-	Rating           *int               `json:"rating"`
+	// Rating expressed in 1-5 scale
+	Rating *int `json:"rating"`
+	// Rating expressed in 1-100 scale
+	Rating100    *int               `json:"rating100"`
 	Organized        *bool              `json:"organized"`
 	StudioID         *string            `json:"studio_id"`
 	GalleryIds       []string           `json:"gallery_ids"`
 	PerformerIds     []string           `json:"performer_ids"`
 	Movies           []*SceneMovieInput `json:"movies"`
 	TagIds           []string           `json:"tag_ids"`
->>>>>>> f1c454eb
 	// This should be a URL or a base64 encoded data URL
 	CoverImage    *string   `json:"cover_image"`
 	StashIds      []StashID `json:"stash_ids"`
