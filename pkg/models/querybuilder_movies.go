--- conflicted
+++ resolved
@@ -109,15 +109,11 @@
 	return qb.queryMovies(selectAll("movies")+qb.getMovieSort(nil), nil, nil)
 }
 
-<<<<<<< HEAD
-func (qb *MovieQueryBuilder) Query(movieFilter *MovieFilterType, findFilter *FindFilterType) ([]*Movie, int) {
-=======
 func (qb *MovieQueryBuilder) AllSlim() ([]*Movie, error) {
 	return qb.queryMovies("SELECT movies.id, movies.name FROM movies "+qb.getMovieSort(nil), nil, nil)
 }
 
-func (qb *MovieQueryBuilder) Query(findFilter *FindFilterType) ([]*Movie, int) {
->>>>>>> 2a3c9742
+func (qb *MovieQueryBuilder) Query(movieFilter *MovieFilterType, findFilter *FindFilterType) ([]*Movie, int) {
 	if findFilter == nil {
 		findFilter = &FindFilterType{}
 	}
