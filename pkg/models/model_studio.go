package models

import (
	"context"
	"time"
)

type Studio struct {
	ID        int       `json:"id"`
	Name      string    `json:"name"`
	URL       string    `json:"url"`
	ParentID  *int      `json:"parent_id"`
	CreatedAt time.Time `json:"created_at"`
	UpdatedAt time.Time `json:"updated_at"`
	// Rating expressed in 1-100 scale
	Rating        *int   `json:"rating"`
	Details       string `json:"details"`
	IgnoreAutoTag bool   `json:"ignore_auto_tag"`

	ImageBytes []byte

	Aliases  RelatedStrings  `json:"aliases"`
	StashIDs RelatedStashIDs `json:"stash_ids"`
}

func (s *Studio) LoadAliases(ctx context.Context, l AliasLoader) error {
	return s.Aliases.load(func() ([]string, error) {
		return l.GetAliases(ctx, s.ID)
	})
}

func (s *Studio) LoadStashIDs(ctx context.Context, l StashIDLoader) error {
	return s.StashIDs.load(func() ([]StashID, error) {
		return l.GetStashIDs(ctx, s.ID)
	})
}

func (s *Studio) LoadRelationships(ctx context.Context, l PerformerReader) error {
	if err := s.LoadAliases(ctx, l); err != nil {
		return err
	}

	if err := s.LoadStashIDs(ctx, l); err != nil {
		return err
	}

	return nil
}

// StudioPartial represents part of a Studio object. It is used to update the database entry.
type StudioPartial struct {
<<<<<<< HEAD
	ID       int
	Checksum OptionalString
	Name     OptionalString
	URL      OptionalString
	ParentID OptionalInt
=======
	Name      OptionalString
	URL       OptionalString
	ParentID  OptionalInt
	CreatedAt OptionalTime
	UpdatedAt OptionalTime
>>>>>>> 5580525c
	// Rating expressed in 1-100 scale
	Rating        OptionalInt
	Details       OptionalString
	CreatedAt     OptionalTime
	UpdatedAt     OptionalTime
	IgnoreAutoTag OptionalBool
	Image         OptionalBytes

<<<<<<< HEAD
	Aliases  *UpdateStrings
	StashIDs *UpdateStashIDs
=======
func NewStudio(name string) *Studio {
	currentTime := time.Now()
	return &Studio{
		Name:      name,
		CreatedAt: currentTime,
		UpdatedAt: currentTime,
	}
}

func NewStudioPartial() StudioPartial {
	updatedTime := time.Now()
	return StudioPartial{
		UpdatedAt: NewOptionalTime(updatedTime),
	}
>>>>>>> 5580525c
}

type Studios []*Studio

func (s *Studios) Append(o interface{}) {
	*s = append(*s, o.(*Studio))
}

func (s *Studios) New() interface{} {
	return &Studio{}
}<|MERGE_RESOLUTION|>--- conflicted
+++ resolved
@@ -49,19 +49,10 @@
 
 // StudioPartial represents part of a Studio object. It is used to update the database entry.
 type StudioPartial struct {
-<<<<<<< HEAD
 	ID       int
-	Checksum OptionalString
 	Name     OptionalString
 	URL      OptionalString
 	ParentID OptionalInt
-=======
-	Name      OptionalString
-	URL       OptionalString
-	ParentID  OptionalInt
-	CreatedAt OptionalTime
-	UpdatedAt OptionalTime
->>>>>>> 5580525c
 	// Rating expressed in 1-100 scale
 	Rating        OptionalInt
 	Details       OptionalString
@@ -70,25 +61,8 @@
 	IgnoreAutoTag OptionalBool
 	Image         OptionalBytes
 
-<<<<<<< HEAD
 	Aliases  *UpdateStrings
 	StashIDs *UpdateStashIDs
-=======
-func NewStudio(name string) *Studio {
-	currentTime := time.Now()
-	return &Studio{
-		Name:      name,
-		CreatedAt: currentTime,
-		UpdatedAt: currentTime,
-	}
-}
-
-func NewStudioPartial() StudioPartial {
-	updatedTime := time.Now()
-	return StudioPartial{
-		UpdatedAt: NewOptionalTime(updatedTime),
-	}
->>>>>>> 5580525c
 }
 
 type Studios []*Studio
