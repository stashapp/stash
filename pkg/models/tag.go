--- conflicted
+++ resolved
@@ -34,11 +34,6 @@
 	IgnoreAutoTag *bool `json:"ignore_auto_tag"`
 }
 
-<<<<<<< HEAD
-type TagReader interface {
-	Find(ctx context.Context, id int) (*Tag, error)
-	FindMany(ctx context.Context, ids []int) ([]*Tag, error)
-=======
 type TagFinder interface {
 	FindMany(ctx context.Context, ids []int) ([]*Tag, error)
 }
@@ -46,7 +41,6 @@
 type TagReader interface {
 	Find(ctx context.Context, id int) (*Tag, error)
 	TagFinder
->>>>>>> c5033c36
 	FindBySceneID(ctx context.Context, sceneID int) ([]*Tag, error)
 	FindByPerformerID(ctx context.Context, performerID int) ([]*Tag, error)
 	FindBySceneMarkerID(ctx context.Context, sceneMarkerID int) ([]*Tag, error)
