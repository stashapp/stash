--- conflicted
+++ resolved
@@ -25,11 +25,7 @@
 }
 
 func (s Studio) Filename() string {
-<<<<<<< HEAD
-	return s.Name + ".json"
-=======
 	return fsutil.SanitiseBasename(s.Name) + ".json"
->>>>>>> cfc8222b
 }
 
 func LoadStudioFile(filePath string) (*Studio, error) {
