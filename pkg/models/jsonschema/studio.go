package jsonschema

import (
	"fmt"
	"os"

	jsoniter "github.com/json-iterator/go"
	"github.com/stashapp/stash/pkg/models"
	"github.com/stashapp/stash/pkg/models/json"
)

type Studio struct {
<<<<<<< HEAD
	Name         string           `json:"name,omitempty"`
	URL          string           `json:"url,omitempty"`
	ParentStudio string           `json:"parent_studio,omitempty"`
	Image        string           `json:"image,omitempty"`
	CreatedAt    json.JSONTime    `json:"created_at,omitempty"`
	UpdatedAt    json.JSONTime    `json:"updated_at,omitempty"`
	Rating       int              `json:"rating,omitempty"`
	Details      string           `json:"details,omitempty"`
	Aliases      []string         `json:"aliases,omitempty"`
	StashIDs     []models.StashID `json:"stash_ids,omitempty"`
=======
	Name          string           `json:"name,omitempty"`
	URL           string           `json:"url,omitempty"`
	ParentStudio  string           `json:"parent_studio,omitempty"`
	Image         string           `json:"image,omitempty"`
	CreatedAt     models.JSONTime  `json:"created_at,omitempty"`
	UpdatedAt     models.JSONTime  `json:"updated_at,omitempty"`
	Rating        int              `json:"rating,omitempty"`
	Details       string           `json:"details,omitempty"`
	Aliases       []string         `json:"aliases,omitempty"`
	StashIDs      []models.StashID `json:"stash_ids,omitempty"`
	IgnoreAutoTag bool             `json:"ignore_auto_tag,omitempty"`
>>>>>>> 50e83a35
}

func LoadStudioFile(filePath string) (*Studio, error) {
	var studio Studio
	file, err := os.Open(filePath)
	if err != nil {
		return nil, err
	}
	defer file.Close()
	var json = jsoniter.ConfigCompatibleWithStandardLibrary
	jsonParser := json.NewDecoder(file)
	err = jsonParser.Decode(&studio)
	if err != nil {
		return nil, err
	}
	return &studio, nil
}

func SaveStudioFile(filePath string, studio *Studio) error {
	if studio == nil {
		return fmt.Errorf("studio must not be nil")
	}
	return marshalToFile(filePath, studio)
}<|MERGE_RESOLUTION|>--- conflicted
+++ resolved
@@ -10,30 +10,17 @@
 )
 
 type Studio struct {
-<<<<<<< HEAD
-	Name         string           `json:"name,omitempty"`
-	URL          string           `json:"url,omitempty"`
-	ParentStudio string           `json:"parent_studio,omitempty"`
-	Image        string           `json:"image,omitempty"`
-	CreatedAt    json.JSONTime    `json:"created_at,omitempty"`
-	UpdatedAt    json.JSONTime    `json:"updated_at,omitempty"`
-	Rating       int              `json:"rating,omitempty"`
-	Details      string           `json:"details,omitempty"`
-	Aliases      []string         `json:"aliases,omitempty"`
-	StashIDs     []models.StashID `json:"stash_ids,omitempty"`
-=======
 	Name          string           `json:"name,omitempty"`
 	URL           string           `json:"url,omitempty"`
 	ParentStudio  string           `json:"parent_studio,omitempty"`
 	Image         string           `json:"image,omitempty"`
-	CreatedAt     models.JSONTime  `json:"created_at,omitempty"`
-	UpdatedAt     models.JSONTime  `json:"updated_at,omitempty"`
+	CreatedAt     json.JSONTime    `json:"created_at,omitempty"`
+	UpdatedAt     json.JSONTime    `json:"updated_at,omitempty"`
 	Rating        int              `json:"rating,omitempty"`
 	Details       string           `json:"details,omitempty"`
 	Aliases       []string         `json:"aliases,omitempty"`
 	StashIDs      []models.StashID `json:"stash_ids,omitempty"`
 	IgnoreAutoTag bool             `json:"ignore_auto_tag,omitempty"`
->>>>>>> 50e83a35
 }
 
 func LoadStudioFile(filePath string) (*Studio, error) {
