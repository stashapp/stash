--- conflicted
+++ resolved
@@ -9,16 +9,6 @@
 	"github.com/stashapp/stash/pkg/models/json"
 )
 
-<<<<<<< HEAD
-type ImageFile struct {
-	ModTime json.JSONTime `json:"mod_time,omitempty"`
-	Size    int64         `json:"size"`
-	Width   int           `json:"width"`
-	Height  int           `json:"height"`
-}
-
-=======
->>>>>>> c5033c36
 type Image struct {
 	Title      string        `json:"title,omitempty"`
 	Studio     string        `json:"studio,omitempty"`
