package jsonschema

import (
	"fmt"
	"os"

	jsoniter "github.com/json-iterator/go"
	"github.com/stashapp/stash/pkg/models/json"
)

type Tag struct {
<<<<<<< HEAD
	Name      string        `json:"name,omitempty"`
	Aliases   []string      `json:"aliases,omitempty"`
	Image     string        `json:"image,omitempty"`
	Parents   []string      `json:"parents,omitempty"`
	CreatedAt json.JSONTime `json:"created_at,omitempty"`
	UpdatedAt json.JSONTime `json:"updated_at,omitempty"`
=======
	Name          string          `json:"name,omitempty"`
	Aliases       []string        `json:"aliases,omitempty"`
	Image         string          `json:"image,omitempty"`
	Parents       []string        `json:"parents,omitempty"`
	IgnoreAutoTag bool            `json:"ignore_auto_tag,omitempty"`
	CreatedAt     models.JSONTime `json:"created_at,omitempty"`
	UpdatedAt     models.JSONTime `json:"updated_at,omitempty"`
>>>>>>> 50e83a35
}

func LoadTagFile(filePath string) (*Tag, error) {
	var tag Tag
	file, err := os.Open(filePath)
	if err != nil {
		return nil, err
	}
	defer file.Close()
	var json = jsoniter.ConfigCompatibleWithStandardLibrary
	jsonParser := json.NewDecoder(file)
	err = jsonParser.Decode(&tag)
	if err != nil {
		return nil, err
	}
	return &tag, nil
}

func SaveTagFile(filePath string, tag *Tag) error {
	if tag == nil {
		return fmt.Errorf("tag must not be nil")
	}
	return marshalToFile(filePath, tag)
}<|MERGE_RESOLUTION|>--- conflicted
+++ resolved
@@ -9,22 +9,13 @@
 )
 
 type Tag struct {
-<<<<<<< HEAD
-	Name      string        `json:"name,omitempty"`
-	Aliases   []string      `json:"aliases,omitempty"`
-	Image     string        `json:"image,omitempty"`
-	Parents   []string      `json:"parents,omitempty"`
-	CreatedAt json.JSONTime `json:"created_at,omitempty"`
-	UpdatedAt json.JSONTime `json:"updated_at,omitempty"`
-=======
-	Name          string          `json:"name,omitempty"`
-	Aliases       []string        `json:"aliases,omitempty"`
-	Image         string          `json:"image,omitempty"`
-	Parents       []string        `json:"parents,omitempty"`
-	IgnoreAutoTag bool            `json:"ignore_auto_tag,omitempty"`
-	CreatedAt     models.JSONTime `json:"created_at,omitempty"`
-	UpdatedAt     models.JSONTime `json:"updated_at,omitempty"`
->>>>>>> 50e83a35
+	Name          string        `json:"name,omitempty"`
+	Aliases       []string      `json:"aliases,omitempty"`
+	Image         string        `json:"image,omitempty"`
+	Parents       []string      `json:"parents,omitempty"`
+	IgnoreAutoTag bool          `json:"ignore_auto_tag,omitempty"`
+	CreatedAt     json.JSONTime `json:"created_at,omitempty"`
+	UpdatedAt     json.JSONTime `json:"updated_at,omitempty"`
 }
 
 func LoadTagFile(filePath string) (*Tag, error) {
