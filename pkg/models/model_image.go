--- conflicted
+++ resolved
@@ -1,13 +1,10 @@
 package models
 
 import (
-<<<<<<< HEAD
-=======
 	"context"
 	"errors"
 	"path/filepath"
 	"strconv"
->>>>>>> c5033c36
 	"time"
 
 	"github.com/stashapp/stash/pkg/file"
@@ -22,46 +19,6 @@
 	Organized bool   `json:"organized"`
 	OCounter  int    `json:"o_counter"`
 	StudioID  *int   `json:"studio_id"`
-<<<<<<< HEAD
-
-	// transient - not persisted
-	Files []*file.ImageFile
-
-	CreatedAt time.Time `json:"created_at"`
-	UpdatedAt time.Time `json:"updated_at"`
-
-	GalleryIDs   []int `json:"gallery_ids"`
-	TagIDs       []int `json:"tag_ids"`
-	PerformerIDs []int `json:"performer_ids"`
-}
-
-func (i Image) PrimaryFile() *file.ImageFile {
-	if len(i.Files) == 0 {
-		return nil
-	}
-
-	return i.Files[0]
-}
-
-func (i Image) Path() string {
-	if p := i.PrimaryFile(); p != nil {
-		return p.Path
-	}
-
-	return ""
-}
-
-func (i Image) Checksum() string {
-	if p := i.PrimaryFile(); p != nil {
-		v := p.Fingerprints.Get(file.FingerprintTypeMD5)
-		if v == nil {
-			return ""
-		}
-
-		return v.(string)
-	}
-	return ""
-=======
 
 	// transient - not persisted
 	Files         RelatedImageFiles
@@ -124,7 +81,6 @@
 	return i.TagIDs.load(func() ([]int, error) {
 		return l.GetTagIDs(ctx, i.ID)
 	})
->>>>>>> c5033c36
 }
 
 // GetTitle returns the title of the image. If the Title field is empty,
@@ -134,13 +90,6 @@
 		return i.Title
 	}
 
-<<<<<<< HEAD
-	if p := i.PrimaryFile(); p != nil {
-		return p.Basename
-	}
-
-	return ""
-=======
 	if i.Path != "" {
 		return filepath.Base(i.Path)
 	}
@@ -156,30 +105,11 @@
 	}
 
 	return strconv.Itoa(i.ID)
->>>>>>> c5033c36
 }
 
 type ImageCreateInput struct {
 	*Image
 	FileIDs []file.ID
-<<<<<<< HEAD
-}
-
-type ImagePartial struct {
-	Title     OptionalString
-	Rating    OptionalInt
-	Organized OptionalBool
-	OCounter  OptionalInt
-	StudioID  OptionalInt
-	CreatedAt OptionalTime
-	UpdatedAt OptionalTime
-
-	GalleryIDs   *UpdateIDs
-	TagIDs       *UpdateIDs
-	PerformerIDs *UpdateIDs
-}
-
-=======
 }
 
 type ImagePartial struct {
@@ -197,7 +127,6 @@
 	PrimaryFileID *file.ID
 }
 
->>>>>>> c5033c36
 func NewImagePartial() ImagePartial {
 	updatedTime := time.Now()
 	return ImagePartial{
