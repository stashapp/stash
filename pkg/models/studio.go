package models

import "context"

type StudioFilterType struct {
	And     *StudioFilterType     `json:"AND"`
	Or      *StudioFilterType     `json:"OR"`
	Not     *StudioFilterType     `json:"NOT"`
	Name    *StringCriterionInput `json:"name"`
	Details *StringCriterionInput `json:"details"`
	// Filter to only include studios with this parent studio
	Parents *MultiCriterionInput `json:"parents"`
	// Filter by StashID
	StashID *StringCriterionInput `json:"stash_id"`
	// Filter by StashID Endpoint
	StashIDEndpoint *StashIDCriterionInput `json:"stash_id_endpoint"`
	// Filter to only include studios missing this property
	IsMissing *string `json:"is_missing"`
	// Filter by rating expressed as 1-5
	Rating *IntCriterionInput `json:"rating"`
	// Filter by rating expressed as 1-100
	Rating100 *IntCriterionInput `json:"rating100"`
	// Filter by scene count
	SceneCount *IntCriterionInput `json:"scene_count"`
	// Filter by image count
	ImageCount *IntCriterionInput `json:"image_count"`
	// Filter by gallery count
	GalleryCount *IntCriterionInput `json:"gallery_count"`
	// Filter by url
	URL *StringCriterionInput `json:"url"`
	// Filter by studio aliases
	Aliases *StringCriterionInput `json:"aliases"`
	// Filter by autotag ignore value
	IgnoreAutoTag *bool `json:"ignore_auto_tag"`
	// Filter by created at
	CreatedAt *TimestampCriterionInput `json:"created_at"`
	// Filter by updated at
	UpdatedAt *TimestampCriterionInput `json:"updated_at"`
}

type StudioFinder interface {
	FindMany(ctx context.Context, ids []int) ([]*Studio, error)
}

type StudioReader interface {
	Find(ctx context.Context, id int) (*Studio, error)
	StudioFinder
	FindChildren(ctx context.Context, id int) ([]*Studio, error)
	FindByName(ctx context.Context, name string, nocase bool) (*Studio, error)
	FindByStashID(ctx context.Context, stashID StashID) ([]*Studio, error)
	FindByStashIDStatus(ctx context.Context, hasStashID bool, stashboxEndpoint string) ([]*Studio, error)
	Count(ctx context.Context) (int, error)
	All(ctx context.Context) ([]*Studio, error)
	// TODO - this interface is temporary until the filter schema can fully
	// support the query needed
	QueryForAutoTag(ctx context.Context, words []string) ([]*Studio, error)
	Query(ctx context.Context, studioFilter *StudioFilterType, findFilter *FindFilterType) ([]*Studio, int, error)
	GetImage(ctx context.Context, studioID int) ([]byte, error)
	HasImage(ctx context.Context, studioID int) (bool, error)
	AliasLoader
	StashIDLoader
}

type StudioWriter interface {
	Create(ctx context.Context, input StudioDBInput) (*int, error)
	UpdatePartial(ctx context.Context, input StudioDBInput) (*Studio, error)
	Update(ctx context.Context, updatedStudio *Studio) error
	Destroy(ctx context.Context, id int) error
	UpdateImage(ctx context.Context, studioID int, image []byte) error
<<<<<<< HEAD
	DestroyImage(ctx context.Context, studioID int) error
=======
	UpdateStashIDs(ctx context.Context, studioID int, stashIDs []StashID) error
	UpdateAliases(ctx context.Context, studioID int, aliases []string) error
>>>>>>> e685f80e
}

type StudioReaderWriter interface {
	StudioReader
	StudioWriter
}<|MERGE_RESOLUTION|>--- conflicted
+++ resolved
@@ -67,12 +67,6 @@
 	Update(ctx context.Context, updatedStudio *Studio) error
 	Destroy(ctx context.Context, id int) error
 	UpdateImage(ctx context.Context, studioID int, image []byte) error
-<<<<<<< HEAD
-	DestroyImage(ctx context.Context, studioID int) error
-=======
-	UpdateStashIDs(ctx context.Context, studioID int, stashIDs []StashID) error
-	UpdateAliases(ctx context.Context, studioID int, aliases []string) error
->>>>>>> e685f80e
 }
 
 type StudioReaderWriter interface {
