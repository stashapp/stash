--- conflicted
+++ resolved
@@ -30,11 +30,6 @@
 	IgnoreAutoTag *bool `json:"ignore_auto_tag"`
 }
 
-<<<<<<< HEAD
-type StudioReader interface {
-	Find(ctx context.Context, id int) (*Studio, error)
-	FindMany(ctx context.Context, ids []int) ([]*Studio, error)
-=======
 type StudioFinder interface {
 	FindMany(ctx context.Context, ids []int) ([]*Studio, error)
 }
@@ -42,7 +37,6 @@
 type StudioReader interface {
 	Find(ctx context.Context, id int) (*Studio, error)
 	StudioFinder
->>>>>>> c5033c36
 	FindChildren(ctx context.Context, id int) ([]*Studio, error)
 	FindByName(ctx context.Context, name string, nocase bool) (*Studio, error)
 	FindByStashID(ctx context.Context, stashID StashID) ([]*Studio, error)
@@ -54,11 +48,7 @@
 	Query(ctx context.Context, studioFilter *StudioFilterType, findFilter *FindFilterType) ([]*Studio, int, error)
 	GetImage(ctx context.Context, studioID int) ([]byte, error)
 	HasImage(ctx context.Context, studioID int) (bool, error)
-<<<<<<< HEAD
-	GetStashIDs(ctx context.Context, studioID int) ([]*StashID, error)
-=======
 	StashIDLoader
->>>>>>> c5033c36
 	GetAliases(ctx context.Context, studioID int) ([]string, error)
 }
 
@@ -69,11 +59,7 @@
 	Destroy(ctx context.Context, id int) error
 	UpdateImage(ctx context.Context, studioID int, image []byte) error
 	DestroyImage(ctx context.Context, studioID int) error
-<<<<<<< HEAD
-	UpdateStashIDs(ctx context.Context, studioID int, stashIDs []*StashID) error
-=======
 	UpdateStashIDs(ctx context.Context, studioID int, stashIDs []StashID) error
->>>>>>> c5033c36
 	UpdateAliases(ctx context.Context, studioID int, aliases []string) error
 }
 
