package models

import "context"

type ImageFilterType struct {
	And   *ImageFilterType      `json:"AND"`
	Or    *ImageFilterType      `json:"OR"`
	Not   *ImageFilterType      `json:"NOT"`
	Title *StringCriterionInput `json:"title"`
	// Filter by file checksum
	Checksum *StringCriterionInput `json:"checksum"`
	// Filter by path
	Path *StringCriterionInput `json:"path"`
	// Filter by file count
	FileCount *IntCriterionInput `json:"file_count"`
	// Filter by rating
	Rating *IntCriterionInput `json:"rating"`
	// Filter by organized
	Organized *bool `json:"organized"`
	// Filter by o-counter
	OCounter *IntCriterionInput `json:"o_counter"`
	// Filter by resolution
	Resolution *ResolutionCriterionInput `json:"resolution"`
	// Filter to only include images missing this property
	IsMissing *string `json:"is_missing"`
	// Filter to only include images with this studio
	Studios *HierarchicalMultiCriterionInput `json:"studios"`
	// Filter to only include images with these tags
	Tags *HierarchicalMultiCriterionInput `json:"tags"`
	// Filter by tag count
	TagCount *IntCriterionInput `json:"tag_count"`
	// Filter to only include images with performers with these tags
	PerformerTags *HierarchicalMultiCriterionInput `json:"performer_tags"`
	// Filter to only include images with these performers
	Performers *MultiCriterionInput `json:"performers"`
	// Filter by performer count
	PerformerCount *IntCriterionInput `json:"performer_count"`
	// Filter images that have performers that have been favorited
	PerformerFavorite *bool `json:"performer_favorite"`
	// Filter to only include images with these galleries
	Galleries *MultiCriterionInput `json:"galleries"`
}

type ImageDestroyInput struct {
	ID              string `json:"id"`
	DeleteFile      *bool  `json:"delete_file"`
	DeleteGenerated *bool  `json:"delete_generated"`
}

type ImagesDestroyInput struct {
	Ids             []string `json:"ids"`
	DeleteFile      *bool    `json:"delete_file"`
	DeleteGenerated *bool    `json:"delete_generated"`
}

type ImageQueryOptions struct {
	QueryOptions
	ImageFilter *ImageFilterType

	Megapixels bool
	TotalSize  bool
}

type ImageQueryResult struct {
	QueryResult
	Megapixels float64
	TotalSize  float64

	finder     ImageFinder
	images     []*Image
	resolveErr error
}

func NewImageQueryResult(finder ImageFinder) *ImageQueryResult {
	return &ImageQueryResult{
		finder: finder,
	}
}

func (r *ImageQueryResult) Resolve(ctx context.Context) ([]*Image, error) {
	// cache results
	if r.images == nil && r.resolveErr == nil {
		r.images, r.resolveErr = r.finder.FindMany(ctx, r.IDs)
	}
	return r.images, r.resolveErr
}

type ImageFinder interface {
	// TODO - rename to Find and remove existing method
	FindMany(ctx context.Context, ids []int) ([]*Image, error)
}

type ImageReader interface {
	ImageFinder
	// TODO - remove this in another PR
	Find(ctx context.Context, id int) (*Image, error)
	FindByChecksum(ctx context.Context, checksum string) ([]*Image, error)
	FindByGalleryID(ctx context.Context, galleryID int) ([]*Image, error)
	CountByGalleryID(ctx context.Context, galleryID int) (int, error)
	Count(ctx context.Context) (int, error)
	Size(ctx context.Context) (float64, error)
	All(ctx context.Context) ([]*Image, error)
	Query(ctx context.Context, options ImageQueryOptions) (*ImageQueryResult, error)
	QueryCount(ctx context.Context, imageFilter *ImageFilterType, findFilter *FindFilterType) (int, error)
<<<<<<< HEAD
=======

	GalleryIDLoader
	PerformerIDLoader
	TagIDLoader
>>>>>>> c5033c36
}

type ImageWriter interface {
	Create(ctx context.Context, newImage *ImageCreateInput) error
	Update(ctx context.Context, updatedImage *Image) error
	UpdatePartial(ctx context.Context, id int, partial ImagePartial) (*Image, error)
	IncrementOCounter(ctx context.Context, id int) (int, error)
	DecrementOCounter(ctx context.Context, id int) (int, error)
	ResetOCounter(ctx context.Context, id int) (int, error)
	Destroy(ctx context.Context, id int) error
}

type ImageReaderWriter interface {
	ImageReader
	ImageWriter
}<|MERGE_RESOLUTION|>--- conflicted
+++ resolved
@@ -102,13 +102,10 @@
 	All(ctx context.Context) ([]*Image, error)
 	Query(ctx context.Context, options ImageQueryOptions) (*ImageQueryResult, error)
 	QueryCount(ctx context.Context, imageFilter *ImageFilterType, findFilter *FindFilterType) (int, error)
-<<<<<<< HEAD
-=======
 
 	GalleryIDLoader
 	PerformerIDLoader
 	TagIDLoader
->>>>>>> c5033c36
 }
 
 type ImageWriter interface {
