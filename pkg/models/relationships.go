--- conflicted
+++ resolved
@@ -1,15 +1,10 @@
 package models
 
-<<<<<<< HEAD
 import (
 	"context"
 
-	"github.com/stashapp/stash/pkg/file"
 	"github.com/stashapp/stash/pkg/sliceutil/intslice"
 )
-=======
-import "context"
->>>>>>> c364346a
 
 type SceneIDLoader interface {
 	GetSceneIDs(ctx context.Context, relatedID int) ([]int, error)
