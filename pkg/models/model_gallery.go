package models

import (
<<<<<<< HEAD
	"path/filepath"
=======
	"context"
	"strconv"
>>>>>>> c5033c36
	"time"

	"github.com/stashapp/stash/pkg/file"
)

type Gallery struct {
	ID int `json:"id"`
<<<<<<< HEAD

	// Path        *string    `json:"path"`
	// Checksum    string     `json:"checksum"`
	// Zip         bool       `json:"zip"`

	Title     string `json:"title"`
	URL       string `json:"url"`
	Date      *Date  `json:"date"`
	Details   string `json:"details"`
	Rating    *int   `json:"rating"`
	Organized bool   `json:"organized"`
	StudioID  *int   `json:"studio_id"`

	// FileModTime *time.Time `json:"file_mod_time"`

	// transient - not persisted
	Files []file.File

	FolderID *file.FolderID `json:"folder_id"`

	// transient - not persisted
	FolderPath string `json:"folder_path"`

	CreatedAt time.Time `json:"created_at"`
	UpdatedAt time.Time `json:"updated_at"`

	SceneIDs     []int `json:"scene_ids"`
	TagIDs       []int `json:"tag_ids"`
	PerformerIDs []int `json:"performer_ids"`
}

func (g Gallery) PrimaryFile() file.File {
	if len(g.Files) == 0 {
		return nil
	}

	return g.Files[0]
}

func (g Gallery) Path() string {
	if p := g.PrimaryFile(); p != nil {
		return p.Base().Path
	}

	return g.FolderPath
}

func (g Gallery) Checksum() string {
	if p := g.PrimaryFile(); p != nil {
		v := p.Base().Fingerprints.Get(file.FingerprintTypeMD5)
		if v == nil {
			return ""
		}

		return v.(string)
	}
	return ""
}

=======

	Title     string `json:"title"`
	URL       string `json:"url"`
	Date      *Date  `json:"date"`
	Details   string `json:"details"`
	Rating    *int   `json:"rating"`
	Organized bool   `json:"organized"`
	StudioID  *int   `json:"studio_id"`

	// transient - not persisted
	Files RelatedFiles
	// transient - not persisted
	PrimaryFileID *file.ID
	// transient - path of primary file or folder
	Path string

	FolderID *file.FolderID `json:"folder_id"`

	CreatedAt time.Time `json:"created_at"`
	UpdatedAt time.Time `json:"updated_at"`

	SceneIDs     RelatedIDs `json:"scene_ids"`
	TagIDs       RelatedIDs `json:"tag_ids"`
	PerformerIDs RelatedIDs `json:"performer_ids"`
}

func (g *Gallery) LoadFiles(ctx context.Context, l FileLoader) error {
	return g.Files.load(func() ([]file.File, error) {
		return l.GetFiles(ctx, g.ID)
	})
}

func (g *Gallery) LoadPrimaryFile(ctx context.Context, l file.Finder) error {
	return g.Files.loadPrimary(func() (file.File, error) {
		if g.PrimaryFileID == nil {
			return nil, nil
		}

		f, err := l.Find(ctx, *g.PrimaryFileID)
		if err != nil {
			return nil, err
		}

		if len(f) > 0 {
			return f[0], nil
		}
		return nil, nil
	})
}

func (g *Gallery) LoadSceneIDs(ctx context.Context, l SceneIDLoader) error {
	return g.SceneIDs.load(func() ([]int, error) {
		return l.GetSceneIDs(ctx, g.ID)
	})
}

func (g *Gallery) LoadPerformerIDs(ctx context.Context, l PerformerIDLoader) error {
	return g.PerformerIDs.load(func() ([]int, error) {
		return l.GetPerformerIDs(ctx, g.ID)
	})
}

func (g *Gallery) LoadTagIDs(ctx context.Context, l TagIDLoader) error {
	return g.TagIDs.load(func() ([]int, error) {
		return l.GetTagIDs(ctx, g.ID)
	})
}

func (g Gallery) Checksum() string {
	if p := g.Files.Primary(); p != nil {
		v := p.Base().Fingerprints.Get(file.FingerprintTypeMD5)
		if v == nil {
			return ""
		}

		return v.(string)
	}
	return ""
}

>>>>>>> c5033c36
// GalleryPartial represents part of a Gallery object. It is used to update
// the database entry. Only non-nil fields will be updated.
type GalleryPartial struct {
	// Path        OptionalString
	// Checksum    OptionalString
	// Zip         OptionalBool
	Title     OptionalString
	URL       OptionalString
	Date      OptionalDate
	Details   OptionalString
	Rating    OptionalInt
	Organized OptionalBool
	StudioID  OptionalInt
	// FileModTime OptionalTime
	CreatedAt OptionalTime
	UpdatedAt OptionalTime

<<<<<<< HEAD
	SceneIDs     *UpdateIDs
	TagIDs       *UpdateIDs
	PerformerIDs *UpdateIDs
=======
	SceneIDs      *UpdateIDs
	TagIDs        *UpdateIDs
	PerformerIDs  *UpdateIDs
	PrimaryFileID *file.ID
>>>>>>> c5033c36
}

func NewGalleryPartial() GalleryPartial {
	updatedTime := time.Now()
	return GalleryPartial{
		UpdatedAt: NewOptionalTime(updatedTime),
	}
}

// GetTitle returns the title of the scene. If the Title field is empty,
// then the base filename is returned.
func (g Gallery) GetTitle() string {
	if g.Title != "" {
		return g.Title
<<<<<<< HEAD
	}

	if len(g.Files) > 0 {
		return filepath.Base(g.Path())
	}

	if g.FolderPath != "" {
		return g.FolderPath
=======
	}

	return g.Path
}

// DisplayName returns a display name for the scene for logging purposes.
// It returns the path or title, or otherwise it returns the ID if both of these are empty.
func (g Gallery) DisplayName() string {
	if g.Path != "" {
		return g.Path
>>>>>>> c5033c36
	}

	if g.Title != "" {
		return g.Title
	}

	return strconv.Itoa(g.ID)
}

const DefaultGthumbWidth int = 640

type Galleries []*Gallery

func (g *Galleries) Append(o interface{}) {
	*g = append(*g, o.(*Gallery))
}

func (g *Galleries) New() interface{} {
	return &Gallery{}
}<|MERGE_RESOLUTION|>--- conflicted
+++ resolved
@@ -1,12 +1,8 @@
 package models
 
 import (
-<<<<<<< HEAD
-	"path/filepath"
-=======
 	"context"
 	"strconv"
->>>>>>> c5033c36
 	"time"
 
 	"github.com/stashapp/stash/pkg/file"
@@ -14,67 +10,6 @@
 
 type Gallery struct {
 	ID int `json:"id"`
-<<<<<<< HEAD
-
-	// Path        *string    `json:"path"`
-	// Checksum    string     `json:"checksum"`
-	// Zip         bool       `json:"zip"`
-
-	Title     string `json:"title"`
-	URL       string `json:"url"`
-	Date      *Date  `json:"date"`
-	Details   string `json:"details"`
-	Rating    *int   `json:"rating"`
-	Organized bool   `json:"organized"`
-	StudioID  *int   `json:"studio_id"`
-
-	// FileModTime *time.Time `json:"file_mod_time"`
-
-	// transient - not persisted
-	Files []file.File
-
-	FolderID *file.FolderID `json:"folder_id"`
-
-	// transient - not persisted
-	FolderPath string `json:"folder_path"`
-
-	CreatedAt time.Time `json:"created_at"`
-	UpdatedAt time.Time `json:"updated_at"`
-
-	SceneIDs     []int `json:"scene_ids"`
-	TagIDs       []int `json:"tag_ids"`
-	PerformerIDs []int `json:"performer_ids"`
-}
-
-func (g Gallery) PrimaryFile() file.File {
-	if len(g.Files) == 0 {
-		return nil
-	}
-
-	return g.Files[0]
-}
-
-func (g Gallery) Path() string {
-	if p := g.PrimaryFile(); p != nil {
-		return p.Base().Path
-	}
-
-	return g.FolderPath
-}
-
-func (g Gallery) Checksum() string {
-	if p := g.PrimaryFile(); p != nil {
-		v := p.Base().Fingerprints.Get(file.FingerprintTypeMD5)
-		if v == nil {
-			return ""
-		}
-
-		return v.(string)
-	}
-	return ""
-}
-
-=======
 
 	Title     string `json:"title"`
 	URL       string `json:"url"`
@@ -155,7 +90,6 @@
 	return ""
 }
 
->>>>>>> c5033c36
 // GalleryPartial represents part of a Gallery object. It is used to update
 // the database entry. Only non-nil fields will be updated.
 type GalleryPartial struct {
@@ -173,16 +107,10 @@
 	CreatedAt OptionalTime
 	UpdatedAt OptionalTime
 
-<<<<<<< HEAD
-	SceneIDs     *UpdateIDs
-	TagIDs       *UpdateIDs
-	PerformerIDs *UpdateIDs
-=======
 	SceneIDs      *UpdateIDs
 	TagIDs        *UpdateIDs
 	PerformerIDs  *UpdateIDs
 	PrimaryFileID *file.ID
->>>>>>> c5033c36
 }
 
 func NewGalleryPartial() GalleryPartial {
@@ -197,16 +125,6 @@
 func (g Gallery) GetTitle() string {
 	if g.Title != "" {
 		return g.Title
-<<<<<<< HEAD
-	}
-
-	if len(g.Files) > 0 {
-		return filepath.Base(g.Path())
-	}
-
-	if g.FolderPath != "" {
-		return g.FolderPath
-=======
 	}
 
 	return g.Path
@@ -217,7 +135,6 @@
 func (g Gallery) DisplayName() string {
 	if g.Path != "" {
 		return g.Path
->>>>>>> c5033c36
 	}
 
 	if g.Title != "" {
