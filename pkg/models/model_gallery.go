package models

import (
	"context"
	"strconv"
	"time"

	"github.com/stashapp/stash/pkg/file"
)

type Gallery struct {
	ID int `json:"id"`

	Title     string `json:"title"`
	URL       string `json:"url"`
	Date      *Date  `json:"date"`
	Details   string `json:"details"`
	Rating    *int   `json:"rating"`
	Organized bool   `json:"organized"`
	StudioID  *int   `json:"studio_id"`

	// transient - not persisted
	Files RelatedFiles
	// transient - not persisted
	PrimaryFileID *file.ID
	// transient - path of primary file or folder
	Path string

	FolderID *file.FolderID `json:"folder_id"`

	CreatedAt time.Time `json:"created_at"`
	UpdatedAt time.Time `json:"updated_at"`

	SceneIDs     RelatedIDs `json:"scene_ids"`
	TagIDs       RelatedIDs `json:"tag_ids"`
	PerformerIDs RelatedIDs `json:"performer_ids"`
}

func (g *Gallery) LoadFiles(ctx context.Context, l FileLoader) error {
	return g.Files.load(func() ([]file.File, error) {
		return l.GetFiles(ctx, g.ID)
	})
}

func (g *Gallery) LoadPrimaryFile(ctx context.Context, l file.Finder) error {
	return g.Files.loadPrimary(func() (file.File, error) {
		if g.PrimaryFileID == nil {
			return nil, nil
		}

		f, err := l.Find(ctx, *g.PrimaryFileID)
		if err != nil {
			return nil, err
		}

		if len(f) > 0 {
			return f[0], nil
		}
		return nil, nil
	})
}

func (g *Gallery) LoadSceneIDs(ctx context.Context, l SceneIDLoader) error {
	return g.SceneIDs.load(func() ([]int, error) {
		return l.GetSceneIDs(ctx, g.ID)
	})
}

func (g *Gallery) LoadPerformerIDs(ctx context.Context, l PerformerIDLoader) error {
	return g.PerformerIDs.load(func() ([]int, error) {
		return l.GetPerformerIDs(ctx, g.ID)
	})
}

func (g *Gallery) LoadTagIDs(ctx context.Context, l TagIDLoader) error {
	return g.TagIDs.load(func() ([]int, error) {
		return l.GetTagIDs(ctx, g.ID)
	})
}

func (g Gallery) Checksum() string {
	if p := g.Files.Primary(); p != nil {
		v := p.Base().Fingerprints.Get(file.FingerprintTypeMD5)
		if v == nil {
			return ""
		}

		return v.(string)
	}
	return ""
}

// GalleryPartial represents part of a Gallery object. It is used to update
// the database entry. Only non-nil fields will be updated.
type GalleryPartial struct {
	// Path        OptionalString
	// Checksum    OptionalString
	// Zip         OptionalBool
	Title     OptionalString
	URL       OptionalString
	Date      OptionalDate
	Details   OptionalString
	Rating    OptionalInt
	Organized OptionalBool
	StudioID  OptionalInt
	// FileModTime OptionalTime
	CreatedAt OptionalTime
	UpdatedAt OptionalTime

<<<<<<< HEAD
	SceneIDs     *UpdateIDs
	TagIDs       *UpdateIDs
	PerformerIDs *UpdateIDs
=======
	SceneIDs      *UpdateIDs
	TagIDs        *UpdateIDs
	PerformerIDs  *UpdateIDs
	PrimaryFileID *file.ID
>>>>>>> cfc8222b
}

func NewGalleryPartial() GalleryPartial {
	updatedTime := time.Now()
	return GalleryPartial{
		UpdatedAt: NewOptionalTime(updatedTime),
	}
}

// GetTitle returns the title of the scene. If the Title field is empty,
// then the base filename is returned.
func (g Gallery) GetTitle() string {
	if g.Title != "" {
		return g.Title
	}

	return g.Path
}

// DisplayName returns a display name for the scene for logging purposes.
// It returns the path or title, or otherwise it returns the ID if both of these are empty.
func (g Gallery) DisplayName() string {
	if g.Path != "" {
		return g.Path
	}

	if g.Title != "" {
		return g.Title
	}

	return strconv.Itoa(g.ID)
}

const DefaultGthumbWidth int = 640

type Galleries []*Gallery

func (g *Galleries) Append(o interface{}) {
	*g = append(*g, o.(*Gallery))
}

func (g *Galleries) New() interface{} {
	return &Gallery{}
}<|MERGE_RESOLUTION|>--- conflicted
+++ resolved
@@ -107,16 +107,10 @@
 	CreatedAt OptionalTime
 	UpdatedAt OptionalTime
 
-<<<<<<< HEAD
-	SceneIDs     *UpdateIDs
-	TagIDs       *UpdateIDs
-	PerformerIDs *UpdateIDs
-=======
 	SceneIDs      *UpdateIDs
 	TagIDs        *UpdateIDs
 	PerformerIDs  *UpdateIDs
 	PrimaryFileID *file.ID
->>>>>>> cfc8222b
 }
 
 func NewGalleryPartial() GalleryPartial {
