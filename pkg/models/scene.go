--- conflicted
+++ resolved
@@ -75,21 +75,18 @@
 	InteractiveSpeed *IntCriterionInput `json:"interactive_speed"`
 	// Filter by captions
 	Captions *StringCriterionInput `json:"captions"`
-<<<<<<< HEAD
 	// Filter by resume time
 	ResumeTime *IntCriterionInput `json:"resume_time"`
 	// Filter by play count
 	PlayCount *IntCriterionInput `json:"play_count"`
 	// Filter by play duration (in seconds)
 	PlayDuration *IntCriterionInput `json:"play_duration"`
-=======
 	// Filter by date
 	Date *DateCriterionInput `json:"date"`
 	// Filter by created at
 	CreatedAt *TimestampCriterionInput `json:"created_at"`
 	// Filter by updated at
 	UpdatedAt *TimestampCriterionInput `json:"updated_at"`
->>>>>>> f66333ba
 }
 
 type SceneQueryOptions struct {
