--- conflicted
+++ resolved
@@ -195,76 +195,4 @@
 		r.scenes, r.resolveErr = r.getter.FindMany(ctx, r.IDs)
 	}
 	return r.scenes, r.resolveErr
-<<<<<<< HEAD
-}
-
-type SceneFinder interface {
-	// TODO - rename this to Find and remove existing method
-	FindMany(ctx context.Context, ids []int) ([]*Scene, error)
-}
-
-type SceneReader interface {
-	SceneFinder
-	// TODO - remove this in another PR
-	Find(ctx context.Context, id int) (*Scene, error)
-	FindByChecksum(ctx context.Context, checksum string) ([]*Scene, error)
-	FindByOSHash(ctx context.Context, oshash string) ([]*Scene, error)
-	FindByPath(ctx context.Context, path string) ([]*Scene, error)
-	FindByPerformerID(ctx context.Context, performerID int) ([]*Scene, error)
-	FindByGalleryID(ctx context.Context, performerID int) ([]*Scene, error)
-	FindDuplicates(ctx context.Context, distance int, durationDiff float64) ([][]*Scene, error)
-
-	URLLoader
-	GalleryIDLoader
-	PerformerIDLoader
-	TagIDLoader
-	SceneMovieLoader
-	StashIDLoader
-	VideoFileLoader
-
-	CountByPerformerID(ctx context.Context, performerID int) (int, error)
-	OCountByPerformerID(ctx context.Context, performerID int) (int, error)
-	OCount(ctx context.Context) (int, error)
-	// FindByStudioID(studioID int) ([]*Scene, error)
-	FindByMovieID(ctx context.Context, movieID int) ([]*Scene, error)
-	CountByMovieID(ctx context.Context, movieID int) (int, error)
-	Count(ctx context.Context) (int, error)
-	PlayCount(ctx context.Context) (int, error)
-	UniqueScenePlayCount(ctx context.Context) (int, error)
-	Size(ctx context.Context) (float64, error)
-	Duration(ctx context.Context) (float64, error)
-	PlayDuration(ctx context.Context) (float64, error)
-	// SizeCount() (string, error)
-	CountByStudioID(ctx context.Context, studioID int) (int, error)
-	CountByTagID(ctx context.Context, tagID int) (int, error)
-	CountMissingChecksum(ctx context.Context) (int, error)
-	CountMissingOSHash(ctx context.Context) (int, error)
-	Wall(ctx context.Context, q *string) ([]*Scene, error)
-	All(ctx context.Context) ([]*Scene, error)
-	Query(ctx context.Context, options SceneQueryOptions) (*SceneQueryResult, error)
-	QueryCount(ctx context.Context, sceneFilter *SceneFilterType, findFilter *FindFilterType) (int, error)
-	GetCover(ctx context.Context, sceneID int) ([]byte, error)
-	HasCover(ctx context.Context, sceneID int) (bool, error)
-}
-
-type SceneWriter interface {
-	Create(ctx context.Context, newScene *Scene, fileIDs []file.ID) error
-	Update(ctx context.Context, updatedScene *Scene) error
-	UpdatePartial(ctx context.Context, id int, updatedScene ScenePartial) (*Scene, error)
-	IncrementOCounterDate(ctx context.Context, id int) (int, error)
-	DecrementOCounterDate(ctx context.Context, id int) (int, error)
-	ResetOCounterDate(ctx context.Context, id int) (int, error)
-	SaveActivity(ctx context.Context, id int, resumeTime *float64, playDuration *float64) (bool, error)
-	IncrementWatchCount(ctx context.Context, id int) (int, error)
-	DecrementWatchCount(ctx context.Context, id int) (int, error)
-	ResetWatchCount(ctx context.Context, id int) (int, error)
-	Destroy(ctx context.Context, id int) error
-	UpdateCover(ctx context.Context, sceneID int, cover []byte) error
-}
-
-type SceneReaderWriter interface {
-	SceneReader
-	SceneWriter
-=======
->>>>>>> 9d5cc54c
 }