--- conflicted
+++ resolved
@@ -74,11 +74,6 @@
 	DeleteGenerated *bool `json:"delete_generated"`
 }
 
-<<<<<<< HEAD
-type GalleryReader interface {
-	Find(ctx context.Context, id int) (*Gallery, error)
-	FindMany(ctx context.Context, ids []int) ([]*Gallery, error)
-=======
 type GalleryFinder interface {
 	FindMany(ctx context.Context, ids []int) ([]*Gallery, error)
 }
@@ -86,20 +81,16 @@
 type GalleryReader interface {
 	Find(ctx context.Context, id int) (*Gallery, error)
 	GalleryFinder
->>>>>>> c5033c36
 	FindByChecksum(ctx context.Context, checksum string) ([]*Gallery, error)
 	FindByChecksums(ctx context.Context, checksums []string) ([]*Gallery, error)
 	FindByPath(ctx context.Context, path string) ([]*Gallery, error)
 	FindBySceneID(ctx context.Context, sceneID int) ([]*Gallery, error)
 	FindByImageID(ctx context.Context, imageID int) ([]*Gallery, error)
-<<<<<<< HEAD
-=======
 
 	SceneIDLoader
 	PerformerIDLoader
 	TagIDLoader
 
->>>>>>> c5033c36
 	Count(ctx context.Context) (int, error)
 	All(ctx context.Context) ([]*Gallery, error)
 	Query(ctx context.Context, galleryFilter *GalleryFilterType, findFilter *FindFilterType) ([]*Gallery, int, error)
