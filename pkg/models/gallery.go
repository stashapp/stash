--- conflicted
+++ resolved
@@ -63,11 +63,7 @@
 	Urls             []string `json:"urls"`
 	Date             *string  `json:"date"`
 	Details          *string  `json:"details"`
-<<<<<<< HEAD
 	Photographer     *string  `json:"photographer"`
-	Rating           *int     `json:"rating"`
-=======
->>>>>>> 21baa23f
 	Rating100        *int     `json:"rating100"`
 	Organized        *bool    `json:"organized"`
 	SceneIds         []string `json:"scene_ids"`
