package database

import (
	"database/sql"
	"errors"
	"fmt"
	"os"
	"time"

	"github.com/gobuffalo/packr/v2"
	"github.com/golang-migrate/migrate/v4"
	sqlite3mig "github.com/golang-migrate/migrate/v4/database/sqlite3"
	"github.com/golang-migrate/migrate/v4/source"
	"github.com/jmoiron/sqlx"
	sqlite3 "github.com/mattn/go-sqlite3"
	"github.com/stashapp/stash/pkg/logger"
	"github.com/stashapp/stash/pkg/utils"
)

var DB *sqlx.DB
var dbPath string
<<<<<<< HEAD
var appSchemaVersion uint = 8
=======
var appSchemaVersion uint = 7
>>>>>>> bc4e426c
var databaseSchemaVersion uint

const sqlite3Driver = "sqlite3ex"

func init() {
	// register custom driver with regexp function
	registerCustomDriver()
}

func Initialize(databasePath string) {
	dbPath = databasePath

	if err := getDatabaseSchemaVersion(); err != nil {
		panic(err)
	}

	if databaseSchemaVersion == 0 {
		// new database, just run the migrations
		if err := RunMigrations(); err != nil {
			panic(err)
		}
		// RunMigrations calls Initialise. Just return
		return
	} else {
		if databaseSchemaVersion > appSchemaVersion {
			panic(fmt.Sprintf("Database schema version %d is incompatible with required schema version %d", databaseSchemaVersion, appSchemaVersion))
		}

		// if migration is needed, then don't open the connection
		if NeedsMigration() {
			logger.Warnf("Database schema version %d does not match required schema version %d.", databaseSchemaVersion, appSchemaVersion)
			return
		}
	}

	const disableForeignKeys = false
	DB = open(databasePath, disableForeignKeys)
}

func open(databasePath string, disableForeignKeys bool) *sqlx.DB {
	// https://github.com/mattn/go-sqlite3
	url := "file:" + databasePath
	if !disableForeignKeys {
		url += "?_fk=true"
	}

	conn, err := sqlx.Open(sqlite3Driver, url)
	conn.SetMaxOpenConns(25)
	conn.SetMaxIdleConns(4)
	if err != nil {
		logger.Fatalf("db.Open(): %q\n", err)
	}

	return conn
}

func Reset(databasePath string) error {
	err := DB.Close()

	if err != nil {
		return errors.New("Error closing database: " + err.Error())
	}

	err = os.Remove(databasePath)
	if err != nil {
		return errors.New("Error removing database: " + err.Error())
	}

	Initialize(databasePath)
	return nil
}

// Backup the database
func Backup(backupPath string) error {
	db, err := sqlx.Connect(sqlite3Driver, "file:"+dbPath+"?_fk=true")
	if err != nil {
		return fmt.Errorf("Open database %s failed:%s", dbPath, err)
	}
	defer db.Close()

	_, err = db.Exec(`VACUUM INTO "` + backupPath + `"`)
	if err != nil {
		return fmt.Errorf("Vacuum failed: %s", err)
	}

	return nil
}

func RestoreFromBackup(backupPath string) error {
	return os.Rename(backupPath, dbPath)
}

// Migrate the database
func NeedsMigration() bool {
	return databaseSchemaVersion != appSchemaVersion
}

func AppSchemaVersion() uint {
	return appSchemaVersion
}

func DatabaseBackupPath() string {
	return fmt.Sprintf("%s.%d.%s", dbPath, databaseSchemaVersion, time.Now().Format("20060102_150405"))
}

func Version() uint {
	return databaseSchemaVersion
}

func getMigrate() (*migrate.Migrate, error) {
	migrationsBox := packr.New("Migrations Box", "./migrations")
	packrSource := &Packr2Source{
		Box:        migrationsBox,
		Migrations: source.NewMigrations(),
	}

	databasePath := utils.FixWindowsPath(dbPath)
	s, _ := WithInstance(packrSource)

	const disableForeignKeys = true
	conn := open(databasePath, disableForeignKeys)

	driver, err := sqlite3mig.WithInstance(conn.DB, &sqlite3mig.Config{})
	if err != nil {
		return nil, err
	}

	// use sqlite3Driver so that migration has access to durationToTinyInt
	return migrate.NewWithInstance(
		"packr2",
		s,
		databasePath,
		driver,
	)
}

func getDatabaseSchemaVersion() error {
	m, err := getMigrate()
	if err != nil {
		return err
	}

	databaseSchemaVersion, _, _ = m.Version()
	m.Close()
	return nil
}

// Migrate the database
func RunMigrations() error {
	m, err := getMigrate()
	if err != nil {
		panic(err.Error())
	}

	databaseSchemaVersion, _, _ = m.Version()
	stepNumber := appSchemaVersion - databaseSchemaVersion
	if stepNumber != 0 {
		err = m.Steps(int(stepNumber))
		if err != nil {
			// migration failed
			m.Close()
			return err
		}
	}
	m.Close()

	// re-initialise the database
	Initialize(dbPath)

	return nil
}

func registerCustomDriver() {
	sql.Register(sqlite3Driver,
		&sqlite3.SQLiteDriver{
			ConnectHook: func(conn *sqlite3.SQLiteConn) error {
				funcs := map[string]interface{}{
					"regexp":            regexFn,
					"durationToTinyInt": durationToTinyIntFn,
				}

				for name, fn := range funcs {
					if err := conn.RegisterFunc(name, fn, true); err != nil {
						return fmt.Errorf("Error registering function %s: %s", name, err.Error())
					}
				}

				return nil
			},
		},
	)
}<|MERGE_RESOLUTION|>--- conflicted
+++ resolved
@@ -19,11 +19,7 @@
 
 var DB *sqlx.DB
 var dbPath string
-<<<<<<< HEAD
-var appSchemaVersion uint = 8
-=======
-var appSchemaVersion uint = 7
->>>>>>> bc4e426c
+var appSchemaVersion uint = 9
 var databaseSchemaVersion uint
 
 const sqlite3Driver = "sqlite3ex"
