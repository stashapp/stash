--- conflicted
+++ resolved
@@ -132,21 +132,12 @@
 	fs      FS
 	info    fs.FileInfo
 	zipFile *scanFile
-<<<<<<< HEAD
 }
 
 func (s *scanJob) withTxn(ctx context.Context, fn func(ctx context.Context) error) error {
 	return s.txnRetryer.WithTxn(ctx, fn)
 }
 
-=======
-}
-
-func (s *scanJob) withTxn(ctx context.Context, fn func(ctx context.Context) error) error {
-	return s.txnRetryer.WithTxn(ctx, fn)
-}
-
->>>>>>> cfc8222b
 func (s *scanJob) withDB(ctx context.Context, fn func(ctx context.Context) error) error {
 	return txn.WithDatabase(ctx, s.Repository, fn)
 }
@@ -300,17 +291,10 @@
 			// just return
 			return nil
 		}
-<<<<<<< HEAD
 
 		return err
 	}
 
-=======
-
-		return err
-	}
-
->>>>>>> cfc8222b
 	defer zipFS.Close()
 
 	return symWalk(zipFS, f.Path, s.queueFileFunc(ctx, zipFS, &f))
@@ -336,34 +320,6 @@
 			s.processQueueItem(ctx, ff)
 		}()
 	}
-<<<<<<< HEAD
-
-	wg.Wait()
-	s.retrying = true
-	for _, f := range s.retryList {
-		if err := ctx.Err(); err != nil {
-			return err
-		}
-
-		wg.Add()
-		ff := f
-		go func() {
-			defer wg.Done()
-			s.processQueueItem(ctx, ff)
-		}()
-	}
-
-	wg.Wait()
-
-	close(s.dbQueue)
-
-	return nil
-}
-
-func (s *scanJob) incrementProgress() {
-	if s.ProgressReports != nil {
-		s.ProgressReports.Increment()
-=======
 
 	wg.Wait()
 	s.retrying = true
@@ -501,509 +457,13 @@
 		Path:      file.Path,
 		CreatedAt: now,
 		UpdatedAt: now,
->>>>>>> cfc8222b
-	}
-}
-
-<<<<<<< HEAD
-func (s *scanJob) processQueueItem(ctx context.Context, f scanFile) {
-	s.ProgressReports.ExecuteTask("Scanning "+f.Path, func() {
-		var err error
-		if f.info.IsDir() {
-			err = s.handleFolder(ctx, f)
-		} else {
-			err = s.handleFile(ctx, f)
-		}
-
-		if err != nil && !errors.Is(err, context.Canceled) {
-			logger.Errorf("error processing %q: %v", f.Path, err)
-		}
-	})
-}
-
-func (s *scanJob) getFolderID(ctx context.Context, path string) (*FolderID, error) {
-	// check the folder cache first
-	if f, ok := s.folderPathToID.Load(path); ok {
-		v := f.(FolderID)
-		return &v, nil
-	}
-
-	ret, err := s.Repository.FolderStore.FindByPath(ctx, path)
-=======
+	}
+
 	zipFileID, err := s.getZipFileID(ctx, file.zipFile)
->>>>>>> cfc8222b
-	if err != nil {
-		return nil, err
-	}
-
-<<<<<<< HEAD
-	if ret == nil {
-		return nil, nil
-	}
-
-	s.folderPathToID.Store(path, ret.ID)
-	return &ret.ID, nil
-}
-
-func (s *scanJob) getZipFileID(ctx context.Context, zipFile *scanFile) (*ID, error) {
-	if zipFile == nil {
-		return nil, nil
-	}
-
-	if zipFile.ID != 0 {
-		return &zipFile.ID, nil
-	}
-
-	path := zipFile.Path
-
-	// check the folder cache first
-	if f, ok := s.zipPathToID.Load(path); ok {
-		v := f.(ID)
-		return &v, nil
-	}
-
-	ret, err := s.Repository.FindByPath(ctx, path)
-	if err != nil {
-		return nil, fmt.Errorf("getting zip file ID for %q: %w", path, err)
-	}
-
-	if ret == nil {
-		return nil, fmt.Errorf("zip file %q doesn't exist in database", zipFile.Path)
-	}
-
-	s.zipPathToID.Store(path, ret.Base().ID)
-	return &ret.Base().ID, nil
-}
-
-func (s *scanJob) handleFolder(ctx context.Context, file scanFile) error {
-	path := file.Path
-
-	return s.withTxn(ctx, func(ctx context.Context) error {
-		defer s.incrementProgress()
-
-		// determine if folder already exists in data store (by path)
-		f, err := s.Repository.FolderStore.FindByPath(ctx, path)
-		if err != nil {
-			return fmt.Errorf("checking for existing folder %q: %w", path, err)
-		}
-
-		// if folder not exists, create it
-		if f == nil {
-			f, err = s.onNewFolder(ctx, file)
-		} else {
-			f, err = s.onExistingFolder(ctx, file, f)
-		}
-
-		if err != nil {
-			return err
-		}
-
-		if f != nil {
-			s.folderPathToID.Store(f.Path, f.ID)
-		}
-
-		return nil
-	})
-}
-
-func (s *scanJob) onNewFolder(ctx context.Context, file scanFile) (*Folder, error) {
-	now := time.Now()
-
-	toCreate := &Folder{
-		DirEntry: DirEntry{
-			ModTime: file.ModTime,
-		},
-		Path:      file.Path,
-		CreatedAt: now,
-		UpdatedAt: now,
-	}
-
-	zipFileID, err := s.getZipFileID(ctx, file.zipFile)
-	if err != nil {
-		return nil, err
-	}
-
-	if zipFileID != nil {
-		toCreate.ZipFileID = zipFileID
-	}
-
-	dir := filepath.Dir(file.Path)
-	if dir != "." {
-		parentFolderID, err := s.getFolderID(ctx, dir)
-		if err != nil {
-			return nil, fmt.Errorf("getting parent folder %q: %w", dir, err)
-		}
-
-		// if parent folder doesn't exist, assume it's a top-level folder
-		// this may not be true if we're using multiple goroutines
-		if parentFolderID != nil {
-			toCreate.ParentFolderID = parentFolderID
-		}
-	}
-
-	logger.Infof("%s doesn't exist. Creating new folder entry...", file.Path)
-	if err := s.Repository.FolderStore.Create(ctx, toCreate); err != nil {
-		return nil, fmt.Errorf("creating folder %q: %w", file.Path, err)
-	}
-
-	return toCreate, nil
-}
-
-func (s *scanJob) onExistingFolder(ctx context.Context, f scanFile, existing *Folder) (*Folder, error) {
-	// check if the mod time is changed
-	entryModTime := f.ModTime
-
-	if !entryModTime.Equal(existing.ModTime) {
-		// update entry in store
-		existing.ModTime = entryModTime
-
-		var err error
-		if err = s.Repository.FolderStore.Update(ctx, existing); err != nil {
-			return nil, fmt.Errorf("updating folder %q: %w", f.Path, err)
-		}
-	}
-
-	return existing, nil
-}
-
-func modTime(info fs.FileInfo) time.Time {
-	// truncate to seconds, since we don't store beyond that in the database
-	return info.ModTime().Truncate(time.Second)
-}
-
-func (s *scanJob) handleFile(ctx context.Context, f scanFile) error {
-	var ff File
-	// don't use a transaction to check if new or existing
-	if err := s.withDB(ctx, func(ctx context.Context) error {
-		// determine if file already exists in data store
-		var err error
-		ff, err = s.Repository.FindByPath(ctx, f.Path)
-		if err != nil {
-			return fmt.Errorf("checking for existing file %q: %w", f.Path, err)
-		}
-
-		if ff == nil {
-			ff, err = s.onNewFile(ctx, f)
-			return err
-		}
-
-		ff, err = s.onExistingFile(ctx, f, ff)
-		return err
-	}); err != nil {
-		return err
-	}
-
-	if ff != nil && s.isZipFile(f.info.Name()) {
-		f.BaseFile = ff.Base()
-
-		// scan zip files with a different context that is not cancellable
-		// cancelling while scanning zip file contents results in the scan
-		// contents being partially completed
-		zipCtx := context.Background()
-
-		if err := s.scanZipFile(zipCtx, f); err != nil {
-			logger.Errorf("Error scanning zip file %q: %v", f.Path, err)
-		}
-	}
-
-	return nil
-}
-
-func (s *scanJob) isZipFile(path string) bool {
-	fExt := filepath.Ext(path)
-	for _, ext := range s.options.ZipFileExtensions {
-		if strings.EqualFold(fExt, "."+ext) {
-			return true
-		}
-	}
-
-	return false
-}
-
-func (s *scanJob) onNewFile(ctx context.Context, f scanFile) (File, error) {
-	now := time.Now()
-
-	baseFile := f.BaseFile
-	path := baseFile.Path
-
-	baseFile.CreatedAt = now
-	baseFile.UpdatedAt = now
-
-	// find the parent folder
-	parentFolderID, err := s.getFolderID(ctx, filepath.Dir(path))
-	if err != nil {
-		return nil, fmt.Errorf("getting parent folder for %q: %w", path, err)
-	}
-
-	if parentFolderID == nil {
-		// if parent folder doesn't exist, assume it's not yet created
-		// add this file to the queue to be created later
-		if s.retrying {
-			// if we're retrying and the folder still doesn't exist, then it's a problem
-			s.incrementProgress()
-			return nil, fmt.Errorf("parent folder for %q doesn't exist", path)
-		}
-
-		s.retryList = append(s.retryList, f)
-		return nil, nil
-	}
-
-	baseFile.ParentFolderID = *parentFolderID
-
-	zipFileID, err := s.getZipFileID(ctx, f.zipFile)
-	if err != nil {
-		s.incrementProgress()
-		return nil, err
-	}
-
-	if zipFileID != nil {
-		baseFile.ZipFileID = zipFileID
-	}
-
-	fp, err := s.calculateFingerprints(f.fs, baseFile, path)
-	if err != nil {
-		s.incrementProgress()
-		return nil, err
-	}
-
-	baseFile.SetFingerprints(fp)
-
-	file, err := s.fireDecorators(ctx, f.fs, baseFile)
-	if err != nil {
-		s.incrementProgress()
-		return nil, err
-	}
-
-	// determine if the file is renamed from an existing file in the store
-	// do this after decoration so that missing fields can be populated
-	renamed, err := s.handleRename(ctx, file, fp)
-	if err != nil {
-		s.incrementProgress()
-		return nil, err
-	}
-
-	if renamed != nil {
-		return renamed, nil
-	}
-
-	// if not renamed, queue file for creation
-	if err := s.withTxn(ctx, func(ctx context.Context) error {
-		if err := s.Repository.Create(ctx, file); err != nil {
-			return fmt.Errorf("creating file %q: %w", path, err)
-		}
-
-		if err := s.fireHandlers(ctx, file); err != nil {
-			return err
-		}
-
-		return nil
-	}); err != nil {
-		return nil, err
-	}
-
-	return file, nil
-}
-
-func (s *scanJob) fireDecorators(ctx context.Context, fs FS, f File) (File, error) {
-	for _, h := range s.FileDecorators {
-		var err error
-		f, err = h.Decorate(ctx, fs, f)
-		if err != nil {
-			return f, err
-		}
-	}
-
-	return f, nil
-}
-
-func (s *scanJob) fireHandlers(ctx context.Context, f File) error {
-	for _, h := range s.handlers {
-		if err := h.Handle(ctx, f); err != nil {
-			return err
-		}
-	}
-
-	return nil
-}
-
-func (s *scanJob) calculateFingerprints(fs FS, f *BaseFile, path string) ([]Fingerprint, error) {
-	logger.Infof("Calculating fingerprints for %s ...", path)
-
-	// calculate primary fingerprint for the file
-	fp, err := s.FingerprintCalculator.CalculateFingerprints(f, &fsOpener{
-		fs:   fs,
-		name: path,
-	})
-	if err != nil {
-		return nil, fmt.Errorf("calculating fingerprint for file %q: %w", path, err)
-	}
-
-	return fp, nil
-}
-
-func appendFileUnique(v []File, toAdd []File) []File {
-	for _, f := range toAdd {
-		found := false
-		id := f.Base().ID
-		for _, vv := range v {
-			if vv.Base().ID == id {
-				found = true
-				break
-			}
-		}
-
-		if !found {
-			v = append(v, f)
-		}
-	}
-
-	return v
-}
-
-func (s *scanJob) getFileFS(f *BaseFile) (FS, error) {
-	if f.ZipFile == nil {
-		return s.FS, nil
-	}
-
-	fs, err := s.getFileFS(f.ZipFile.Base())
-	if err != nil {
-		return nil, err
-	}
-
-	zipPath := f.ZipFile.Base().Path
-	return fs.OpenZip(zipPath)
-}
-
-func (s *scanJob) handleRename(ctx context.Context, f File, fp []Fingerprint) (File, error) {
-	var others []File
-
-	for _, tfp := range fp {
-		thisOthers, err := s.Repository.FindByFingerprint(ctx, tfp)
-		if err != nil {
-			return nil, fmt.Errorf("getting files by fingerprint %v: %w", tfp, err)
-		}
-
-		others = appendFileUnique(others, thisOthers)
-	}
-
-	var missing []File
-
-	for _, other := range others {
-		// if file does not exist, then update it to the new path
-		// TODO - handle #1426 scenario
-		fs, err := s.getFileFS(other.Base())
-		if err != nil {
-			return nil, fmt.Errorf("getting FS for %q: %w", other.Base().Path, err)
-		}
-
-		if _, err := fs.Lstat(other.Base().Path); err != nil {
-			missing = append(missing, other)
-		}
-	}
-
-	n := len(missing)
-	if n == 0 {
-		// no missing files, not a rename
-		return nil, nil
-	}
-
-	// assume does not exist, update existing file
-	// it's possible that there may be multiple missing files.
-	// just use the first one to rename.
-	other := missing[0]
-	otherBase := other.Base()
-
-	fBase := f.Base()
-
-	logger.Infof("%s moved to %s. Updating path...", otherBase.Path, fBase.Path)
-	fBase.ID = otherBase.ID
-	fBase.CreatedAt = otherBase.CreatedAt
-	fBase.Fingerprints = otherBase.Fingerprints
-
-	if err := s.withTxn(ctx, func(ctx context.Context) error {
-		if err := s.Repository.Update(ctx, f); err != nil {
-			return fmt.Errorf("updating file for rename %q: %w", fBase.Path, err)
-		}
-
-		return nil
-	}); err != nil {
-		return nil, err
-	}
-
-	return f, nil
-}
-
-func (s *scanJob) isHandlerRequired(ctx context.Context, f File) bool {
-	accept := len(s.options.HandlerRequiredFilters) == 0
-	for _, filter := range s.options.HandlerRequiredFilters {
-		// accept if any filter accepts the file
-		if filter.Accept(ctx, f) {
-			accept = true
-			break
-		}
-	}
-
-	return accept
-}
-
-// returns a file only if it was updated
-func (s *scanJob) onExistingFile(ctx context.Context, f scanFile, existing File) (File, error) {
-	base := existing.Base()
-	path := base.Path
-
-	fileModTime := f.ModTime
-	updated := !fileModTime.Equal(base.ModTime)
-
-	if !updated {
-		handlerRequired := false
-		if err := s.withDB(ctx, func(ctx context.Context) error {
-			// check if the handler needs to be run
-			handlerRequired = s.isHandlerRequired(ctx, existing)
-			return nil
-		}); err != nil {
-			return nil, err
-		}
-
-		if !handlerRequired {
-			s.incrementProgress()
-			return nil, nil
-		}
-
-		if err := s.withTxn(ctx, func(ctx context.Context) error {
-			if err := s.fireHandlers(ctx, existing); err != nil {
-				return err
-			}
-
-			s.incrementProgress()
-			return nil
-		}); err != nil {
-			return nil, err
-		}
-
-		return nil, nil
-	}
-
-	logger.Infof("%s has been updated: rescanning", path)
-	base.ModTime = fileModTime
-	base.Size = f.Size
-	base.UpdatedAt = time.Now()
-
-	// calculate and update fingerprints for the file
-	fp, err := s.calculateFingerprints(f.fs, base, path)
-	if err != nil {
-		s.incrementProgress()
-		return nil, err
-	}
-
-	existing.SetFingerprints(fp)
-
-	existing, err = s.fireDecorators(ctx, f.fs, existing)
-	if err != nil {
-		s.incrementProgress()
-		return nil, err
-	}
-
-=======
+	if err != nil {
+		return nil, err
+	}
+
 	if zipFileID != nil {
 		toCreate.ZipFileID = zipFileID
 	}
@@ -1464,7 +924,6 @@
 		return nil, err
 	}
 
->>>>>>> cfc8222b
 	// queue file for update
 	if err := s.withTxn(ctx, func(ctx context.Context) error {
 		if err := s.Repository.Update(ctx, existing); err != nil {
