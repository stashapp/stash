--- conflicted
+++ resolved
@@ -15,16 +15,12 @@
 	"github.com/stashapp/stash/pkg/txn"
 )
 
-<<<<<<< HEAD
-const scanQueueSize = 200000
-=======
 const (
 	scanQueueSize = 200000
 	// maximum number of times to retry in the event of a locked database
 	// use -1 to retry forever
 	maxRetries = -1
 )
->>>>>>> c5033c36
 
 // Repository provides access to storage methods for files and folders.
 type Repository struct {
@@ -67,7 +63,6 @@
 
 	// FileDecorators are applied to files as they are scanned.
 	FileDecorators []Decorator
-<<<<<<< HEAD
 }
 
 // ProgressReporter is used to report progress of the scan.
@@ -96,7 +91,7 @@
 	zipPathToID    sync.Map
 	count          int
 
-	txnMutex sync.Mutex
+	txnRetryer txn.Retryer
 }
 
 // ScanOptions provides options for scanning files.
@@ -123,6 +118,10 @@
 		handlers:        handlers,
 		ProgressReports: progressReporter,
 		options:         options,
+		txnRetryer: txn.Retryer{
+			Manager: s.Repository,
+			Retries: maxRetries,
+		},
 	}
 
 	job.execute(ctx)
@@ -136,10 +135,7 @@
 }
 
 func (s *scanJob) withTxn(ctx context.Context, fn func(ctx context.Context) error) error {
-	// get exclusive access to the database
-	s.txnMutex.Lock()
-	defer s.txnMutex.Unlock()
-	return txn.WithTxn(ctx, s.Repository, fn)
+	return s.txnRetryer.WithTxn(ctx, fn)
 }
 
 func (s *scanJob) withDB(ctx context.Context, fn func(ctx context.Context) error) error {
@@ -167,20 +163,6 @@
 		logger.Infof("Finished adding files to queue. %d files queued", s.count)
 	}()
 
-	done := make(chan struct{}, 1)
-
-	go func() {
-		if err := s.processDBOperations(ctx); err != nil {
-			if errors.Is(err, context.Canceled) {
-				return
-			}
-
-			logger.Errorf("error processing database operations for scan: %v", err)
-		}
-
-		close(done)
-	}()
-
 	if err := s.processQueue(ctx); err != nil {
 		if errors.Is(err, context.Canceled) {
 			return
@@ -189,9 +171,6 @@
 		logger.Errorf("error scanning files: %v", err)
 		return
 	}
-
-	// wait for database operations to complete
-	<-done
 }
 
 func (s *scanJob) queueFiles(ctx context.Context, paths []string) error {
@@ -257,232 +236,6 @@
 		if info.IsDir() {
 			// handle folders immediately
 			if err := s.handleFolder(ctx, ff); err != nil {
-				logger.Errorf("error processing %q: %v", path, err)
-				// skip the directory since we won't be able to process the files anyway
-				return fs.SkipDir
-			}
-
-			return nil
-		}
-
-		// if zip file is present, we handle immediately
-		if zipFile != nil {
-			s.ProgressReports.ExecuteTask("Scanning "+path, func() {
-				if err := s.handleFile(ctx, ff); err != nil {
-					logger.Errorf("error processing %q: %v", path, err)
-					// don't return an error, just skip the file
-				}
-			})
-
-			return nil
-		}
-
-		s.fileQueue <- ff
-
-		s.count++
-
-		return nil
-	}
-}
-
-func (s *scanJob) acceptEntry(ctx context.Context, path string, info fs.FileInfo) bool {
-	// always accept if there's no filters
-	accept := len(s.options.ScanFilters) == 0
-	for _, filter := range s.options.ScanFilters {
-		// accept if any filter accepts the file
-		if filter.Accept(ctx, path, info) {
-			accept = true
-			break
-		}
-	}
-
-	return accept
-}
-
-func (s *scanJob) scanZipFile(ctx context.Context, f scanFile) error {
-	zipFS, err := f.fs.OpenZip(f.Path)
-	if err != nil {
-		if errors.Is(err, errNotReaderAt) {
-			// can't walk the zip file
-			// just return
-			return nil
-		}
-
-		return err
-=======
-}
-
-// ProgressReporter is used to report progress of the scan.
-type ProgressReporter interface {
-	AddTotal(total int)
-	Increment()
-	Definite()
-	ExecuteTask(description string, fn func())
-}
-
-type scanJob struct {
-	*Scanner
-
-	// handlers are called after a file has been scanned.
-	handlers []Handler
-
-	ProgressReports ProgressReporter
-	options         ScanOptions
-
-	startTime      time.Time
-	fileQueue      chan scanFile
-	dbQueue        chan func(ctx context.Context) error
-	retryList      []scanFile
-	retrying       bool
-	folderPathToID sync.Map
-	zipPathToID    sync.Map
-	count          int
-
-	txnRetryer txn.Retryer
-}
-
-// ScanOptions provides options for scanning files.
-type ScanOptions struct {
-	Paths []string
-
-	// ZipFileExtensions is a list of file extensions that are considered zip files.
-	// Extension does not include the . character.
-	ZipFileExtensions []string
-
-	// ScanFilters are used to determine if a file should be scanned.
-	ScanFilters []PathFilter
-
-	// HandlerRequiredFilters are used to determine if an unchanged file needs to be handled
-	HandlerRequiredFilters []Filter
-
-	ParallelTasks int
-}
-
-// Scan starts the scanning process.
-func (s *Scanner) Scan(ctx context.Context, handlers []Handler, options ScanOptions, progressReporter ProgressReporter) {
-	job := &scanJob{
-		Scanner:         s,
-		handlers:        handlers,
-		ProgressReports: progressReporter,
-		options:         options,
-		txnRetryer: txn.Retryer{
-			Manager: s.Repository,
-			Retries: maxRetries,
-		},
-	}
-
-	job.execute(ctx)
-}
-
-type scanFile struct {
-	*BaseFile
-	fs      FS
-	info    fs.FileInfo
-	zipFile *scanFile
-}
-
-func (s *scanJob) withTxn(ctx context.Context, fn func(ctx context.Context) error) error {
-	return s.txnRetryer.WithTxn(ctx, fn)
-}
-
-func (s *scanJob) withDB(ctx context.Context, fn func(ctx context.Context) error) error {
-	return txn.WithDatabase(ctx, s.Repository, fn)
-}
-
-func (s *scanJob) execute(ctx context.Context) {
-	paths := s.options.Paths
-	logger.Infof("scanning %d paths", len(paths))
-	s.startTime = time.Now()
-
-	s.fileQueue = make(chan scanFile, scanQueueSize)
-	s.dbQueue = make(chan func(ctx context.Context) error, scanQueueSize)
-
-	go func() {
-		if err := s.queueFiles(ctx, paths); err != nil {
-			if errors.Is(err, context.Canceled) {
-				return
-			}
-
-			logger.Errorf("error queuing files for scan: %v", err)
-			return
-		}
-
-		logger.Infof("Finished adding files to queue. %d files queued", s.count)
-	}()
-
-	if err := s.processQueue(ctx); err != nil {
-		if errors.Is(err, context.Canceled) {
-			return
-		}
-
-		logger.Errorf("error scanning files: %v", err)
-		return
-	}
-}
-
-func (s *scanJob) queueFiles(ctx context.Context, paths []string) error {
-	var err error
-	s.ProgressReports.ExecuteTask("Walking directory tree", func() {
-		for _, p := range paths {
-			err = symWalk(s.FS, p, s.queueFileFunc(ctx, s.FS, nil))
-			if err != nil {
-				return
-			}
-		}
-	})
-
-	close(s.fileQueue)
-
-	if s.ProgressReports != nil {
-		s.ProgressReports.AddTotal(s.count)
-		s.ProgressReports.Definite()
-	}
-
-	return err
-}
-
-func (s *scanJob) queueFileFunc(ctx context.Context, f FS, zipFile *scanFile) fs.WalkDirFunc {
-	return func(path string, d fs.DirEntry, err error) error {
-		if err != nil {
-			return err
-		}
-
-		if err = ctx.Err(); err != nil {
-			return err
-		}
-
-		info, err := d.Info()
-		if err != nil {
-			return fmt.Errorf("reading info for %q: %w", path, err)
-		}
-
-		if !s.acceptEntry(ctx, path, info) {
-			if info.IsDir() {
-				return fs.SkipDir
-			}
-
-			return nil
-		}
-
-		ff := scanFile{
-			BaseFile: &BaseFile{
-				DirEntry: DirEntry{
-					ModTime: modTime(info),
-				},
-				Path:     path,
-				Basename: filepath.Base(path),
-				Size:     info.Size(),
-			},
-			fs:   f,
-			info: info,
-			// there is no guarantee that the zip file has been scanned
-			// so we can't just plug in the id.
-			zipFile: zipFile,
-		}
-
-		if info.IsDir() {
-			// handle folders immediately
-			if err := s.handleFolder(ctx, ff); err != nil {
 				if !errors.Is(err, context.Canceled) {
 					logger.Errorf("error processing %q: %v", path, err)
 				}
@@ -513,100 +266,9 @@
 		s.count++
 
 		return nil
->>>>>>> c5033c36
-	}
-}
-
-<<<<<<< HEAD
-	defer zipFS.Close()
-
-	return symWalk(zipFS, f.Path, s.queueFileFunc(ctx, zipFS, &f))
-}
-
-func (s *scanJob) processQueue(ctx context.Context) error {
-	parallelTasks := s.options.ParallelTasks
-	if parallelTasks < 1 {
-		parallelTasks = 1
-	}
-
-	wg := sizedwaitgroup.New(parallelTasks)
-
-	for f := range s.fileQueue {
-		if err := ctx.Err(); err != nil {
-			return err
-		}
-
-		wg.Add()
-		ff := f
-		go func() {
-			defer wg.Done()
-			s.processQueueItem(ctx, ff)
-		}()
-	}
-
-	wg.Wait()
-	s.retrying = true
-	for _, f := range s.retryList {
-		if err := ctx.Err(); err != nil {
-			return err
-		}
-
-		wg.Add()
-		ff := f
-		go func() {
-			defer wg.Done()
-			s.processQueueItem(ctx, ff)
-		}()
-	}
-
-	wg.Wait()
-
-	close(s.dbQueue)
-
-	return nil
-}
-
-func (s *scanJob) incrementProgress() {
-	if s.ProgressReports != nil {
-		s.ProgressReports.Increment()
-	}
-}
-
-func (s *scanJob) processDBOperations(ctx context.Context) error {
-	for fn := range s.dbQueue {
-		if err := ctx.Err(); err != nil {
-			return err
-		}
-
-		_ = s.withTxn(ctx, fn)
-	}
-
-	return nil
-}
-
-func (s *scanJob) processQueueItem(ctx context.Context, f scanFile) {
-	s.ProgressReports.ExecuteTask("Scanning "+f.Path, func() {
-		var err error
-		if f.info.IsDir() {
-			err = s.handleFolder(ctx, f)
-		} else {
-			err = s.handleFile(ctx, f)
-		}
-
-		if err != nil {
-			logger.Errorf("error processing %q: %v", f.Path, err)
-		}
-	})
-}
-
-func (s *scanJob) getFolderID(ctx context.Context, path string) (*FolderID, error) {
-	// check the folder cache first
-	if f, ok := s.folderPathToID.Load(path); ok {
-		v := f.(FolderID)
-		return &v, nil
-	}
-
-=======
+	}
+}
+
 func (s *scanJob) acceptEntry(ctx context.Context, path string, info fs.FileInfo) bool {
 	// always accept if there's no filters
 	accept := len(s.options.ScanFilters) == 0
@@ -711,7 +373,6 @@
 		return &v, nil
 	}
 
->>>>>>> c5033c36
 	ret, err := s.Repository.FolderStore.FindByPath(ctx, path)
 	if err != nil {
 		return nil, err
@@ -723,475 +384,6 @@
 
 	s.folderPathToID.Store(path, ret.ID)
 	return &ret.ID, nil
-<<<<<<< HEAD
-}
-
-func (s *scanJob) getZipFileID(ctx context.Context, zipFile *scanFile) (*ID, error) {
-	if zipFile == nil {
-		return nil, nil
-	}
-
-	if zipFile.ID != 0 {
-		return &zipFile.ID, nil
-	}
-
-	path := zipFile.Path
-
-	// check the folder cache first
-	if f, ok := s.zipPathToID.Load(path); ok {
-		v := f.(ID)
-		return &v, nil
-	}
-
-	ret, err := s.Repository.FindByPath(ctx, path)
-	if err != nil {
-		return nil, fmt.Errorf("getting zip file ID for %q: %w", path, err)
-	}
-
-	if ret == nil {
-		return nil, fmt.Errorf("zip file %q doesn't exist in database", zipFile.Path)
-	}
-
-	s.zipPathToID.Store(path, ret.Base().ID)
-	return &ret.Base().ID, nil
-}
-
-func (s *scanJob) handleFolder(ctx context.Context, file scanFile) error {
-	path := file.Path
-
-	return s.withTxn(ctx, func(ctx context.Context) error {
-		defer s.incrementProgress()
-
-		// determine if folder already exists in data store (by path)
-		f, err := s.Repository.FolderStore.FindByPath(ctx, path)
-		if err != nil {
-			return fmt.Errorf("checking for existing folder %q: %w", path, err)
-		}
-
-		// if folder not exists, create it
-		if f == nil {
-			f, err = s.onNewFolder(ctx, file)
-		} else {
-			f, err = s.onExistingFolder(ctx, file, f)
-		}
-
-		if err != nil {
-			return err
-		}
-
-		if f != nil {
-			s.folderPathToID.Store(f.Path, f.ID)
-		}
-
-		return nil
-	})
-}
-
-func (s *scanJob) onNewFolder(ctx context.Context, file scanFile) (*Folder, error) {
-	now := time.Now()
-
-	toCreate := &Folder{
-		DirEntry: DirEntry{
-			ModTime: file.ModTime,
-		},
-		Path:      file.Path,
-		CreatedAt: now,
-		UpdatedAt: now,
-	}
-
-	zipFileID, err := s.getZipFileID(ctx, file.zipFile)
-	if err != nil {
-		return nil, err
-	}
-
-	if zipFileID != nil {
-		toCreate.ZipFileID = zipFileID
-	}
-
-	dir := filepath.Dir(file.Path)
-	if dir != "." {
-		parentFolderID, err := s.getFolderID(ctx, dir)
-		if err != nil {
-			return nil, fmt.Errorf("getting parent folder %q: %w", dir, err)
-		}
-
-		// if parent folder doesn't exist, assume it's a top-level folder
-		// this may not be true if we're using multiple goroutines
-		if parentFolderID != nil {
-			toCreate.ParentFolderID = parentFolderID
-		}
-	}
-
-	logger.Infof("%s doesn't exist. Creating new folder entry...", file.Path)
-	if err := s.Repository.FolderStore.Create(ctx, toCreate); err != nil {
-		return nil, fmt.Errorf("creating folder %q: %w", file.Path, err)
-	}
-
-	return toCreate, nil
-}
-
-func (s *scanJob) onExistingFolder(ctx context.Context, f scanFile, existing *Folder) (*Folder, error) {
-	// check if the mod time is changed
-	entryModTime := f.ModTime
-
-	if !entryModTime.Equal(existing.ModTime) {
-		// update entry in store
-		existing.ModTime = entryModTime
-
-		var err error
-		if err = s.Repository.FolderStore.Update(ctx, existing); err != nil {
-			return nil, fmt.Errorf("updating folder %q: %w", f.Path, err)
-		}
-	}
-
-	return existing, nil
-}
-
-func modTime(info fs.FileInfo) time.Time {
-	// truncate to seconds, since we don't store beyond that in the database
-	return info.ModTime().Truncate(time.Second)
-}
-
-func (s *scanJob) handleFile(ctx context.Context, f scanFile) error {
-	var ff File
-	// don't use a transaction to check if new or existing
-	if err := s.withDB(ctx, func(ctx context.Context) error {
-		// determine if file already exists in data store
-		var err error
-		ff, err = s.Repository.FindByPath(ctx, f.Path)
-		if err != nil {
-			return fmt.Errorf("checking for existing file %q: %w", f.Path, err)
-		}
-
-		if ff == nil {
-			ff, err = s.onNewFile(ctx, f)
-			return err
-		}
-
-		ff, err = s.onExistingFile(ctx, f, ff)
-		return err
-	}); err != nil {
-		return err
-	}
-
-	if ff != nil && s.isZipFile(f.info.Name()) {
-		f.BaseFile = ff.Base()
-		if err := s.scanZipFile(ctx, f); err != nil {
-			logger.Errorf("Error scanning zip file %q: %v", f.Path, err)
-		}
-	}
-
-	return nil
-}
-
-func (s *scanJob) isZipFile(path string) bool {
-	fExt := filepath.Ext(path)
-	for _, ext := range s.options.ZipFileExtensions {
-		if strings.EqualFold(fExt, "."+ext) {
-			return true
-		}
-	}
-
-	return false
-}
-
-func (s *scanJob) onNewFile(ctx context.Context, f scanFile) (File, error) {
-	now := time.Now()
-
-	baseFile := f.BaseFile
-	path := baseFile.Path
-
-	baseFile.CreatedAt = now
-	baseFile.UpdatedAt = now
-
-	// find the parent folder
-	parentFolderID, err := s.getFolderID(ctx, filepath.Dir(path))
-	if err != nil {
-		return nil, fmt.Errorf("getting parent folder for %q: %w", path, err)
-	}
-
-	if parentFolderID == nil {
-		// if parent folder doesn't exist, assume it's not yet created
-		// add this file to the queue to be created later
-		if s.retrying {
-			// if we're retrying and the folder still doesn't exist, then it's a problem
-			s.incrementProgress()
-			return nil, fmt.Errorf("parent folder for %q doesn't exist", path)
-		}
-
-		s.retryList = append(s.retryList, f)
-		return nil, nil
-	}
-
-	baseFile.ParentFolderID = *parentFolderID
-
-	zipFileID, err := s.getZipFileID(ctx, f.zipFile)
-	if err != nil {
-		s.incrementProgress()
-		return nil, err
-	}
-
-	if zipFileID != nil {
-		baseFile.ZipFileID = zipFileID
-	}
-
-	fp, err := s.calculateFingerprints(f.fs, baseFile, path)
-	if err != nil {
-		s.incrementProgress()
-		return nil, err
-	}
-
-	baseFile.SetFingerprints(fp)
-
-	file, err := s.fireDecorators(ctx, f.fs, baseFile)
-	if err != nil {
-		s.incrementProgress()
-		return nil, err
-	}
-
-	// determine if the file is renamed from an existing file in the store
-	// do this after decoration so that missing fields can be populated
-	renamed, err := s.handleRename(ctx, file, fp)
-	if err != nil {
-		s.incrementProgress()
-		return nil, err
-	}
-
-	if renamed != nil {
-		return renamed, nil
-	}
-
-	// if not renamed, queue file for creation
-	if err := s.queueDBOperation(ctx, path, func(ctx context.Context) error {
-		if err := s.Repository.Create(ctx, file); err != nil {
-			return fmt.Errorf("creating file %q: %w", path, err)
-		}
-
-		if err := s.fireHandlers(ctx, file); err != nil {
-			return err
-		}
-
-		return nil
-	}); err != nil {
-		return nil, err
-	}
-
-	return file, nil
-}
-
-func (s *scanJob) queueDBOperation(ctx context.Context, path string, fn func(ctx context.Context) error) error {
-	// perform immediately if it is a zip file
-	if s.isZipFile(path) {
-		return s.withTxn(ctx, fn)
-	}
-
-	s.dbQueue <- fn
-
-	return nil
-}
-
-func (s *scanJob) fireDecorators(ctx context.Context, fs FS, f File) (File, error) {
-	for _, h := range s.FileDecorators {
-		var err error
-		f, err = h.Decorate(ctx, fs, f)
-		if err != nil {
-			return f, err
-		}
-	}
-
-	return f, nil
-}
-
-func (s *scanJob) fireHandlers(ctx context.Context, f File) error {
-	for _, h := range s.handlers {
-		if err := h.Handle(ctx, f); err != nil {
-			return err
-		}
-	}
-
-	return nil
-}
-
-func (s *scanJob) calculateFingerprints(fs FS, f *BaseFile, path string) ([]Fingerprint, error) {
-	logger.Infof("Calculating fingerprints for %s ...", path)
-
-	// calculate primary fingerprint for the file
-	fp, err := s.FingerprintCalculator.CalculateFingerprints(f, &fsOpener{
-		fs:   fs,
-		name: path,
-	})
-	if err != nil {
-		return nil, fmt.Errorf("calculating fingerprint for file %q: %w", path, err)
-	}
-
-	return fp, nil
-}
-
-func appendFileUnique(v []File, toAdd []File) []File {
-	for _, f := range toAdd {
-		found := false
-		id := f.Base().ID
-		for _, vv := range v {
-			if vv.Base().ID == id {
-				found = true
-				break
-			}
-		}
-
-		if !found {
-			v = append(v, f)
-		}
-	}
-
-	return v
-}
-
-func (s *scanJob) getFileFS(f *BaseFile) (FS, error) {
-	if f.ZipFile == nil {
-		return s.FS, nil
-	}
-
-	fs, err := s.getFileFS(f.ZipFile.Base())
-	if err != nil {
-		return nil, err
-	}
-
-	zipPath := f.ZipFile.Base().Path
-	return fs.OpenZip(zipPath)
-}
-
-func (s *scanJob) handleRename(ctx context.Context, f File, fp []Fingerprint) (File, error) {
-	var others []File
-
-	for _, tfp := range fp {
-		thisOthers, err := s.Repository.FindByFingerprint(ctx, tfp)
-		if err != nil {
-			return nil, fmt.Errorf("getting files by fingerprint %v: %w", tfp, err)
-		}
-
-		others = appendFileUnique(others, thisOthers)
-	}
-
-	var missing []File
-
-	for _, other := range others {
-		// if file does not exist, then update it to the new path
-		// TODO - handle #1426 scenario
-		fs, err := s.getFileFS(other.Base())
-		if err != nil {
-			return nil, fmt.Errorf("getting FS for %q: %w", other.Base().Path, err)
-		}
-
-		if _, err := fs.Lstat(other.Base().Path); err != nil {
-			missing = append(missing, other)
-		}
-	}
-
-	n := len(missing)
-	if n == 0 {
-		// no missing files, not a rename
-		return nil, nil
-	}
-
-	// assume does not exist, update existing file
-	// it's possible that there may be multiple missing files.
-	// just use the first one to rename.
-	other := missing[0]
-	otherBase := other.Base()
-
-	fBase := f.Base()
-
-	logger.Infof("%s moved to %s. Updating path...", otherBase.Path, fBase.Path)
-	fBase.ID = otherBase.ID
-	fBase.CreatedAt = otherBase.CreatedAt
-	fBase.Fingerprints = otherBase.Fingerprints
-
-	if err := s.queueDBOperation(ctx, fBase.Path, func(ctx context.Context) error {
-		if err := s.Repository.Update(ctx, f); err != nil {
-			return fmt.Errorf("updating file for rename %q: %w", fBase.Path, err)
-		}
-
-		return nil
-	}); err != nil {
-		return nil, err
-	}
-
-	return f, nil
-}
-
-func (s *scanJob) isHandlerRequired(ctx context.Context, f File) bool {
-	accept := len(s.options.HandlerRequiredFilters) == 0
-	for _, filter := range s.options.HandlerRequiredFilters {
-		// accept if any filter accepts the file
-		if filter.Accept(ctx, f) {
-			accept = true
-			break
-		}
-	}
-
-	return accept
-}
-
-// returns a file only if it was updated
-func (s *scanJob) onExistingFile(ctx context.Context, f scanFile, existing File) (File, error) {
-	base := existing.Base()
-	path := base.Path
-
-	fileModTime := f.ModTime
-	updated := !fileModTime.Equal(base.ModTime)
-
-	if !updated {
-		handlerRequired := false
-		if err := s.withDB(ctx, func(ctx context.Context) error {
-			// check if the handler needs to be run
-			handlerRequired = s.isHandlerRequired(ctx, existing)
-			return nil
-		}); err != nil {
-			return nil, err
-		}
-
-		if !handlerRequired {
-			s.incrementProgress()
-			return nil, nil
-		}
-
-		if err := s.queueDBOperation(ctx, path, func(ctx context.Context) error {
-			if err := s.fireHandlers(ctx, existing); err != nil {
-				return err
-			}
-
-			s.incrementProgress()
-			return nil
-		}); err != nil {
-			return nil, err
-		}
-
-		return nil, nil
-	}
-
-	logger.Infof("%s has been updated: rescanning", path)
-	base.ModTime = fileModTime
-	base.Size = f.Size
-	base.UpdatedAt = time.Now()
-
-	// calculate and update fingerprints for the file
-	fp, err := s.calculateFingerprints(f.fs, base, path)
-	if err != nil {
-		s.incrementProgress()
-		return nil, err
-	}
-
-	existing.SetFingerprints(fp)
-
-	existing, err = s.fireDecorators(ctx, f.fs, existing)
-	if err != nil {
-		s.incrementProgress()
-		return nil, err
-	}
-
-	// queue file for update
-	if err := s.queueDBOperation(ctx, path, func(ctx context.Context) error {
-=======
 }
 
 func (s *scanJob) getZipFileID(ctx context.Context, zipFile *scanFile) (*ID, error) {
@@ -1734,7 +926,6 @@
 
 	// queue file for update
 	if err := s.withTxn(ctx, func(ctx context.Context) error {
->>>>>>> c5033c36
 		if err := s.Repository.Update(ctx, existing); err != nil {
 			return fmt.Errorf("updating file %q: %w", path, err)
 		}
