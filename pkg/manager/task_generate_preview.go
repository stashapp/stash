--- conflicted
+++ resolved
@@ -10,20 +10,13 @@
 )
 
 type GeneratePreviewTask struct {
-<<<<<<< HEAD
-	Scene         models.Scene
-	ImagePreview  bool
-	PreviewPreset string
-	Overwrite     bool
-	useMD5        bool
-=======
 	Scene        models.Scene
 	ImagePreview bool
 
 	Options models.GeneratePreviewOptionsInput
 
 	Overwrite bool
->>>>>>> c327a98e
+	useMD5    bool
 }
 
 func (t *GeneratePreviewTask) Start(wg *sync.WaitGroup) {
@@ -41,12 +34,8 @@
 		return
 	}
 
-<<<<<<< HEAD
 	const generateVideo = true
-	generator, err := NewPreviewGenerator(*videoFile, videoFilename, imageFilename, instance.Paths.Generated.Screenshots, generateVideo, t.ImagePreview, t.PreviewPreset)
-=======
-	generator, err := NewPreviewGenerator(*videoFile, videoFilename, imageFilename, instance.Paths.Generated.Screenshots, true, t.ImagePreview, t.Options.PreviewPreset.String())
->>>>>>> c327a98e
+	generator, err := NewPreviewGenerator(*videoFile, videoFilename, imageFilename, instance.Paths.Generated.Screenshots, generateVideo, t.ImagePreview, t.Options.PreviewPreset.String())
 	if err != nil {
 		logger.Errorf("error creating preview generator: %s", err.Error())
 		return
