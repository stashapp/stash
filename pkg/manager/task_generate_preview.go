package manager

import (
	"sync"

	"github.com/stashapp/stash/pkg/ffmpeg"
	"github.com/stashapp/stash/pkg/logger"
	"github.com/stashapp/stash/pkg/models"
	"github.com/stashapp/stash/pkg/utils"
)

type GeneratePreviewTask struct {
	Scene         models.Scene
	ImagePreview  bool
	PreviewPreset string
<<<<<<< HEAD
	useMD5        bool
=======
	Overwrite     bool
>>>>>>> 274d84ce
}

func (t *GeneratePreviewTask) Start(wg *sync.WaitGroup) {
	defer wg.Done()

	videoFilename := t.videoFilename()
	imageFilename := t.imageFilename()
<<<<<<< HEAD
	if !t.required() {
=======
	videoExists := t.doesVideoPreviewExist(t.Scene.Checksum)
	if !t.Overwrite && ((!t.ImagePreview || t.doesImagePreviewExist(t.Scene.Checksum)) && videoExists) {
>>>>>>> 274d84ce
		return
	}

	videoFile, err := ffmpeg.NewVideoFile(instance.FFProbePath, t.Scene.Path)
	if err != nil {
		logger.Errorf("error reading video file: %s", err.Error())
		return
	}

<<<<<<< HEAD
	sceneHash := t.Scene.GetHash(t.useMD5)
	videoExists := t.doesVideoPreviewExist(sceneHash)
	generator, err := NewPreviewGenerator(*videoFile, videoFilename, imageFilename, instance.Paths.Generated.Screenshots, !videoExists, t.ImagePreview, t.PreviewPreset)
=======
	generator, err := NewPreviewGenerator(*videoFile, videoFilename, imageFilename, instance.Paths.Generated.Screenshots, true, t.ImagePreview, t.PreviewPreset)
>>>>>>> 274d84ce
	if err != nil {
		logger.Errorf("error creating preview generator: %s", err.Error())
		return
	}
	generator.Overwrite = t.Overwrite

	if err := generator.Generate(); err != nil {
		logger.Errorf("error generating preview: %s", err.Error())
		return
	}
}

func (t GeneratePreviewTask) required() bool {
	sceneHash := t.Scene.GetHash(t.useMD5)
	videoExists := t.doesVideoPreviewExist(sceneHash)
	imageExists := !t.ImagePreview || t.doesImagePreviewExist(sceneHash)
	return !imageExists || !videoExists
}

func (t *GeneratePreviewTask) doesVideoPreviewExist(sceneChecksum string) bool {
	if sceneChecksum == "" {
		return false
	}

	videoExists, _ := utils.FileExists(instance.Paths.Scene.GetStreamPreviewPath(sceneChecksum))
	return videoExists
}

func (t *GeneratePreviewTask) doesImagePreviewExist(sceneChecksum string) bool {
	if sceneChecksum == "" {
		return false
	}

	imageExists, _ := utils.FileExists(instance.Paths.Scene.GetStreamPreviewImagePath(sceneChecksum))
	return imageExists
}

func (t *GeneratePreviewTask) videoFilename() string {
	return t.Scene.GetHash(t.useMD5) + ".mp4"
}

func (t *GeneratePreviewTask) imageFilename() string {
	return t.Scene.GetHash(t.useMD5) + ".webp"
}<|MERGE_RESOLUTION|>--- conflicted
+++ resolved
@@ -13,11 +13,8 @@
 	Scene         models.Scene
 	ImagePreview  bool
 	PreviewPreset string
-<<<<<<< HEAD
+	Overwrite     bool
 	useMD5        bool
-=======
-	Overwrite     bool
->>>>>>> 274d84ce
 }
 
 func (t *GeneratePreviewTask) Start(wg *sync.WaitGroup) {
@@ -25,12 +22,7 @@
 
 	videoFilename := t.videoFilename()
 	imageFilename := t.imageFilename()
-<<<<<<< HEAD
-	if !t.required() {
-=======
-	videoExists := t.doesVideoPreviewExist(t.Scene.Checksum)
-	if !t.Overwrite && ((!t.ImagePreview || t.doesImagePreviewExist(t.Scene.Checksum)) && videoExists) {
->>>>>>> 274d84ce
+	if !t.Overwrite && !t.required() {
 		return
 	}
 
@@ -40,13 +32,8 @@
 		return
 	}
 
-<<<<<<< HEAD
-	sceneHash := t.Scene.GetHash(t.useMD5)
-	videoExists := t.doesVideoPreviewExist(sceneHash)
-	generator, err := NewPreviewGenerator(*videoFile, videoFilename, imageFilename, instance.Paths.Generated.Screenshots, !videoExists, t.ImagePreview, t.PreviewPreset)
-=======
-	generator, err := NewPreviewGenerator(*videoFile, videoFilename, imageFilename, instance.Paths.Generated.Screenshots, true, t.ImagePreview, t.PreviewPreset)
->>>>>>> 274d84ce
+	const generateVideo = true
+	generator, err := NewPreviewGenerator(*videoFile, videoFilename, imageFilename, instance.Paths.Generated.Screenshots, generateVideo, t.ImagePreview, t.PreviewPreset)
 	if err != nil {
 		logger.Errorf("error creating preview generator: %s", err.Error())
 		return
