--- conflicted
+++ resolved
@@ -10,23 +10,15 @@
 )
 
 type GenerateSpriteTask struct {
-<<<<<<< HEAD
-	Scene  models.Scene
-	useMD5 bool
-=======
 	Scene     models.Scene
 	Overwrite bool
->>>>>>> 274d84ce
+	useMD5    bool
 }
 
 func (t *GenerateSpriteTask) Start(wg *sync.WaitGroup) {
 	defer wg.Done()
 
-<<<<<<< HEAD
-	if !t.required() {
-=======
-	if t.doesSpriteExist(t.Scene.Checksum) && !t.Overwrite {
->>>>>>> 274d84ce
+	if !t.Overwrite && !t.required() {
 		return
 	}
 
