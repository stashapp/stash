--- conflicted
+++ resolved
@@ -3,7 +3,6 @@
 type JobStatus int
 
 const (
-<<<<<<< HEAD
 	Idle            JobStatus = 0
 	Import          JobStatus = 1
 	Export          JobStatus = 2
@@ -12,18 +11,8 @@
 	Clean           JobStatus = 5
 	Scrape          JobStatus = 6
 	AutoTag         JobStatus = 7
-	PluginOperation JobStatus = 8
-=======
-	Idle     JobStatus = 0
-	Import   JobStatus = 1
-	Export   JobStatus = 2
-	Scan     JobStatus = 3
-	Generate JobStatus = 4
-	Clean    JobStatus = 5
-	Scrape   JobStatus = 6
-	AutoTag  JobStatus = 7
-	Migrate  JobStatus = 8
->>>>>>> 5992ff87
+	Migrate         JobStatus = 8
+	PluginOperation JobStatus = 9
 )
 
 func (s JobStatus) String() string {
@@ -42,15 +31,12 @@
 		statusMessage = "Generate"
 	case AutoTag:
 		statusMessage = "Auto Tag"
-<<<<<<< HEAD
-	case PluginOperation:
-		statusMessage = "Plugin Operation"
-=======
 	case Migrate:
 		statusMessage = "Migrate"
 	case Clean:
 		statusMessage = "Clean"
->>>>>>> 5992ff87
+	case PluginOperation:
+		statusMessage = "Plugin Operation"
 	}
 
 	return statusMessage
