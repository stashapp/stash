package manager

import (
	"archive/zip"
	"context"
	"database/sql"
	"fmt"
	"io"
	"os"
	"path/filepath"
	"sync"
	"time"

	"github.com/jmoiron/sqlx"
	"github.com/stashapp/stash/pkg/database"
	"github.com/stashapp/stash/pkg/gallery"
	"github.com/stashapp/stash/pkg/logger"
	"github.com/stashapp/stash/pkg/manager/config"
	"github.com/stashapp/stash/pkg/manager/jsonschema"
	"github.com/stashapp/stash/pkg/manager/paths"
	"github.com/stashapp/stash/pkg/models"
	"github.com/stashapp/stash/pkg/movie"
	"github.com/stashapp/stash/pkg/performer"
	"github.com/stashapp/stash/pkg/scene"
	"github.com/stashapp/stash/pkg/studio"
	"github.com/stashapp/stash/pkg/tag"
	"github.com/stashapp/stash/pkg/utils"
)

type ImportTask struct {
	json jsonUtils

	BaseDir             string
	ZipFile             io.Reader
	Reset               bool
	DuplicateBehaviour  models.ImportDuplicateEnum
	MissingRefBehaviour models.ImportMissingRefEnum

	mappings            *jsonschema.Mappings
	scraped             []jsonschema.ScrapedItem
	fileNamingAlgorithm models.HashAlgorithm
}

func CreateImportTask(a models.HashAlgorithm, input models.ImportObjectsInput) *ImportTask {
	return &ImportTask{
		ZipFile:             input.File.File,
		Reset:               false,
		DuplicateBehaviour:  input.DuplicateBehaviour,
		MissingRefBehaviour: input.MissingRefBehaviour,
		fileNamingAlgorithm: a,
	}
}

func (t *ImportTask) GetStatus() JobStatus {
	return Import
}

func (t *ImportTask) Start(wg *sync.WaitGroup) {
	defer wg.Done()

	if t.ZipFile != nil {
		// unzip the file and defer remove the temp directory
		var err error
		t.BaseDir, err = instance.Paths.Generated.TempDir("import")
		if err != nil {
			logger.Errorf("error creating temporary directory for import: %s", err.Error())
			return
		}

		defer func() {
			err := utils.RemoveDir(t.BaseDir)
			if err != nil {
				logger.Errorf("error removing directory %s: %s", t.BaseDir, err.Error())
			}
		}()

		if err := t.unzipFile(); err != nil {
			logger.Errorf("error unzipping provided file for import: %s", err.Error())
			return
		}
	}

	t.json = jsonUtils{
		json: *paths.GetJSONPaths(t.BaseDir),
	}

	// set default behaviour if not provided
	if !t.DuplicateBehaviour.IsValid() {
		t.DuplicateBehaviour = models.ImportDuplicateEnumFail
	}
	if !t.MissingRefBehaviour.IsValid() {
		t.MissingRefBehaviour = models.ImportMissingRefEnumFail
	}

	t.mappings, _ = t.json.getMappings()
	if t.mappings == nil {
		logger.Error("missing mappings json")
		return
	}
	scraped, _ := t.json.getScraped()
	if scraped == nil {
		logger.Warn("missing scraped json")
	}
	t.scraped = scraped

	if t.Reset {
		err := database.Reset(config.GetDatabasePath())

		if err != nil {
			logger.Errorf("Error resetting database: %s", err.Error())
			return
		}
	}

	ctx := context.TODO()

	t.ImportTags(ctx)
	t.ImportPerformers(ctx)
	t.ImportStudios(ctx)
	t.ImportMovies(ctx)
	t.ImportGalleries(ctx)

	t.ImportScrapedItems(ctx)
	t.ImportScenes(ctx)
}

func (t *ImportTask) unzipFile() error {
	// copy the zip file to the temporary directory
	tmpZip := filepath.Join(t.BaseDir, "import.zip")
	out, err := os.Create(tmpZip)
	if err != nil {
		return err
	}

	if _, err := io.Copy(out, t.ZipFile); err != nil {
		out.Close()
		return err
	}

	out.Close()

	defer func() {
		err := os.Remove(tmpZip)
		if err != nil {
			logger.Errorf("error removing temporary zip file %s: %s", tmpZip, err.Error())
		}
	}()

	// now we can read the zip file
	r, err := zip.OpenReader(tmpZip)
	if err != nil {
		return err
	}
	defer r.Close()

	for _, f := range r.File {
		fn := filepath.Join(t.BaseDir, f.Name)

		if f.FileInfo().IsDir() {
			os.MkdirAll(fn, os.ModePerm)
			continue
		}

		if err := os.MkdirAll(filepath.Dir(fn), os.ModePerm); err != nil {
			return err
		}

		o, err := os.OpenFile(fn, os.O_WRONLY|os.O_CREATE|os.O_TRUNC, f.Mode())
		if err != nil {
			return err
		}
		defer o.Close()

		i, err := f.Open()
		if err != nil {
			return err
		}
		defer i.Close()

		if _, err := io.Copy(o, i); err != nil {
			return err
		}
	}

	return nil
}

func (t *ImportTask) ImportPerformers(ctx context.Context) {
	logger.Info("[performers] importing")

	for i, mappingJSON := range t.mappings.Performers {
		index := i + 1
		performerJSON, err := t.json.getPerformer(mappingJSON.Checksum)
		if err != nil {
			logger.Errorf("[performers] failed to read json: %s", err.Error())
			continue
		}

		logger.Progressf("[performers] %d of %d", index, len(t.mappings.Performers))

		tx := database.DB.MustBeginTx(ctx, nil)
		readerWriter := models.NewPerformerReaderWriter(tx)
		importer := &performer.Importer{
			ReaderWriter: readerWriter,
			Input:        *performerJSON,
		}

		if err := performImport(importer, t.DuplicateBehaviour); err != nil {
			tx.Rollback()
			logger.Errorf("[performers] <%s> failed to import: %s", mappingJSON.Checksum, err.Error())
			continue
		}

		if err := tx.Commit(); err != nil {
			tx.Rollback()
			logger.Errorf("[performers] <%s> import failed to commit: %s", mappingJSON.Checksum, err.Error())
		}
	}

	logger.Info("[performers] import complete")
}

func (t *ImportTask) ImportStudios(ctx context.Context) {
	pendingParent := make(map[string][]*jsonschema.Studio)

	logger.Info("[studios] importing")

	for i, mappingJSON := range t.mappings.Studios {
		index := i + 1
		studioJSON, err := t.json.getStudio(mappingJSON.Checksum)
		if err != nil {
			logger.Errorf("[studios] failed to read json: %s", err.Error())
			continue
		}

		logger.Progressf("[studios] %d of %d", index, len(t.mappings.Studios))

		tx := database.DB.MustBeginTx(ctx, nil)

		// fail on missing parent studio to begin with
		if err := t.ImportStudio(studioJSON, pendingParent, tx); err != nil {
			tx.Rollback()

			if err == studio.ErrParentStudioNotExist {
				// add to the pending parent list so that it is created after the parent
				s := pendingParent[studioJSON.ParentStudio]
				s = append(s, studioJSON)
				pendingParent[studioJSON.ParentStudio] = s
				continue
			}

			logger.Errorf("[studios] <%s> failed to create: %s", mappingJSON.Checksum, err.Error())
			continue
		}

		if err := tx.Commit(); err != nil {
			logger.Errorf("[studios] import failed to commit: %s", err.Error())
			continue
		}
	}

	// create the leftover studios, warning for missing parents
	if len(pendingParent) > 0 {
		logger.Warnf("[studios] importing studios with missing parents")

		for _, s := range pendingParent {
			for _, orphanStudioJSON := range s {
				tx := database.DB.MustBeginTx(ctx, nil)

				if err := t.ImportStudio(orphanStudioJSON, nil, tx); err != nil {
					tx.Rollback()
					logger.Errorf("[studios] <%s> failed to create: %s", orphanStudioJSON.Name, err.Error())
					continue
				}

				if err := tx.Commit(); err != nil {
					logger.Errorf("[studios] import failed to commit: %s", err.Error())
					continue
				}
			}
		}
	}

	logger.Info("[studios] import complete")
}

func (t *ImportTask) ImportStudio(studioJSON *jsonschema.Studio, pendingParent map[string][]*jsonschema.Studio, tx *sqlx.Tx) error {
	readerWriter := models.NewStudioReaderWriter(tx)
	importer := &studio.Importer{
		ReaderWriter:        readerWriter,
		Input:               *studioJSON,
		MissingRefBehaviour: t.MissingRefBehaviour,
	}

	// first phase: return error if parent does not exist
	if pendingParent != nil {
		importer.MissingRefBehaviour = models.ImportMissingRefEnumFail
	}

	if err := performImport(importer, t.DuplicateBehaviour); err != nil {
		return err
	}

	// now create the studios pending this studios creation
	s := pendingParent[studioJSON.Name]
	for _, childStudioJSON := range s {
		// map is nil since we're not checking parent studios at this point
		if err := t.ImportStudio(childStudioJSON, nil, tx); err != nil {
			return fmt.Errorf("failed to create child studio <%s>: %s", childStudioJSON.Name, err.Error())
		}
	}

	// delete the entry from the map so that we know its not left over
	delete(pendingParent, studioJSON.Name)

	return nil
}

func (t *ImportTask) ImportMovies(ctx context.Context) {
	logger.Info("[movies] importing")

	for i, mappingJSON := range t.mappings.Movies {
		index := i + 1
		movieJSON, err := t.json.getMovie(mappingJSON.Checksum)
		if err != nil {
			logger.Errorf("[movies] failed to read json: %s", err.Error())
			continue
		}

		logger.Progressf("[movies] %d of %d", index, len(t.mappings.Movies))

		tx := database.DB.MustBeginTx(ctx, nil)
		readerWriter := models.NewMovieReaderWriter(tx)
		studioReaderWriter := models.NewStudioReaderWriter(tx)

		movieImporter := &movie.Importer{
			ReaderWriter:        readerWriter,
			StudioWriter:        studioReaderWriter,
			Input:               *movieJSON,
			MissingRefBehaviour: t.MissingRefBehaviour,
		}

		if err := performImport(movieImporter, t.DuplicateBehaviour); err != nil {
			tx.Rollback()
			logger.Errorf("[movies] <%s> failed to import: %s", mappingJSON.Checksum, err.Error())
			continue
		}

		if err := tx.Commit(); err != nil {
			tx.Rollback()
			logger.Errorf("[movies] <%s> import failed to commit: %s", mappingJSON.Checksum, err.Error())
			continue
		}
	}

	logger.Info("[movies] import complete")
}

func (t *ImportTask) ImportGalleries(ctx context.Context) {
	logger.Info("[galleries] importing")

	for i, mappingJSON := range t.mappings.Galleries {
		index := i + 1

		logger.Progressf("[galleries] %d of %d", index, len(t.mappings.Galleries))

		tx := database.DB.MustBeginTx(ctx, nil)
		readerWriter := models.NewGalleryReaderWriter(tx)

<<<<<<< HEAD
		// Populate a new gallery from the input
		currentTime := time.Now()
		newGallery := models.Gallery{
			Checksum: mappingJSON.Checksum,
			Path: sql.NullString{
				String: mappingJSON.Path,
				Valid:  true,
			},
			CreatedAt: models.SQLiteTimestamp{Timestamp: currentTime},
			UpdatedAt: models.SQLiteTimestamp{Timestamp: currentTime},
=======
		galleryImporter := &gallery.Importer{
			ReaderWriter: readerWriter,
			Input:        mappingJSON,
>>>>>>> 94dc74f4
		}

		if err := performImport(galleryImporter, t.DuplicateBehaviour); err != nil {
			tx.Rollback()
			logger.Errorf("[galleries] <%s> failed to import: %s", mappingJSON.Checksum, err.Error())
			continue
		}

		if err := tx.Commit(); err != nil {
			tx.Rollback()
			logger.Errorf("[galleries] <%s> import failed to commit: %s", mappingJSON.Checksum, err.Error())
			continue
		}
	}

	logger.Info("[galleries] import complete")
}

func (t *ImportTask) ImportTags(ctx context.Context) {
	logger.Info("[tags] importing")

	for i, mappingJSON := range t.mappings.Tags {
		index := i + 1
		tagJSON, err := t.json.getTag(mappingJSON.Checksum)
		if err != nil {
			logger.Errorf("[tags] failed to read json: %s", err.Error())
			continue
		}

		logger.Progressf("[tags] %d of %d", index, len(t.mappings.Tags))

		tx := database.DB.MustBeginTx(ctx, nil)
		readerWriter := models.NewTagReaderWriter(tx)

		tagImporter := &tag.Importer{
			ReaderWriter: readerWriter,
			Input:        *tagJSON,
		}

		if err := performImport(tagImporter, t.DuplicateBehaviour); err != nil {
			tx.Rollback()
			logger.Errorf("[tags] <%s> failed to import: %s", mappingJSON.Checksum, err.Error())
			continue
		}

		if err := tx.Commit(); err != nil {
			tx.Rollback()
			logger.Errorf("[tags] <%s> import failed to commit: %s", mappingJSON.Checksum, err.Error())
		}
	}

	logger.Info("[tags] import complete")
}

func (t *ImportTask) ImportScrapedItems(ctx context.Context) {
	tx := database.DB.MustBeginTx(ctx, nil)
	qb := models.NewScrapedItemQueryBuilder()
	sqb := models.NewStudioQueryBuilder()
	currentTime := time.Now()

	for i, mappingJSON := range t.scraped {
		index := i + 1
		logger.Progressf("[scraped sites] %d of %d", index, len(t.mappings.Scenes))

		newScrapedItem := models.ScrapedItem{
			Title:           sql.NullString{String: mappingJSON.Title, Valid: true},
			Description:     sql.NullString{String: mappingJSON.Description, Valid: true},
			URL:             sql.NullString{String: mappingJSON.URL, Valid: true},
			Date:            models.SQLiteDate{String: mappingJSON.Date, Valid: true},
			Rating:          sql.NullString{String: mappingJSON.Rating, Valid: true},
			Tags:            sql.NullString{String: mappingJSON.Tags, Valid: true},
			Models:          sql.NullString{String: mappingJSON.Models, Valid: true},
			Episode:         sql.NullInt64{Int64: int64(mappingJSON.Episode), Valid: true},
			GalleryFilename: sql.NullString{String: mappingJSON.GalleryFilename, Valid: true},
			GalleryURL:      sql.NullString{String: mappingJSON.GalleryURL, Valid: true},
			VideoFilename:   sql.NullString{String: mappingJSON.VideoFilename, Valid: true},
			VideoURL:        sql.NullString{String: mappingJSON.VideoURL, Valid: true},
			CreatedAt:       models.SQLiteTimestamp{Timestamp: currentTime},
			UpdatedAt:       models.SQLiteTimestamp{Timestamp: t.getTimeFromJSONTime(mappingJSON.UpdatedAt)},
		}

		studio, err := sqb.FindByName(mappingJSON.Studio, tx, false)
		if err != nil {
			logger.Errorf("[scraped sites] failed to fetch studio: %s", err.Error())
		}
		if studio != nil {
			newScrapedItem.StudioID = sql.NullInt64{Int64: int64(studio.ID), Valid: true}
		}

		_, err = qb.Create(newScrapedItem, tx)
		if err != nil {
			logger.Errorf("[scraped sites] <%s> failed to create: %s", newScrapedItem.Title.String, err.Error())
		}
	}

	logger.Info("[scraped sites] importing")
	if err := tx.Commit(); err != nil {
		logger.Errorf("[scraped sites] import failed to commit: %s", err.Error())
	}
	logger.Info("[scraped sites] import complete")
}

func (t *ImportTask) ImportScenes(ctx context.Context) {
	logger.Info("[scenes] importing")

	for i, mappingJSON := range t.mappings.Scenes {
		index := i + 1

		logger.Progressf("[scenes] %d of %d", index, len(t.mappings.Scenes))

		sceneJSON, err := t.json.getScene(mappingJSON.Checksum)
		if err != nil {
			logger.Infof("[scenes] <%s> json parse failure: %s", mappingJSON.Checksum, err.Error())
			continue
		}

		sceneHash := mappingJSON.Checksum

		tx := database.DB.MustBeginTx(ctx, nil)
		readerWriter := models.NewSceneReaderWriter(tx)
		tagWriter := models.NewTagReaderWriter(tx)
		galleryWriter := models.NewGalleryReaderWriter(tx)
		joinWriter := models.NewJoinReaderWriter(tx)
		movieWriter := models.NewMovieReaderWriter(tx)
		performerWriter := models.NewPerformerReaderWriter(tx)
		studioWriter := models.NewStudioReaderWriter(tx)
		markerWriter := models.NewSceneMarkerReaderWriter(tx)

		sceneImporter := &scene.Importer{
			ReaderWriter: readerWriter,
			Input:        *sceneJSON,
			Path:         mappingJSON.Path,

			FileNamingAlgorithm: t.fileNamingAlgorithm,
			MissingRefBehaviour: t.MissingRefBehaviour,

			GalleryWriter:   galleryWriter,
			JoinWriter:      joinWriter,
			MovieWriter:     movieWriter,
			PerformerWriter: performerWriter,
			StudioWriter:    studioWriter,
			TagWriter:       tagWriter,
		}

		if err := performImport(sceneImporter, t.DuplicateBehaviour); err != nil {
			tx.Rollback()
			logger.Errorf("[scenes] <%s> failed to import: %s", sceneHash, err.Error())
			continue
		}

		// import the scene markers
		failedMarkers := false
		for _, m := range sceneJSON.Markers {
			markerImporter := &scene.MarkerImporter{
				SceneID:             sceneImporter.ID,
				Input:               m,
				MissingRefBehaviour: t.MissingRefBehaviour,
				ReaderWriter:        markerWriter,
				JoinWriter:          joinWriter,
				TagWriter:           tagWriter,
			}

			if err := performImport(markerImporter, t.DuplicateBehaviour); err != nil {
				failedMarkers = true
				logger.Errorf("[scenes] <%s> failed to import markers: %s", sceneHash, err.Error())
				break
			}
		}

		if failedMarkers {
			tx.Rollback()
			continue
		}

		if err := tx.Commit(); err != nil {
			tx.Rollback()
			logger.Errorf("[scenes] <%s> import failed to commit: %s", sceneHash, err.Error())
		}
	}

	logger.Info("[scenes] import complete")
}

func (t *ImportTask) getPerformers(names []string, tx *sqlx.Tx) ([]*models.Performer, error) {
	pqb := models.NewPerformerQueryBuilder()
	performers, err := pqb.FindByNames(names, tx, false)
	if err != nil {
		return nil, err
	}

	var pluckedNames []string
	for _, performer := range performers {
		if !performer.Name.Valid {
			continue
		}
		pluckedNames = append(pluckedNames, performer.Name.String)
	}

	missingPerformers := utils.StrFilter(names, func(name string) bool {
		return !utils.StrInclude(pluckedNames, name)
	})

	for _, missingPerformer := range missingPerformers {
		logger.Warnf("[scenes] performer %s does not exist", missingPerformer)
	}

	return performers, nil
}

func (t *ImportTask) getMoviesScenes(input []jsonschema.SceneMovie, sceneID int, tx *sqlx.Tx) ([]models.MoviesScenes, error) {
	mqb := models.NewMovieQueryBuilder()

	var movies []models.MoviesScenes
	for _, inputMovie := range input {
		movie, err := mqb.FindByName(inputMovie.MovieName, tx, false)
		if err != nil {
			return nil, err
		}

		if movie == nil {
			logger.Warnf("[scenes] movie %s does not exist", inputMovie.MovieName)
		} else {
			toAdd := models.MoviesScenes{
				MovieID: movie.ID,
				SceneID: sceneID,
			}

			if inputMovie.SceneIndex != 0 {
				toAdd.SceneIndex = sql.NullInt64{
					Int64: int64(inputMovie.SceneIndex),
					Valid: true,
				}
			}

			movies = append(movies, toAdd)
		}
	}

	return movies, nil
}

func (t *ImportTask) getTags(sceneChecksum string, names []string, tx *sqlx.Tx) ([]*models.Tag, error) {
	tqb := models.NewTagQueryBuilder()
	tags, err := tqb.FindByNames(names, tx, false)
	if err != nil {
		return nil, err
	}

	var pluckedNames []string
	for _, tag := range tags {
		if tag.Name == "" {
			continue
		}
		pluckedNames = append(pluckedNames, tag.Name)
	}

	missingTags := utils.StrFilter(names, func(name string) bool {
		return !utils.StrInclude(pluckedNames, name)
	})

	for _, missingTag := range missingTags {
		logger.Warnf("[scenes] <%s> tag %s does not exist", sceneChecksum, missingTag)
	}

	return tags, nil
}

// https://www.reddit.com/r/golang/comments/5ia523/idiomatic_way_to_remove_duplicates_in_a_slice/db6qa2e
func (t *ImportTask) getUnique(s []string) []string {
	seen := make(map[string]struct{}, len(s))
	j := 0
	for _, v := range s {
		if _, ok := seen[v]; ok {
			continue
		}
		seen[v] = struct{}{}
		s[j] = v
		j++
	}
	return s[:j]
}

var currentLocation = time.Now().Location()

func (t *ImportTask) getTimeFromJSONTime(jsonTime models.JSONTime) time.Time {
	if currentLocation != nil {
		if jsonTime.IsZero() {
			return time.Now().In(currentLocation)
		} else {
			return jsonTime.Time.In(currentLocation)
		}
	} else {
		if jsonTime.IsZero() {
			return time.Now()
		} else {
			return jsonTime.Time
		}
	}
}<|MERGE_RESOLUTION|>--- conflicted
+++ resolved
@@ -367,22 +367,9 @@
 		tx := database.DB.MustBeginTx(ctx, nil)
 		readerWriter := models.NewGalleryReaderWriter(tx)
 
-<<<<<<< HEAD
-		// Populate a new gallery from the input
-		currentTime := time.Now()
-		newGallery := models.Gallery{
-			Checksum: mappingJSON.Checksum,
-			Path: sql.NullString{
-				String: mappingJSON.Path,
-				Valid:  true,
-			},
-			CreatedAt: models.SQLiteTimestamp{Timestamp: currentTime},
-			UpdatedAt: models.SQLiteTimestamp{Timestamp: currentTime},
-=======
 		galleryImporter := &gallery.Importer{
 			ReaderWriter: readerWriter,
 			Input:        mappingJSON,
->>>>>>> 94dc74f4
 		}
 
 		if err := performImport(galleryImporter, t.DuplicateBehaviour); err != nil {
