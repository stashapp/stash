package manager

import (
	"context"
	"fmt"
	"os"
	"path/filepath"

	"github.com/stashapp/stash/pkg/image"
	"github.com/stashapp/stash/pkg/job"
	"github.com/stashapp/stash/pkg/logger"
	"github.com/stashapp/stash/pkg/manager/config"
	"github.com/stashapp/stash/pkg/models"
	"github.com/stashapp/stash/pkg/plugin"
	"github.com/stashapp/stash/pkg/utils"
)

type cleanJob struct {
	txnManager models.TransactionManager
	input      models.CleanMetadataInput
	scanSubs   *subscriptionManager
}

func (j *cleanJob) Execute(ctx context.Context, progress *job.Progress) {
	logger.Infof("Starting cleaning of tracked files")
	if j.input.DryRun {
		logger.Infof("Running in Dry Mode")
	}

	if err := j.txnManager.WithReadTxn(context.TODO(), func(r models.ReaderRepository) error {
		total, err := j.getCount(r)
		if err != nil {
			return fmt.Errorf("error getting count: %w", err)
		}

		progress.SetTotal(total)

		if job.IsCancelled(ctx) {
			return nil
		}

		if err := j.processScenes(ctx, progress, r.Scene()); err != nil {
			return fmt.Errorf("error cleaning scenes: %w", err)
		}
		if err := j.processImages(ctx, progress, r.Image()); err != nil {
			return fmt.Errorf("error cleaning images: %w", err)
		}
		if err := j.processGalleries(ctx, progress, r.Gallery()); err != nil {
			return fmt.Errorf("error cleaning galleries: %w", err)
		}

		return nil
	}); err != nil {
		logger.Error(err.Error())
		return
	}

	if job.IsCancelled(ctx) {
		logger.Info("Stopping due to user request")
		return
	}

	j.scanSubs.notify()
	logger.Info("Finished Cleaning")
}

func (j *cleanJob) getCount(r models.ReaderRepository) (int, error) {
	sceneCount, err := r.Scene().Count()
	if err != nil {
		return 0, err
	}

	imageCount, err := r.Image().Count()
	if err != nil {
		return 0, err
	}

	galleryCount, err := r.Gallery().Count()
	if err != nil {
		return 0, err
	}

	return sceneCount + imageCount + galleryCount, nil
}

func (j *cleanJob) processScenes(ctx context.Context, progress *job.Progress, qb models.SceneReader) error {
	batchSize := 1000

	findFilter := models.BatchFindFilter(batchSize)
	sort := "path"
	findFilter.Sort = &sort

	var toDelete []int

	more := true
	for more {
		if job.IsCancelled(ctx) {
			return nil
		}

		scenes, _, err := qb.Query(nil, findFilter)
		if err != nil {
			return fmt.Errorf("error querying for scenes: %w", err)
		}

		for _, scene := range scenes {
			progress.ExecuteTask(fmt.Sprintf("Assessing scene %s for clean", scene.Path), func() {
				if j.shouldCleanScene(scene) {
					toDelete = append(toDelete, scene.ID)
				} else {
					// increment progress, no further processing
					progress.Increment()
				}
			})
		}

		if len(scenes) != batchSize {
			more = false
		} else {
			*findFilter.Page++
		}
	}

	if j.input.DryRun && len(toDelete) > 0 {
		// add progress for scenes that would've been deleted
		progress.AddProcessed(len(toDelete))
	}

	fileNamingAlgorithm := instance.Config.GetVideoFileNamingAlgorithm()

	if !j.input.DryRun && len(toDelete) > 0 {
		progress.ExecuteTask(fmt.Sprintf("Cleaning %d scenes", len(toDelete)), func() {
			for _, sceneID := range toDelete {
				if job.IsCancelled(ctx) {
					return
				}

				j.deleteScene(ctx, fileNamingAlgorithm, sceneID)

				progress.Increment()
			}
		})
	}

	return nil
}

func (j *cleanJob) processGalleries(ctx context.Context, progress *job.Progress, qb models.GalleryReader) error {
	batchSize := 1000

	findFilter := models.BatchFindFilter(batchSize)
	sort := "path"
	findFilter.Sort = &sort

	var toDelete []int

	more := true
	for more {
		if job.IsCancelled(ctx) {
			return nil
		}

		galleries, _, err := qb.Query(nil, findFilter)
		if err != nil {
			return fmt.Errorf("error querying for galleries: %w", err)
		}

		for _, gallery := range galleries {
			progress.ExecuteTask(fmt.Sprintf("Assessing gallery %s for clean", gallery.GetTitle()), func() {
				if j.shouldCleanGallery(gallery) {
					toDelete = append(toDelete, gallery.ID)
				} else {
					// increment progress, no further processing
					progress.Increment()
				}
			})
		}

		if len(galleries) != batchSize {
			more = false
		} else {
			*findFilter.Page++
		}
	}

	if j.input.DryRun && len(toDelete) > 0 {
		// add progress for galleries that would've been deleted
		progress.AddProcessed(len(toDelete))
	}

	if !j.input.DryRun && len(toDelete) > 0 {
		progress.ExecuteTask(fmt.Sprintf("Cleaning %d galleries", len(toDelete)), func() {
			for _, galleryID := range toDelete {
				if job.IsCancelled(ctx) {
					return
				}

				j.deleteGallery(ctx, galleryID)

				progress.Increment()
			}
		})
	}

	return nil
}

func (j *cleanJob) processImages(ctx context.Context, progress *job.Progress, qb models.ImageReader) error {
	batchSize := 1000

	findFilter := models.BatchFindFilter(batchSize)

	// performance consideration: order by path since default ordering by
	// title is slow
	sortBy := "path"
	findFilter.Sort = &sortBy

	var toDelete []int

	more := true
	for more {
		if job.IsCancelled(ctx) {
			return nil
		}

		images, _, err := qb.Query(nil, findFilter)
		if err != nil {
			return fmt.Errorf("error querying for images: %w", err)
		}

		for _, image := range images {
			progress.ExecuteTask(fmt.Sprintf("Assessing image %s for clean", image.Path), func() {
				if j.shouldCleanImage(image) {
					toDelete = append(toDelete, image.ID)
				} else {
					// increment progress, no further processing
					progress.Increment()
				}
			})
		}

		if len(images) != batchSize {
			more = false
		} else {
			*findFilter.Page++
		}
	}

	if j.input.DryRun && len(toDelete) > 0 {
		// add progress for images that would've been deleted
		progress.AddProcessed(len(toDelete))
	}

	if !j.input.DryRun && len(toDelete) > 0 {
		progress.ExecuteTask(fmt.Sprintf("Cleaning %d images", len(toDelete)), func() {
			for _, imageID := range toDelete {
				if job.IsCancelled(ctx) {
					return
				}

				j.deleteImage(ctx, imageID)

				progress.Increment()
			}
		})
	}

	return nil
}

func (j *cleanJob) shouldClean(path string) bool {
	// use image.FileExists for zip file checking
	fileExists := image.FileExists(path)

	// #1102 - clean anything in generated path
	generatedPath := config.GetInstance().GetGeneratedPath()
	if !fileExists || getStashFromPath(path) == nil || utils.IsPathInDir(generatedPath, path) {
		logger.Infof("File not found. Marking to clean: \"%s\"", path)
		return true
	}

	return false
}

func (j *cleanJob) shouldCleanScene(s *models.Scene) bool {
	if j.shouldClean(s.Path) {
		return true
	}

	stash := getStashFromPath(s.Path)
	if stash.ExcludeVideo {
		logger.Infof("File in stash library that excludes video. Marking to clean: \"%s\"", s.Path)
		return true
	}

	config := config.GetInstance()
<<<<<<< HEAD
	if !utils.MatchExtension(s.Path, config.GetVideoExtensions()) {
		logger.Infof("File extension does not match video extensions. Cleaning: \"%s\"", s.Path)
=======
	if !matchExtension(s.Path, config.GetVideoExtensions()) {
		logger.Infof("File extension does not match video extensions. Marking to clean: \"%s\"", s.Path)
>>>>>>> 655d3ae9
		return true
	}

	if matchFile(s.Path, config.GetExcludes()) {
		logger.Infof("File matched regex. Marking to clean: \"%s\"", s.Path)
		return true
	}

	return false
}

func (j *cleanJob) shouldCleanGallery(g *models.Gallery) bool {
	// never clean manually created galleries
	if !g.Zip {
		return false
	}

	path := g.Path.String
	if j.shouldClean(path) {
		return true
	}

	stash := getStashFromPath(path)
	if stash.ExcludeImage {
		logger.Infof("File in stash library that excludes images. Marking to clean: \"%s\"", path)
		return true
	}

	config := config.GetInstance()
<<<<<<< HEAD
	if !utils.MatchExtension(path, config.GetGalleryExtensions()) {
		logger.Infof("File extension does not match gallery extensions. Cleaning: \"%s\"", path)
=======
	if !matchExtension(path, config.GetGalleryExtensions()) {
		logger.Infof("File extension does not match gallery extensions. Marking to clean: \"%s\"", path)
>>>>>>> 655d3ae9
		return true
	}

	if matchFile(path, config.GetImageExcludes()) {
		logger.Infof("File matched regex. Marking to clean: \"%s\"", path)
		return true
	}

	if countImagesInZip(path) == 0 {
		logger.Infof("Gallery has 0 images. Marking to clean: \"%s\"", path)
		return true
	}

	return false
}

func (j *cleanJob) shouldCleanImage(s *models.Image) bool {
	if j.shouldClean(s.Path) {
		return true
	}

	stash := getStashFromPath(s.Path)
	if stash.ExcludeImage {
		logger.Infof("File in stash library that excludes images. Marking to clean: \"%s\"", s.Path)
		return true
	}

	config := config.GetInstance()
<<<<<<< HEAD
	if !utils.MatchExtension(s.Path, config.GetImageExtensions()) {
		logger.Infof("File extension does not match image extensions. Cleaning: \"%s\"", s.Path)
=======
	if !matchExtension(s.Path, config.GetImageExtensions()) {
		logger.Infof("File extension does not match image extensions. Marking to clean: \"%s\"", s.Path)
>>>>>>> 655d3ae9
		return true
	}

	if matchFile(s.Path, config.GetImageExcludes()) {
		logger.Infof("File matched regex. Marking to clean: \"%s\"", s.Path)
		return true
	}

	return false
}

func (j *cleanJob) deleteScene(ctx context.Context, fileNamingAlgorithm models.HashAlgorithm, sceneID int) {
	var postCommitFunc func()
	var scene *models.Scene
	if err := j.txnManager.WithTxn(context.TODO(), func(repo models.Repository) error {
		qb := repo.Scene()

		var err error
		scene, err = qb.Find(sceneID)
		if err != nil {
			return err
		}
		postCommitFunc, err = DestroyScene(scene, repo)
		return err
	}); err != nil {
		logger.Errorf("Error deleting scene from database: %s", err.Error())
		return
	}

	postCommitFunc()

	DeleteGeneratedSceneFiles(scene, fileNamingAlgorithm)

	GetInstance().PluginCache.ExecutePostHooks(ctx, sceneID, plugin.SceneDestroyPost, nil, nil)
}

func (j *cleanJob) deleteGallery(ctx context.Context, galleryID int) {
	if err := j.txnManager.WithTxn(context.TODO(), func(repo models.Repository) error {
		qb := repo.Gallery()
		return qb.Destroy(galleryID)
	}); err != nil {
		logger.Errorf("Error deleting gallery from database: %s", err.Error())
		return
	}

	GetInstance().PluginCache.ExecutePostHooks(ctx, galleryID, plugin.GalleryDestroyPost, nil, nil)
}

func (j *cleanJob) deleteImage(ctx context.Context, imageID int) {
	var checksum string

	if err := j.txnManager.WithTxn(context.TODO(), func(repo models.Repository) error {
		qb := repo.Image()

		image, err := qb.Find(imageID)
		if err != nil {
			return err
		}

		if image == nil {
			return fmt.Errorf("image not found: %d", imageID)
		}

		checksum = image.Checksum

		return qb.Destroy(imageID)
	}); err != nil {
		logger.Errorf("Error deleting image from database: %s", err.Error())
		return
	}

	// remove cache image
	pathErr := os.Remove(GetInstance().Paths.Generated.GetThumbnailPath(checksum, models.DefaultGthumbWidth))
	if pathErr != nil {
		logger.Errorf("Error deleting thumbnail image from cache: %s", pathErr)
	}

	GetInstance().PluginCache.ExecutePostHooks(ctx, imageID, plugin.ImageDestroyPost, nil, nil)
}

func getStashFromPath(pathToCheck string) *models.StashConfig {
	for _, s := range config.GetInstance().GetStashPaths() {
		if utils.IsPathInDir(s.Path, filepath.Dir(pathToCheck)) {
			return s
		}
	}
	return nil
}

func getStashFromDirPath(pathToCheck string) *models.StashConfig {
	for _, s := range config.GetInstance().GetStashPaths() {
		if utils.IsPathInDir(s.Path, pathToCheck) {
			return s
		}
	}
	return nil
}<|MERGE_RESOLUTION|>--- conflicted
+++ resolved
@@ -294,13 +294,8 @@
 	}
 
 	config := config.GetInstance()
-<<<<<<< HEAD
 	if !utils.MatchExtension(s.Path, config.GetVideoExtensions()) {
-		logger.Infof("File extension does not match video extensions. Cleaning: \"%s\"", s.Path)
-=======
-	if !matchExtension(s.Path, config.GetVideoExtensions()) {
 		logger.Infof("File extension does not match video extensions. Marking to clean: \"%s\"", s.Path)
->>>>>>> 655d3ae9
 		return true
 	}
 
@@ -330,13 +325,8 @@
 	}
 
 	config := config.GetInstance()
-<<<<<<< HEAD
 	if !utils.MatchExtension(path, config.GetGalleryExtensions()) {
-		logger.Infof("File extension does not match gallery extensions. Cleaning: \"%s\"", path)
-=======
-	if !matchExtension(path, config.GetGalleryExtensions()) {
 		logger.Infof("File extension does not match gallery extensions. Marking to clean: \"%s\"", path)
->>>>>>> 655d3ae9
 		return true
 	}
 
@@ -365,13 +355,8 @@
 	}
 
 	config := config.GetInstance()
-<<<<<<< HEAD
 	if !utils.MatchExtension(s.Path, config.GetImageExtensions()) {
-		logger.Infof("File extension does not match image extensions. Cleaning: \"%s\"", s.Path)
-=======
-	if !matchExtension(s.Path, config.GetImageExtensions()) {
 		logger.Infof("File extension does not match image extensions. Marking to clean: \"%s\"", s.Path)
->>>>>>> 655d3ae9
 		return true
 	}
 
