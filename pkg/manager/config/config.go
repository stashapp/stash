package config

import (
	"fmt"
	"runtime"
	"strings"

	"golang.org/x/crypto/bcrypt"

	"errors"
	"io/ioutil"
	"path/filepath"
	"regexp"

	"github.com/spf13/viper"

	"github.com/stashapp/stash/pkg/models"
	"github.com/stashapp/stash/pkg/utils"
)

const Stash = "stash"
const Cache = "cache"
const Generated = "generated"
const Metadata = "metadata"
const Downloads = "downloads"
const Username = "username"
const Password = "password"
const MaxSessionAge = "max_session_age"

const DefaultMaxSessionAge = 60 * 60 * 1 // 1 hours

const Database = "database"

const Exclude = "exclude"
const ImageExclude = "image_exclude"

const VideoExtensions = "video_extensions"

var defaultVideoExtensions = []string{"m4v", "mp4", "mov", "wmv", "avi", "mpg", "mpeg", "rmvb", "rm", "flv", "asf", "mkv", "webm"}

const ImageExtensions = "image_extensions"

var defaultImageExtensions = []string{"png", "jpg", "jpeg", "gif", "webp"}

const GalleryExtensions = "gallery_extensions"

var defaultGalleryExtensions = []string{"zip", "cbz"}

const CreateGalleriesFromFolders = "create_galleries_from_folders"

// CalculateMD5 is the config key used to determine if MD5 should be calculated
// for video files.
const CalculateMD5 = "calculate_md5"

// VideoFileNamingAlgorithm is the config key used to determine what hash
// should be used when generating and using generated files for scenes.
const VideoFileNamingAlgorithm = "video_file_naming_algorithm"

const PreviewPreset = "preview_preset"

const MaxTranscodeSize = "max_transcode_size"
const MaxStreamingTranscodeSize = "max_streaming_transcode_size"

const ParallelTasks = "parallel_tasks"
const parallelTasksDefault = 1

const PreviewSegmentDuration = "preview_segment_duration"
const previewSegmentDurationDefault = 0.75

const PreviewSegments = "preview_segments"
const previewSegmentsDefault = 12

const PreviewExcludeStart = "preview_exclude_start"
const previewExcludeStartDefault = "0"

const PreviewExcludeEnd = "preview_exclude_end"
const previewExcludeEndDefault = "0"

const Host = "host"
const Port = "port"
const ExternalHost = "external_host"

// key used to sign JWT tokens
const JWTSignKey = "jwt_secret_key"

// key used for session store
const SessionStoreKey = "session_store_key"

// scraping options
const ScrapersPath = "scrapers_path"
const ScraperUserAgent = "scraper_user_agent"
const ScraperCertCheck = "scraper_cert_check"
const ScraperCDPPath = "scraper_cdp_path"

// stash-box options
const StashBoxes = "stash_boxes"

// plugin options
const PluginsPath = "plugins_path"

// i18n
const Language = "language"

// served directories
// this should be manually configured only
const CustomServedFolders = "custom_served_folders"

// Interface options
const MenuItems = "menu_items"

var defaultMenuItems = []string{"scenes", "images", "movies", "markers", "galleries", "performers", "studios", "tags"}

const SoundOnPreview = "sound_on_preview"
const WallShowTitle = "wall_show_title"
const MaximumLoopDuration = "maximum_loop_duration"
const AutostartVideo = "autostart_video"
const ShowStudioAsText = "show_studio_as_text"
const CSSEnabled = "cssEnabled"
const WallPlayback = "wall_playback"

// Logging options
const LogFile = "logFile"
const LogOut = "logOut"
const LogLevel = "logLevel"
const LogAccess = "logAccess"

// File upload options
const MaxUploadSize = "max_upload_size"

type MissingConfigError struct {
	missingFields []string
}

func (e MissingConfigError) Error() string {
	return fmt.Sprintf("missing the following mandatory settings: %s", strings.Join(e.missingFields, ", "))
}

type Instance struct {
	err error
}

var instance *Instance

func GetInstance() *Instance {
	if instance == nil {
		instance = &Instance{}
	}
	return instance
}

func (i *Instance) Set(key string, value interface{}) {
	viper.Set(key, value)
}

func (i *Instance) SetPassword(value string) {
	// if blank, don't bother hashing; we want it to be blank
	if value == "" {
		i.Set(Password, "")
	} else {
		i.Set(Password, hashPassword(value))
	}
}

func (i *Instance) Write() error {
	return viper.WriteConfig()
}

// GetConfigFile returns the full path to the used configuration file.
func (i *Instance) GetConfigFile() string {
	return viper.ConfigFileUsed()
}

// GetConfigPath returns the path of the directory containing the used
// configuration file.
func (i *Instance) GetConfigPath() string {
	return filepath.Dir(i.GetConfigFile())
}

// GetDefaultDatabaseFilePath returns the default database filename,
// which is located in the same directory as the config file.
func (i *Instance) GetDefaultDatabaseFilePath() string {
	return filepath.Join(i.GetConfigPath(), "stash-go.sqlite")
}

<<<<<<< HEAD
func (i *Instance) GetStashPaths() []*models.StashConfig {
=======
func GetConfigFilePath() string {
	return viper.ConfigFileUsed()
}

func GetStashPaths() []*models.StashConfig {
>>>>>>> 496900df
	var ret []*models.StashConfig
	if err := viper.UnmarshalKey(Stash, &ret); err != nil || len(ret) == 0 {
		// fallback to legacy format
		ss := viper.GetStringSlice(Stash)
		ret = nil
		for _, path := range ss {
			toAdd := &models.StashConfig{
				Path: path,
			}
			ret = append(ret, toAdd)
		}
	}

	return ret
}

func (i *Instance) GetCachePath() string {
	return viper.GetString(Cache)
}

func (i *Instance) GetGeneratedPath() string {
	return viper.GetString(Generated)
}

func (i *Instance) GetMetadataPath() string {
	return viper.GetString(Metadata)
}

func (i *Instance) GetDatabasePath() string {
	return viper.GetString(Database)
}

func (i *Instance) GetJWTSignKey() []byte {
	return []byte(viper.GetString(JWTSignKey))
}

func (i *Instance) GetSessionStoreKey() []byte {
	return []byte(viper.GetString(SessionStoreKey))
}

func (i *Instance) GetDefaultScrapersPath() string {
	// default to the same directory as the config file

	fn := filepath.Join(i.GetConfigPath(), "scrapers")

	return fn
}

func (i *Instance) GetExcludes() []string {
	return viper.GetStringSlice(Exclude)
}

func (i *Instance) GetImageExcludes() []string {
	return viper.GetStringSlice(ImageExclude)
}

func (i *Instance) GetVideoExtensions() []string {
	ret := viper.GetStringSlice(VideoExtensions)
	if ret == nil {
		ret = defaultVideoExtensions
	}
	return ret
}

func (i *Instance) GetImageExtensions() []string {
	ret := viper.GetStringSlice(ImageExtensions)
	if ret == nil {
		ret = defaultImageExtensions
	}
	return ret
}

func (i *Instance) GetGalleryExtensions() []string {
	ret := viper.GetStringSlice(GalleryExtensions)
	if ret == nil {
		ret = defaultGalleryExtensions
	}
	return ret
}

func (i *Instance) GetCreateGalleriesFromFolders() bool {
	return viper.GetBool(CreateGalleriesFromFolders)
}

func (i *Instance) GetLanguage() string {
	ret := viper.GetString(Language)

	// default to English
	if ret == "" {
		return "en-US"
	}

	return ret
}

// IsCalculateMD5 returns true if MD5 checksums should be generated for
// scene video files.
func (i *Instance) IsCalculateMD5() bool {
	return viper.GetBool(CalculateMD5)
}

// GetVideoFileNamingAlgorithm returns what hash algorithm should be used for
// naming generated scene video files.
func (i *Instance) GetVideoFileNamingAlgorithm() models.HashAlgorithm {
	ret := viper.GetString(VideoFileNamingAlgorithm)

	// default to oshash
	if ret == "" {
		return models.HashAlgorithmOshash
	}

	return models.HashAlgorithm(ret)
}

func (i *Instance) GetScrapersPath() string {
	return viper.GetString(ScrapersPath)
}

func (i *Instance) GetScraperUserAgent() string {
	return viper.GetString(ScraperUserAgent)
}

// GetScraperCDPPath gets the path to the Chrome executable or remote address
// to an instance of Chrome.
func (i *Instance) GetScraperCDPPath() string {
	return viper.GetString(ScraperCDPPath)
}

// GetScraperCertCheck returns true if the scraper should check for insecure
// certificates when fetching an image or a page.
func (i *Instance) GetScraperCertCheck() bool {
	ret := true
	if viper.IsSet(ScraperCertCheck) {
		ret = viper.GetBool(ScraperCertCheck)
	}

	return ret
}

func (i *Instance) GetStashBoxes() []*models.StashBox {
	var boxes []*models.StashBox
	viper.UnmarshalKey(StashBoxes, &boxes)
	return boxes
}

func (i *Instance) GetDefaultPluginsPath() string {
	// default to the same directory as the config file
	fn := filepath.Join(i.GetConfigPath(), "plugins")

	return fn
}

func (i *Instance) GetPluginsPath() string {
	return viper.GetString(PluginsPath)
}

func (i *Instance) GetHost() string {
	return viper.GetString(Host)
}

func (i *Instance) GetPort() int {
	return viper.GetInt(Port)
}

func (i *Instance) GetExternalHost() string {
	return viper.GetString(ExternalHost)
}

// GetPreviewSegmentDuration returns the duration of a single segment in a
// scene preview file, in seconds.
func (i *Instance) GetPreviewSegmentDuration() float64 {
	return viper.GetFloat64(PreviewSegmentDuration)
}

// GetParallelTasks returns the number of parallel tasks that should be started
// by scan or generate task.
func (i *Instance) GetParallelTasks() int {
	return viper.GetInt(ParallelTasks)
}

func (i *Instance) GetParallelTasksWithAutoDetection() int {
	parallelTasks := viper.GetInt(ParallelTasks)
	if parallelTasks <= 0 {
		parallelTasks = (runtime.NumCPU() / 4) + 1
	}
	return parallelTasks
}

// GetPreviewSegments returns the amount of segments in a scene preview file.
func (i *Instance) GetPreviewSegments() int {
	return viper.GetInt(PreviewSegments)
}

// GetPreviewExcludeStart returns the configuration setting string for
// excluding the start of scene videos for preview generation. This can
// be in two possible formats. A float value is interpreted as the amount
// of seconds to exclude from the start of the video before it is included
// in the preview. If the value is suffixed with a '%' character (for example
// '2%'), then it is interpreted as a proportion of the total video duration.
func (i *Instance) GetPreviewExcludeStart() string {
	return viper.GetString(PreviewExcludeStart)
}

// GetPreviewExcludeEnd returns the configuration setting string for
// excluding the end of scene videos for preview generation. A float value
// is interpreted as the amount of seconds to exclude from the end of the video
// when generating previews. If the value is suffixed with a '%' character,
// then it is interpreted as a proportion of the total video duration.
func (i *Instance) GetPreviewExcludeEnd() string {
	return viper.GetString(PreviewExcludeEnd)
}

// GetPreviewPreset returns the preset when generating previews. Defaults to
// Slow.
func (i *Instance) GetPreviewPreset() models.PreviewPreset {
	ret := viper.GetString(PreviewPreset)

	// default to slow
	if ret == "" {
		return models.PreviewPresetSlow
	}

	return models.PreviewPreset(ret)
}

func (i *Instance) GetMaxTranscodeSize() models.StreamingResolutionEnum {
	ret := viper.GetString(MaxTranscodeSize)

	// default to original
	if ret == "" {
		return models.StreamingResolutionEnumOriginal
	}

	return models.StreamingResolutionEnum(ret)
}

func (i *Instance) GetMaxStreamingTranscodeSize() models.StreamingResolutionEnum {
	ret := viper.GetString(MaxStreamingTranscodeSize)

	// default to original
	if ret == "" {
		return models.StreamingResolutionEnumOriginal
	}

	return models.StreamingResolutionEnum(ret)
}

func (i *Instance) GetUsername() string {
	return viper.GetString(Username)
}

func (i *Instance) GetPasswordHash() string {
	return viper.GetString(Password)
}

func (i *Instance) GetCredentials() (string, string) {
	if i.HasCredentials() {
		return viper.GetString(Username), viper.GetString(Password)
	}

	return "", ""
}

func (i *Instance) HasCredentials() bool {
	if !viper.IsSet(Username) || !viper.IsSet(Password) {
		return false
	}

	username := i.GetUsername()
	pwHash := i.GetPasswordHash()

	return username != "" && pwHash != ""
}

func hashPassword(password string) string {
	hash, _ := bcrypt.GenerateFromPassword([]byte(password), bcrypt.MinCost)

	return string(hash)
}

func (i *Instance) ValidateCredentials(username string, password string) bool {
	if !i.HasCredentials() {
		// don't need to authenticate if no credentials saved
		return true
	}

	authUser, authPWHash := i.GetCredentials()

	err := bcrypt.CompareHashAndPassword([]byte(authPWHash), []byte(password))

	return username == authUser && err == nil
}

func (i *Instance) ValidateStashBoxes(boxes []*models.StashBoxInput) error {
	isMulti := len(boxes) > 1

	re, err := regexp.Compile("^http.*graphql$")
	if err != nil {
		return errors.New("Failure to generate regular expression")
	}

	for _, box := range boxes {
		if box.APIKey == "" {
			return errors.New("Stash-box API Key cannot be blank")
		} else if box.Endpoint == "" {
			return errors.New("Stash-box Endpoint cannot be blank")
		} else if !re.Match([]byte(box.Endpoint)) {
			return errors.New("Stash-box Endpoint is invalid")
		} else if isMulti && box.Name == "" {
			return errors.New("Stash-box Name cannot be blank")
		}
	}
	return nil
}

// GetMaxSessionAge gets the maximum age for session cookies, in seconds.
// Session cookie expiry times are refreshed every request.
func (i *Instance) GetMaxSessionAge() int {
	viper.SetDefault(MaxSessionAge, DefaultMaxSessionAge)
	return viper.GetInt(MaxSessionAge)
}

// GetCustomServedFolders gets the map of custom paths to their applicable
// filesystem locations
func (i *Instance) GetCustomServedFolders() URLMap {
	return viper.GetStringMapString(CustomServedFolders)
}

// Interface options
func (i *Instance) GetMenuItems() []string {
	if viper.IsSet(MenuItems) {
		return viper.GetStringSlice(MenuItems)
	}
	return defaultMenuItems
}

func (i *Instance) GetSoundOnPreview() bool {
	viper.SetDefault(SoundOnPreview, true)
	return viper.GetBool(SoundOnPreview)
}

func (i *Instance) GetWallShowTitle() bool {
	viper.SetDefault(WallShowTitle, true)
	return viper.GetBool(WallShowTitle)
}

func (i *Instance) GetWallPlayback() string {
	viper.SetDefault(WallPlayback, "video")
	return viper.GetString(WallPlayback)
}

func (i *Instance) GetMaximumLoopDuration() int {
	viper.SetDefault(MaximumLoopDuration, 0)
	return viper.GetInt(MaximumLoopDuration)
}

func (i *Instance) GetAutostartVideo() bool {
	viper.SetDefault(AutostartVideo, false)
	return viper.GetBool(AutostartVideo)
}

func (i *Instance) GetShowStudioAsText() bool {
	viper.SetDefault(ShowStudioAsText, false)
	return viper.GetBool(ShowStudioAsText)
}

func (i *Instance) GetCSSPath() string {
	// use custom.css in the same directory as the config file
	configFileUsed := viper.ConfigFileUsed()
	configDir := filepath.Dir(configFileUsed)

	fn := filepath.Join(configDir, "custom.css")

	return fn
}

func (i *Instance) GetCSS() string {
	fn := i.GetCSSPath()

	exists, _ := utils.FileExists(fn)
	if !exists {
		return ""
	}

	buf, err := ioutil.ReadFile(fn)

	if err != nil {
		return ""
	}

	return string(buf)
}

func (i *Instance) SetCSS(css string) {
	fn := i.GetCSSPath()

	buf := []byte(css)

	ioutil.WriteFile(fn, buf, 0777)
}

func (i *Instance) GetCSSEnabled() bool {
	return viper.GetBool(CSSEnabled)
}

// GetLogFile returns the filename of the file to output logs to.
// An empty string means that file logging will be disabled.
func (i *Instance) GetLogFile() string {
	return viper.GetString(LogFile)
}

// GetLogOut returns true if logging should be output to the terminal
// in addition to writing to a log file. Logging will be output to the
// terminal if file logging is disabled. Defaults to true.
func (i *Instance) GetLogOut() bool {
	ret := true
	if viper.IsSet(LogOut) {
		ret = viper.GetBool(LogOut)
	}

	return ret
}

// GetLogLevel returns the lowest log level to write to the log.
// Should be one of "Debug", "Info", "Warning", "Error"
func (i *Instance) GetLogLevel() string {
	const defaultValue = "Info"

	value := viper.GetString(LogLevel)
	if value != "Debug" && value != "Info" && value != "Warning" && value != "Error" && value != "Trace" {
		value = defaultValue
	}

	return value
}

// GetLogAccess returns true if http requests should be logged to the terminal.
// HTTP requests are not logged to the log file. Defaults to true.
func (i *Instance) GetLogAccess() bool {
	ret := true
	if viper.IsSet(LogAccess) {
		ret = viper.GetBool(LogAccess)
	}

	return ret
}

// Max allowed graphql upload size in megabytes
func (i *Instance) GetMaxUploadSize() int64 {
	ret := int64(1024)
	if viper.IsSet(MaxUploadSize) {
		ret = viper.GetInt64(MaxUploadSize)
	}
	return ret << 20
}

func (i *Instance) Validate() error {
	if i.err != nil {
		return i.err
	}

	mandatoryPaths := []string{
		Database,
		Generated,
	}

	var missingFields []string

	for _, p := range mandatoryPaths {
		if !viper.IsSet(p) {
			missingFields = append(missingFields, p)
		}
	}

	if len(missingFields) > 0 {
		return MissingConfigError{
			missingFields: missingFields,
		}
	}

	return nil
}

func setDefaultValues() {
	viper.SetDefault(ParallelTasks, parallelTasksDefault)
	viper.SetDefault(PreviewSegmentDuration, previewSegmentDurationDefault)
	viper.SetDefault(PreviewSegments, previewSegmentsDefault)
	viper.SetDefault(PreviewExcludeStart, previewExcludeStartDefault)
	viper.SetDefault(PreviewExcludeEnd, previewExcludeEndDefault)
}

// SetInitialConfig fills in missing required config fields
func (i *Instance) SetInitialConfig() {
	// generate some api keys
	const apiKeyLength = 32

	if string(i.GetJWTSignKey()) == "" {
		signKey := utils.GenerateRandomKey(apiKeyLength)
		i.Set(JWTSignKey, signKey)
	}

	if string(i.GetSessionStoreKey()) == "" {
		sessionStoreKey := utils.GenerateRandomKey(apiKeyLength)
		i.Set(SessionStoreKey, sessionStoreKey)
	}

	setDefaultValues()
}<|MERGE_RESOLUTION|>--- conflicted
+++ resolved
@@ -182,15 +182,7 @@
 	return filepath.Join(i.GetConfigPath(), "stash-go.sqlite")
 }
 
-<<<<<<< HEAD
 func (i *Instance) GetStashPaths() []*models.StashConfig {
-=======
-func GetConfigFilePath() string {
-	return viper.ConfigFileUsed()
-}
-
-func GetStashPaths() []*models.StashConfig {
->>>>>>> 496900df
 	var ret []*models.StashConfig
 	if err := viper.UnmarshalKey(Stash, &ret); err != nil || len(ret) == 0 {
 		// fallback to legacy format
@@ -207,6 +199,10 @@
 	return ret
 }
 
+func (i *Instance) GetConfigFilePath() string {
+	return viper.ConfigFileUsed()
+}
+
 func (i *Instance) GetCachePath() string {
 	return viper.GetString(Cache)
 }
