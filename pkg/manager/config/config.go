--- conflicted
+++ resolved
@@ -633,10 +633,10 @@
 	return viper.GetBool(CSSEnabled)
 }
 
-<<<<<<< HEAD
 func (i *Instance) GetHandyKey() string {
 	return viper.GetString(HandyKey)
-=======
+}
+
 // GetDLNAServerName returns the visible name of the DLNA server. If empty,
 // "stash" will be used.
 func (i *Instance) GetDLNAServerName() string {
@@ -658,7 +658,6 @@
 // empty, runs on all interfaces.
 func (i *Instance) GetDLNAInterfaces() []string {
 	return viper.GetStringSlice(DLNAInterfaces)
->>>>>>> 33999d3e
 }
 
 // GetLogFile returns the filename of the file to output logs to.
