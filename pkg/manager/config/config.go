--- conflicted
+++ resolved
@@ -561,16 +561,12 @@
 	return viper.GetBool(ShowStudioAsText)
 }
 
-<<<<<<< HEAD
-func GetSlideshowDelay() int {
+func (i *Instance) GetSlideshowDelay() int {
 	viper.SetDefault(SlideshowDelay, 5000)
 	return viper.GetInt(SlideshowDelay)
 }
 
-func GetCSSPath() string {
-=======
 func (i *Instance) GetCSSPath() string {
->>>>>>> 6a4421f8
 	// use custom.css in the same directory as the config file
 	configFileUsed := viper.ConfigFileUsed()
 	configDir := filepath.Dir(configFileUsed)
