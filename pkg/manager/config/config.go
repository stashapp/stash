package config

import (
	"golang.org/x/crypto/bcrypt"

	"io/ioutil"
	"path/filepath"

	"github.com/spf13/viper"

	"github.com/stashapp/stash/pkg/models"
	"github.com/stashapp/stash/pkg/utils"
)

const Stash = "stash"
const Cache = "cache"
const Generated = "generated"
const Metadata = "metadata"
const Downloads = "downloads"
const Username = "username"
const Password = "password"
const MaxSessionAge = "max_session_age"

const DefaultMaxSessionAge = 60 * 60 * 1 // 1 hours

const Database = "database"

const Exclude = "exclude"

const PreviewPreset = "preview_preset"

const MaxTranscodeSize = "max_transcode_size"
const MaxStreamingTranscodeSize = "max_streaming_transcode_size"

const PreviewSegmentDuration = "preview_segment_duration"
const previewSegmentDurationDefault = 0.75

const PreviewSegments = "preview_segments"
const previewSegmentsDefault = 12

const PreviewExcludeStart = "preview_exclude_start"
const previewExcludeStartDefault = "0"

const PreviewExcludeEnd = "preview_exclude_end"
const previewExcludeEndDefault = "0"

const Host = "host"
const Port = "port"
const ExternalHost = "external_host"

// key used to sign JWT tokens
const JWTSignKey = "jwt_secret_key"

// key used for session store
const SessionStoreKey = "session_store_key"

// scraping options
const ScrapersPath = "scrapers_path"
const ScraperUserAgent = "scraper_user_agent"

// i18n
const Language = "language"

// served directories
// this should be manually configured only
const CustomServedFolders = "custom_served_folders"

// Interface options
const SoundOnPreview = "sound_on_preview"
const WallShowTitle = "wall_show_title"
const MaximumLoopDuration = "maximum_loop_duration"
const AutostartVideo = "autostart_video"
const ShowStudioAsText = "show_studio_as_text"
const CSSEnabled = "cssEnabled"
const WallPlayback = "wall_playback"

// Playback force codec,container
const ForceMKV = "forceMKV"
const ForceHEVC = "forceHEVC"

// Logging options
const LogFile = "logFile"
const LogOut = "logOut"
const LogLevel = "logLevel"
const LogAccess = "logAccess"

func Set(key string, value interface{}) {
	viper.Set(key, value)
}

func SetPassword(value string) {
	// if blank, don't bother hashing; we want it to be blank
	if value == "" {
		Set(Password, "")
	} else {
		Set(Password, hashPassword(value))
	}
}

func Write() error {
	return viper.WriteConfig()
}

func GetStashPaths() []string {
	return viper.GetStringSlice(Stash)
}

func GetCachePath() string {
	return viper.GetString(Cache)
}

func GetGeneratedPath() string {
	return viper.GetString(Generated)
}

func GetMetadataPath() string {
	return viper.GetString(Metadata)
}

func GetDatabasePath() string {
	return viper.GetString(Database)
}

func GetJWTSignKey() []byte {
	return []byte(viper.GetString(JWTSignKey))
}

func GetSessionStoreKey() []byte {
	return []byte(viper.GetString(SessionStoreKey))
}

func GetDefaultScrapersPath() string {
	// default to the same directory as the config file
	configFileUsed := viper.ConfigFileUsed()
	configDir := filepath.Dir(configFileUsed)

	fn := filepath.Join(configDir, "scrapers")

	return fn
}

func GetExcludes() []string {
	return viper.GetStringSlice(Exclude)
}

func GetLanguage() string {
	ret := viper.GetString(Language)

	// default to English
	if ret == "" {
		return "en-US"
	}

	return ret
}

func GetScrapersPath() string {
	return viper.GetString(ScrapersPath)
}

func GetScraperUserAgent() string {
	return viper.GetString(ScraperUserAgent)
}

func GetHost() string {
	return viper.GetString(Host)
}

func GetPort() int {
	return viper.GetInt(Port)
}

func GetExternalHost() string {
	return viper.GetString(ExternalHost)
}

<<<<<<< HEAD
// GetPreviewSegmentDuration returns the duration of a single segment in a
// scene preview file, in seconds.
func GetPreviewSegmentDuration() float64 {
	return viper.GetFloat64(PreviewSegmentDuration)
}

// GetPreviewSegments returns the amount of segments in a scene preview file.
func GetPreviewSegments() int {
	return viper.GetInt(PreviewSegments)
}

// GetPreviewExcludeStart returns the configuration setting string for
// excluding the start of scene videos for preview generation. This can
// be in two possible formats. A float value is interpreted as the amount
// of seconds to exclude from the start of the video before it is included
// in the preview. If the value is suffixed with a '%' character (for example
// '2%'), then it is interpreted as a proportion of the total video duration.
func GetPreviewExcludeStart() string {
	return viper.GetString(PreviewExcludeStart)
}

// GetPreviewExcludeEnd returns the configuration setting string for
// excluding the end of scene videos for preview generation. A float value
// is interpreted as the amount of seconds to exclude from the end of the video
// when generating previews. If the value is suffixed with a '%' character,
// then it is interpreted as a proportion of the total video duration.
func GetPreviewExcludeEnd() string {
	return viper.GetString(PreviewExcludeEnd)
=======
// GetPreviewPreset returns the preset when generating previews. Defaults to
// Slow.
func GetPreviewPreset() models.PreviewPreset {
	ret := viper.GetString(PreviewPreset)

	// default to slow
	if ret == "" {
		return models.PreviewPresetSlow
	}

	return models.PreviewPreset(ret)
>>>>>>> c104c6d0
}

func GetMaxTranscodeSize() models.StreamingResolutionEnum {
	ret := viper.GetString(MaxTranscodeSize)

	// default to original
	if ret == "" {
		return models.StreamingResolutionEnumOriginal
	}

	return models.StreamingResolutionEnum(ret)
}

func GetMaxStreamingTranscodeSize() models.StreamingResolutionEnum {
	ret := viper.GetString(MaxStreamingTranscodeSize)

	// default to original
	if ret == "" {
		return models.StreamingResolutionEnumOriginal
	}

	return models.StreamingResolutionEnum(ret)
}

func GetUsername() string {
	return viper.GetString(Username)
}

func GetPasswordHash() string {
	return viper.GetString(Password)
}

func GetCredentials() (string, string) {
	if HasCredentials() {
		return viper.GetString(Username), viper.GetString(Password)
	}

	return "", ""
}

func HasCredentials() bool {
	if !viper.IsSet(Username) || !viper.IsSet(Password) {
		return false
	}

	username := GetUsername()
	pwHash := GetPasswordHash()

	return username != "" && pwHash != ""
}

func hashPassword(password string) string {
	hash, _ := bcrypt.GenerateFromPassword([]byte(password), bcrypt.MinCost)

	return string(hash)
}

func ValidateCredentials(username string, password string) bool {
	if !HasCredentials() {
		// don't need to authenticate if no credentials saved
		return true
	}

	authUser, authPWHash := GetCredentials()

	err := bcrypt.CompareHashAndPassword([]byte(authPWHash), []byte(password))

	return username == authUser && err == nil
}

// GetMaxSessionAge gets the maximum age for session cookies, in seconds.
// Session cookie expiry times are refreshed every request.
func GetMaxSessionAge() int {
	viper.SetDefault(MaxSessionAge, DefaultMaxSessionAge)
	return viper.GetInt(MaxSessionAge)
}

// GetCustomServedFolders gets the map of custom paths to their applicable
// filesystem locations
func GetCustomServedFolders() URLMap {
	return viper.GetStringMapString(CustomServedFolders)
}

// Interface options
func GetSoundOnPreview() bool {
	viper.SetDefault(SoundOnPreview, true)
	return viper.GetBool(SoundOnPreview)
}

func GetWallShowTitle() bool {
	viper.SetDefault(WallShowTitle, true)
	return viper.GetBool(WallShowTitle)
}

func GetWallPlayback() string {
	viper.SetDefault(WallPlayback, "video")
	return viper.GetString(WallPlayback)
}

func GetMaximumLoopDuration() int {
	viper.SetDefault(MaximumLoopDuration, 0)
	return viper.GetInt(MaximumLoopDuration)
}

func GetAutostartVideo() bool {
	viper.SetDefault(AutostartVideo, false)
	return viper.GetBool(AutostartVideo)
}

func GetShowStudioAsText() bool {
	viper.SetDefault(ShowStudioAsText, false)
	return viper.GetBool(ShowStudioAsText)
}

func GetCSSPath() string {
	// use custom.css in the same directory as the config file
	configFileUsed := viper.ConfigFileUsed()
	configDir := filepath.Dir(configFileUsed)

	fn := filepath.Join(configDir, "custom.css")

	return fn
}

func GetCSS() string {
	fn := GetCSSPath()

	exists, _ := utils.FileExists(fn)
	if !exists {
		return ""
	}

	buf, err := ioutil.ReadFile(fn)

	if err != nil {
		return ""
	}

	return string(buf)
}

func SetCSS(css string) {
	fn := GetCSSPath()

	buf := []byte(css)

	ioutil.WriteFile(fn, buf, 0777)
}

func GetCSSEnabled() bool {
	return viper.GetBool(CSSEnabled)
}

// force codec,container
func GetForceMKV() bool {
	return viper.GetBool(ForceMKV)
}

func GetForceHEVC() bool {
	return viper.GetBool(ForceHEVC)
}

// GetLogFile returns the filename of the file to output logs to.
// An empty string means that file logging will be disabled.
func GetLogFile() string {
	return viper.GetString(LogFile)
}

// GetLogOut returns true if logging should be output to the terminal
// in addition to writing to a log file. Logging will be output to the
// terminal if file logging is disabled. Defaults to true.
func GetLogOut() bool {
	ret := true
	if viper.IsSet(LogOut) {
		ret = viper.GetBool(LogOut)
	}

	return ret
}

// GetLogLevel returns the lowest log level to write to the log.
// Should be one of "Debug", "Info", "Warning", "Error"
func GetLogLevel() string {
	const defaultValue = "Info"

	value := viper.GetString(LogLevel)
	if value != "Debug" && value != "Info" && value != "Warning" && value != "Error" && value != "Trace" {
		value = defaultValue
	}

	return value
}

// GetLogAccess returns true if http requests should be logged to the terminal.
// HTTP requests are not logged to the log file. Defaults to true.
func GetLogAccess() bool {
	ret := true
	if viper.IsSet(LogAccess) {
		ret = viper.GetBool(LogAccess)
	}

	return ret
}

func IsValid() bool {
	setPaths := viper.IsSet(Stash) && viper.IsSet(Cache) && viper.IsSet(Generated) && viper.IsSet(Metadata)

	// TODO: check valid paths
	return setPaths
}

func setDefaultValues() {
	viper.SetDefault(PreviewSegmentDuration, previewSegmentDurationDefault)
	viper.SetDefault(PreviewSegments, previewSegmentsDefault)
	viper.SetDefault(PreviewExcludeStart, previewExcludeStartDefault)
	viper.SetDefault(PreviewExcludeEnd, previewExcludeEndDefault)
}

// SetInitialConfig fills in missing required config fields
func SetInitialConfig() error {
	// generate some api keys
	const apiKeyLength = 32

	if string(GetJWTSignKey()) == "" {
		signKey := utils.GenerateRandomKey(apiKeyLength)
		Set(JWTSignKey, signKey)
	}

	if string(GetSessionStoreKey()) == "" {
		sessionStoreKey := utils.GenerateRandomKey(apiKeyLength)
		Set(SessionStoreKey, sessionStoreKey)
	}

	setDefaultValues()

	return Write()
}<|MERGE_RESOLUTION|>--- conflicted
+++ resolved
@@ -174,7 +174,6 @@
 	return viper.GetString(ExternalHost)
 }
 
-<<<<<<< HEAD
 // GetPreviewSegmentDuration returns the duration of a single segment in a
 // scene preview file, in seconds.
 func GetPreviewSegmentDuration() float64 {
@@ -203,7 +202,8 @@
 // then it is interpreted as a proportion of the total video duration.
 func GetPreviewExcludeEnd() string {
 	return viper.GetString(PreviewExcludeEnd)
-=======
+}
+
 // GetPreviewPreset returns the preset when generating previews. Defaults to
 // Slow.
 func GetPreviewPreset() models.PreviewPreset {
@@ -215,7 +215,6 @@
 	}
 
 	return models.PreviewPreset(ret)
->>>>>>> c104c6d0
 }
 
 func GetMaxTranscodeSize() models.StreamingResolutionEnum {
