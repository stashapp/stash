--- conflicted
+++ resolved
@@ -142,11 +142,8 @@
 }
 
 type Instance struct {
-<<<<<<< HEAD
 	cpuProfilePath string
-=======
-	isNewSystem bool
->>>>>>> c73025c8
+	isNewSystem    bool
 }
 
 var instance *Instance
