package manager

import (
	"context"
	"path/filepath"
	"strconv"

	"github.com/remeh/sizedwaitgroup"

	"github.com/stashapp/stash/pkg/ffmpeg"
	"github.com/stashapp/stash/pkg/logger"
	"github.com/stashapp/stash/pkg/models"
	"github.com/stashapp/stash/pkg/utils"
)

type GenerateMarkersTask struct {
	TxnManager          models.TransactionManager
	Scene               *models.Scene
	Marker              *models.SceneMarker
	Overwrite           bool
	fileNamingAlgorithm models.HashAlgorithm
}

func (t *GenerateMarkersTask) Start(wg *sizedwaitgroup.SizedWaitGroup) {
	defer wg.Done()

	if t.Scene != nil {
		t.generateSceneMarkers()
	}

	if t.Marker != nil {
		var scene *models.Scene
		if err := t.TxnManager.WithReadTxn(context.TODO(), func(r models.ReaderRepository) error {
			var err error
			scene, err = r.Scene().Find(int(t.Marker.SceneID.Int64))
			return err
		}); err != nil {
			logger.Errorf("error finding scene for marker: %s", err.Error())
			return
		}

<<<<<<< HEAD
		if scene == nil {
			logger.Errorf("scene not found for id %d", t.Marker.SceneID.Int64)
			return
		}

		videoFile, err := ffmpeg.NewVideoFile(instance.FFProbePath, t.Scene.Path)
=======
		videoFile, err := ffmpeg.NewVideoFile(instance.FFProbePath, t.Scene.Path, false)
>>>>>>> 1882b449
		if err != nil {
			logger.Errorf("error reading video file: %s", err.Error())
			return
		}

		t.generateMarker(videoFile, scene, t.Marker)
	}
}

func (t *GenerateMarkersTask) generateSceneMarkers() {
	var sceneMarkers []*models.SceneMarker
	if err := t.TxnManager.WithReadTxn(context.TODO(), func(r models.ReaderRepository) error {
		var err error
		sceneMarkers, err = r.SceneMarker().FindBySceneID(t.Scene.ID)
		return err
	}); err != nil {
		logger.Errorf("error getting scene markers: %s", err.Error())
		return
	}

	if len(sceneMarkers) == 0 {
		return
	}

	videoFile, err := ffmpeg.NewVideoFile(instance.FFProbePath, t.Scene.Path, false)
	if err != nil {
		logger.Errorf("error reading video file: %s", err.Error())
		return
	}

	sceneHash := t.Scene.GetHash(t.fileNamingAlgorithm)

	// Make the folder for the scenes markers
	markersFolder := filepath.Join(instance.Paths.Generated.Markers, sceneHash)
	utils.EnsureDir(markersFolder)

	for i, sceneMarker := range sceneMarkers {
		index := i + 1
		logger.Progressf("[generator] <%s> scene marker %d of %d", sceneHash, index, len(sceneMarkers))

		t.generateMarker(videoFile, t.Scene, sceneMarker)
	}
}

func (t *GenerateMarkersTask) generateMarker(videoFile *ffmpeg.VideoFile, scene *models.Scene, sceneMarker *models.SceneMarker) {
	sceneHash := t.Scene.GetHash(t.fileNamingAlgorithm)
	seconds := int(sceneMarker.Seconds)

	videoExists := t.videoExists(sceneHash, seconds)
	imageExists := t.imageExists(sceneHash, seconds)

	baseFilename := strconv.Itoa(seconds)

	options := ffmpeg.SceneMarkerOptions{
		ScenePath: scene.Path,
		Seconds:   seconds,
		Width:     640,
	}

	encoder := ffmpeg.NewEncoder(instance.FFMPEGPath)

	if t.Overwrite || !videoExists {
		videoFilename := baseFilename + ".mp4"
		videoPath := instance.Paths.SceneMarkers.GetStreamPath(sceneHash, seconds)

		options.OutputPath = instance.Paths.Generated.GetTmpPath(videoFilename) // tmp output in case the process ends abruptly
		if err := encoder.SceneMarkerVideo(*videoFile, options); err != nil {
			logger.Errorf("[generator] failed to generate marker video: %s", err)
		} else {
			_ = utils.SafeMove(options.OutputPath, videoPath)
			logger.Debug("created marker video: ", videoPath)
		}
	}

	if t.Overwrite || !imageExists {
		imageFilename := baseFilename + ".webp"
		imagePath := instance.Paths.SceneMarkers.GetStreamPreviewImagePath(sceneHash, seconds)

		options.OutputPath = instance.Paths.Generated.GetTmpPath(imageFilename) // tmp output in case the process ends abruptly
		if err := encoder.SceneMarkerImage(*videoFile, options); err != nil {
			logger.Errorf("[generator] failed to generate marker image: %s", err)
		} else {
			_ = utils.SafeMove(options.OutputPath, imagePath)
			logger.Debug("created marker image: ", imagePath)
		}
	}
}

func (t *GenerateMarkersTask) isMarkerNeeded() int {
	markers := 0
	var sceneMarkers []*models.SceneMarker
	if err := t.TxnManager.WithReadTxn(context.TODO(), func(r models.ReaderRepository) error {
		var err error
		sceneMarkers, err = r.SceneMarker().FindBySceneID(t.Scene.ID)
		return err
	}); err != nil {
		logger.Errorf("errror finding scene markers: %s", err.Error())
		return 0
	}

	if len(sceneMarkers) == 0 {
		return 0
	}

	sceneHash := t.Scene.GetHash(t.fileNamingAlgorithm)
	for _, sceneMarker := range sceneMarkers {
		seconds := int(sceneMarker.Seconds)

		if t.Overwrite || !t.markerExists(sceneHash, seconds) {
			markers++
		}
	}

	return markers
}

func (t *GenerateMarkersTask) markerExists(sceneChecksum string, seconds int) bool {
	if sceneChecksum == "" {
		return false
	}

	videoPath := instance.Paths.SceneMarkers.GetStreamPath(sceneChecksum, seconds)
	imagePath := instance.Paths.SceneMarkers.GetStreamPreviewImagePath(sceneChecksum, seconds)
	videoExists, _ := utils.FileExists(videoPath)
	imageExists, _ := utils.FileExists(imagePath)

	return videoExists && imageExists
}

func (t *GenerateMarkersTask) videoExists(sceneChecksum string, seconds int) bool {
	if sceneChecksum == "" {
		return false
	}

	videoPath := instance.Paths.SceneMarkers.GetStreamPath(sceneChecksum, seconds)
	videoExists, _ := utils.FileExists(videoPath)

	return videoExists
}

func (t *GenerateMarkersTask) imageExists(sceneChecksum string, seconds int) bool {
	if sceneChecksum == "" {
		return false
	}

	imagePath := instance.Paths.SceneMarkers.GetStreamPreviewImagePath(sceneChecksum, seconds)
	imageExists, _ := utils.FileExists(imagePath)

	return imageExists
}<|MERGE_RESOLUTION|>--- conflicted
+++ resolved
@@ -39,16 +39,12 @@
 			return
 		}
 
-<<<<<<< HEAD
 		if scene == nil {
 			logger.Errorf("scene not found for id %d", t.Marker.SceneID.Int64)
 			return
 		}
 
-		videoFile, err := ffmpeg.NewVideoFile(instance.FFProbePath, t.Scene.Path)
-=======
 		videoFile, err := ffmpeg.NewVideoFile(instance.FFProbePath, t.Scene.Path, false)
->>>>>>> 1882b449
 		if err != nil {
 			logger.Errorf("error reading video file: %s", err.Error())
 			return
