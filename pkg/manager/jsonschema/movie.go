--- conflicted
+++ resolved
@@ -11,15 +11,9 @@
 type Movie struct {
 	Name       string          `json:"name,omitempty"`
 	Aliases    string          `json:"aliases,omitempty"`
-<<<<<<< HEAD
-	Duration   string          `json:"duration,omitempty"`
-	Date       string          `json:"date,omitempty"`
-	Rating     string          `json:"rating,omitempty"`
-=======
 	Duration   int             `json:"duration,omitempty"`
 	Date       string          `json:"date,omitempty"`
 	Rating     int             `json:"rating,omitempty"`
->>>>>>> eee7adfb
 	Director   string          `json:"director,omitempty"`
 	Synopsis   string          `json:"sypnopsis,omitempty"`
 	FrontImage string          `json:"front_image,omitempty"`
