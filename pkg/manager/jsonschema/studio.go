package jsonschema

import (
	"fmt"
	"os"

	jsoniter "github.com/json-iterator/go"
	"github.com/stashapp/stash/pkg/models"
)

type Studio struct {
	Name         string          `json:"name,omitempty"`
	URL          string          `json:"url,omitempty"`
	ParentStudio string          `json:"parent_studio,omitempty"`
	Image        string          `json:"image,omitempty"`
	CreatedAt    models.JSONTime `json:"created_at,omitempty"`
	UpdatedAt    models.JSONTime `json:"updated_at,omitempty"`
<<<<<<< HEAD
	Rating       int             `json:"rating,omitempty"`
=======
	Details      string          `json:"details,omitempty"`
>>>>>>> a5e9e7ab
}

func LoadStudioFile(filePath string) (*Studio, error) {
	var studio Studio
	file, err := os.Open(filePath)
	defer file.Close()
	if err != nil {
		return nil, err
	}
	var json = jsoniter.ConfigCompatibleWithStandardLibrary
	jsonParser := json.NewDecoder(file)
	err = jsonParser.Decode(&studio)
	if err != nil {
		return nil, err
	}
	return &studio, nil
}

func SaveStudioFile(filePath string, studio *Studio) error {
	if studio == nil {
		return fmt.Errorf("studio must not be nil")
	}
	return marshalToFile(filePath, studio)
}<|MERGE_RESOLUTION|>--- conflicted
+++ resolved
@@ -15,11 +15,8 @@
 	Image        string          `json:"image,omitempty"`
 	CreatedAt    models.JSONTime `json:"created_at,omitempty"`
 	UpdatedAt    models.JSONTime `json:"updated_at,omitempty"`
-<<<<<<< HEAD
 	Rating       int             `json:"rating,omitempty"`
-=======
 	Details      string          `json:"details,omitempty"`
->>>>>>> a5e9e7ab
 }
 
 func LoadStudioFile(filePath string) (*Studio, error) {
