package jsonschema

import (
	"fmt"
	"os"

	jsoniter "github.com/json-iterator/go"
	"github.com/stashapp/stash/pkg/models"
)

type Performer struct {
	Name         string          `json:"name,omitempty"`
	Gender       string          `json:"gender,omitempty"`
	URL          string          `json:"url,omitempty"`
	Twitter      string          `json:"twitter,omitempty"`
	Instagram    string          `json:"instagram,omitempty"`
	Birthdate    string          `json:"birthdate,omitempty"`
	Ethnicity    string          `json:"ethnicity,omitempty"`
	Country      string          `json:"country,omitempty"`
	EyeColor     string          `json:"eye_color,omitempty"`
	Height       string          `json:"height,omitempty"`
	Measurements string          `json:"measurements,omitempty"`
	FakeTits     string          `json:"fake_tits,omitempty"`
	CareerLength string          `json:"career_length,omitempty"`
	Tattoos      string          `json:"tattoos,omitempty"`
	Piercings    string          `json:"piercings,omitempty"`
	Aliases      string          `json:"aliases,omitempty"`
	Favorite     bool            `json:"favorite,omitempty"`
	Tags         []string        `json:"tags,omitempty"`
	Image        string          `json:"image,omitempty"`
	CreatedAt    models.JSONTime `json:"created_at,omitempty"`
	UpdatedAt    models.JSONTime `json:"updated_at,omitempty"`
<<<<<<< HEAD
	Rating       int             `json:"rating,omitempty"`
=======
	Details      string          `json:"details,omitempty"`
	DeathDate    string          `json:"death_date,omitempty"`
	HairColor    string          `json:"hair_color,omitempty"`
	Weight       int             `json:"weight,omitempty"`
>>>>>>> a5e9e7ab
}

func LoadPerformerFile(filePath string) (*Performer, error) {
	var performer Performer
	file, err := os.Open(filePath)
	defer file.Close()
	if err != nil {
		return nil, err
	}
	var json = jsoniter.ConfigCompatibleWithStandardLibrary
	jsonParser := json.NewDecoder(file)
	err = jsonParser.Decode(&performer)
	if err != nil {
		return nil, err
	}
	return &performer, nil
}

func SavePerformerFile(filePath string, performer *Performer) error {
	if performer == nil {
		return fmt.Errorf("performer must not be nil")
	}
	return marshalToFile(filePath, performer)
}<|MERGE_RESOLUTION|>--- conflicted
+++ resolved
@@ -30,14 +30,11 @@
 	Image        string          `json:"image,omitempty"`
 	CreatedAt    models.JSONTime `json:"created_at,omitempty"`
 	UpdatedAt    models.JSONTime `json:"updated_at,omitempty"`
-<<<<<<< HEAD
 	Rating       int             `json:"rating,omitempty"`
-=======
 	Details      string          `json:"details,omitempty"`
 	DeathDate    string          `json:"death_date,omitempty"`
 	HairColor    string          `json:"hair_color,omitempty"`
 	Weight       int             `json:"weight,omitempty"`
->>>>>>> a5e9e7ab
 }
 
 func LoadPerformerFile(filePath string) (*Performer, error) {
