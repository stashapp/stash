--- conflicted
+++ resolved
@@ -109,17 +109,13 @@
 		}
 
 		// don't create gallery if it has no images
-<<<<<<< HEAD
 		if countImagesInZip(t.FilePath) > 0 {
-=======
-		if newGallery.CountFiles() > 0 {
 			// only warn when creating the gallery
 			ok, err := utils.IsZipFileUncompressed(t.FilePath)
 			if err == nil && !ok {
 				logger.Warnf("%s is using above store (0) level compression.", t.FilePath)
 			}
 
->>>>>>> df3252e2
 			logger.Infof("%s doesn't exist.  Creating new item...", t.FilePath)
 			gallery, err = qb.Create(newGallery, tx)
 		}
