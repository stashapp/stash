package manager

import (
	"archive/zip"
	"context"
	"database/sql"
<<<<<<< HEAD
	"github.com/remeh/sizedwaitgroup"
=======
	"os"
	"path/filepath"
	"strconv"
	"strings"
	"sync"
	"time"

	"github.com/facebookgo/symwalk"
	"github.com/jmoiron/sqlx"

>>>>>>> aca2c7c5
	"github.com/stashapp/stash/pkg/database"
	"github.com/stashapp/stash/pkg/ffmpeg"
	"github.com/stashapp/stash/pkg/image"
	"github.com/stashapp/stash/pkg/logger"
	"github.com/stashapp/stash/pkg/manager/config"
	"github.com/stashapp/stash/pkg/models"
	"github.com/stashapp/stash/pkg/utils"
	"path/filepath"
	"strconv"
	"strings"
	"time"
)

type ScanTask struct {
<<<<<<< HEAD
	FilePath             string
	UseFileMetadata      bool
	calculateMD5         bool
	fileNamingAlgorithm  models.HashAlgorithm
	GenerateSprite       bool
	GeneratePreview      bool
	GenerateImagePreview bool
=======
	FilePath            string
	UseFileMetadata     bool
	calculateMD5        bool
	fileNamingAlgorithm models.HashAlgorithm

	zipGallery *models.Gallery
>>>>>>> aca2c7c5
}

func (t *ScanTask) Start(wg *sizedwaitgroup.SizedWaitGroup) {
	if isGallery(t.FilePath) {
		t.scanGallery()
<<<<<<< HEAD
	} else {
		scene := t.scanScene()

		if scene != nil {
			iwg := sizedwaitgroup.New(2)

			if t.GenerateSprite {
				iwg.Add()
				taskSprite := GenerateSpriteTask{Scene: *scene, Overwrite: false, fileNamingAlgorithm: t.fileNamingAlgorithm}
				go taskSprite.Start(&iwg)
			}

			if t.GeneratePreview {
				iwg.Add()

				var previewSegmentDuration = config.GetPreviewSegmentDuration()
				var previewSegments = config.GetPreviewSegments()
				var previewExcludeStart = config.GetPreviewExcludeStart()
				var previewExcludeEnd = config.GetPreviewExcludeEnd()
				var previewPresent = config.GetPreviewPreset()

				// NOTE: the reuse of this model like this is painful.
				previewOptions := models.GeneratePreviewOptionsInput{
					PreviewSegments:        &previewSegments,
					PreviewSegmentDuration: &previewSegmentDuration,
					PreviewExcludeStart:    &previewExcludeStart,
					PreviewExcludeEnd:      &previewExcludeEnd,
					PreviewPreset:          &previewPresent,
				}

				taskPreview := GeneratePreviewTask{
					Scene:               *scene,
					ImagePreview:        t.GenerateImagePreview,
					Options:             previewOptions,
					Overwrite:           false,
					fileNamingAlgorithm: t.fileNamingAlgorithm,
				}
				go taskPreview.Start(&iwg)
			}

			iwg.Wait()
		}
=======
	} else if isVideo(t.FilePath) {
		t.scanScene()
	} else if isImage(t.FilePath) {
		t.scanImage()
>>>>>>> aca2c7c5
	}

	wg.Done()
}

func (t *ScanTask) scanGallery() {
	qb := models.NewGalleryQueryBuilder()
	gallery, _ := qb.FindByPath(t.FilePath)

	if gallery != nil {
		// We already have this item in the database, keep going

		// scan the zip files if the gallery has no images
		iqb := models.NewImageQueryBuilder()
		images, err := iqb.CountByGalleryID(gallery.ID)
		if err != nil {
			logger.Errorf("error getting images for zip gallery %s: %s", t.FilePath, err.Error())
		}

		if images == 0 {
			t.scanZipImages(gallery)
		} else {
			// in case thumbnails have been deleted, regenerate them
			t.regenerateZipImages(gallery)
		}
		return
	}

	// Ignore directories.
	if isDir, _ := utils.DirExists(t.FilePath); isDir {
		return
	}

	checksum, err := t.calculateChecksum()
	if err != nil {
		logger.Error(err.Error())
		return
	}

	ctx := context.TODO()
	tx := database.DB.MustBeginTx(ctx, nil)
	gallery, _ = qb.FindByChecksum(checksum, tx)
	if gallery != nil {
		exists, _ := utils.FileExists(gallery.Path.String)
		if exists {
			logger.Infof("%s already exists.  Duplicate of %s ", t.FilePath, gallery.Path.String)
		} else {

			logger.Infof("%s already exists.  Updating path...", t.FilePath)
			gallery.Path = sql.NullString{
				String: t.FilePath,
				Valid:  true,
			}
			gallery, err = qb.Update(*gallery, tx)
		}
	} else {
		currentTime := time.Now()

		newGallery := models.Gallery{
			Checksum: checksum,
			Zip:      true,
			Path: sql.NullString{
				String: t.FilePath,
				Valid:  true,
			},
			CreatedAt: models.SQLiteTimestamp{Timestamp: currentTime},
			UpdatedAt: models.SQLiteTimestamp{Timestamp: currentTime},
		}

		// don't create gallery if it has no images
		if countImagesInZip(t.FilePath) > 0 {
			// only warn when creating the gallery
			ok, err := utils.IsZipFileUncompressed(t.FilePath)
			if err == nil && !ok {
				logger.Warnf("%s is using above store (0) level compression.", t.FilePath)
			}

			logger.Infof("%s doesn't exist.  Creating new item...", t.FilePath)
			gallery, err = qb.Create(newGallery, tx)
		}
	}

	if err != nil {
		logger.Error(err.Error())
		tx.Rollback()
		return
	}

	err = tx.Commit()
	if err != nil {
		logger.Error(err.Error())
		return
	}

	// if the gallery has no associated images, then scan the zip for images
	if gallery != nil {
		t.scanZipImages(gallery)
	}
}

// associates a gallery to a scene with the same basename
func (t *ScanTask) associateGallery(wg *sizedwaitgroup.SizedWaitGroup) {
	qb := models.NewGalleryQueryBuilder()
	gallery, _ := qb.FindByPath(t.FilePath)
	if gallery == nil {
		// associate is run after scan is finished
		// should only happen if gallery is a directory or an io error occurs during hashing
		logger.Warnf("associate: gallery %s not found in DB", t.FilePath)
		wg.Done()
		return
	}

	// gallery has no SceneID
	if !gallery.SceneID.Valid {
		basename := strings.TrimSuffix(t.FilePath, filepath.Ext(t.FilePath))
		var relatedFiles []string
		vExt := config.GetVideoExtensions()
		// make a list of media files that can be related to the gallery
		for _, ext := range vExt {
			related := basename + "." + ext
			// exclude gallery extensions from the related files
			if !isGallery(related) {
				relatedFiles = append(relatedFiles, related)
			}
		}
		for _, scenePath := range relatedFiles {
			qbScene := models.NewSceneQueryBuilder()
			scene, _ := qbScene.FindByPath(scenePath)
			// found related Scene
			if scene != nil {
				logger.Infof("associate: Gallery %s is related to scene: %d", t.FilePath, scene.ID)

				gallery.SceneID.Int64 = int64(scene.ID)
				gallery.SceneID.Valid = true

				ctx := context.TODO()
				tx := database.DB.MustBeginTx(ctx, nil)

				_, err := qb.Update(*gallery, tx)
				if err != nil {
					logger.Errorf("associate: Error updating gallery sceneId %s", err)
					_ = tx.Rollback()
				} else if err := tx.Commit(); err != nil {
					logger.Error(err.Error())
				}

				// since a gallery can have only one related scene
				// only first found is associated
				break
			}
		}
	}
	wg.Done()
}

func (t *ScanTask) scanScene() *models.Scene {
	qb := models.NewSceneQueryBuilder()
	scene, _ := qb.FindByPath(t.FilePath)
	if scene != nil {
		// We already have this item in the database
		// check for thumbnails,screenshots
		t.makeScreenshots(nil, scene.GetHash(t.fileNamingAlgorithm))

		// check for container
		if !scene.Format.Valid {
			videoFile, err := ffmpeg.NewVideoFile(instance.FFProbePath, t.FilePath)
			if err != nil {
				logger.Error(err.Error())
				return nil
			}
			container := ffmpeg.MatchContainer(videoFile.Container, t.FilePath)
			logger.Infof("Adding container %s to file %s", container, t.FilePath)

			ctx := context.TODO()
			tx := database.DB.MustBeginTx(ctx, nil)
			err = qb.UpdateFormat(scene.ID, string(container), tx)
			if err != nil {
				logger.Error(err.Error())
				_ = tx.Rollback()
			} else if err := tx.Commit(); err != nil {
				logger.Error(err.Error())
			}
		}

		// check if oshash is set
		if !scene.OSHash.Valid {
			logger.Infof("Calculating oshash for existing file %s ...", t.FilePath)
			oshash, err := utils.OSHashFromFilePath(t.FilePath)
			if err != nil {
				logger.Error(err.Error())
				return nil
			}

			// check if oshash clashes with existing scene
			dupe, _ := qb.FindByOSHash(oshash)
			if dupe != nil {
				logger.Errorf("OSHash for file %s is the same as that of %s", t.FilePath, dupe.Path)
				return nil
			}

			ctx := context.TODO()
			tx := database.DB.MustBeginTx(ctx, nil)
			err = qb.UpdateOSHash(scene.ID, oshash, tx)
			if err != nil {
				logger.Error(err.Error())
				tx.Rollback()
				return nil
			} else if err := tx.Commit(); err != nil {
				logger.Error(err.Error())
			}
		}

		// check if MD5 is set, if calculateMD5 is true
		if t.calculateMD5 && !scene.Checksum.Valid {
			checksum, err := t.calculateChecksum()
			if err != nil {
				logger.Error(err.Error())
				return nil
			}

			// check if checksum clashes with existing scene
			dupe, _ := qb.FindByChecksum(checksum)
			if dupe != nil {
				logger.Errorf("MD5 for file %s is the same as that of %s", t.FilePath, dupe.Path)
				return nil
			}

			ctx := context.TODO()
			tx := database.DB.MustBeginTx(ctx, nil)
			err = qb.UpdateChecksum(scene.ID, checksum, tx)
			if err != nil {
				logger.Error(err.Error())
				_ = tx.Rollback()
			} else if err := tx.Commit(); err != nil {
				logger.Error(err.Error())
			}
		}

		return nil
	}

	// Ignore directories.
	if isDir, _ := utils.DirExists(t.FilePath); isDir {
		return nil
	}

	videoFile, err := ffmpeg.NewVideoFile(instance.FFProbePath, t.FilePath)
	if err != nil {
		logger.Error(err.Error())
		return nil
	}
	container := ffmpeg.MatchContainer(videoFile.Container, t.FilePath)

	// Override title to be filename if UseFileMetadata is false
	if !t.UseFileMetadata {
		videoFile.SetTitleFromPath()
	}

	var checksum string

	logger.Infof("%s not found. Calculating oshash...", t.FilePath)
	oshash, err := utils.OSHashFromFilePath(t.FilePath)
	if err != nil {
		logger.Error(err.Error())
		return nil
	}

	if t.fileNamingAlgorithm == models.HashAlgorithmMd5 || t.calculateMD5 {
		checksum, err = t.calculateChecksum()
		if err != nil {
			logger.Error(err.Error())
			return nil
		}
	}

	// check for scene by checksum and oshash - MD5 should be
	// redundant, but check both
	if checksum != "" {
		scene, _ = qb.FindByChecksum(checksum)
	}

	if scene == nil {
		scene, _ = qb.FindByOSHash(oshash)
	}

	sceneHash := oshash

	if t.fileNamingAlgorithm == models.HashAlgorithmMd5 {
		sceneHash = checksum
	}

	t.makeScreenshots(videoFile, sceneHash)

	var new_scene *models.Scene
	scene, _ = qb.FindByChecksum(checksum)

	ctx := context.TODO()
	tx := database.DB.MustBeginTx(ctx, nil)
	if scene != nil {
		exists, _ := utils.FileExists(scene.Path)
		if exists {
			logger.Infof("%s already exists. Duplicate of %s", t.FilePath, scene.Path)
		} else {
			logger.Infof("%s already exists. Updating path...", t.FilePath)
			scenePartial := models.ScenePartial{
				ID:   scene.ID,
				Path: &t.FilePath,
			}
			_, err = qb.Update(scenePartial, tx)
		}
	} else {
		logger.Infof("%s doesn't exist. Creating new item...", t.FilePath)
		currentTime := time.Now()
		newScene := models.Scene{
			Checksum:   sql.NullString{String: checksum, Valid: checksum != ""},
			OSHash:     sql.NullString{String: oshash, Valid: oshash != ""},
			Path:       t.FilePath,
			Title:      sql.NullString{String: videoFile.Title, Valid: true},
			Duration:   sql.NullFloat64{Float64: videoFile.Duration, Valid: true},
			VideoCodec: sql.NullString{String: videoFile.VideoCodec, Valid: true},
			AudioCodec: sql.NullString{String: videoFile.AudioCodec, Valid: true},
			Format:     sql.NullString{String: string(container), Valid: true},
			Width:      sql.NullInt64{Int64: int64(videoFile.Width), Valid: true},
			Height:     sql.NullInt64{Int64: int64(videoFile.Height), Valid: true},
			Framerate:  sql.NullFloat64{Float64: videoFile.FrameRate, Valid: true},
			Bitrate:    sql.NullInt64{Int64: videoFile.Bitrate, Valid: true},
			Size:       sql.NullString{String: strconv.Itoa(int(videoFile.Size)), Valid: true},
			CreatedAt:  models.SQLiteTimestamp{Timestamp: currentTime},
			UpdatedAt:  models.SQLiteTimestamp{Timestamp: currentTime},
		}

		if t.UseFileMetadata {
			newScene.Details = sql.NullString{String: videoFile.Comment, Valid: true}
			newScene.Date = models.SQLiteDate{String: videoFile.CreationTime.Format("2006-01-02")}
		}

		new_scene, err = qb.Create(newScene, tx)
	}

	if err != nil {
		logger.Error(err.Error())
		_ = tx.Rollback()
		return nil

	} else if err := tx.Commit(); err != nil {
		logger.Error(err.Error())
		return nil
	}

	return new_scene
}

func (t *ScanTask) makeScreenshots(probeResult *ffmpeg.VideoFile, checksum string) {
	thumbPath := instance.Paths.Scene.GetThumbnailScreenshotPath(checksum)
	normalPath := instance.Paths.Scene.GetScreenshotPath(checksum)

	thumbExists, _ := utils.FileExists(thumbPath)
	normalExists, _ := utils.FileExists(normalPath)

	if thumbExists && normalExists {
		return
	}

	if probeResult == nil {
		var err error
		probeResult, err = ffmpeg.NewVideoFile(instance.FFProbePath, t.FilePath)

		if err != nil {
			logger.Error(err.Error())
			return
		}
		logger.Infof("Regenerating images for %s", t.FilePath)
	}

	at := float64(probeResult.Duration) * 0.2

	if !thumbExists {
		logger.Debugf("Creating thumbnail for %s", t.FilePath)
		makeScreenshot(*probeResult, thumbPath, 5, 320, at)
	}

	if !normalExists {
		logger.Debugf("Creating screenshot for %s", t.FilePath)
		makeScreenshot(*probeResult, normalPath, 2, probeResult.Width, at)
	}
}

func (t *ScanTask) scanZipImages(zipGallery *models.Gallery) {
	err := walkGalleryZip(zipGallery.Path.String, func(file *zip.File) error {
		// copy this task and change the filename
		subTask := *t

		// filepath is the zip file and the internal file name, separated by a null byte
		subTask.FilePath = image.ZipFilename(zipGallery.Path.String, file.Name)
		subTask.zipGallery = zipGallery

		// run the subtask and wait for it to complete
		var wg sync.WaitGroup
		wg.Add(1)
		subTask.Start(&wg)
		return nil
	})
	if err != nil {
		logger.Warnf("failed to scan zip file images for %s: %s", zipGallery.Path.String, err.Error())
	}
}

func (t *ScanTask) regenerateZipImages(zipGallery *models.Gallery) {
	iqb := models.NewImageQueryBuilder()

	images, err := iqb.FindByGalleryID(zipGallery.ID)
	if err != nil {
		logger.Warnf("failed to find gallery images: %s", err.Error())
		return
	}

	for _, img := range images {
		t.generateThumbnail(img)
	}
}

func (t *ScanTask) scanImage() {
	qb := models.NewImageQueryBuilder()
	i, _ := qb.FindByPath(t.FilePath)
	if i != nil {
		// We already have this item in the database
		// check for thumbnails
		t.generateThumbnail(i)

		return
	}

	// Ignore directories.
	if isDir, _ := utils.DirExists(t.FilePath); isDir {
		return
	}

	var checksum string

	logger.Infof("%s not found.  Calculating checksum...", t.FilePath)
	checksum, err := t.calculateImageChecksum()
	if err != nil {
		logger.Errorf("error calculating checksum for %s: %s", t.FilePath, err.Error())
		return
	}

	// check for scene by checksum and oshash - MD5 should be
	// redundant, but check both
	i, _ = qb.FindByChecksum(checksum)

	ctx := context.TODO()
	tx := database.DB.MustBeginTx(ctx, nil)
	if i != nil {
		exists := image.FileExists(i.Path)
		if exists {
			logger.Infof("%s already exists.  Duplicate of %s ", image.PathDisplayName(t.FilePath), image.PathDisplayName(i.Path))
		} else {
			logger.Infof("%s already exists.  Updating path...", image.PathDisplayName(t.FilePath))
			imagePartial := models.ImagePartial{
				ID:   i.ID,
				Path: &t.FilePath,
			}
			_, err = qb.Update(imagePartial, tx)
		}
	} else {
		logger.Infof("%s doesn't exist.  Creating new item...", image.PathDisplayName(t.FilePath))
		currentTime := time.Now()
		newImage := models.Image{
			Checksum:  checksum,
			Path:      t.FilePath,
			CreatedAt: models.SQLiteTimestamp{Timestamp: currentTime},
			UpdatedAt: models.SQLiteTimestamp{Timestamp: currentTime},
		}
		err = image.SetFileDetails(&newImage)
		if err == nil {
			i, err = qb.Create(newImage, tx)
		}
	}

	if err == nil {
		jqb := models.NewJoinsQueryBuilder()
		if t.zipGallery != nil {
			// associate with gallery
			_, err = jqb.AddImageGallery(i.ID, t.zipGallery.ID, tx)
		} else if config.GetCreateGalleriesFromFolders() {
			// create gallery from folder or associate with existing gallery
			logger.Infof("Associating image %s with folder gallery", i.Path)
			err = t.associateImageWithFolderGallery(i.ID, tx)
		}
	}

	if err != nil {
		logger.Error(err.Error())
		_ = tx.Rollback()
		return
	} else if err := tx.Commit(); err != nil {
		logger.Error(err.Error())
		return
	}

	t.generateThumbnail(i)
}

func (t *ScanTask) associateImageWithFolderGallery(imageID int, tx *sqlx.Tx) error {
	// find a gallery with the path specified
	path := filepath.Dir(t.FilePath)
	gqb := models.NewGalleryQueryBuilder()
	jqb := models.NewJoinsQueryBuilder()
	g, err := gqb.FindByPath(path)
	if err != nil {
		return err
	}

	if g == nil {
		checksum := utils.MD5FromString(path)

		// create the gallery
		currentTime := time.Now()

		newGallery := models.Gallery{
			Checksum: checksum,
			Path: sql.NullString{
				String: path,
				Valid:  true,
			},
			CreatedAt: models.SQLiteTimestamp{Timestamp: currentTime},
			UpdatedAt: models.SQLiteTimestamp{Timestamp: currentTime},
		}

		logger.Infof("Creating gallery for folder %s", path)
		g, err = gqb.Create(newGallery, tx)
		if err != nil {
			return err
		}
	}

	// associate image with gallery
	_, err = jqb.AddImageGallery(imageID, g.ID, tx)
	return err
}

func (t *ScanTask) generateThumbnail(i *models.Image) {
	thumbPath := GetInstance().Paths.Generated.GetThumbnailPath(i.Checksum, models.DefaultGthumbWidth)
	exists, _ := utils.FileExists(thumbPath)
	if exists {
		logger.Debug("Thumbnail already exists for this path... skipping")
		return
	}

	srcImage, err := image.GetSourceImage(i)
	if err != nil {
		logger.Errorf("error reading image %s: %s", i.Path, err.Error())
		return
	}

	if image.ThumbnailNeeded(srcImage, models.DefaultGthumbWidth) {
		data, err := image.GetThumbnail(srcImage, models.DefaultGthumbWidth)
		if err != nil {
			logger.Errorf("error getting thumbnail for image %s: %s", i.Path, err.Error())
			return
		}

		err = utils.WriteFile(thumbPath, data)
		if err != nil {
			logger.Errorf("error writing thumbnail for image %s: %s", i.Path, err)
		}
	}
}

func (t *ScanTask) calculateChecksum() (string, error) {
	logger.Infof("Calculating checksum for %s...", t.FilePath)
	checksum, err := utils.MD5FromFilePath(t.FilePath)
	if err != nil {
		return "", err
	}
	logger.Debugf("Checksum calculated: %s", checksum)
	return checksum, nil
}

func (t *ScanTask) calculateImageChecksum() (string, error) {
	logger.Infof("Calculating checksum for %s...", image.PathDisplayName(t.FilePath))
	// uses image.CalculateMD5 to read files in zips
	checksum, err := image.CalculateMD5(t.FilePath)
	if err != nil {
		return "", err
	}
	logger.Debugf("Checksum calculated: %s", checksum)
	return checksum, nil
}

func (t *ScanTask) doesPathExist() bool {
	vidExt := config.GetVideoExtensions()
	imgExt := config.GetImageExtensions()
	gExt := config.GetGalleryExtensions()

	if matchExtension(t.FilePath, gExt) {
		qb := models.NewGalleryQueryBuilder()
		gallery, _ := qb.FindByPath(t.FilePath)
		if gallery != nil {
			return true
		}
	} else if matchExtension(t.FilePath, vidExt) {
		qb := models.NewSceneQueryBuilder()
		scene, _ := qb.FindByPath(t.FilePath)
		if scene != nil {
			return true
		}
	} else if matchExtension(t.FilePath, imgExt) {
		qb := models.NewImageQueryBuilder()
		i, _ := qb.FindByPath(t.FilePath)
		if i != nil {
			return true
		}
	}

	return false
}

func walkFilesToScan(s *models.StashConfig, f filepath.WalkFunc) error {
	vidExt := config.GetVideoExtensions()
	imgExt := config.GetImageExtensions()
	gExt := config.GetGalleryExtensions()
	excludeVid := config.GetExcludes()
	excludeImg := config.GetImageExcludes()

	return symwalk.Walk(s.Path, func(path string, info os.FileInfo, err error) error {
		if info.IsDir() {
			return nil
		}

		if !s.ExcludeVideo && matchExtension(path, vidExt) && !matchFile(path, excludeVid) {
			return f(path, info, err)
		}

		if !s.ExcludeImage {
			if (matchExtension(path, imgExt) || matchExtension(path, gExt)) && !matchFile(path, excludeImg) {
				return f(path, info, err)
			}
		}

		return nil
	})
}<|MERGE_RESOLUTION|>--- conflicted
+++ resolved
@@ -4,20 +4,14 @@
 	"archive/zip"
 	"context"
 	"database/sql"
-<<<<<<< HEAD
-	"github.com/remeh/sizedwaitgroup"
-=======
 	"os"
 	"path/filepath"
 	"strconv"
 	"strings"
-	"sync"
 	"time"
-
 	"github.com/facebookgo/symwalk"
 	"github.com/jmoiron/sqlx"
-
->>>>>>> aca2c7c5
+	"github.com/remeh/sizedwaitgroup"
 	"github.com/stashapp/stash/pkg/database"
 	"github.com/stashapp/stash/pkg/ffmpeg"
 	"github.com/stashapp/stash/pkg/image"
@@ -25,14 +19,9 @@
 	"github.com/stashapp/stash/pkg/manager/config"
 	"github.com/stashapp/stash/pkg/models"
 	"github.com/stashapp/stash/pkg/utils"
-	"path/filepath"
-	"strconv"
-	"strings"
-	"time"
 )
 
 type ScanTask struct {
-<<<<<<< HEAD
 	FilePath             string
 	UseFileMetadata      bool
 	calculateMD5         bool
@@ -40,21 +29,13 @@
 	GenerateSprite       bool
 	GeneratePreview      bool
 	GenerateImagePreview bool
-=======
-	FilePath            string
-	UseFileMetadata     bool
-	calculateMD5        bool
-	fileNamingAlgorithm models.HashAlgorithm
-
-	zipGallery *models.Gallery
->>>>>>> aca2c7c5
+	zipGallery 			 *models.Gallery
 }
 
 func (t *ScanTask) Start(wg *sizedwaitgroup.SizedWaitGroup) {
 	if isGallery(t.FilePath) {
 		t.scanGallery()
-<<<<<<< HEAD
-	} else {
+	} else if isVideo(t.FilePath) {
 		scene := t.scanScene()
 
 		if scene != nil {
@@ -96,12 +77,8 @@
 
 			iwg.Wait()
 		}
-=======
-	} else if isVideo(t.FilePath) {
-		t.scanScene()
 	} else if isImage(t.FilePath) {
 		t.scanImage()
->>>>>>> aca2c7c5
 	}
 
 	wg.Done()
@@ -499,9 +476,10 @@
 		subTask.zipGallery = zipGallery
 
 		// run the subtask and wait for it to complete
-		var wg sync.WaitGroup
-		wg.Add(1)
-		subTask.Start(&wg)
+		// tylerj check this.
+		iwg := sizedwaitgroup.New(1)
+		iwg.Add()
+		subTask.Start(&iwg)
 		return nil
 	})
 	if err != nil {
