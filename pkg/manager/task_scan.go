package manager

import (
	"archive/zip"
	"context"
	"database/sql"
	"fmt"
	"os"
	"path/filepath"
	"strconv"
	"strings"
	"time"

	"github.com/remeh/sizedwaitgroup"

	"github.com/stashapp/stash/pkg/ffmpeg"
	"github.com/stashapp/stash/pkg/gallery"
	"github.com/stashapp/stash/pkg/image"
	"github.com/stashapp/stash/pkg/logger"
	"github.com/stashapp/stash/pkg/manager/config"
	"github.com/stashapp/stash/pkg/models"
	"github.com/stashapp/stash/pkg/scene"
	"github.com/stashapp/stash/pkg/utils"
)

type ScanTask struct {
	TxnManager           models.TransactionManager
	FilePath             string
	UseFileMetadata      bool
	StripFileExtension   bool
	calculateMD5         bool
	fileNamingAlgorithm  models.HashAlgorithm
	GenerateSprite       bool
	GeneratePreview      bool
	GenerateImagePreview bool
	zipGallery           *models.Gallery
}

func (t *ScanTask) Start(wg *sizedwaitgroup.SizedWaitGroup) {
	if isGallery(t.FilePath) {
		t.scanGallery()
	} else if isVideo(t.FilePath) {
		s := t.scanScene()

		if s != nil {
			iwg := sizedwaitgroup.New(2)

			if t.GenerateSprite {
				iwg.Add()
				taskSprite := GenerateSpriteTask{
					Scene:               *s,
					Overwrite:           false,
					fileNamingAlgorithm: t.fileNamingAlgorithm,
				}
				go taskSprite.Start(&iwg)
			}

			if t.GeneratePreview {
				iwg.Add()

				var previewSegmentDuration = config.GetPreviewSegmentDuration()
				var previewSegments = config.GetPreviewSegments()
				var previewExcludeStart = config.GetPreviewExcludeStart()
				var previewExcludeEnd = config.GetPreviewExcludeEnd()
				var previewPresent = config.GetPreviewPreset()

				// NOTE: the reuse of this model like this is painful.
				previewOptions := models.GeneratePreviewOptionsInput{
					PreviewSegments:        &previewSegments,
					PreviewSegmentDuration: &previewSegmentDuration,
					PreviewExcludeStart:    &previewExcludeStart,
					PreviewExcludeEnd:      &previewExcludeEnd,
					PreviewPreset:          &previewPresent,
				}

				taskPreview := GeneratePreviewTask{
					Scene:               *s,
					ImagePreview:        t.GenerateImagePreview,
					Options:             previewOptions,
					Overwrite:           false,
					fileNamingAlgorithm: t.fileNamingAlgorithm,
				}
				go taskPreview.Start(&iwg)
			}

			iwg.Wait()
		}
	} else if isImage(t.FilePath) {
		t.scanImage()
	}

	wg.Done()
}

func (t *ScanTask) scanGallery() {
	var g *models.Gallery
	images := 0
	scanImages := false

	if err := t.TxnManager.WithReadTxn(context.TODO(), func(r models.ReaderRepository) error {
		var err error
		g, err = r.Gallery().FindByPath(t.FilePath)

		if g != nil && err != nil {
			images, err = r.Image().CountByGalleryID(g.ID)
			if err != nil {
				return fmt.Errorf("error getting images for zip gallery %s: %s", t.FilePath, err.Error())
			}
		}

		return err
	}); err != nil {
		logger.Error(err.Error())
		return
	}

	fileModTime, err := t.getFileModTime()
	if err != nil {
		logger.Error(err.Error())
		return
	}

	if g != nil {
		// We already have this item in the database, keep going

		// if file mod time is not set, set it now
		if !g.FileModTime.Valid {
			// we will also need to rescan the zip contents
			scanImages = true
			logger.Infof("setting file modification time on %s", t.FilePath)

			if err := t.TxnManager.WithTxn(context.TODO(), func(r models.Repository) error {
				qb := r.Gallery()
				if _, err := gallery.UpdateFileModTime(qb, g.ID, models.NullSQLiteTimestamp{
					Timestamp: fileModTime,
					Valid:     true,
				}); err != nil {
					return err
				}

				// update our copy of the gallery
				var err error
				g, err = qb.Find(g.ID)
				return err
			}); err != nil {
				logger.Error(err.Error())
				return
			}
		}

		// if the mod time of the zip file is different than that of the associated
		// gallery, then recalculate the checksum
		modified := t.isFileModified(fileModTime, g.FileModTime)
		if modified {
			scanImages = true
			logger.Infof("%s has been updated: rescanning", t.FilePath)

			// update the checksum and the modification time
			checksum, err := t.calculateChecksum()
			if err != nil {
				logger.Error(err.Error())
				return
			}

			currentTime := time.Now()
			galleryPartial := models.GalleryPartial{
				ID:       g.ID,
				Checksum: &checksum,
				FileModTime: &models.NullSQLiteTimestamp{
					Timestamp: fileModTime,
					Valid:     true,
				},
				UpdatedAt: &models.SQLiteTimestamp{Timestamp: currentTime},
			}

			if err := t.TxnManager.WithTxn(context.TODO(), func(r models.Repository) error {
				_, err := r.Gallery().UpdatePartial(galleryPartial)
				return err
			}); err != nil {
				logger.Error(err.Error())
				return
			}
		}

		// scan the zip files if the gallery has no images
		scanImages = scanImages || images == 0
	} else {
		// Ignore directories.
		if isDir, _ := utils.DirExists(t.FilePath); isDir {
			return
		}

		checksum, err := t.calculateChecksum()
		if err != nil {
			logger.Error(err.Error())
			return
		}

		if err := t.TxnManager.WithTxn(context.TODO(), func(r models.Repository) error {
			qb := r.Gallery()
			g, _ = qb.FindByChecksum(checksum)
			if g != nil {
				exists, _ := utils.FileExists(g.Path.String)
				if exists {
					logger.Infof("%s already exists.  Duplicate of %s ", t.FilePath, g.Path.String)
				} else {
					logger.Infof("%s already exists.  Updating path...", t.FilePath)
					g.Path = sql.NullString{
						String: t.FilePath,
						Valid:  true,
					}
					g, err = qb.Update(*g)
					if err != nil {
						return err
					}
				}
			} else {
				currentTime := time.Now()

				newGallery := models.Gallery{
					Checksum: checksum,
					Zip:      true,
					Path: sql.NullString{
						String: t.FilePath,
						Valid:  true,
					},
					FileModTime: models.NullSQLiteTimestamp{
						Timestamp: fileModTime,
						Valid:     true,
					},
					CreatedAt: models.SQLiteTimestamp{Timestamp: currentTime},
					UpdatedAt: models.SQLiteTimestamp{Timestamp: currentTime},
				}

				// don't create gallery if it has no images
				if countImagesInZip(t.FilePath) > 0 {
					// only warn when creating the gallery
					ok, err := utils.IsZipFileUncompressed(t.FilePath)
					if err == nil && !ok {
						logger.Warnf("%s is using above store (0) level compression.", t.FilePath)
					}

					logger.Infof("%s doesn't exist.  Creating new item...", t.FilePath)
					g, err = qb.Create(newGallery)
					if err != nil {
						return err
					}
					scanImages = true
				}
			}

			return nil
		}); err != nil {
			logger.Error(err.Error())
			return
		}
	}

	if g != nil {
		if scanImages {
			t.scanZipImages(g)
		} else {
			// in case thumbnails have been deleted, regenerate them
			t.regenerateZipImages(g)
		}
	}
}

func (t *ScanTask) getFileModTime() (time.Time, error) {
	fi, err := os.Stat(t.FilePath)
	if err != nil {
		return time.Time{}, fmt.Errorf("error performing stat on %s: %s", t.FilePath, err.Error())
	}

	ret := fi.ModTime()
	// truncate to seconds, since we don't store beyond that in the database
	ret = ret.Truncate(time.Second)

	return ret, nil
}

func (t *ScanTask) isFileModified(fileModTime time.Time, modTime models.NullSQLiteTimestamp) bool {
	return !modTime.Timestamp.Equal(fileModTime)
}

// associates a gallery to a scene with the same basename
func (t *ScanTask) associateGallery(wg *sizedwaitgroup.SizedWaitGroup) {
	if err := t.TxnManager.WithTxn(context.TODO(), func(r models.Repository) error {
		qb := r.Gallery()
		sqb := r.Scene()
		g, err := qb.FindByPath(t.FilePath)
		if err != nil {
			return err
		}

		if g == nil {
			// associate is run after scan is finished
			// should only happen if gallery is a directory or an io error occurs during hashing
			logger.Warnf("associate: gallery %s not found in DB", t.FilePath)
			return nil
		}

		// gallery has no SceneID
		if !g.SceneID.Valid {
			basename := strings.TrimSuffix(t.FilePath, filepath.Ext(t.FilePath))
			var relatedFiles []string
			vExt := config.GetVideoExtensions()
			// make a list of media files that can be related to the gallery
			for _, ext := range vExt {
				related := basename + "." + ext
				// exclude gallery extensions from the related files
				if !isGallery(related) {
					relatedFiles = append(relatedFiles, related)
				}
			}
			for _, scenePath := range relatedFiles {
				s, err := sqb.FindByPath(scenePath)
				if err != nil {
					return err
				}

				// found related Scene
				if s != nil {
					logger.Infof("associate: Gallery %s is related to scene: %d", t.FilePath, s.ID)

					g.SceneID.Int64 = int64(s.ID)
					g.SceneID.Valid = true

					_, err = qb.Update(*g)
					if err != nil {
						return fmt.Errorf("associate: Error updating gallery sceneId %s", err)
					}

					// since a gallery can have only one related scene
					// only first found is associated
					break
				}
			}
		}

		return nil
	}); err != nil {
		logger.Error(err.Error())
	}
	wg.Done()
}

func (t *ScanTask) scanScene() *models.Scene {
	logError := func(err error) *models.Scene {
		logger.Error(err.Error())
		return nil
	}

	var retScene *models.Scene
	var s *models.Scene

	if err := t.TxnManager.WithReadTxn(context.TODO(), func(r models.ReaderRepository) error {
		var err error
		s, err = r.Scene().FindByPath(t.FilePath)
		return err
	}); err != nil {
		logger.Error(err.Error())
		return nil
	}

	fileModTime, err := t.getFileModTime()
	if err != nil {
		return logError(err)
	}

	if s != nil {
		// if file mod time is not set, set it now
		if !s.FileModTime.Valid {
			logger.Infof("setting file modification time on %s", t.FilePath)

			if err := t.TxnManager.WithTxn(context.TODO(), func(r models.Repository) error {
				qb := r.Scene()
				if _, err := scene.UpdateFileModTime(qb, s.ID, models.NullSQLiteTimestamp{
					Timestamp: fileModTime,
					Valid:     true,
				}); err != nil {
					return err
				}

				// update our copy of the scene
				var err error
				s, err = qb.Find(s.ID)
				return err
			}); err != nil {
				return logError(err)
			}
		}

		// if the mod time of the file is different than that of the associated
		// scene, then recalculate the checksum and regenerate the thumbnail
		modified := t.isFileModified(fileModTime, s.FileModTime)
		if modified || !s.Size.Valid {
			s, err = t.rescanScene(s, fileModTime)
			if err != nil {
				return logError(err)
			}
		}

		// We already have this item in the database
		// check for thumbnails,screenshots
		t.makeScreenshots(nil, s.GetHash(t.fileNamingAlgorithm))

		// check for container
<<<<<<< HEAD
		if !s.Format.Valid {
			videoFile, err := ffmpeg.NewVideoFile(instance.FFProbePath, t.FilePath)
=======
		if !scene.Format.Valid {
			videoFile, err := ffmpeg.NewVideoFile(instance.FFProbePath, t.FilePath, t.StripFileExtension)
>>>>>>> 1882b449
			if err != nil {
				return logError(err)
			}
			container := ffmpeg.MatchContainer(videoFile.Container, t.FilePath)
			logger.Infof("Adding container %s to file %s", container, t.FilePath)

			if err := t.TxnManager.WithTxn(context.TODO(), func(r models.Repository) error {
				_, err := scene.UpdateFormat(r.Scene(), s.ID, string(container))
				return err
			}); err != nil {
				return logError(err)
			}
		}

		// check if oshash is set
		if !s.OSHash.Valid {
			logger.Infof("Calculating oshash for existing file %s ...", t.FilePath)
			oshash, err := utils.OSHashFromFilePath(t.FilePath)
			if err != nil {
				return nil
			}

			if err := t.TxnManager.WithTxn(context.TODO(), func(r models.Repository) error {
				qb := r.Scene()
				// check if oshash clashes with existing scene
				dupe, _ := qb.FindByOSHash(oshash)
				if dupe != nil {
					return fmt.Errorf("OSHash for file %s is the same as that of %s", t.FilePath, dupe.Path)
				}

				_, err := scene.UpdateOSHash(qb, s.ID, oshash)
				return err
			}); err != nil {
				return logError(err)
			}
		}

		// check if MD5 is set, if calculateMD5 is true
		if t.calculateMD5 && !s.Checksum.Valid {
			checksum, err := t.calculateChecksum()
			if err != nil {
				return logError(err)
			}

			if err := t.TxnManager.WithTxn(context.TODO(), func(r models.Repository) error {
				qb := r.Scene()
				// check if checksum clashes with existing scene
				dupe, _ := qb.FindByChecksum(checksum)
				if dupe != nil {
					return fmt.Errorf("MD5 for file %s is the same as that of %s", t.FilePath, dupe.Path)
				}

				_, err := scene.UpdateChecksum(qb, s.ID, checksum)
				return err
			}); err != nil {
				return logError(err)
			}
		}

		return nil
	}

	// Ignore directories.
	if isDir, _ := utils.DirExists(t.FilePath); isDir {
		return nil
	}

	videoFile, err := ffmpeg.NewVideoFile(instance.FFProbePath, t.FilePath, t.StripFileExtension)
	if err != nil {
		logger.Error(err.Error())
		return nil
	}
	container := ffmpeg.MatchContainer(videoFile.Container, t.FilePath)

	// Override title to be filename if UseFileMetadata is false
	if !t.UseFileMetadata {
		videoFile.SetTitleFromPath(t.StripFileExtension)
	}

	var checksum string

	logger.Infof("%s not found. Calculating oshash...", t.FilePath)
	oshash, err := utils.OSHashFromFilePath(t.FilePath)
	if err != nil {
		return logError(err)
	}

	if t.fileNamingAlgorithm == models.HashAlgorithmMd5 || t.calculateMD5 {
		checksum, err = t.calculateChecksum()
		if err != nil {
			return logError(err)
		}
	}

	// check for scene by checksum and oshash - MD5 should be
	// redundant, but check both
	t.TxnManager.WithReadTxn(context.TODO(), func(r models.ReaderRepository) error {
		qb := r.Scene()
		if checksum != "" {
			s, _ = qb.FindByChecksum(checksum)
		}

		if s == nil {
			s, _ = qb.FindByOSHash(oshash)
		}

		return nil
	})

	sceneHash := oshash

	if t.fileNamingAlgorithm == models.HashAlgorithmMd5 {
		sceneHash = checksum
	}

	t.makeScreenshots(videoFile, sceneHash)

	if s != nil {
		exists, _ := utils.FileExists(s.Path)
		if exists {
			logger.Infof("%s already exists. Duplicate of %s", t.FilePath, s.Path)
		} else {
			logger.Infof("%s already exists. Updating path...", t.FilePath)
			scenePartial := models.ScenePartial{
				ID:   s.ID,
				Path: &t.FilePath,
			}
			if err := t.TxnManager.WithTxn(context.TODO(), func(r models.Repository) error {
				_, err := r.Scene().Update(scenePartial)
				return err
			}); err != nil {
				return logError(err)
			}
		}
	} else {
		logger.Infof("%s doesn't exist. Creating new item...", t.FilePath)
		currentTime := time.Now()
		newScene := models.Scene{
			Checksum:   sql.NullString{String: checksum, Valid: checksum != ""},
			OSHash:     sql.NullString{String: oshash, Valid: oshash != ""},
			Path:       t.FilePath,
			Title:      sql.NullString{String: videoFile.Title, Valid: true},
			Duration:   sql.NullFloat64{Float64: videoFile.Duration, Valid: true},
			VideoCodec: sql.NullString{String: videoFile.VideoCodec, Valid: true},
			AudioCodec: sql.NullString{String: videoFile.AudioCodec, Valid: true},
			Format:     sql.NullString{String: string(container), Valid: true},
			Width:      sql.NullInt64{Int64: int64(videoFile.Width), Valid: true},
			Height:     sql.NullInt64{Int64: int64(videoFile.Height), Valid: true},
			Framerate:  sql.NullFloat64{Float64: videoFile.FrameRate, Valid: true},
			Bitrate:    sql.NullInt64{Int64: videoFile.Bitrate, Valid: true},
			Size:       sql.NullString{String: strconv.FormatInt(videoFile.Size, 10), Valid: true},
			FileModTime: models.NullSQLiteTimestamp{
				Timestamp: fileModTime,
				Valid:     true,
			},
			CreatedAt: models.SQLiteTimestamp{Timestamp: currentTime},
			UpdatedAt: models.SQLiteTimestamp{Timestamp: currentTime},
		}

		if t.UseFileMetadata {
			newScene.Details = sql.NullString{String: videoFile.Comment, Valid: true}
			newScene.Date = models.SQLiteDate{String: videoFile.CreationTime.Format("2006-01-02")}
		}

		if err := t.TxnManager.WithTxn(context.TODO(), func(r models.Repository) error {
			var err error
			retScene, err = r.Scene().Create(newScene)
			return err
		}); err != nil {
			return logError(err)
		}
	}

	return retScene
}

func (t *ScanTask) rescanScene(s *models.Scene, fileModTime time.Time) (*models.Scene, error) {
	logger.Infof("%s has been updated: rescanning", t.FilePath)

	// update the oshash/checksum and the modification time
	logger.Infof("Calculating oshash for existing file %s ...", t.FilePath)
	oshash, err := utils.OSHashFromFilePath(t.FilePath)
	if err != nil {
		return nil, err
	}

	var checksum *sql.NullString
	if t.calculateMD5 {
		cs, err := t.calculateChecksum()
		if err != nil {
			return nil, err
		}

		checksum = &sql.NullString{
			String: cs,
			Valid:  true,
		}
	}

	// regenerate the file details as well
	videoFile, err := ffmpeg.NewVideoFile(instance.FFProbePath, t.FilePath, t.StripFileExtension)
	if err != nil {
		return nil, err
	}
	container := ffmpeg.MatchContainer(videoFile.Container, t.FilePath)

	currentTime := time.Now()
	scenePartial := models.ScenePartial{
		ID:       s.ID,
		Checksum: checksum,
		OSHash: &sql.NullString{
			String: oshash,
			Valid:  true,
		},
		Duration:   &sql.NullFloat64{Float64: videoFile.Duration, Valid: true},
		VideoCodec: &sql.NullString{String: videoFile.VideoCodec, Valid: true},
		AudioCodec: &sql.NullString{String: videoFile.AudioCodec, Valid: true},
		Format:     &sql.NullString{String: string(container), Valid: true},
		Width:      &sql.NullInt64{Int64: int64(videoFile.Width), Valid: true},
		Height:     &sql.NullInt64{Int64: int64(videoFile.Height), Valid: true},
		Framerate:  &sql.NullFloat64{Float64: videoFile.FrameRate, Valid: true},
		Bitrate:    &sql.NullInt64{Int64: videoFile.Bitrate, Valid: true},
		Size:       &sql.NullString{String: strconv.FormatInt(videoFile.Size, 10), Valid: true},
		FileModTime: &models.NullSQLiteTimestamp{
			Timestamp: fileModTime,
			Valid:     true,
		},
		UpdatedAt: &models.SQLiteTimestamp{Timestamp: currentTime},
	}

	var ret *models.Scene
	if err := t.TxnManager.WithTxn(context.TODO(), func(r models.Repository) error {
		var err error
		ret, err = r.Scene().Update(scenePartial)
		return err
	}); err != nil {
		logger.Error(err.Error())
		return nil, err
	}

	// leave the generated files as is - the scene file may have been moved
	// elsewhere

	return ret, nil
}
func (t *ScanTask) makeScreenshots(probeResult *ffmpeg.VideoFile, checksum string) {
	thumbPath := instance.Paths.Scene.GetThumbnailScreenshotPath(checksum)
	normalPath := instance.Paths.Scene.GetScreenshotPath(checksum)

	thumbExists, _ := utils.FileExists(thumbPath)
	normalExists, _ := utils.FileExists(normalPath)

	if thumbExists && normalExists {
		return
	}

	if probeResult == nil {
		var err error
		probeResult, err = ffmpeg.NewVideoFile(instance.FFProbePath, t.FilePath, t.StripFileExtension)

		if err != nil {
			logger.Error(err.Error())
			return
		}
		logger.Infof("Regenerating images for %s", t.FilePath)
	}

	at := float64(probeResult.Duration) * 0.2

	if !thumbExists {
		logger.Debugf("Creating thumbnail for %s", t.FilePath)
		makeScreenshot(*probeResult, thumbPath, 5, 320, at)
	}

	if !normalExists {
		logger.Debugf("Creating screenshot for %s", t.FilePath)
		makeScreenshot(*probeResult, normalPath, 2, probeResult.Width, at)
	}
}

func (t *ScanTask) scanZipImages(zipGallery *models.Gallery) {
	err := walkGalleryZip(zipGallery.Path.String, func(file *zip.File) error {
		// copy this task and change the filename
		subTask := *t

		// filepath is the zip file and the internal file name, separated by a null byte
		subTask.FilePath = image.ZipFilename(zipGallery.Path.String, file.Name)
		subTask.zipGallery = zipGallery

		// run the subtask and wait for it to complete
		iwg := sizedwaitgroup.New(1)
		iwg.Add()
		subTask.Start(&iwg)
		return nil
	})
	if err != nil {
		logger.Warnf("failed to scan zip file images for %s: %s", zipGallery.Path.String, err.Error())
	}
}

func (t *ScanTask) regenerateZipImages(zipGallery *models.Gallery) {
	var images []*models.Image
	if err := t.TxnManager.WithReadTxn(context.TODO(), func(r models.ReaderRepository) error {
		iqb := r.Image()

		var err error
		images, err = iqb.FindByGalleryID(zipGallery.ID)
		return err
	}); err != nil {
		logger.Warnf("failed to find gallery images: %s", err.Error())
		return
	}

	for _, img := range images {
		t.generateThumbnail(img)
	}
}

func (t *ScanTask) scanImage() {
	var i *models.Image

	if err := t.TxnManager.WithReadTxn(context.TODO(), func(r models.ReaderRepository) error {
		var err error
		i, err = r.Image().FindByPath(t.FilePath)
		return err
	}); err != nil {
		logger.Error(err.Error())
		return
	}

	fileModTime, err := image.GetFileModTime(t.FilePath)
	if err != nil {
		logger.Error(err.Error())
		return
	}

	if i != nil {
		// if file mod time is not set, set it now
		if !i.FileModTime.Valid {
			logger.Infof("setting file modification time on %s", t.FilePath)

			if err := t.TxnManager.WithTxn(context.TODO(), func(r models.Repository) error {
				qb := r.Image()
				if _, err := image.UpdateFileModTime(qb, i.ID, models.NullSQLiteTimestamp{
					Timestamp: fileModTime,
					Valid:     true,
				}); err != nil {
					return err
				}

				// update our copy of the gallery
				var err error
				i, err = qb.Find(i.ID)
				return err
			}); err != nil {
				logger.Error(err.Error())
				return
			}
		}

		// if the mod time of the file is different than that of the associated
		// image, then recalculate the checksum and regenerate the thumbnail
		modified := t.isFileModified(fileModTime, i.FileModTime)
		if modified {
			i, err = t.rescanImage(i, fileModTime)
			if err != nil {
				logger.Error(err.Error())
				return
			}
		}

		// We already have this item in the database
		// check for thumbnails
		t.generateThumbnail(i)
	} else {
		// Ignore directories.
		if isDir, _ := utils.DirExists(t.FilePath); isDir {
			return
		}

		var checksum string

		logger.Infof("%s not found.  Calculating checksum...", t.FilePath)
		checksum, err = t.calculateImageChecksum()
		if err != nil {
			logger.Errorf("error calculating checksum for %s: %s", t.FilePath, err.Error())
			return
		}

		// check for scene by checksum and oshash - MD5 should be
		// redundant, but check both
		if err := t.TxnManager.WithReadTxn(context.TODO(), func(r models.ReaderRepository) error {
			var err error
			i, err = r.Image().FindByChecksum(checksum)
			return err
		}); err != nil {
			logger.Error(err.Error())
			return
		}

		if i != nil {
			exists := image.FileExists(i.Path)
			if exists {
				logger.Infof("%s already exists.  Duplicate of %s ", image.PathDisplayName(t.FilePath), image.PathDisplayName(i.Path))
			} else {
				logger.Infof("%s already exists.  Updating path...", image.PathDisplayName(t.FilePath))
				imagePartial := models.ImagePartial{
					ID:   i.ID,
					Path: &t.FilePath,
				}

				if err := t.TxnManager.WithTxn(context.TODO(), func(r models.Repository) error {
					_, err := r.Image().Update(imagePartial)
					return err
				}); err != nil {
					logger.Error(err.Error())
					return
				}
			}
		} else {
			logger.Infof("%s doesn't exist.  Creating new item...", image.PathDisplayName(t.FilePath))
			currentTime := time.Now()
			newImage := models.Image{
				Checksum: checksum,
				Path:     t.FilePath,
				FileModTime: models.NullSQLiteTimestamp{
					Timestamp: fileModTime,
					Valid:     true,
				},
				CreatedAt: models.SQLiteTimestamp{Timestamp: currentTime},
				UpdatedAt: models.SQLiteTimestamp{Timestamp: currentTime},
			}
			if err := image.SetFileDetails(&newImage); err != nil {
				logger.Error(err.Error())
				return
			}

			if err := t.TxnManager.WithTxn(context.TODO(), func(r models.Repository) error {
				var err error
				i, err = r.Image().Create(newImage)
				return err
			}); err != nil {
				logger.Error(err.Error())
				return
			}
		}

		if t.zipGallery != nil {
			// associate with gallery
			if err := t.TxnManager.WithTxn(context.TODO(), func(r models.Repository) error {
				return gallery.AddImage(r.Gallery(), t.zipGallery.ID, i.ID)
			}); err != nil {
				logger.Error(err.Error())
				return
			}
		} else if config.GetCreateGalleriesFromFolders() {
			// create gallery from folder or associate with existing gallery
			logger.Infof("Associating image %s with folder gallery", i.Path)
			if err := t.TxnManager.WithTxn(context.TODO(), func(r models.Repository) error {
				return t.associateImageWithFolderGallery(i.ID, r.Gallery())
			}); err != nil {
				logger.Error(err.Error())
				return
			}
		}
	}

	if i != nil {
		t.generateThumbnail(i)
	}
}

func (t *ScanTask) rescanImage(i *models.Image, fileModTime time.Time) (*models.Image, error) {
	logger.Infof("%s has been updated: rescanning", t.FilePath)

	oldChecksum := i.Checksum

	// update the checksum and the modification time
	checksum, err := t.calculateImageChecksum()
	if err != nil {
		return nil, err
	}

	// regenerate the file details as well
	fileDetails, err := image.GetFileDetails(t.FilePath)
	if err != nil {
		return nil, err
	}

	currentTime := time.Now()
	imagePartial := models.ImagePartial{
		ID:       i.ID,
		Checksum: &checksum,
		Width:    &fileDetails.Width,
		Height:   &fileDetails.Height,
		Size:     &fileDetails.Size,
		FileModTime: &models.NullSQLiteTimestamp{
			Timestamp: fileModTime,
			Valid:     true,
		},
		UpdatedAt: &models.SQLiteTimestamp{Timestamp: currentTime},
	}

	var ret *models.Image
	if err := t.TxnManager.WithTxn(context.TODO(), func(r models.Repository) error {
		var err error
		ret, err = r.Image().Update(imagePartial)
		return err
	}); err != nil {
		return nil, err
	}

	// remove the old thumbnail if the checksum changed - we'll regenerate it
	if oldChecksum != checksum {
		err = os.Remove(GetInstance().Paths.Generated.GetThumbnailPath(oldChecksum, models.DefaultGthumbWidth)) // remove cache dir of gallery
		if err != nil {
			logger.Errorf("Error deleting thumbnail image: %s", err)
		}
	}

	return ret, nil
}

func (t *ScanTask) associateImageWithFolderGallery(imageID int, qb models.GalleryReaderWriter) error {
	// find a gallery with the path specified
	path := filepath.Dir(t.FilePath)
	g, err := qb.FindByPath(path)
	if err != nil {
		return err
	}

	if g == nil {
		checksum := utils.MD5FromString(path)

		// create the gallery
		currentTime := time.Now()

		newGallery := models.Gallery{
			Checksum: checksum,
			Path: sql.NullString{
				String: path,
				Valid:  true,
			},
			CreatedAt: models.SQLiteTimestamp{Timestamp: currentTime},
			UpdatedAt: models.SQLiteTimestamp{Timestamp: currentTime},
		}

		logger.Infof("Creating gallery for folder %s", path)
		g, err = qb.Create(newGallery)
		if err != nil {
			return err
		}
	}

	// associate image with gallery
	err = gallery.AddImage(qb, g.ID, imageID)
	return err
}

func (t *ScanTask) generateThumbnail(i *models.Image) {
	thumbPath := GetInstance().Paths.Generated.GetThumbnailPath(i.Checksum, models.DefaultGthumbWidth)
	exists, _ := utils.FileExists(thumbPath)
	if exists {
		return
	}

	srcImage, err := image.GetSourceImage(i)
	if err != nil {
		logger.Errorf("error reading image %s: %s", i.Path, err.Error())
		return
	}

	if image.ThumbnailNeeded(srcImage, models.DefaultGthumbWidth) {
		data, err := image.GetThumbnail(srcImage, models.DefaultGthumbWidth)
		if err != nil {
			logger.Errorf("error getting thumbnail for image %s: %s", i.Path, err.Error())
			return
		}

		err = utils.WriteFile(thumbPath, data)
		if err != nil {
			logger.Errorf("error writing thumbnail for image %s: %s", i.Path, err)
		}
	}
}

func (t *ScanTask) calculateChecksum() (string, error) {
	logger.Infof("Calculating checksum for %s...", t.FilePath)
	checksum, err := utils.MD5FromFilePath(t.FilePath)
	if err != nil {
		return "", err
	}
	logger.Debugf("Checksum calculated: %s", checksum)
	return checksum, nil
}

func (t *ScanTask) calculateImageChecksum() (string, error) {
	logger.Infof("Calculating checksum for %s...", image.PathDisplayName(t.FilePath))
	// uses image.CalculateMD5 to read files in zips
	checksum, err := image.CalculateMD5(t.FilePath)
	if err != nil {
		return "", err
	}
	logger.Debugf("Checksum calculated: %s", checksum)
	return checksum, nil
}

func (t *ScanTask) doesPathExist() bool {
	vidExt := config.GetVideoExtensions()
	imgExt := config.GetImageExtensions()
	gExt := config.GetGalleryExtensions()

	ret := false
	t.TxnManager.WithReadTxn(context.TODO(), func(r models.ReaderRepository) error {
		if matchExtension(t.FilePath, gExt) {
			gallery, _ := r.Gallery().FindByPath(t.FilePath)
			if gallery != nil {
				ret = true
			}
		} else if matchExtension(t.FilePath, vidExt) {
			s, _ := r.Scene().FindByPath(t.FilePath)
			if s != nil {
				ret = true
			}
		} else if matchExtension(t.FilePath, imgExt) {
			i, _ := r.Image().FindByPath(t.FilePath)
			if i != nil {
				ret = true
			}
		}

		return nil
	})

	return ret
}

func walkFilesToScan(s *models.StashConfig, f filepath.WalkFunc) error {
	vidExt := config.GetVideoExtensions()
	imgExt := config.GetImageExtensions()
	gExt := config.GetGalleryExtensions()
	excludeVidRegex := generateRegexps(config.GetExcludes())
	excludeImgRegex := generateRegexps(config.GetImageExcludes())

	return utils.SymWalk(s.Path, func(path string, info os.FileInfo, err error) error {
		if err != nil {
			logger.Warnf("error scanning %s: %s", path, err.Error())
			return nil
		}

		if info.IsDir() {
			return nil
		}

		if !s.ExcludeVideo && matchExtension(path, vidExt) && !matchFileRegex(path, excludeVidRegex) {
			return f(path, info, err)
		}

		if !s.ExcludeImage {
			if (matchExtension(path, imgExt) || matchExtension(path, gExt)) && !matchFileRegex(path, excludeImgRegex) {
				return f(path, info, err)
			}
		}

		return nil
	})
}<|MERGE_RESOLUTION|>--- conflicted
+++ resolved
@@ -406,13 +406,8 @@
 		t.makeScreenshots(nil, s.GetHash(t.fileNamingAlgorithm))
 
 		// check for container
-<<<<<<< HEAD
 		if !s.Format.Valid {
-			videoFile, err := ffmpeg.NewVideoFile(instance.FFProbePath, t.FilePath)
-=======
-		if !scene.Format.Valid {
 			videoFile, err := ffmpeg.NewVideoFile(instance.FFProbePath, t.FilePath, t.StripFileExtension)
->>>>>>> 1882b449
 			if err != nil {
 				return logError(err)
 			}
