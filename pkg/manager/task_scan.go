--- conflicted
+++ resolved
@@ -1044,15 +1044,13 @@
 	excludeVidRegex := generateRegexps(config.GetExcludes())
 	excludeImgRegex := generateRegexps(config.GetImageExcludes())
 
-<<<<<<< HEAD
 	// don't scan zip images directly
 	if image.IsZipPath(s.Path) {
 		logger.Warnf("Cannot rescan zip image %s. Rescan zip gallery instead.", s.Path)
 		return nil
 	}
-=======
+
 	generatedPath := config.GetGeneratedPath()
->>>>>>> 7fbb92d0
 
 	return utils.SymWalk(s.Path, func(path string, info os.FileInfo, err error) error {
 		if err != nil {
