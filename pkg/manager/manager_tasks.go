package manager

import (
	"github.com/bmatcuk/doublestar"
	"github.com/stashapp/stash/pkg/logger"
	"github.com/stashapp/stash/pkg/manager/config"
	"github.com/stashapp/stash/pkg/models"
	"github.com/stashapp/stash/pkg/utils"
	"path/filepath"
	"sync"
	"time"
)

func (s *singleton) Scan() {
	if s.Status != Idle {
		return
	}
	s.Status = Scan

	go func() {
		defer s.returnToIdleState()

		var results []string
		for _, path := range config.GetStashPaths() {
			globPath := filepath.Join(path, "**/*.{zip,m4v,mp4,mov,wmv,avi,mpg,mpeg,rmvb,rm,flv,asf,mkv,webm}") // TODO: Make this configurable
			globResults, _ := doublestar.Glob(globPath)
			results = append(results, globResults...)
		}
		logger.Infof("Starting scan of %d files", len(results))

		scanTimeStart := time.Now()
		var scansNeeded int64 = 0
		var scansDone int64 = 0
		var errorsScan int64 = 0
		var scanCh = make(chan struct{})
		var scanerrorCh = make(chan struct{})

		for _, path := range results { //quick scan to find number of new files
			task := ScanTask{FilePath: path}
			if !task.doesPathExist() {
				scansNeeded++
			}
		}
		logger.Infof("Found %d new files of %d total", scansNeeded, len(results))

		go func() { // Scan Progress reporting function.Uses channels to get info from scan tasks
		scanloop:
			for {
				select {
				case _, ok := <-scanCh:
					if !ok {
						break scanloop // channel was closed, we are done
					}
					scansDone++
					durationScan := time.Since(scanTimeStart)
					estimatedTime := float64(durationScan) * (float64(scansNeeded) / float64(scansDone+errorsScan))
					logger.Infof("Scan is running for %s.New files scanned %d of %d", time.Since(scanTimeStart), scansDone, scansNeeded)
					logger.Infof("Estimated time remaining for scan %s", time.Duration(estimatedTime)-durationScan)
				case _, okError := <-scanerrorCh:
					if !okError {
						break scanloop
					}
					errorsScan++
				}
			}
			logger.Infof("Scan took %s.Gone through %d file/s.Scanned %d of %d new file/s.", time.Since(scanTimeStart), len(results), scansDone, scansNeeded)
			if errorsScan > 0 {
				logger.Infof("Scan encountered %d error/s ", errorsScan)
			}

		}()

		var wg sync.WaitGroup
		for _, path := range results {
			wg.Add(1)
			task := ScanTask{FilePath: path}
			go task.Start(&wg, scanCh, scanerrorCh)
			wg.Wait()

		}
		close(scanCh)
		close(scanerrorCh)
	}()
}

func (s *singleton) Import() {
	if s.Status != Idle {
		return
	}
	s.Status = Import

	go func() {
		defer s.returnToIdleState()

		var wg sync.WaitGroup
		wg.Add(1)
		task := ImportTask{}
		go task.Start(&wg)
		wg.Wait()
	}()
}

func (s *singleton) Export() {
	if s.Status != Idle {
		return
	}
	s.Status = Export

	go func() {
		defer s.returnToIdleState()

		var wg sync.WaitGroup
		wg.Add(1)
		task := ExportTask{}
		go task.Start(&wg)
		wg.Wait()
	}()
}

func (s *singleton) Generate(sprites bool, previews bool, markers bool, transcodes bool) {
	if s.Status != Idle {
		return
	}
	s.Status = Generate

	qb := models.NewSceneQueryBuilder()
	//this.job.total = await ObjectionUtils.getCount(Scene);
	instance.Paths.Generated.EnsureTmpDir()

	go func() {
		defer s.returnToIdleState()

		scenes, err := qb.All()
		if err != nil {
			logger.Errorf("failed to get scenes for generate")
			return
		}

		generateTimeStart := time.Now()

		var previewsNeeded int64 = 0
		var spritesNeeded int64 = 0
		var previewsDone int64 = 0
		var spritesDone int64 = 0
		var transcodesNeeded int64 = 0
		var transcodesDone int64 = 0
		var markersNeeded int64 = 0
		var markersDone int64 = 0

		var errorsPr int64 = 0
		var errorsSp int64 = 0
		var errorsTr int64 = 0
		var errorsMa int64 = 0

		var previewsCh = make(chan struct{})
		var spritesCh = make(chan struct{})
		var transcodesCh = make(chan struct{})
		var markersCh = make(chan struct{})

		var errorPrCh = make(chan struct{})
		var errorSpCh = make(chan struct{})
		var errorTrCh = make(chan struct{})
		var errorMaCh = make(chan struct{})

		for _, scene := range scenes { //quick scan to gather number of needed sprites,previews,markers and file transcodes
			if sprites {
				task := GenerateSpriteTask{Scene: scene}
				if !task.doesSpriteExist(task.Scene.Checksum) {
					spritesNeeded++
				}
			}

			if previews {
				task := GeneratePreviewTask{Scene: scene}
				if !task.doesPreviewExist(task.Scene.Checksum) {
					previewsNeeded++
				}
			}

			if markers {
				task := GenerateMarkersTask{Scene: scene}
				markersNeeded += int64(task.isMarkerNeeded())

			}
			if transcodes {
				task := GenerateTranscodeTask{Scene: scene}
				if task.isTranscodeNeeded() {
					transcodesNeeded++
				}
			}

		} //now we have totals

		logger.Infof("Generate starting.Generating %d preview/s %d sprite/s %d marker/s and transcoding %d files.", previewsNeeded, spritesNeeded, markersNeeded, transcodesNeeded)

		go func() { // Generate Progress reporting function

		generateloop:
			for {
				select {
				case _, ok := <-previewsCh:
					if !ok {
						break generateloop // channel was closed, we are done
					}
					previewsDone++
					durationGenerate := time.Since(generateTimeStart)
					estimatedPrTime := float64(durationGenerate) * (float64(previewsNeeded) / float64(previewsDone+errorsPr))
					logger.Infof("Generate is running for %s.Previews generated: %d of %d", durationGenerate, previewsDone, previewsNeeded)
					logger.Infof("Estimated time remaining for previews %s", time.Duration(estimatedPrTime)-durationGenerate)
				case _, okNew := <-spritesCh:
					if !okNew {
						break generateloop // channel was closed, we are done
					}
					spritesDone++
					durationGenerate := time.Since(generateTimeStart)
					estimatedSpTime := float64(durationGenerate) * (float64(spritesNeeded) / float64(spritesDone+errorsSp))
					logger.Infof("Generate is running for %s.Sprites generated: %d of %d", durationGenerate, spritesDone, spritesNeeded)
					logger.Infof("Estimated time remaining for sprites %s", time.Duration(estimatedSpTime)-durationGenerate)
				case _, okTrans := <-transcodesCh:
					if !okTrans {
						break generateloop // channel was closed, we are done
					}
					transcodesDone++
					durationGenerate := time.Since(generateTimeStart)
					estimatedTrTime := float64(durationGenerate) * (float64(transcodesNeeded) / float64(transcodesDone+errorsTr))
					logger.Infof("Generate is running for %s.Transcodes done: %d of %d", durationGenerate, transcodesDone, transcodesNeeded)
					logger.Infof("Estimated time remaining for transcodes %s", time.Duration(estimatedTrTime)-durationGenerate)
				case _, okMark := <-markersCh:
					if !okMark {
						break generateloop // channel was closed, we are done
					}
					markersDone++
					durationGenerate := time.Since(generateTimeStart)
					estimatedMaTime := float64(durationGenerate) * (float64(markersNeeded) / float64(markersDone+errorsMa))
					logger.Infof("Generate is running for %s.Markers done: %d of %d", durationGenerate, markersDone, markersNeeded)
					logger.Infof("Estimated time remaining for markers %s", time.Duration(estimatedMaTime)-durationGenerate)
				case _, okPrError := <-errorPrCh:
					if !okPrError {
						break generateloop
					}
					errorsPr++
				case _, okSpError := <-errorSpCh:
					if !okSpError {
						break generateloop
					}
					errorsSp++
				case _, okTrError := <-errorTrCh:
					if !okTrError {
						break generateloop
					}
					errorsTr++
				case _, okMaError := <-errorMaCh:
					if !okMaError {
						break generateloop
					}
					errorsMa++
				}
			}
			logger.Infof("Generate took %s.Generated %d/%d preview/s %d/%d sprite/s %d/%d markers.Transcoded %d/%d file/s.", time.Since(generateTimeStart), previewsDone, previewsNeeded, spritesDone, spritesNeeded, markersDone, markersNeeded, transcodesDone, transcodesNeeded)
			if (errorsTr + errorsPr + errorsSp + errorsMa) > 0 {
				logger.Infof("Generate encountered %d error/s ", errorsTr+errorsPr+errorsSp+errorsMa)
			}
		}()

		delta := utils.Btoi(sprites) + utils.Btoi(previews) + utils.Btoi(markers) + utils.Btoi(transcodes)
		var wg sync.WaitGroup
		for _, scene := range scenes {
			if scene == nil {
				logger.Errorf("nil scene, skipping generate")
				continue
			}

			wg.Add(delta)

			// Clear the tmp directory for each scene
			if sprites || previews || markers {
				instance.Paths.Generated.EmptyTmpDir()
			}

			if sprites {
<<<<<<< HEAD
				task := GenerateSpriteTask{Scene: scene}
				go task.Start(&wg, spritesCh, errorSpCh)
			}

			if previews {
				task := GeneratePreviewTask{Scene: scene}
				go task.Start(&wg, previewsCh, errorPrCh)
			}

			if markers {
				task := GenerateMarkersTask{Scene: scene}
				go task.Start(&wg, markersCh, errorMaCh)
			}

			if transcodes {
				task := GenerateTranscodeTask{Scene: scene}
				go task.Start(&wg, transcodesCh, errorTrCh)
=======
				task := GenerateSpriteTask{Scene: *scene}
				go task.Start(&wg)
			}

			if previews {
				task := GeneratePreviewTask{Scene: *scene}
				go task.Start(&wg)
			}

			if markers {
				task := GenerateMarkersTask{Scene: *scene}
				go task.Start(&wg)
			}

			if transcodes {
				task := GenerateTranscodeTask{Scene: *scene}
				go task.Start(&wg)
>>>>>>> 034e5d60
			}

			wg.Wait()
		}
		close(previewsCh) //close channels so that progress reporting function ends
		close(spritesCh)
		close(transcodesCh)
		close(markersCh)
		close(errorPrCh)
		close(errorTrCh)
		close(errorSpCh)
		close(errorMaCh)
	}()
}

func (s *singleton) returnToIdleState() {
	if r := recover(); r != nil {
		logger.Info("recovered from ", r)
	}

	if s.Status == Generate {
		instance.Paths.Generated.RemoveTmpDir()
	}
	s.Status = Idle
}<|MERGE_RESOLUTION|>--- conflicted
+++ resolved
@@ -278,43 +278,23 @@
 			}
 
 			if sprites {
-<<<<<<< HEAD
-				task := GenerateSpriteTask{Scene: scene}
+				task := GenerateSpriteTask{Scene: *scene}
 				go task.Start(&wg, spritesCh, errorSpCh)
-			}
-
-			if previews {
-				task := GeneratePreviewTask{Scene: scene}
-				go task.Start(&wg, previewsCh, errorPrCh)
-			}
-
-			if markers {
-				task := GenerateMarkersTask{Scene: scene}
-				go task.Start(&wg, markersCh, errorMaCh)
-			}
-
-			if transcodes {
-				task := GenerateTranscodeTask{Scene: scene}
-				go task.Start(&wg, transcodesCh, errorTrCh)
-=======
-				task := GenerateSpriteTask{Scene: *scene}
-				go task.Start(&wg)
 			}
 
 			if previews {
 				task := GeneratePreviewTask{Scene: *scene}
-				go task.Start(&wg)
+				go task.Start(&wg, previewsCh, errorPrCh)
 			}
 
 			if markers {
 				task := GenerateMarkersTask{Scene: *scene}
-				go task.Start(&wg)
+				go task.Start(&wg, markersCh, errorMaCh)
 			}
 
 			if transcodes {
 				task := GenerateTranscodeTask{Scene: *scene}
-				go task.Start(&wg)
->>>>>>> 034e5d60
+				go task.Start(&wg, transcodesCh, errorTrCh)
 			}
 
 			wg.Wait()
