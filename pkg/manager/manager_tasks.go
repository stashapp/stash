--- conflicted
+++ resolved
@@ -60,119 +60,18 @@
 	return s.scanSubs.subscribe(ctx)
 }
 
-<<<<<<< HEAD
-func (s *singleton) Scan(input models.ScanMetadataInput) int {
+func (s *singleton) Scan(input models.ScanMetadataInput) (int, error) {
+	if err := s.validateFFMPEG(); err != nil {
+		return 0, err
+	}
+
 	scanJob := ScanJob{
 		txnManager:    s.TxnManager,
 		input:         input,
 		subscriptions: s.scanSubs,
-=======
-func (s *singleton) Scan(input models.ScanMetadataInput) error {
-	if err := s.validateFFMPEG(); err != nil {
-		return err
-	}
-
-	if s.Status.Status != Idle {
-		return nil
->>>>>>> 547f6d79
-	}
-
-<<<<<<< HEAD
-	return s.JobManager.Add("Scanning...", &scanJob)
-=======
-		if total == nil || newFiles == nil {
-			logger.Infof("Taking too long to count content. Skipping...")
-			logger.Infof("Starting scan")
-		} else {
-			logger.Infof("Starting scan of %d files. %d New files found", *total, *newFiles)
-		}
-
-		start := time.Now()
-		config := config.GetInstance()
-		parallelTasks := config.GetParallelTasksWithAutoDetection()
-		logger.Infof("Scan started with %d parallel tasks", parallelTasks)
-		wg := sizedwaitgroup.New(parallelTasks)
-
-		s.Status.Progress = 0
-		fileNamingAlgo := config.GetVideoFileNamingAlgorithm()
-		calculateMD5 := config.IsCalculateMD5()
-
-		i := 0
-		stoppingErr := errors.New("stopping")
-		var err error
-
-		var galleries []string
-
-		for _, sp := range paths {
-			err = walkFilesToScan(sp, func(path string, info os.FileInfo, err error) error {
-				if total != nil {
-					s.Status.setProgress(i, *total)
-					i++
-				}
-
-				if s.Status.stopping {
-					return stoppingErr
-				}
-
-				if isGallery(path) {
-					galleries = append(galleries, path)
-				}
-
-				instance.Paths.Generated.EnsureTmpDir()
-
-				wg.Add()
-				task := ScanTask{
-					TxnManager:           s.TxnManager,
-					FilePath:             path,
-					UseFileMetadata:      utils.IsTrue(input.UseFileMetadata),
-					StripFileExtension:   utils.IsTrue(input.StripFileExtension),
-					fileNamingAlgorithm:  fileNamingAlgo,
-					calculateMD5:         calculateMD5,
-					GeneratePreview:      utils.IsTrue(input.ScanGeneratePreviews),
-					GenerateImagePreview: utils.IsTrue(input.ScanGenerateImagePreviews),
-					GenerateSprite:       utils.IsTrue(input.ScanGenerateSprites),
-					GeneratePhash:        utils.IsTrue(input.ScanGeneratePhashes),
-				}
-				go task.Start(&wg)
-
-				return nil
-			})
-
-			if err == stoppingErr {
-				logger.Info("Stopping due to user request")
-				break
-			}
-
-			if err != nil {
-				logger.Errorf("Error encountered scanning files: %s", err.Error())
-				break
-			}
-		}
-
-		wg.Wait()
-		instance.Paths.Generated.EmptyTmpDir()
-		elapsed := time.Since(start)
-		logger.Info(fmt.Sprintf("Scan finished (%s)", elapsed))
-
-		if s.Status.stopping || err != nil {
-			return
-		}
-
-		for _, path := range galleries {
-			wg.Add()
-			task := ScanTask{
-				TxnManager:      s.TxnManager,
-				FilePath:        path,
-				UseFileMetadata: false,
-			}
-			go task.associateGallery(&wg)
-			wg.Wait()
-		}
-		logger.Info("Finished gallery association")
-	}()
-
-	return nil
->>>>>>> 547f6d79
+	}
+
+	return s.JobManager.Add("Scanning...", &scanJob), nil
 }
 
 func (s *singleton) Import() (int, error) {
@@ -260,22 +159,10 @@
 	}
 }
 
-<<<<<<< HEAD
-func (s *singleton) Generate(input models.GenerateMetadataInput) int {
-=======
-func (s *singleton) Generate(input models.GenerateMetadataInput) error {
+func (s *singleton) Generate(input models.GenerateMetadataInput) (int, error) {
 	if err := s.validateFFMPEG(); err != nil {
-		return err
-	}
-
-	if s.Status.Status != Idle {
-		return nil
-	}
-	s.Status.SetStatus(Generate)
-	s.Status.indefiniteProgress()
-
-	//this.job.total = await ObjectionUtils.getCount(Scene);
->>>>>>> 547f6d79
+		return 0, err
+	}
 	instance.Paths.Generated.EnsureTmpDir()
 
 	sceneIDs, err := utils.StringSliceToIntSlice(input.SceneIDs)
@@ -478,15 +365,9 @@
 		instance.Paths.Generated.EmptyTmpDir()
 		elapsed := time.Since(start)
 		logger.Info(fmt.Sprintf("Generate finished (%s)", elapsed))
-<<<<<<< HEAD
 	})
 
-	return s.JobManager.Add("Generating...", j)
-=======
-	}()
-
-	return nil
->>>>>>> 547f6d79
+	return s.JobManager.Add("Generating...", j), nil
 }
 
 func (s *singleton) GenerateDefaultScreenshot(sceneId string) int {
