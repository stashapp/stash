package manager

import (
	"path/filepath"
	"strconv"
	"strings"
	"sync"
	"time"

	"github.com/bmatcuk/doublestar"
	"github.com/stashapp/stash/pkg/logger"
	"github.com/stashapp/stash/pkg/manager/config"
	"github.com/stashapp/stash/pkg/models"
	"github.com/stashapp/stash/pkg/utils"
)

var extensionsToScan = []string{"zip", "m4v", "mp4", "mov", "wmv", "avi", "mpg", "mpeg", "rmvb", "rm", "flv", "asf", "mkv", "webm"}
var extensionsGallery = []string{"zip"}

func constructGlob() string { // create a sequence for glob doublestar from our extensions
	var extList []string
	for _, ext := range extensionsToScan {
		extList = append(extList, strings.ToLower(ext))
		extList = append(extList, strings.ToUpper(ext))
	}
	return "{" + strings.Join(extList, ",") + "}"
}

func isGallery(pathname string) bool {
	for _, ext := range extensionsGallery {
		if strings.ToLower(filepath.Ext(pathname)) == "."+strings.ToLower(ext) {
			return true
		}
	}
	return false
}

type TaskStatus struct {
	Status     JobStatus
	Progress   float64
	LastUpdate time.Time
	stopping   bool
	upTo       int
	total      int
}

func (t *TaskStatus) Stop() bool {
	t.stopping = true
	t.updated()
	return true
}

func (t *TaskStatus) SetStatus(s JobStatus) {
	t.Status = s
	t.updated()
}

func (t *TaskStatus) setProgress(upTo int, total int) {
	if total == 0 {
		t.Progress = 1
	}
	t.upTo = upTo
	t.total = total
	t.Progress = float64(upTo) / float64(total)
	t.updated()
}

func (t *TaskStatus) incrementProgress() {
	t.setProgress(t.upTo+1, t.total)
}

func (t *TaskStatus) indefiniteProgress() {
	t.Progress = -1
	t.updated()
}

func (t *TaskStatus) updated() {
	t.LastUpdate = time.Now()
}

func (s *singleton) Scan(useFileMetadata bool) {
	if s.Status.Status != Idle {
		return
	}
	s.Status.SetStatus(Scan)
	s.Status.indefiniteProgress()

	go func() {
		defer s.returnToIdleState()

		var results []string
		for _, path := range config.GetStashPaths() {
			globPath := filepath.Join(path, "**/*."+constructGlob())
			globResults, _ := doublestar.Glob(globPath)
			results = append(results, globResults...)
		}

		if s.Status.stopping {
			logger.Info("Stopping due to user request")
			return
		}

		results, _ = excludeFiles(results, config.GetExcludes())
		total := len(results)
		logger.Infof("Starting scan of %d files. %d New files found", total, s.neededScan(results))

		var wg sync.WaitGroup
		s.Status.Progress = 0
		useMD5 := config.IsUseMD5()
		calculateMD5 := config.IsCalculateMD5()
		for i, path := range results {
			s.Status.setProgress(i, total)
			if s.Status.stopping {
				logger.Info("Stopping due to user request")
				return
			}
			wg.Add(1)
			task := ScanTask{FilePath: path, UseFileMetadata: useFileMetadata, useMD5: useMD5, calculateMD5: calculateMD5}
			go task.Start(&wg)
			wg.Wait()
		}

		logger.Info("Finished scan")
		for _, path := range results {
			if isGallery(path) {
				wg.Add(1)
				task := ScanTask{FilePath: path, UseFileMetadata: false}
				go task.associateGallery(&wg)
				wg.Wait()
			}
		}
		logger.Info("Finished gallery association")
	}()
}

func (s *singleton) Import() {
	if s.Status.Status != Idle {
		return
	}
	s.Status.SetStatus(Import)
	s.Status.indefiniteProgress()

	go func() {
		defer s.returnToIdleState()

		var wg sync.WaitGroup
		wg.Add(1)
		task := ImportTask{useMD5: config.IsUseMD5()}
		go task.Start(&wg)
		wg.Wait()
	}()
}

func (s *singleton) Export() {
	if s.Status.Status != Idle {
		return
	}
	s.Status.SetStatus(Export)
	s.Status.indefiniteProgress()

	go func() {
		defer s.returnToIdleState()

		var wg sync.WaitGroup
		wg.Add(1)
		task := ExportTask{useMD5: config.IsUseMD5()}
		go task.Start(&wg)
		wg.Wait()
	}()
}

func (s *singleton) Generate(input models.GenerateMetadataInput) {
	if s.Status.Status != Idle {
		return
	}
	s.Status.SetStatus(Generate)
	s.Status.indefiniteProgress()

	qb := models.NewSceneQueryBuilder()
	qg := models.NewGalleryQueryBuilder()
	mqb := models.NewSceneMarkerQueryBuilder()

	//this.job.total = await ObjectionUtils.getCount(Scene);
	instance.Paths.Generated.EnsureTmpDir()

	preset := config.GetPreviewPreset().String()

	galleryIDs := utils.StringSliceToIntSlice(input.GalleryIDs)
	sceneIDs := utils.StringSliceToIntSlice(input.SceneIDs)
	markerIDs := utils.StringSliceToIntSlice(input.MarkerIDs)

	go func() {
		defer s.returnToIdleState()

		var scenes []*models.Scene
		var err error

		if len(sceneIDs) > 0 {
			scenes, err = qb.FindMany(sceneIDs)
		} else {
			scenes, err = qb.All()
		}

		if err != nil {
			logger.Errorf("failed to get scenes for generate")
			return
		}

		delta := utils.Btoi(input.Sprites) + utils.Btoi(input.Previews) + utils.Btoi(input.Markers) + utils.Btoi(input.Transcodes)
		var wg sync.WaitGroup

		s.Status.Progress = 0
		lenScenes := len(scenes)
		total := lenScenes

		var galleries []*models.Gallery
		if input.Thumbnails {
			if len(galleryIDs) > 0 {
				galleries, err = qg.FindMany(galleryIDs)
			} else {
				galleries, err = qg.All()
			}

			if err != nil {
				logger.Errorf("failed to get galleries for generate")
				return
			}
			total += len(galleries)
		}

		var markers []*models.SceneMarker
		if len(markerIDs) > 0 {
			markers, err = mqb.FindMany(markerIDs)

			total += len(markers)
		}

		if s.Status.stopping {
			logger.Info("Stopping due to user request")
			return
		}

		totalsNeeded := s.neededGenerate(scenes, input)
		if totalsNeeded == nil {
			logger.Infof("Taking too long to count content. Skipping...")
			logger.Infof("Generating content")
		} else {
			logger.Infof("Generating %d sprites %d previews %d image previews %d markers %d transcodes", totalsNeeded.sprites, totalsNeeded.previews, totalsNeeded.imagePreviews, totalsNeeded.markers, totalsNeeded.transcodes)
		}

<<<<<<< HEAD
		useMD5 := config.IsUseMD5()
=======
		overwrite := false
		if input.Overwrite != nil {
			overwrite = *input.Overwrite
		}
>>>>>>> 274d84ce

		for i, scene := range scenes {
			s.Status.setProgress(i, total)
			if s.Status.stopping {
				logger.Info("Stopping due to user request")
				return
			}

			if scene == nil {
				logger.Errorf("nil scene, skipping generate")
				continue
			}

			wg.Add(delta)

			// Clear the tmp directory for each scene
			if input.Sprites || input.Previews || input.Markers {
				instance.Paths.Generated.EmptyTmpDir()
			}

<<<<<<< HEAD
			if sprites {
				task := GenerateSpriteTask{Scene: *scene, useMD5: useMD5}
				go task.Start(&wg)
			}

			if previews {
				task := GeneratePreviewTask{Scene: *scene, ImagePreview: imagePreviews, PreviewPreset: preset, useMD5: useMD5}
				go task.Start(&wg)
			}

			if markers {
				task := GenerateMarkersTask{Scene: *scene, useMD5: useMD5}
				go task.Start(&wg)
			}

			if transcodes {
				task := GenerateTranscodeTask{Scene: *scene, useMD5: useMD5}
=======
			if input.Sprites {
				task := GenerateSpriteTask{Scene: *scene, Overwrite: overwrite}
				go task.Start(&wg)
			}

			if input.Previews {
				task := GeneratePreviewTask{Scene: *scene, ImagePreview: input.ImagePreviews, PreviewPreset: preset, Overwrite: overwrite}
				go task.Start(&wg)
			}

			if input.Markers {
				task := GenerateMarkersTask{Scene: scene, Overwrite: overwrite}
				go task.Start(&wg)
			}

			if input.Transcodes {
				task := GenerateTranscodeTask{Scene: *scene, Overwrite: overwrite}
>>>>>>> 274d84ce
				go task.Start(&wg)
			}

			wg.Wait()
		}

		if input.Thumbnails {
			logger.Infof("Generating thumbnails for the galleries")
			for i, gallery := range galleries {
				s.Status.setProgress(lenScenes+i, total)
				if s.Status.stopping {
					logger.Info("Stopping due to user request")
					return
				}

				if gallery == nil {
					logger.Errorf("nil gallery, skipping generate")
					continue
				}

				wg.Add(1)
				task := GenerateGthumbsTask{Gallery: *gallery, Overwrite: overwrite}
				go task.Start(&wg)
				wg.Wait()
			}
		}

		for i, marker := range markers {
			s.Status.setProgress(lenScenes+len(galleries)+i, total)
			if s.Status.stopping {
				logger.Info("Stopping due to user request")
				return
			}

			if marker == nil {
				logger.Errorf("nil marker, skipping generate")
				continue
			}

			wg.Add(1)
			task := GenerateMarkersTask{Marker: marker, Overwrite: overwrite}
			go task.Start(&wg)
			wg.Wait()
		}

		logger.Infof("Generate finished")
	}()
}

func (s *singleton) GenerateDefaultScreenshot(sceneId string) {
	s.generateScreenshot(sceneId, nil)
}

func (s *singleton) GenerateScreenshot(sceneId string, at float64) {
	s.generateScreenshot(sceneId, &at)
}

// generate default screenshot if at is nil
func (s *singleton) generateScreenshot(sceneId string, at *float64) {
	if s.Status.Status != Idle {
		return
	}
	s.Status.SetStatus(Generate)
	s.Status.indefiniteProgress()

	qb := models.NewSceneQueryBuilder()
	instance.Paths.Generated.EnsureTmpDir()

	go func() {
		defer s.returnToIdleState()

		sceneIdInt, err := strconv.Atoi(sceneId)
		if err != nil {
			logger.Errorf("Error parsing scene id %s: %s", sceneId, err.Error())
			return
		}

		scene, err := qb.Find(sceneIdInt)
		if err != nil || scene == nil {
			logger.Errorf("failed to get scene for generate")
			return
		}

		task := GenerateScreenshotTask{
			Scene:        *scene,
			ScreenshotAt: at,
			useMD5:       config.IsUseMD5(),
		}

		var wg sync.WaitGroup
		wg.Add(1)
		go task.Start(&wg)

		wg.Wait()

		logger.Infof("Generate finished")
	}()
}

func (s *singleton) AutoTag(performerIds []string, studioIds []string, tagIds []string) {
	if s.Status.Status != Idle {
		return
	}
	s.Status.SetStatus(AutoTag)
	s.Status.indefiniteProgress()

	go func() {
		defer s.returnToIdleState()

		// calculate work load
		performerCount := len(performerIds)
		studioCount := len(studioIds)
		tagCount := len(tagIds)

		performerQuery := models.NewPerformerQueryBuilder()
		studioQuery := models.NewTagQueryBuilder()
		tagQuery := models.NewTagQueryBuilder()

		const wildcard = "*"
		var err error
		if performerCount == 1 && performerIds[0] == wildcard {
			performerCount, err = performerQuery.Count()
			if err != nil {
				logger.Errorf("Error getting performer count: %s", err.Error())
			}
		}
		if studioCount == 1 && studioIds[0] == wildcard {
			studioCount, err = studioQuery.Count()
			if err != nil {
				logger.Errorf("Error getting studio count: %s", err.Error())
			}
		}
		if tagCount == 1 && tagIds[0] == wildcard {
			tagCount, err = tagQuery.Count()
			if err != nil {
				logger.Errorf("Error getting tag count: %s", err.Error())
			}
		}

		total := performerCount + studioCount + tagCount
		s.Status.setProgress(0, total)

		s.autoTagPerformers(performerIds)
		s.autoTagStudios(studioIds)
		s.autoTagTags(tagIds)
	}()
}

func (s *singleton) autoTagPerformers(performerIds []string) {
	performerQuery := models.NewPerformerQueryBuilder()

	var wg sync.WaitGroup
	for _, performerId := range performerIds {
		var performers []*models.Performer
		if performerId == "*" {
			var err error
			performers, err = performerQuery.All()
			if err != nil {
				logger.Errorf("Error querying performers: %s", err.Error())
				continue
			}
		} else {
			performerIdInt, err := strconv.Atoi(performerId)
			if err != nil {
				logger.Errorf("Error parsing performer id %s: %s", performerId, err.Error())
				continue
			}

			performer, err := performerQuery.Find(performerIdInt)
			if err != nil {
				logger.Errorf("Error finding performer id %s: %s", performerId, err.Error())
				continue
			}
			performers = append(performers, performer)
		}

		for _, performer := range performers {
			wg.Add(1)
			task := AutoTagPerformerTask{performer: performer}
			go task.Start(&wg)
			wg.Wait()

			s.Status.incrementProgress()
		}
	}
}

func (s *singleton) autoTagStudios(studioIds []string) {
	studioQuery := models.NewStudioQueryBuilder()

	var wg sync.WaitGroup
	for _, studioId := range studioIds {
		var studios []*models.Studio
		if studioId == "*" {
			var err error
			studios, err = studioQuery.All()
			if err != nil {
				logger.Errorf("Error querying studios: %s", err.Error())
				continue
			}
		} else {
			studioIdInt, err := strconv.Atoi(studioId)
			if err != nil {
				logger.Errorf("Error parsing studio id %s: %s", studioId, err.Error())
				continue
			}

			studio, err := studioQuery.Find(studioIdInt, nil)
			if err != nil {
				logger.Errorf("Error finding studio id %s: %s", studioId, err.Error())
				continue
			}
			studios = append(studios, studio)
		}

		for _, studio := range studios {
			wg.Add(1)
			task := AutoTagStudioTask{studio: studio}
			go task.Start(&wg)
			wg.Wait()

			s.Status.incrementProgress()
		}
	}
}

func (s *singleton) autoTagTags(tagIds []string) {
	tagQuery := models.NewTagQueryBuilder()

	var wg sync.WaitGroup
	for _, tagId := range tagIds {
		var tags []*models.Tag
		if tagId == "*" {
			var err error
			tags, err = tagQuery.All()
			if err != nil {
				logger.Errorf("Error querying tags: %s", err.Error())
				continue
			}
		} else {
			tagIdInt, err := strconv.Atoi(tagId)
			if err != nil {
				logger.Errorf("Error parsing tag id %s: %s", tagId, err.Error())
				continue
			}

			tag, err := tagQuery.Find(tagIdInt, nil)
			if err != nil {
				logger.Errorf("Error finding tag id %s: %s", tagId, err.Error())
				continue
			}
			tags = append(tags, tag)
		}

		for _, tag := range tags {
			wg.Add(1)
			task := AutoTagTagTask{tag: tag}
			go task.Start(&wg)
			wg.Wait()

			s.Status.incrementProgress()
		}
	}
}

func (s *singleton) Clean() {
	if s.Status.Status != Idle {
		return
	}
	s.Status.SetStatus(Clean)
	s.Status.indefiniteProgress()

	qb := models.NewSceneQueryBuilder()
	gqb := models.NewGalleryQueryBuilder()
	go func() {
		defer s.returnToIdleState()

		logger.Infof("Starting cleaning of tracked files")
		scenes, err := qb.All()
		if err != nil {
			logger.Errorf("failed to fetch list of scenes for cleaning")
			return
		}

		galleries, err := gqb.All()
		if err != nil {
			logger.Errorf("failed to fetch list of galleries for cleaning")
			return
		}

		if s.Status.stopping {
			logger.Info("Stopping due to user request")
			return
		}

		var wg sync.WaitGroup
		s.Status.Progress = 0
		total := len(scenes) + len(galleries)
		useMD5 := config.IsUseMD5()
		for i, scene := range scenes {
			s.Status.setProgress(i, total)
			if s.Status.stopping {
				logger.Info("Stopping due to user request")
				return
			}

			if scene == nil {
				logger.Errorf("nil scene, skipping Clean")
				continue
			}

			wg.Add(1)

			task := CleanTask{Scene: scene, useMD5: useMD5}
			go task.Start(&wg)
			wg.Wait()
		}

		for i, gallery := range galleries {
			s.Status.setProgress(len(scenes)+i, total)
			if s.Status.stopping {
				logger.Info("Stopping due to user request")
				return
			}

			if gallery == nil {
				logger.Errorf("nil gallery, skipping Clean")
				continue
			}

			wg.Add(1)

			task := CleanTask{Gallery: gallery}
			go task.Start(&wg)
			wg.Wait()
		}

		logger.Info("Finished Cleaning")
	}()
}

func (s *singleton) MigrateHash() {
	if s.Status.Status != Idle {
		return
	}
	s.Status.SetStatus(Clean)
	s.Status.indefiniteProgress()

	qb := models.NewSceneQueryBuilder()

	go func() {
		defer s.returnToIdleState()

		logger.Infof("Migrating generated files for current naming hash")

		scenes, err := qb.All()
		if err != nil {
			logger.Errorf("failed to fetch list of scenes for cleaning")
			return
		}

		var wg sync.WaitGroup
		s.Status.Progress = 0
		total := len(scenes)
		useMD5 := config.IsUseMD5()

		for i, scene := range scenes {
			s.Status.setProgress(i, total)
			if s.Status.stopping {
				logger.Info("Stopping due to user request")
				return
			}

			if scene == nil {
				logger.Errorf("nil scene, skipping Clean")
				continue
			}

			wg.Add(1)

			task := MigrateHashTask{Scene: scene, useMD5: useMD5}
			go task.Start(&wg)
			wg.Wait()
		}

		logger.Info("Finished migrating")
	}()
}

func (s *singleton) returnToIdleState() {
	if r := recover(); r != nil {
		logger.Info("recovered from ", r)
	}

	if s.Status.Status == Generate {
		instance.Paths.Generated.RemoveTmpDir()
	}
	s.Status.SetStatus(Idle)
	s.Status.indefiniteProgress()
	s.Status.stopping = false
}

func (s *singleton) neededScan(paths []string) int64 {
	var neededScans int64

	for _, path := range paths {
		task := ScanTask{FilePath: path}
		if !task.doesPathExist() {
			neededScans++
		}
	}
	return neededScans
}

type totalsGenerate struct {
	sprites       int64
	previews      int64
	imagePreviews int64
	markers       int64
	transcodes    int64
}

func (s *singleton) neededGenerate(scenes []*models.Scene, input models.GenerateMetadataInput) *totalsGenerate {

	var totals totalsGenerate
	const timeout = 90 * time.Second

	// create a control channel through which to signal the counting loop when the timeout is reached
	chTimeout := make(chan struct{})

	//run the timeout function in a separate thread
	go func() {
		time.Sleep(timeout)
		chTimeout <- struct{}{}
	}()

<<<<<<< HEAD
	useMD5 := true
=======
	overwrite := false
	if input.Overwrite != nil {
		overwrite = *input.Overwrite
	}
>>>>>>> 274d84ce

	logger.Infof("Counting content to generate...")
	for _, scene := range scenes {
		if scene != nil {
<<<<<<< HEAD
			if sprites {
				task := GenerateSpriteTask{
					Scene:  *scene,
					useMD5: useMD5,
				}

				if task.required() {
=======
			if input.Sprites {
				task := GenerateSpriteTask{Scene: *scene}
				if overwrite || !task.doesSpriteExist(task.Scene.Checksum) {
>>>>>>> 274d84ce
					totals.sprites++
				}
			}

<<<<<<< HEAD
			if previews {
				task := GeneratePreviewTask{
					Scene:        *scene,
					ImagePreview: imagePreviews,
					useMD5:       useMD5,
				}
				sceneHash := scene.GetHash(task.useMD5)
				if !task.doesVideoPreviewExist(sceneHash) {
					totals.previews++
				}
				if imagePreviews && !task.doesImagePreviewExist(sceneHash) {
=======
			if input.Previews {
				task := GeneratePreviewTask{Scene: *scene, ImagePreview: input.ImagePreviews}
				if overwrite || !task.doesVideoPreviewExist(task.Scene.Checksum) {
					totals.previews++
				}
				if input.ImagePreviews && (overwrite || !task.doesImagePreviewExist(task.Scene.Checksum)) {
>>>>>>> 274d84ce
					totals.imagePreviews++
				}
			}

<<<<<<< HEAD
			if markers {
				task := GenerateMarkersTask{
					Scene:  *scene,
					useMD5: useMD5,
				}
				totals.markers += int64(task.isMarkerNeeded())
			}

			if transcodes {
				task := GenerateTranscodeTask{
					Scene:  *scene,
					useMD5: useMD5,
				}
=======
			if input.Markers {
				task := GenerateMarkersTask{Scene: scene, Overwrite: overwrite}
				totals.markers += int64(task.isMarkerNeeded())
			}

			if input.Transcodes {
				task := GenerateTranscodeTask{Scene: *scene, Overwrite: overwrite}
>>>>>>> 274d84ce
				if task.isTranscodeNeeded() {
					totals.transcodes++
				}
			}
		}
		//check for timeout
		select {
		case <-chTimeout:
			return nil
		default:
		}

	}
	return &totals
}<|MERGE_RESOLUTION|>--- conflicted
+++ resolved
@@ -248,14 +248,12 @@
 			logger.Infof("Generating %d sprites %d previews %d image previews %d markers %d transcodes", totalsNeeded.sprites, totalsNeeded.previews, totalsNeeded.imagePreviews, totalsNeeded.markers, totalsNeeded.transcodes)
 		}
 
-<<<<<<< HEAD
 		useMD5 := config.IsUseMD5()
-=======
+
 		overwrite := false
 		if input.Overwrite != nil {
 			overwrite = *input.Overwrite
 		}
->>>>>>> 274d84ce
 
 		for i, scene := range scenes {
 			s.Status.setProgress(i, total)
@@ -276,43 +274,30 @@
 				instance.Paths.Generated.EmptyTmpDir()
 			}
 
-<<<<<<< HEAD
-			if sprites {
-				task := GenerateSpriteTask{Scene: *scene, useMD5: useMD5}
+			if input.Sprites {
+				task := GenerateSpriteTask{Scene: *scene, Overwrite: overwrite, useMD5: useMD5}
 				go task.Start(&wg)
 			}
 
-			if previews {
-				task := GeneratePreviewTask{Scene: *scene, ImagePreview: imagePreviews, PreviewPreset: preset, useMD5: useMD5}
+			if input.Previews {
+				task := GeneratePreviewTask{
+					Scene:         *scene,
+					ImagePreview:  input.ImagePreviews,
+					PreviewPreset: preset,
+					Overwrite:     overwrite,
+					useMD5:        useMD5,
+				}
+
 				go task.Start(&wg)
 			}
 
-			if markers {
-				task := GenerateMarkersTask{Scene: *scene, useMD5: useMD5}
+			if input.Markers {
+				task := GenerateMarkersTask{Scene: scene, Overwrite: overwrite, useMD5: useMD5}
 				go task.Start(&wg)
 			}
 
-			if transcodes {
-				task := GenerateTranscodeTask{Scene: *scene, useMD5: useMD5}
-=======
-			if input.Sprites {
-				task := GenerateSpriteTask{Scene: *scene, Overwrite: overwrite}
-				go task.Start(&wg)
-			}
-
-			if input.Previews {
-				task := GeneratePreviewTask{Scene: *scene, ImagePreview: input.ImagePreviews, PreviewPreset: preset, Overwrite: overwrite}
-				go task.Start(&wg)
-			}
-
-			if input.Markers {
-				task := GenerateMarkersTask{Scene: scene, Overwrite: overwrite}
-				go task.Start(&wg)
-			}
-
 			if input.Transcodes {
-				task := GenerateTranscodeTask{Scene: *scene, Overwrite: overwrite}
->>>>>>> 274d84ce
+				task := GenerateTranscodeTask{Scene: *scene, Overwrite: overwrite, useMD5: useMD5}
 				go task.Start(&wg)
 			}
 
@@ -353,7 +338,7 @@
 			}
 
 			wg.Add(1)
-			task := GenerateMarkersTask{Marker: marker, Overwrite: overwrite}
+			task := GenerateMarkersTask{Marker: marker, Overwrite: overwrite, useMD5: useMD5}
 			go task.Start(&wg)
 			wg.Wait()
 		}
@@ -749,82 +734,58 @@
 		chTimeout <- struct{}{}
 	}()
 
-<<<<<<< HEAD
 	useMD5 := true
-=======
 	overwrite := false
 	if input.Overwrite != nil {
 		overwrite = *input.Overwrite
 	}
->>>>>>> 274d84ce
 
 	logger.Infof("Counting content to generate...")
 	for _, scene := range scenes {
 		if scene != nil {
-<<<<<<< HEAD
-			if sprites {
+			if input.Sprites {
 				task := GenerateSpriteTask{
 					Scene:  *scene,
 					useMD5: useMD5,
 				}
 
-				if task.required() {
-=======
-			if input.Sprites {
-				task := GenerateSpriteTask{Scene: *scene}
-				if overwrite || !task.doesSpriteExist(task.Scene.Checksum) {
->>>>>>> 274d84ce
+				if overwrite || task.required() {
 					totals.sprites++
 				}
 			}
 
-<<<<<<< HEAD
-			if previews {
+			if input.Previews {
 				task := GeneratePreviewTask{
 					Scene:        *scene,
-					ImagePreview: imagePreviews,
+					ImagePreview: input.ImagePreviews,
 					useMD5:       useMD5,
 				}
+
 				sceneHash := scene.GetHash(task.useMD5)
-				if !task.doesVideoPreviewExist(sceneHash) {
+				if overwrite || !task.doesVideoPreviewExist(sceneHash) {
 					totals.previews++
 				}
-				if imagePreviews && !task.doesImagePreviewExist(sceneHash) {
-=======
-			if input.Previews {
-				task := GeneratePreviewTask{Scene: *scene, ImagePreview: input.ImagePreviews}
-				if overwrite || !task.doesVideoPreviewExist(task.Scene.Checksum) {
-					totals.previews++
-				}
-				if input.ImagePreviews && (overwrite || !task.doesImagePreviewExist(task.Scene.Checksum)) {
->>>>>>> 274d84ce
+
+				if input.ImagePreviews && (overwrite || !task.doesImagePreviewExist(sceneHash)) {
 					totals.imagePreviews++
 				}
 			}
 
-<<<<<<< HEAD
-			if markers {
+			if input.Markers {
 				task := GenerateMarkersTask{
-					Scene:  *scene,
-					useMD5: useMD5,
+					Scene:     scene,
+					Overwrite: overwrite,
+					useMD5:    useMD5,
 				}
 				totals.markers += int64(task.isMarkerNeeded())
 			}
 
-			if transcodes {
+			if input.Transcodes {
 				task := GenerateTranscodeTask{
-					Scene:  *scene,
-					useMD5: useMD5,
-				}
-=======
-			if input.Markers {
-				task := GenerateMarkersTask{Scene: scene, Overwrite: overwrite}
-				totals.markers += int64(task.isMarkerNeeded())
-			}
-
-			if input.Transcodes {
-				task := GenerateTranscodeTask{Scene: *scene, Overwrite: overwrite}
->>>>>>> 274d84ce
+					Scene:     *scene,
+					Overwrite: overwrite,
+					useMD5:    useMD5,
+				}
 				if task.isTranscodeNeeded() {
 					totals.transcodes++
 				}
