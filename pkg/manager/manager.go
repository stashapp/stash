--- conflicted
+++ resolved
@@ -10,11 +10,8 @@
 	"github.com/stashapp/stash/pkg/logger"
 	"github.com/stashapp/stash/pkg/manager/config"
 	"github.com/stashapp/stash/pkg/manager/paths"
-<<<<<<< HEAD
 	"github.com/stashapp/stash/pkg/plugin"
-=======
 	"github.com/stashapp/stash/pkg/scraper"
->>>>>>> f5c3cafa
 	"github.com/stashapp/stash/pkg/utils"
 )
 
@@ -26,11 +23,8 @@
 	FFMPEGPath  string
 	FFProbePath string
 
-<<<<<<< HEAD
-	PluginCache *plugin.Cache
-=======
+	PluginCache  *plugin.Cache
 	ScraperCache *scraper.Cache
->>>>>>> f5c3cafa
 }
 
 var instance *singleton
@@ -59,11 +53,8 @@
 			Paths:  paths.NewPaths(),
 			JSON:   &jsonUtils{},
 
-<<<<<<< HEAD
-			PluginCache: initPluginCache(),
-=======
+			PluginCache:  initPluginCache(),
 			ScraperCache: initScraperCache(),
->>>>>>> f5c3cafa
 		}
 
 		instance.RefreshConfig()
@@ -166,13 +157,16 @@
 	logger.Init(config.GetLogFile(), config.GetLogOut(), config.GetLogLevel())
 }
 
-<<<<<<< HEAD
 func initPluginCache() *plugin.Cache {
 	ret, err := plugin.NewCache(config.GetPluginsPath())
 
 	if err != nil {
 		logger.Errorf("Error reading plugin configs: %s", err.Error())
-=======
+	}
+
+	return ret
+}
+
 // initScraperCache initializes a new scraper cache and returns it.
 func initScraperCache() *scraper.Cache {
 	scraperConfig := scraper.GlobalConfig{
@@ -184,7 +178,6 @@
 
 	if err != nil {
 		logger.Errorf("Error reading scraper configs: %s", err.Error())
->>>>>>> f5c3cafa
 	}
 
 	return ret
