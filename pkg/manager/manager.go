package manager

import (
	"errors"
	"fmt"
	"os"
	"path/filepath"
	"runtime/pprof"
	"sync"
	"time"

	"github.com/stashapp/stash/pkg/database"
	"github.com/stashapp/stash/pkg/ffmpeg"
	"github.com/stashapp/stash/pkg/logger"
	"github.com/stashapp/stash/pkg/manager/config"
	"github.com/stashapp/stash/pkg/manager/paths"
	"github.com/stashapp/stash/pkg/models"
	"github.com/stashapp/stash/pkg/plugin"
	"github.com/stashapp/stash/pkg/scraper"
	"github.com/stashapp/stash/pkg/sqlite"
	"github.com/stashapp/stash/pkg/utils"
)

type singleton struct {
	Config *config.Instance

	Status TaskStatus
	Paths  *paths.Paths

	FFMPEGPath  string
	FFProbePath string

	PluginCache  *plugin.Cache
	ScraperCache *scraper.Cache

	DownloadStore *DownloadStore

	TxnManager models.TransactionManager
}

var instance *singleton
var once sync.Once

func GetInstance() *singleton {
	Initialize()
	return instance
}

func Initialize() *singleton {
	once.Do(func() {
		_ = utils.EnsureDir(paths.GetStashHomeDirectory())
		cfg, err := config.Initialize()

		if err != nil {
			panic(fmt.Sprintf("error initializing configuration: %s", err.Error()))
		}

		initLog()
		initProfiling(cfg.GetCPUProfilePath())

		instance = &singleton{
			Config:        cfg,
			Status:        TaskStatus{Status: Idle, Progress: -1},
			DownloadStore: NewDownloadStore(),

			TxnManager: sqlite.NewTransactionManager(),
		}

		if !cfg.IsNewSystem() {
			logger.Infof("using config file: %s", cfg.GetConfigFile())

			if err == nil {
				err = cfg.Validate()
			}

			if err != nil {
				panic(fmt.Sprintf("error initializing configuration: %s", err.Error()))
			} else {
				if err := instance.PostInit(); err != nil {
					panic(err)
				}
			}
		} else {
			cfgFile := cfg.GetConfigFile()
			if cfgFile != "" {
				cfgFile = cfgFile + " "
			}
			logger.Warnf("config file %snot found. Assuming new system...", cfgFile)
		}

		initFFMPEG()
	})

	return instance
}

<<<<<<< HEAD
func initFFMPEG() error {
	// only do this if we have a config file set
	if instance.Config.GetConfigFile() != "" {
		// use same directory as config path
		configDirectory := instance.Config.GetConfigPath()
		paths := []string{
			configDirectory,
			paths.GetStashHomeDirectory(),
		}
		ffmpegPath, ffprobePath := ffmpeg.GetPaths(paths)

		if ffmpegPath == "" || ffprobePath == "" {
			logger.Infof("couldn't find FFMPEG, attempting to download it")
			if err := ffmpeg.Download(configDirectory); err != nil {
				msg := `Unable to locate / automatically download FFMPEG

	Check the readme for download links.
	The FFMPEG and FFProbe binaries should be placed in %s

	The error was: %s
	`
				logger.Errorf(msg, configDirectory, err)
				return err
			} else {
				// After download get new paths for ffmpeg and ffprobe
				ffmpegPath, ffprobePath = ffmpeg.GetPaths(paths)
			}
=======
func initProfiling(cpuProfilePath string) {
	if cpuProfilePath == "" {
		return
	}

	f, err := os.Create(cpuProfilePath)
	if err != nil {
		logger.Fatalf("unable to create cpu profile file: %s", err.Error())
	}

	logger.Infof("profiling to %s", cpuProfilePath)

	// StopCPUProfile is defer called in main
	pprof.StartCPUProfile(f)
}

func initFFMPEG() {
	configDirectory := paths.GetStashHomeDirectory()
	ffmpegPath, ffprobePath := ffmpeg.GetPaths(configDirectory)
	if ffmpegPath == "" || ffprobePath == "" {
		logger.Infof("couldn't find FFMPEG, attempting to download it")
		if err := ffmpeg.Download(configDirectory); err != nil {
			msg := `Unable to locate / automatically download FFMPEG

Check the readme for download links.
The FFMPEG and FFProbe binaries should be placed in %s

The error was: %s
`
			logger.Fatalf(msg, configDirectory, err)
		} else {
			// After download get new paths for ffmpeg and ffprobe
			ffmpegPath, ffprobePath = ffmpeg.GetPaths(configDirectory)
>>>>>>> 3df7ee06
		}

		instance.FFMPEGPath = ffmpegPath
		instance.FFProbePath = ffprobePath
	}

	return nil
}

func initLog() {
	config := config.GetInstance()
	logger.Init(config.GetLogFile(), config.GetLogOut(), config.GetLogLevel())
}

func initPluginCache() *plugin.Cache {
	config := config.GetInstance()
	ret, err := plugin.NewCache(config.GetPluginsPath())

	if err != nil {
		logger.Errorf("Error reading plugin configs: %s", err.Error())
	}

	return ret
}

// PostInit initialises the paths, caches and txnManager after the initial
// configuration has been set. Should only be called if the configuration
// is valid.
func (s *singleton) PostInit() error {
	s.Config.SetInitialConfig()

	s.Paths = paths.NewPaths(s.Config.GetGeneratedPath())
	s.PluginCache = initPluginCache()
	s.ScraperCache = instance.initScraperCache()

	s.RefreshConfig()

	// clear the downloads and tmp directories
	// #1021 - only clear these directories if the generated folder is non-empty
	if s.Config.GetGeneratedPath() != "" {
		const deleteTimeout = 1 * time.Second

		utils.Timeout(func() {
			utils.EmptyDir(instance.Paths.Generated.Downloads)
			utils.EmptyDir(instance.Paths.Generated.Tmp)
		}, deleteTimeout, func(done chan struct{}) {
			logger.Info("Please wait. Deleting temporary files...") // print
			<-done                                                  // and wait for deletion
			logger.Info("Temporary files deleted.")
		})
	}

	if err := database.Initialize(s.Config.GetDatabasePath()); err != nil {
		return err
	}

	if database.Ready() == nil {
		s.PostMigrate()
	}

	return nil
}

// initScraperCache initializes a new scraper cache and returns it.
func (s *singleton) initScraperCache() *scraper.Cache {
	ret, err := scraper.NewCache(config.GetInstance(), s.TxnManager)

	if err != nil {
		logger.Errorf("Error reading scraper configs: %s", err.Error())
	}

	return ret
}

func (s *singleton) RefreshConfig() {
	s.Paths = paths.NewPaths(s.Config.GetGeneratedPath())
	config := s.Config
	if config.Validate() == nil {
		utils.EnsureDir(s.Paths.Generated.Screenshots)
		utils.EnsureDir(s.Paths.Generated.Vtt)
		utils.EnsureDir(s.Paths.Generated.Markers)
		utils.EnsureDir(s.Paths.Generated.Transcodes)
		utils.EnsureDir(s.Paths.Generated.Downloads)
	}
}

// RefreshScraperCache refreshes the scraper cache. Call this when scraper
// configuration changes.
func (s *singleton) RefreshScraperCache() {
	s.ScraperCache = s.initScraperCache()
}

func setSetupDefaults(input *models.SetupInput) {
	if input.ConfigLocation == "" {
		input.ConfigLocation = filepath.Join(utils.GetHomeDirectory(), ".stash", "config.yml")
	}

	configDir := filepath.Dir(input.ConfigLocation)
	if input.GeneratedLocation == "" {
		input.GeneratedLocation = filepath.Join(configDir, "generated")
	}

	if input.DatabaseFile == "" {
		input.DatabaseFile = filepath.Join(configDir, "stash-go.sqlite")
	}
}

func (s *singleton) Setup(input models.SetupInput) error {
	setSetupDefaults(&input)

	// create the generated directory if it does not exist
	if exists, _ := utils.DirExists(input.GeneratedLocation); !exists {
		if err := os.Mkdir(input.GeneratedLocation, 0755); err != nil {
			return fmt.Errorf("error creating generated directory: %s", err.Error())
		}
	}

	if err := utils.Touch(input.ConfigLocation); err != nil {
		return fmt.Errorf("error creating config file: %s", err.Error())
	}

	s.Config.SetConfigFile(input.ConfigLocation)

	// set the configuration
	s.Config.Set(config.Generated, input.GeneratedLocation)
	s.Config.Set(config.Database, input.DatabaseFile)
	s.Config.Set(config.Stash, input.Stashes)
	if err := s.Config.Write(); err != nil {
		return fmt.Errorf("error writing configuration file: %s", err.Error())
	}

	// initialise the database
	if err := s.PostInit(); err != nil {
		return fmt.Errorf("error initializing the database: %s", err.Error())
	}

	s.Config.FinalizeSetup()

	initFFMPEG()

	return nil
}

func (s *singleton) validateFFMPEG() error {
	if s.FFMPEGPath == "" || s.FFProbePath == "" {
		return errors.New("missing ffmpeg and/or ffprobe")
	}

	return nil
}

func (s *singleton) Migrate(input models.MigrateInput) error {
	// always backup so that we can roll back to the previous version if
	// migration fails
	backupPath := input.BackupPath
	if backupPath == "" {
		backupPath = database.DatabaseBackupPath()
	}

	// perform database backup
	if err := database.Backup(database.DB, backupPath); err != nil {
		return fmt.Errorf("error backing up database: %s", err)
	}

	if err := database.RunMigrations(); err != nil {
		errStr := fmt.Sprintf("error performing migration: %s", err)

		// roll back to the backed up version
		restoreErr := database.RestoreFromBackup(backupPath)
		if restoreErr != nil {
			errStr = fmt.Sprintf("ERROR: unable to restore database from backup after migration failure: %s\n%s", restoreErr.Error(), errStr)
		} else {
			errStr = "An error occurred migrating the database to the latest schema version. The backup database file was automatically renamed to restore the database.\n" + errStr
		}

		return errors.New(errStr)
	}

	// perform post-migration operations
	s.PostMigrate()

	// if no backup path was provided, then delete the created backup
	if input.BackupPath == "" {
		if err := os.Remove(backupPath); err != nil {
			logger.Warnf("error removing unwanted database backup (%s): %s", backupPath, err.Error())
		}
	}

	return nil
}

func (s *singleton) GetSystemStatus() *models.SystemStatus {
	status := models.SystemStatusEnumOk
	dbSchema := int(database.Version())
	dbPath := database.DatabasePath()
	appSchema := int(database.AppSchemaVersion())
	configFile := s.Config.GetConfigFile()

	if s.Config.IsNewSystem() {
		status = models.SystemStatusEnumSetup
	} else if dbSchema < appSchema {
		status = models.SystemStatusEnumNeedsMigration
	}

	return &models.SystemStatus{
		DatabaseSchema: &dbSchema,
		DatabasePath:   &dbPath,
		AppSchema:      appSchema,
		Status:         status,
		ConfigPath:     &configFile,
	}
}<|MERGE_RESOLUTION|>--- conflicted
+++ resolved
@@ -94,7 +94,22 @@
 	return instance
 }
 
-<<<<<<< HEAD
+func initProfiling(cpuProfilePath string) {
+	if cpuProfilePath == "" {
+		return
+	}
+
+	f, err := os.Create(cpuProfilePath)
+	if err != nil {
+		logger.Fatalf("unable to create cpu profile file: %s", err.Error())
+	}
+
+	logger.Infof("profiling to %s", cpuProfilePath)
+
+	// StopCPUProfile is defer called in main
+	pprof.StartCPUProfile(f)
+}
+
 func initFFMPEG() error {
 	// only do this if we have a config file set
 	if instance.Config.GetConfigFile() != "" {
@@ -122,41 +137,6 @@
 				// After download get new paths for ffmpeg and ffprobe
 				ffmpegPath, ffprobePath = ffmpeg.GetPaths(paths)
 			}
-=======
-func initProfiling(cpuProfilePath string) {
-	if cpuProfilePath == "" {
-		return
-	}
-
-	f, err := os.Create(cpuProfilePath)
-	if err != nil {
-		logger.Fatalf("unable to create cpu profile file: %s", err.Error())
-	}
-
-	logger.Infof("profiling to %s", cpuProfilePath)
-
-	// StopCPUProfile is defer called in main
-	pprof.StartCPUProfile(f)
-}
-
-func initFFMPEG() {
-	configDirectory := paths.GetStashHomeDirectory()
-	ffmpegPath, ffprobePath := ffmpeg.GetPaths(configDirectory)
-	if ffmpegPath == "" || ffprobePath == "" {
-		logger.Infof("couldn't find FFMPEG, attempting to download it")
-		if err := ffmpeg.Download(configDirectory); err != nil {
-			msg := `Unable to locate / automatically download FFMPEG
-
-Check the readme for download links.
-The FFMPEG and FFProbe binaries should be placed in %s
-
-The error was: %s
-`
-			logger.Fatalf(msg, configDirectory, err)
-		} else {
-			// After download get new paths for ffmpeg and ffprobe
-			ffmpegPath, ffprobePath = ffmpeg.GetPaths(configDirectory)
->>>>>>> 3df7ee06
 		}
 
 		instance.FFMPEGPath = ffmpegPath
