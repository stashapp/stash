--- conflicted
+++ resolved
@@ -29,19 +29,7 @@
 }
 
 func (i *Importer) PreImport(ctx context.Context) error {
-<<<<<<< HEAD
 	i.studio = studioJSONtoStudio(i.Input)
-=======
-	i.studio = models.Studio{
-		Name:          i.Input.Name,
-		URL:           i.Input.URL,
-		Details:       i.Input.Details,
-		IgnoreAutoTag: i.Input.IgnoreAutoTag,
-		CreatedAt:     i.Input.CreatedAt.GetTime(),
-		UpdatedAt:     i.Input.UpdatedAt.GetTime(),
-		Rating:        &i.Input.Rating,
-	}
->>>>>>> 5580525c
 
 	if err := i.populateParentStudio(ctx); err != nil {
 		return err
@@ -153,10 +141,7 @@
 }
 
 func studioJSONtoStudio(studioJSON jsonschema.Studio) models.Studio {
-	checksum := md5.FromString(studioJSON.Name)
-
 	newStudio := models.Studio{
-		Checksum:      checksum,
 		Name:          studioJSON.Name,
 		URL:           studioJSON.URL,
 		Aliases:       models.NewRelatedStrings(studioJSON.Aliases),
