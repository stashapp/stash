package studio

import (
	"context"
	"fmt"

	"github.com/stashapp/stash/pkg/logger"
	"github.com/stashapp/stash/pkg/models"
	"github.com/stashapp/stash/pkg/models/json"
	"github.com/stashapp/stash/pkg/models/jsonschema"
	"github.com/stashapp/stash/pkg/utils"
)

type FinderImageAliasStashIDGetter interface {
	Finder
	GetImage(ctx context.Context, studioID int) ([]byte, error)
	models.AliasLoader
	models.StashIDLoader
}

// ToJSON converts a Studio object into its JSON equivalent.
func ToJSON(ctx context.Context, reader FinderImageAliasStashIDGetter, studio *models.Studio) (*jsonschema.Studio, error) {
	newStudioJSON := jsonschema.Studio{
		Name:          studio.Name,
		URL:           studio.URL,
<<<<<<< HEAD
		IgnoreAutoTag: studio.IgnoreAutoTag,
		CreatedAt:     json.JSONTime{Time: studio.CreatedAt},
		UpdatedAt:     json.JSONTime{Time: studio.UpdatedAt},
		Details:       studio.Details,
	}

	if studio.Rating != nil {
		newStudioJSON.Rating = *studio.Rating
	}

=======
		Details:       studio.Details,
		IgnoreAutoTag: studio.IgnoreAutoTag,
		CreatedAt:     json.JSONTime{Time: studio.CreatedAt},
		UpdatedAt:     json.JSONTime{Time: studio.UpdatedAt},
	}

>>>>>>> f65e8777
	if studio.ParentID != nil {
		parent, err := reader.Find(ctx, *studio.ParentID)
		if err != nil {
			return nil, fmt.Errorf("error getting parent studio: %v", err)
		}

		if parent != nil {
			newStudioJSON.ParentStudio = parent.Name
		}
	}

<<<<<<< HEAD
	if err := studio.LoadAliases(ctx, reader); err != nil {
		return nil, fmt.Errorf("loading studio aliases: %w", err)
=======
	if studio.Rating != nil {
		newStudioJSON.Rating = *studio.Rating
>>>>>>> f65e8777
	}
	newStudioJSON.Aliases = studio.Aliases.List()

	if err := studio.LoadStashIDs(ctx, reader); err != nil {
		return nil, fmt.Errorf("loading studio stash ids: %w", err)
	}
	newStudioJSON.StashIDs = studio.StashIDs.List()

	image, err := reader.GetImage(ctx, studio.ID)
	if err != nil {
		logger.Errorf("Error getting studio image: %v", err)
	}

	if len(image) > 0 {
		newStudioJSON.Image = utils.GetBase64StringFromData(image)
	}

	return &newStudioJSON, nil
}<|MERGE_RESOLUTION|>--- conflicted
+++ resolved
@@ -23,25 +23,12 @@
 	newStudioJSON := jsonschema.Studio{
 		Name:          studio.Name,
 		URL:           studio.URL,
-<<<<<<< HEAD
-		IgnoreAutoTag: studio.IgnoreAutoTag,
-		CreatedAt:     json.JSONTime{Time: studio.CreatedAt},
-		UpdatedAt:     json.JSONTime{Time: studio.UpdatedAt},
-		Details:       studio.Details,
-	}
-
-	if studio.Rating != nil {
-		newStudioJSON.Rating = *studio.Rating
-	}
-
-=======
 		Details:       studio.Details,
 		IgnoreAutoTag: studio.IgnoreAutoTag,
 		CreatedAt:     json.JSONTime{Time: studio.CreatedAt},
 		UpdatedAt:     json.JSONTime{Time: studio.UpdatedAt},
 	}
 
->>>>>>> f65e8777
 	if studio.ParentID != nil {
 		parent, err := reader.Find(ctx, *studio.ParentID)
 		if err != nil {
@@ -53,13 +40,12 @@
 		}
 	}
 
-<<<<<<< HEAD
+	if studio.Rating != nil {
+		newStudioJSON.Rating = *studio.Rating
+	}
+
 	if err := studio.LoadAliases(ctx, reader); err != nil {
 		return nil, fmt.Errorf("loading studio aliases: %w", err)
-=======
-	if studio.Rating != nil {
-		newStudioJSON.Rating = *studio.Rating
->>>>>>> f65e8777
 	}
 	newStudioJSON.Aliases = studio.Aliases.List()
 
