--- conflicted
+++ resolved
@@ -12,14 +12,9 @@
 // ToJSON converts a Studio object into its JSON equivalent.
 func ToJSON(reader models.StudioReader, studio *models.Studio) (*jsonschema.Studio, error) {
 	newStudioJSON := jsonschema.Studio{
-<<<<<<< HEAD
-		CreatedAt: json.JSONTime{Time: studio.CreatedAt.Timestamp},
-		UpdatedAt: json.JSONTime{Time: studio.UpdatedAt.Timestamp},
-=======
 		IgnoreAutoTag: studio.IgnoreAutoTag,
-		CreatedAt:     models.JSONTime{Time: studio.CreatedAt.Timestamp},
-		UpdatedAt:     models.JSONTime{Time: studio.UpdatedAt.Timestamp},
->>>>>>> 50e83a35
+		CreatedAt:     json.JSONTime{Time: studio.CreatedAt.Timestamp},
+		UpdatedAt:     json.JSONTime{Time: studio.UpdatedAt.Timestamp},
 	}
 
 	if studio.Name.Valid {
