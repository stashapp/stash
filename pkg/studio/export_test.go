--- conflicted
+++ resolved
@@ -24,17 +24,11 @@
 	errParentStudioID = 12
 )
 
-<<<<<<< HEAD
-const studioName = "testStudio"
-const url = "url"
-const rating = 5
-=======
 const (
 	studioName = "testStudio"
 	url        = "url"
 	details    = "details"
->>>>>>> a5e9e7ab
-
+  rating     = 5
 	parentStudioName = "parentStudio"
 )
 
