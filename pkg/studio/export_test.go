package studio

import (
	"context"
	"errors"

	"github.com/stashapp/stash/pkg/models"
	"github.com/stashapp/stash/pkg/models/json"
	"github.com/stashapp/stash/pkg/models/jsonschema"
	"github.com/stashapp/stash/pkg/models/mocks"
	"github.com/stretchr/testify/assert"

	"testing"
	"time"
)

const (
	noImageID             = 2
	errImageID            = 3
	missingParentStudioID = 4
	errStudioID           = 5

	parentStudioID    = 10
	missingStudioID   = 11
	errParentStudioID = 12
)

var (
	studioName       = "testStudio"
	url              = "url"
	details          = "details"
	parentStudioName = "parentStudio"
	autoTagIgnored   = true
)

var studioID = 1
var rating = 5
var parentStudio models.Studio = models.Studio{
	Name: parentStudioName,
}

var imageBytes = []byte("imageBytes")

var aliases = []string{"alias"}
var stashID = models.StashID{
	StashID:  "StashID",
	Endpoint: "Endpoint",
}
var stashIDs = []models.StashID{
	stashID,
}

const image = "aW1hZ2VCeXRlcw=="

var (
	createTime = time.Date(2001, 01, 01, 0, 0, 0, 0, time.Local)
	updateTime = time.Date(2002, 01, 01, 0, 0, 0, 0, time.Local)
)

func createFullStudio(id int, parentID int) models.Studio {
	ret := models.Studio{
		ID:            id,
		Name:          studioName,
		URL:           url,
		Details:       details,
		CreatedAt:     createTime,
		UpdatedAt:     updateTime,
		Rating:        &rating,
		IgnoreAutoTag: autoTagIgnored,
		Aliases:       models.NewRelatedStrings(aliases),
		StashIDs:      models.NewRelatedStashIDs(stashIDs),
	}

	if parentID != 0 {
		ret.ParentID = &parentID
	}

	return ret
}

func createEmptyStudio(id int) models.Studio {
	return models.Studio{
		ID:        id,
		CreatedAt: createTime,
		UpdatedAt: updateTime,
<<<<<<< HEAD
		Aliases:   models.NewRelatedStrings([]string{}),
		StashIDs:  models.NewRelatedStashIDs([]models.StashID{}),
=======
>>>>>>> f65e8777
	}
}

func createFullJSONStudio(parentStudio, image string, aliases []string) *jsonschema.Studio {
	return &jsonschema.Studio{
		Name:    studioName,
		URL:     url,
		Details: details,
		CreatedAt: json.JSONTime{
			Time: createTime,
		},
		UpdatedAt: json.JSONTime{
			Time: updateTime,
		},
		ParentStudio:  parentStudio,
		Image:         image,
		Rating:        rating,
		Aliases:       aliases,
		StashIDs:      stashIDs,
		IgnoreAutoTag: autoTagIgnored,
	}
}

func createEmptyJSONStudio() *jsonschema.Studio {
	return &jsonschema.Studio{
		CreatedAt: json.JSONTime{
			Time: createTime,
		},
		UpdatedAt: json.JSONTime{
			Time: updateTime,
		},
		Aliases:  []string{},
		StashIDs: []models.StashID{},
	}
}

type testScenario struct {
	input    models.Studio
	expected *jsonschema.Studio
	err      bool
}

var scenarios []testScenario

func initTestTable() {
	scenarios = []testScenario{
		{
			createFullStudio(studioID, parentStudioID),
			createFullJSONStudio(parentStudioName, image, []string{"alias"}),
			false,
		},
		{
			createEmptyStudio(noImageID),
			createEmptyJSONStudio(),
			false,
		},
		{
			createFullStudio(errImageID, parentStudioID),
			createFullJSONStudio(parentStudioName, "", []string{"alias"}),
			// failure to get image is not an error
			false,
		},
		{
			createFullStudio(missingParentStudioID, missingStudioID),
			createFullJSONStudio("", image, []string{"alias"}),
			false,
		},
		{
			createFullStudio(errStudioID, errParentStudioID),
			nil,
			true,
		},
	}
}

func TestToJSON(t *testing.T) {
	initTestTable()
	ctx := context.Background()

	mockStudioReader := &mocks.StudioReaderWriter{}

	imageErr := errors.New("error getting image")

	mockStudioReader.On("GetImage", ctx, studioID).Return(imageBytes, nil).Once()
	mockStudioReader.On("GetImage", ctx, noImageID).Return(nil, nil).Once()
	mockStudioReader.On("GetImage", ctx, errImageID).Return(nil, imageErr).Once()
	mockStudioReader.On("GetImage", ctx, missingParentStudioID).Return(imageBytes, nil).Maybe()
	mockStudioReader.On("GetImage", ctx, errStudioID).Return(imageBytes, nil).Maybe()

	parentStudioErr := errors.New("error getting parent studio")

	mockStudioReader.On("Find", ctx, parentStudioID).Return(&parentStudio, nil)
	mockStudioReader.On("Find", ctx, missingStudioID).Return(nil, nil)
	mockStudioReader.On("Find", ctx, errParentStudioID).Return(nil, parentStudioErr)

	for i, s := range scenarios {
		studio := s.input
		json, err := ToJSON(ctx, mockStudioReader, &studio)

		switch {
		case !s.err && err != nil:
			t.Errorf("[%d] unexpected error: %s", i, err.Error())
		case s.err && err == nil:
			t.Errorf("[%d] expected error not returned", i)
		default:
			assert.Equal(t, s.expected, json, "[%d]", i)
		}
	}

	mockStudioReader.AssertExpectations(t)
}<|MERGE_RESOLUTION|>--- conflicted
+++ resolved
@@ -83,11 +83,8 @@
 		ID:        id,
 		CreatedAt: createTime,
 		UpdatedAt: updateTime,
-<<<<<<< HEAD
 		Aliases:   models.NewRelatedStrings([]string{}),
 		StashIDs:  models.NewRelatedStashIDs([]models.StashID{}),
-=======
->>>>>>> f65e8777
 	}
 }
 
