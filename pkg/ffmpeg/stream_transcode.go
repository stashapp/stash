package ffmpeg

import (
	"errors"
	"io"
	"net/http"
	"os/exec"
	"strings"
	"syscall"

	"github.com/stashapp/stash/pkg/file"
	"github.com/stashapp/stash/pkg/fsutil"
	"github.com/stashapp/stash/pkg/logger"
	"github.com/stashapp/stash/pkg/models"
)

type StreamFormat struct {
	MimeType string
	Args     func(codec VideoCodec, videoFilter VideoFilter, videoOnly bool) Args
}

func CodecInit(codec VideoCodec) (args Args) {
	switch codec {
	// CPU Codecs
	case VideoCodecLibX264:
		args = args.VideoCodec(VideoCodecLibX264)
		args = append(args,
			"-pix_fmt", "yuv420p",
			"-preset", "veryfast",
			"-crf", "25",
		)
	case VideoCodecVP9:
		args = args.VideoCodec(VideoCodecVP9)
		args = append(args,
			"-pix_fmt", "yuv420p",
			"-deadline", "realtime",
			"-cpu-used", "5",
			"-row-mt", "1",
			"-crf", "30",
			"-b:v", "0",
		)
	// HW Codecs
	case VideoCodecN264:
		args = args.VideoCodec(VideoCodecN264)
		args = append(args,
			"-rc", "vbr",
			"-cq", "15",
			"-preset", "p2",
		)
	case VideoCodecI264:
		args = args.VideoCodec(VideoCodecI264)
		args = append(args,
			"-global_quality", "20",
			"-preset", "faster",
		)
	case VideoCodecVVP9:
		args = args.VideoCodec(VideoCodecVVP9)
		args = append(args,
			"-qp", "20",
		)
	case VideoCodecIVP9:
		args = args.VideoCodec(VideoCodecIVP9)
		args = append(args,
			"-global_quality", "20",
			"-preset", "faster",
		)
	default:
		args = args.VideoCodec(codec)
	}
	return args
}

var (
	StreamTypeMP4 = StreamFormat{
		MimeType: MimeMp4Video,
		Args: func(codec VideoCodec, videoFilter VideoFilter, videoOnly bool) (args Args) {
			args = CodecInit(codec)
			args = append(args, "-movflags", "frag_keyframe+empty_moov")
			args = args.VideoFilter(videoFilter)
			if videoOnly {
				args = args.SkipAudio()
			} else {
				args = append(args, "-ac", "2")
			}
			args = args.Format(FormatMP4)
			return
		},
	}
	StreamTypeWEBM = StreamFormat{
		MimeType: MimeWebmVideo,
		Args: func(codec VideoCodec, videoFilter VideoFilter, videoOnly bool) (args Args) {
			args = CodecInit(codec)
			args = args.VideoFilter(videoFilter)
			if videoOnly {
				args = args.SkipAudio()
			} else {
				args = append(args, "-ac", "2")
			}
			args = args.Format(FormatWebm)
			return
		},
	}
	StreamTypeMKV = StreamFormat{
		MimeType: MimeMkvVideo,
		Args: func(codec VideoCodec, videoFilter VideoFilter, videoOnly bool) (args Args) {
			args = CodecInit(codec)
			if videoOnly {
				args = args.SkipAudio()
			} else {
				args = args.AudioCodec(AudioCodecLibOpus)
				args = append(args,
					"-b:a", "96k",
					"-vbr", "on",
					"-ac", "2",
				)
			}
			args = args.Format(FormatMatroska)
			return
		},
	}
)

type TranscodeOptions struct {
	StreamType StreamFormat
	VideoFile  *file.VideoFile
	Resolution string
	StartTime  float64
}

func (o TranscodeOptions) makeStreamArgs(sm *StreamManager) Args {
	maxTranscodeSize := sm.config.GetMaxStreamingTranscodeSize().GetMaxResolution()
	if o.Resolution != "" {
		maxTranscodeSize = models.StreamingResolutionEnum(o.Resolution).GetMaxResolution()
	}
<<<<<<< HEAD
=======
	extraInputArgs := sm.config.GetLiveTranscodeInputArgs()
	extraOutputArgs := sm.config.GetLiveTranscodeOutputArgs()
>>>>>>> 078f99a7

	args := Args{"-hide_banner"}
	args = args.LogLevel(LogLevelError)

<<<<<<< HEAD
	var codec VideoCodec
	switch o.StreamType.MimeType {
	case MimeMp4Video:
		codec = VideoCodecLibX264
		if hwcodec := HWCodecH264Compatible(); hwcodec != nil && sm.config.GetTranscodeHardwareAcceleration() {
			codec = *hwcodec
		}
	case MimeWebmVideo:
		codec = VideoCodecVP9
		if hwcodec := HWCodecVP9Compatible(); hwcodec != nil && sm.config.GetTranscodeHardwareAcceleration() {
			codec = *hwcodec
		}
	case MimeMkvVideo:
		codec = VideoCodecCopy
	}

	args = HWDeviceInit(args, codec)
=======
	args = append(args, extraInputArgs...)
>>>>>>> 078f99a7

	if o.StartTime != 0 {
		args = args.Seek(o.StartTime)
	}

	args = args.Input(o.VideoFile.Path)

	videoOnly := ProbeAudioCodec(o.VideoFile.AudioCodec) == MissingUnsupported

<<<<<<< HEAD
	videoFilter := HWFilterInit(codec)
	maxWidth, maxHeight := HWCodecMaxRes(codec, o.VideoFile.Width, o.VideoFile.Height)
	videoFilter = videoFilter.ScaleMaxLM(o.VideoFile.Width, o.VideoFile.Height, maxTranscodeSize, maxWidth, maxHeight)
	videoFilter = HWCodecFilter(videoFilter, codec)
=======
	var videoFilter VideoFilter
	videoFilter = videoFilter.ScaleMax(o.VideoFile.Width, o.VideoFile.Height, maxTranscodeSize)
>>>>>>> 078f99a7

	args = append(args, o.StreamType.Args(codec, videoFilter, videoOnly)...)

	args = append(args, extraOutputArgs...)

	args = args.Output("pipe:")

	return args
}

func (sm *StreamManager) ServeTranscode(w http.ResponseWriter, r *http.Request, options TranscodeOptions) {
	streamRequestCtx := NewStreamRequestContext(w, r)
	lockCtx := sm.lockManager.ReadLock(streamRequestCtx, options.VideoFile.Path)

	// hijacking and closing the connection here causes video playback to hang in Chrome
	// due to ERR_INCOMPLETE_CHUNKED_ENCODING
	// We trust that the request context will be closed, so we don't need to call Cancel on the returned context here.

	handler, err := sm.getTranscodeStream(lockCtx, options)

	if err != nil {
		logger.Errorf("[transcode] error transcoding video file: %v", err)
		w.WriteHeader(http.StatusBadRequest)
		if _, err := w.Write([]byte(err.Error())); err != nil {
			logger.Warnf("[transcode] error writing response: %v", err)
		}
		return
	}

	handler(w, r)
}

func (sm *StreamManager) getTranscodeStream(ctx *fsutil.LockContext, options TranscodeOptions) (http.HandlerFunc, error) {
	args := options.makeStreamArgs(sm)
	cmd := sm.encoder.Command(ctx, args)

	stdout, err := cmd.StdoutPipe()
	if nil != err {
		logger.Errorf("[transcode] ffmpeg stdout not available: %v", err)
		return nil, err
	}

	stderr, err := cmd.StderrPipe()
	if nil != err {
		logger.Errorf("[transcode] ffmpeg stderr not available: %v", err)
		return nil, err
	}

	if err = cmd.Start(); err != nil {
		return nil, err
	}
	ctx.AttachCommand(cmd)

	// stderr must be consumed or the process deadlocks
	go func() {
		errStr, _ := io.ReadAll(stderr)

		errCmd := cmd.Wait()

		var err error

		e := string(errStr)
		if e != "" {
			err = errors.New(e)
		} else {
			err = errCmd
		}

		// ignore ExitErrors, the process is always forcibly killed
		var exitError *exec.ExitError
		if err != nil && !errors.As(err, &exitError) {
			logger.Errorf("[transcode] ffmpeg error when running command <%s>: %v", strings.Join(cmd.Args, " "), err)
		}
	}()

	mimeType := options.StreamType.MimeType
	handler := func(w http.ResponseWriter, r *http.Request) {
		w.Header().Set("Content-Type", mimeType)
		w.WriteHeader(http.StatusOK)

		// process killing should be handled by command context

		_, err := io.Copy(w, stdout)
		if err != nil && !errors.Is(err, syscall.EPIPE) {
			logger.Errorf("[transcode] error serving transcoded video file: %v", err)
		}

		w.(http.Flusher).Flush()
	}
	return handler, nil
}<|MERGE_RESOLUTION|>--- conflicted
+++ resolved
@@ -132,16 +132,12 @@
 	if o.Resolution != "" {
 		maxTranscodeSize = models.StreamingResolutionEnum(o.Resolution).GetMaxResolution()
 	}
-<<<<<<< HEAD
-=======
 	extraInputArgs := sm.config.GetLiveTranscodeInputArgs()
 	extraOutputArgs := sm.config.GetLiveTranscodeOutputArgs()
->>>>>>> 078f99a7
 
 	args := Args{"-hide_banner"}
 	args = args.LogLevel(LogLevelError)
 
-<<<<<<< HEAD
 	var codec VideoCodec
 	switch o.StreamType.MimeType {
 	case MimeMp4Video:
@@ -159,27 +155,20 @@
 	}
 
 	args = HWDeviceInit(args, codec)
-=======
-	args = append(args, extraInputArgs...)
->>>>>>> 078f99a7
 
 	if o.StartTime != 0 {
 		args = args.Seek(o.StartTime)
 	}
 
 	args = args.Input(o.VideoFile.Path)
+	args = append(args, extraInputArgs...)
 
 	videoOnly := ProbeAudioCodec(o.VideoFile.AudioCodec) == MissingUnsupported
 
-<<<<<<< HEAD
 	videoFilter := HWFilterInit(codec)
 	maxWidth, maxHeight := HWCodecMaxRes(codec, o.VideoFile.Width, o.VideoFile.Height)
 	videoFilter = videoFilter.ScaleMaxLM(o.VideoFile.Width, o.VideoFile.Height, maxTranscodeSize, maxWidth, maxHeight)
 	videoFilter = HWCodecFilter(videoFilter, codec)
-=======
-	var videoFilter VideoFilter
-	videoFilter = videoFilter.ScaleMax(o.VideoFile.Width, o.VideoFile.Height, maxTranscodeSize)
->>>>>>> 078f99a7
 
 	args = append(args, o.StreamType.Args(codec, videoFilter, videoOnly)...)
 
