package sqlite

import (
	"context"
	"database/sql"
	"embed"
	"errors"
	"fmt"
	"os"
	"path/filepath"
	"time"

	"github.com/fvbommel/sortorder"
	"github.com/golang-migrate/migrate/v4"
	sqlite3mig "github.com/golang-migrate/migrate/v4/database/sqlite3"
	"github.com/golang-migrate/migrate/v4/source/iofs"
	"github.com/jmoiron/sqlx"
	sqlite3 "github.com/mattn/go-sqlite3"

	"github.com/stashapp/stash/pkg/fsutil"
	"github.com/stashapp/stash/pkg/logger"
)

<<<<<<< HEAD
var appSchemaVersion uint = 43
=======
var appSchemaVersion uint = 42
>>>>>>> cc4b0f7b

//go:embed migrations/*.sql
var migrationsBox embed.FS

var (
	// ErrDatabaseNotInitialized indicates that the database is not
	// initialized, usually due to an incomplete configuration.
	ErrDatabaseNotInitialized = errors.New("database not initialized")
)

// ErrMigrationNeeded indicates that a database migration is needed
// before the database can be initialized
type MigrationNeededError struct {
	CurrentSchemaVersion  uint
	RequiredSchemaVersion uint
}

func (e *MigrationNeededError) Error() string {
	return fmt.Sprintf("database schema version %d does not match required schema version %d", e.CurrentSchemaVersion, e.RequiredSchemaVersion)
}

type MismatchedSchemaVersionError struct {
	CurrentSchemaVersion  uint
	RequiredSchemaVersion uint
}

func (e *MismatchedSchemaVersionError) Error() string {
	return fmt.Sprintf("schema version %d is incompatible with required schema version %d", e.CurrentSchemaVersion, e.RequiredSchemaVersion)
}

const sqlite3Driver = "sqlite3ex"

func init() {
	// register custom driver with regexp function
	registerCustomDriver()
}

type Database struct {
	File      *FileStore
	Folder    *FolderStore
	Image     *ImageStore
	Gallery   *GalleryStore
	Scene     *SceneStore
	Performer *PerformerStore

	db     *sqlx.DB
	dbPath string

	schemaVersion uint

	lockChan chan struct{}
}

func NewDatabase() *Database {
	fileStore := NewFileStore()
	folderStore := NewFolderStore()

	ret := &Database{
		File:      fileStore,
		Folder:    folderStore,
		Scene:     NewSceneStore(fileStore),
		Image:     NewImageStore(fileStore),
		Gallery:   NewGalleryStore(fileStore, folderStore),
		Performer: NewPerformerStore(),
		lockChan:  make(chan struct{}, 1),
	}

	return ret
}

// Ready returns an error if the database is not ready to begin transactions.
func (db *Database) Ready() error {
	if db.db == nil {
		return ErrDatabaseNotInitialized
	}

	return nil
}

// Open initializes the database. If the database is new, then it
// performs a full migration to the latest schema version. Otherwise, any
// necessary migrations must be run separately using RunMigrations.
// Returns true if the database is new.
func (db *Database) Open(dbPath string) error {
	db.lockNoCtx()
	defer db.unlock()

	db.dbPath = dbPath

	databaseSchemaVersion, err := db.getDatabaseSchemaVersion()
	if err != nil {
		return fmt.Errorf("getting database schema version: %w", err)
	}

	db.schemaVersion = databaseSchemaVersion

	if databaseSchemaVersion == 0 {
		// new database, just run the migrations
		if err := db.RunMigrations(); err != nil {
			return fmt.Errorf("error running initial schema migrations: %v", err)
		}
	} else {
		if databaseSchemaVersion > appSchemaVersion {
			return &MismatchedSchemaVersionError{
				CurrentSchemaVersion:  databaseSchemaVersion,
				RequiredSchemaVersion: appSchemaVersion,
			}
		}

		// if migration is needed, then don't open the connection
		if db.needsMigration() {
			return &MigrationNeededError{
				CurrentSchemaVersion:  databaseSchemaVersion,
				RequiredSchemaVersion: appSchemaVersion,
			}
		}
	}

	// RunMigrations may have opened a connection already
	if db.db == nil {
		const disableForeignKeys = false
		db.db, err = db.open(disableForeignKeys)
		if err != nil {
			return err
		}
	}

	return nil
}

// lock locks the database for writing.
// This method will block until the lock is acquired of the context is cancelled.
func (db *Database) lock(ctx context.Context) error {
	select {
	case <-ctx.Done():
		return ctx.Err()
	case db.lockChan <- struct{}{}:
		return nil
	}
}

// lock locks the database for writing. This method will block until the lock is acquired.
func (db *Database) lockNoCtx() {
	db.lockChan <- struct{}{}
}

// unlock unlocks the database
func (db *Database) unlock() {
	// will block the caller if the lock is not held, so check first
	select {
	case <-db.lockChan:
		return
	default:
		panic("database is not locked")
	}
}

func (db *Database) Close() error {
	db.lockNoCtx()
	defer db.unlock()

	if db.db != nil {
		if err := db.db.Close(); err != nil {
			return err
		}

		db.db = nil
	}

	return nil
}

func (db *Database) open(disableForeignKeys bool) (*sqlx.DB, error) {
	// https://github.com/mattn/go-sqlite3
	url := "file:" + db.dbPath + "?_journal=WAL&_sync=NORMAL"
	if !disableForeignKeys {
		url += "&_fk=true"
	}

	conn, err := sqlx.Open(sqlite3Driver, url)
	conn.SetMaxOpenConns(25)
	conn.SetMaxIdleConns(4)
	conn.SetConnMaxLifetime(30 * time.Second)
	if err != nil {
		return nil, fmt.Errorf("db.Open(): %w", err)
	}

	return conn, nil
}

func (db *Database) Reset() error {
	databasePath := db.dbPath
	err := db.Close()

	if err != nil {
		return errors.New("Error closing database: " + err.Error())
	}

	err = os.Remove(databasePath)
	if err != nil {
		return errors.New("Error removing database: " + err.Error())
	}

	// remove the -shm, -wal files ( if they exist )
	walFiles := []string{databasePath + "-shm", databasePath + "-wal"}
	for _, wf := range walFiles {
		if exists, _ := fsutil.FileExists(wf); exists {
			err = os.Remove(wf)
			if err != nil {
				return errors.New("Error removing database: " + err.Error())
			}
		}
	}

	if err := db.Open(databasePath); err != nil {
		return fmt.Errorf("[reset DB] unable to initialize: %w", err)
	}

	return nil
}

// Backup the database. If db is nil, then uses the existing database
// connection.
func (db *Database) Backup(backupPath string) error {
	thisDB := db.db
	if thisDB == nil {
		var err error
		thisDB, err = sqlx.Connect(sqlite3Driver, "file:"+db.dbPath+"?_fk=true")
		if err != nil {
			return fmt.Errorf("open database %s failed: %v", db.dbPath, err)
		}
		defer thisDB.Close()
	}

	logger.Infof("Backing up database into: %s", backupPath)
	_, err := thisDB.Exec(`VACUUM INTO "` + backupPath + `"`)
	if err != nil {
		return fmt.Errorf("vacuum failed: %v", err)
	}

	return nil
}

func (db *Database) RestoreFromBackup(backupPath string) error {
	logger.Infof("Restoring backup database %s into %s", backupPath, db.dbPath)
	return os.Rename(backupPath, db.dbPath)
}

// Migrate the database
func (db *Database) needsMigration() bool {
	return db.schemaVersion != appSchemaVersion
}

func (db *Database) AppSchemaVersion() uint {
	return appSchemaVersion
}

func (db *Database) DatabasePath() string {
	return db.dbPath
}

func (db *Database) DatabaseBackupPath(backupDirectoryPath string) string {
	fn := fmt.Sprintf("%s.%d.%s", filepath.Base(db.dbPath), db.schemaVersion, time.Now().Format("20060102_150405"))

	if backupDirectoryPath != "" {
		return filepath.Join(backupDirectoryPath, fn)
	}

	return fn
}

func (db *Database) Version() uint {
	return db.schemaVersion
}

func (db *Database) getMigrate() (*migrate.Migrate, error) {
	migrations, err := iofs.New(migrationsBox, "migrations")
	if err != nil {
		return nil, err
	}

	const disableForeignKeys = true
	conn, err := db.open(disableForeignKeys)
	if err != nil {
		return nil, err
	}

	driver, err := sqlite3mig.WithInstance(conn.DB, &sqlite3mig.Config{})
	if err != nil {
		return nil, err
	}

	// use sqlite3Driver so that migration has access to durationToTinyInt
	return migrate.NewWithInstance(
		"iofs",
		migrations,
		db.dbPath,
		driver,
	)
}

func (db *Database) getDatabaseSchemaVersion() (uint, error) {
	m, err := db.getMigrate()
	if err != nil {
		return 0, err
	}
	defer m.Close()

	ret, _, _ := m.Version()
	return ret, nil
}

// Migrate the database
func (db *Database) RunMigrations() error {
	ctx := context.Background()

	m, err := db.getMigrate()
	if err != nil {
		return err
	}
	defer m.Close()

	databaseSchemaVersion, _, _ := m.Version()
	stepNumber := appSchemaVersion - databaseSchemaVersion
	if stepNumber != 0 {
		logger.Infof("Migrating database from version %d to %d", databaseSchemaVersion, appSchemaVersion)

		// run each migration individually, and run custom migrations as needed
		var i uint = 1
		for ; i <= stepNumber; i++ {
			newVersion := databaseSchemaVersion + i

			// run pre migrations as needed
			if err := db.runCustomMigrations(ctx, preMigrations[newVersion]); err != nil {
				return fmt.Errorf("running pre migrations for schema version %d: %w", newVersion, err)
			}

			err = m.Steps(1)
			if err != nil {
				// migration failed
				return err
			}

			// run post migrations as needed
			if err := db.runCustomMigrations(ctx, postMigrations[newVersion]); err != nil {
				return fmt.Errorf("running post migrations for schema version %d: %w", newVersion, err)
			}
		}
	}

	// update the schema version
	db.schemaVersion, _, _ = m.Version()

	// re-initialise the database
	const disableForeignKeys = false
	db.db, err = db.open(disableForeignKeys)
	if err != nil {
		return fmt.Errorf("re-initializing the database: %w", err)
	}

	// optimize database after migration
	logger.Info("Optimizing database")
	_, err = db.db.Exec("ANALYZE")
	if err != nil {
		logger.Warnf("error while performing post-migration optimization: %v", err)
	}
	_, err = db.db.Exec("VACUUM")
	if err != nil {
		logger.Warnf("error while performing post-migration vacuum: %v", err)
	}

	return nil
}

func (db *Database) runCustomMigrations(ctx context.Context, fns []customMigrationFunc) error {
	for _, fn := range fns {
		if err := db.runCustomMigration(ctx, fn); err != nil {
			return err
		}
	}

	return nil
}

func (db *Database) runCustomMigration(ctx context.Context, fn customMigrationFunc) error {
	const disableForeignKeys = false
	d, err := db.open(disableForeignKeys)
	if err != nil {
		return err
	}

	defer d.Close()
	if err := fn(ctx, d); err != nil {
		return err
	}

	return nil
}

func registerCustomDriver() {
	sql.Register(sqlite3Driver,
		&sqlite3.SQLiteDriver{
			ConnectHook: func(conn *sqlite3.SQLiteConn) error {
				funcs := map[string]interface{}{
					"regexp":            regexFn,
					"durationToTinyInt": durationToTinyIntFn,
					"basename":          basenameFn,
				}

				for name, fn := range funcs {
					if err := conn.RegisterFunc(name, fn, true); err != nil {
						return fmt.Errorf("error registering function %s: %s", name, err.Error())
					}
				}

				// COLLATE NATURAL_CS - Case sensitive natural sort
				err := conn.RegisterCollation("NATURAL_CS", func(s string, s2 string) int {
					if sortorder.NaturalLess(s, s2) {
						return -1
					} else {
						return 1
					}
				})

				if err != nil {
					return fmt.Errorf("error registering natural sort collation: %v", err)
				}

				return nil
			},
		},
	)
}<|MERGE_RESOLUTION|>--- conflicted
+++ resolved
@@ -21,11 +21,7 @@
 	"github.com/stashapp/stash/pkg/logger"
 )
 
-<<<<<<< HEAD
 var appSchemaVersion uint = 43
-=======
-var appSchemaVersion uint = 42
->>>>>>> cc4b0f7b
 
 //go:embed migrations/*.sql
 var migrationsBox embed.FS
