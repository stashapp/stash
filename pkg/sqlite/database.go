package sqlite

import (
	"context"
	"embed"
	"errors"
	"fmt"
	"os"
	"path/filepath"
	"time"

	"github.com/golang-migrate/migrate/v4"
	sqlite3mig "github.com/golang-migrate/migrate/v4/database/sqlite3"
	"github.com/golang-migrate/migrate/v4/source/iofs"
	"github.com/jmoiron/sqlx"

	"github.com/stashapp/stash/pkg/fsutil"
	"github.com/stashapp/stash/pkg/logger"
)

const (
	// Number of database connections to use
	// The same value is used for both the maximum and idle limit,
	// to prevent opening connections on the fly which has a notieable performance penalty.
	// Fewer connections use less memory, more connections increase performance,
	// but have diminishing returns.
	// 10 was found to be a good tradeoff.
	dbConns = 10
	// Idle connection timeout, in seconds
	// Closes a connection after a period of inactivity, which saves on memory and
	// causes the sqlite -wal and -shm files to be automatically deleted.
	dbConnTimeout = 30
)

var appSchemaVersion uint = 46

//go:embed migrations/*.sql
var migrationsBox embed.FS

var (
	// ErrDatabaseNotInitialized indicates that the database is not
	// initialized, usually due to an incomplete configuration.
	ErrDatabaseNotInitialized = errors.New("database not initialized")
)

// ErrMigrationNeeded indicates that a database migration is needed
// before the database can be initialized
type MigrationNeededError struct {
	CurrentSchemaVersion  uint
	RequiredSchemaVersion uint
}

func (e *MigrationNeededError) Error() string {
	return fmt.Sprintf("database schema version %d does not match required schema version %d", e.CurrentSchemaVersion, e.RequiredSchemaVersion)
}

type MismatchedSchemaVersionError struct {
	CurrentSchemaVersion  uint
	RequiredSchemaVersion uint
}

func (e *MismatchedSchemaVersionError) Error() string {
	return fmt.Sprintf("schema version %d is incompatible with required schema version %d", e.CurrentSchemaVersion, e.RequiredSchemaVersion)
}

type Database struct {
<<<<<<< HEAD
	Blobs     *BlobStore
	File      *FileStore
	Folder    *FolderStore
	Image     *ImageStore
	Gallery   *GalleryStore
	Scene     *SceneStore
	Performer *PerformerStore
	Studio    *StudioStore
	Tag       *tagQueryBuilder
	Movie     *movieQueryBuilder
=======
	Blobs          *BlobStore
	File           *FileStore
	Folder         *FolderStore
	Image          *ImageStore
	Gallery        *GalleryStore
	GalleryChapter *GalleryChapterStore
	Scene          *SceneStore
	SceneMarker    *SceneMarkerStore
	Performer      *PerformerStore
	Studio         *StudioStore
	Tag            *TagStore
	Movie          *MovieStore
	SavedFilter    *SavedFilterStore
>>>>>>> f65e8777

	db     *sqlx.DB
	dbPath string

	schemaVersion uint

	lockChan chan struct{}
}

func NewDatabase() *Database {
	fileStore := NewFileStore()
	folderStore := NewFolderStore()
	blobStore := NewBlobStore(BlobStoreOptions{})

	ret := &Database{
<<<<<<< HEAD
		Blobs:     blobStore,
		File:      fileStore,
		Folder:    folderStore,
		Scene:     NewSceneStore(fileStore, blobStore),
		Image:     NewImageStore(fileStore),
		Gallery:   NewGalleryStore(fileStore, folderStore),
		Performer: NewPerformerStore(blobStore),
		Studio:    NewStudioStore(blobStore),
		Tag:       NewTagReaderWriter(blobStore),
		Movie:     NewMovieReaderWriter(blobStore),
		lockChan:  make(chan struct{}, 1),
=======
		Blobs:          blobStore,
		File:           fileStore,
		Folder:         folderStore,
		Scene:          NewSceneStore(fileStore, blobStore),
		SceneMarker:    NewSceneMarkerStore(),
		Image:          NewImageStore(fileStore),
		Gallery:        NewGalleryStore(fileStore, folderStore),
		GalleryChapter: NewGalleryChapterStore(),
		Performer:      NewPerformerStore(blobStore),
		Studio:         NewStudioStore(blobStore),
		Tag:            NewTagStore(blobStore),
		Movie:          NewMovieStore(blobStore),
		SavedFilter:    NewSavedFilterStore(),
		lockChan:       make(chan struct{}, 1),
>>>>>>> f65e8777
	}

	return ret
}

func (db *Database) SetBlobStoreOptions(options BlobStoreOptions) {
	*db.Blobs = *NewBlobStore(options)
}

// Ready returns an error if the database is not ready to begin transactions.
func (db *Database) Ready() error {
	if db.db == nil {
		return ErrDatabaseNotInitialized
	}

	return nil
}

// Open initializes the database. If the database is new, then it
// performs a full migration to the latest schema version. Otherwise, any
// necessary migrations must be run separately using RunMigrations.
// Returns true if the database is new.
func (db *Database) Open(dbPath string) error {
	db.lockNoCtx()
	defer db.unlock()

	db.dbPath = dbPath

	databaseSchemaVersion, err := db.getDatabaseSchemaVersion()
	if err != nil {
		return fmt.Errorf("getting database schema version: %w", err)
	}

	db.schemaVersion = databaseSchemaVersion

	if databaseSchemaVersion == 0 {
		// new database, just run the migrations
		if err := db.RunMigrations(); err != nil {
			return fmt.Errorf("error running initial schema migrations: %v", err)
		}
	} else {
		if databaseSchemaVersion > appSchemaVersion {
			return &MismatchedSchemaVersionError{
				CurrentSchemaVersion:  databaseSchemaVersion,
				RequiredSchemaVersion: appSchemaVersion,
			}
		}

		// if migration is needed, then don't open the connection
		if db.needsMigration() {
			return &MigrationNeededError{
				CurrentSchemaVersion:  databaseSchemaVersion,
				RequiredSchemaVersion: appSchemaVersion,
			}
		}
	}

	// RunMigrations may have opened a connection already
	if db.db == nil {
		const disableForeignKeys = false
		db.db, err = db.open(disableForeignKeys)
		if err != nil {
			return err
		}
	}

	return nil
}

// lock locks the database for writing.
// This method will block until the lock is acquired of the context is cancelled.
func (db *Database) lock(ctx context.Context) error {
	select {
	case <-ctx.Done():
		return ctx.Err()
	case db.lockChan <- struct{}{}:
		return nil
	}
}

// lock locks the database for writing. This method will block until the lock is acquired.
func (db *Database) lockNoCtx() {
	db.lockChan <- struct{}{}
}

// unlock unlocks the database
func (db *Database) unlock() {
	// will block the caller if the lock is not held, so check first
	select {
	case <-db.lockChan:
		return
	default:
		panic("database is not locked")
	}
}

func (db *Database) Close() error {
	db.lockNoCtx()
	defer db.unlock()

	if db.db != nil {
		if err := db.db.Close(); err != nil {
			return err
		}

		db.db = nil
	}

	return nil
}

func (db *Database) open(disableForeignKeys bool) (*sqlx.DB, error) {
	// https://github.com/mattn/go-sqlite3
	url := "file:" + db.dbPath + "?_journal=WAL&_sync=NORMAL&_busy_timeout=50"
	if !disableForeignKeys {
		url += "&_fk=true"
	}

	conn, err := sqlx.Open(sqlite3Driver, url)
	conn.SetMaxOpenConns(dbConns)
	conn.SetMaxIdleConns(dbConns)
	conn.SetConnMaxIdleTime(dbConnTimeout * time.Second)
	if err != nil {
		return nil, fmt.Errorf("db.Open(): %w", err)
	}

	return conn, nil
}

func (db *Database) Remove() error {
	databasePath := db.dbPath
	err := db.Close()

	if err != nil {
		return errors.New("Error closing database: " + err.Error())
	}

	err = os.Remove(databasePath)
	if err != nil {
		return errors.New("Error removing database: " + err.Error())
	}

	// remove the -shm, -wal files ( if they exist )
	walFiles := []string{databasePath + "-shm", databasePath + "-wal"}
	for _, wf := range walFiles {
		if exists, _ := fsutil.FileExists(wf); exists {
			err = os.Remove(wf)
			if err != nil {
				return errors.New("Error removing database: " + err.Error())
			}
		}
	}

	return nil
}

func (db *Database) Reset() error {
	databasePath := db.dbPath
	if err := db.Remove(); err != nil {
		return err
	}

	if err := db.Open(databasePath); err != nil {
		return fmt.Errorf("[reset DB] unable to initialize: %w", err)
	}

	return nil
}

// Backup the database. If db is nil, then uses the existing database
// connection.
func (db *Database) Backup(backupPath string) error {
	thisDB := db.db
	if thisDB == nil {
		var err error
		thisDB, err = sqlx.Connect(sqlite3Driver, "file:"+db.dbPath+"?_fk=true")
		if err != nil {
			return fmt.Errorf("open database %s failed: %v", db.dbPath, err)
		}
		defer thisDB.Close()
	}

	logger.Infof("Backing up database into: %s", backupPath)
	_, err := thisDB.Exec(`VACUUM INTO "` + backupPath + `"`)
	if err != nil {
		return fmt.Errorf("vacuum failed: %v", err)
	}

	return nil
}

func (db *Database) Anonymise(outPath string) error {
	anon, err := NewAnonymiser(db, outPath)

	if err != nil {
		return err
	}

	return anon.Anonymise(context.Background())
}

func (db *Database) RestoreFromBackup(backupPath string) error {
	logger.Infof("Restoring backup database %s into %s", backupPath, db.dbPath)
	return os.Rename(backupPath, db.dbPath)
}

// Migrate the database
func (db *Database) needsMigration() bool {
	return db.schemaVersion != appSchemaVersion
}

func (db *Database) AppSchemaVersion() uint {
	return appSchemaVersion
}

func (db *Database) DatabasePath() string {
	return db.dbPath
}

func (db *Database) DatabaseBackupPath(backupDirectoryPath string) string {
	fn := fmt.Sprintf("%s.%d.%s", filepath.Base(db.dbPath), db.schemaVersion, time.Now().Format("20060102_150405"))

	if backupDirectoryPath != "" {
		return filepath.Join(backupDirectoryPath, fn)
	}

	return fn
}

func (db *Database) AnonymousDatabasePath(backupDirectoryPath string) string {
	fn := fmt.Sprintf("%s.anonymous.%d.%s", filepath.Base(db.dbPath), db.schemaVersion, time.Now().Format("20060102_150405"))

	if backupDirectoryPath != "" {
		return filepath.Join(backupDirectoryPath, fn)
	}

	return fn
}

func (db *Database) Version() uint {
	return db.schemaVersion
}

func (db *Database) getMigrate() (*migrate.Migrate, error) {
	migrations, err := iofs.New(migrationsBox, "migrations")
	if err != nil {
		return nil, err
	}

	const disableForeignKeys = true
	conn, err := db.open(disableForeignKeys)
	if err != nil {
		return nil, err
	}

	driver, err := sqlite3mig.WithInstance(conn.DB, &sqlite3mig.Config{})
	if err != nil {
		return nil, err
	}

	// use sqlite3Driver so that migration has access to durationToTinyInt
	return migrate.NewWithInstance(
		"iofs",
		migrations,
		db.dbPath,
		driver,
	)
}

func (db *Database) getDatabaseSchemaVersion() (uint, error) {
	m, err := db.getMigrate()
	if err != nil {
		return 0, err
	}
	defer m.Close()

	ret, _, _ := m.Version()
	return ret, nil
}

// Migrate the database
func (db *Database) RunMigrations() error {
	ctx := context.Background()

	m, err := db.getMigrate()
	if err != nil {
		return err
	}
	defer m.Close()

	databaseSchemaVersion, _, _ := m.Version()
	stepNumber := appSchemaVersion - databaseSchemaVersion
	if stepNumber != 0 {
		logger.Infof("Migrating database from version %d to %d", databaseSchemaVersion, appSchemaVersion)

		// run each migration individually, and run custom migrations as needed
		var i uint = 1
		for ; i <= stepNumber; i++ {
			newVersion := databaseSchemaVersion + i

			// run pre migrations as needed
			if err := db.runCustomMigrations(ctx, preMigrations[newVersion]); err != nil {
				return fmt.Errorf("running pre migrations for schema version %d: %w", newVersion, err)
			}

			err = m.Steps(1)
			if err != nil {
				// migration failed
				return err
			}

			// run post migrations as needed
			if err := db.runCustomMigrations(ctx, postMigrations[newVersion]); err != nil {
				return fmt.Errorf("running post migrations for schema version %d: %w", newVersion, err)
			}
		}
	}

	// update the schema version
	db.schemaVersion, _, _ = m.Version()

	// re-initialise the database
	const disableForeignKeys = false
	db.db, err = db.open(disableForeignKeys)
	if err != nil {
		return fmt.Errorf("re-initializing the database: %w", err)
	}

	// optimize database after migration
	db.optimise()

	return nil
}

func (db *Database) optimise() {
	logger.Info("Optimizing database")
	_, err := db.db.Exec("ANALYZE")
	if err != nil {
		logger.Warnf("error while performing post-migration optimization: %v", err)
	}
	_, err = db.db.Exec("VACUUM")
	if err != nil {
		logger.Warnf("error while performing post-migration vacuum: %v", err)
	}
}

// Vacuum runs a VACUUM on the database, rebuilding the database file into a minimal amount of disk space.
func (db *Database) Vacuum(ctx context.Context) error {
	_, err := db.db.ExecContext(ctx, "VACUUM")
	return err
}

func (db *Database) runCustomMigrations(ctx context.Context, fns []customMigrationFunc) error {
	for _, fn := range fns {
		if err := db.runCustomMigration(ctx, fn); err != nil {
			return err
		}
	}

	return nil
}

func (db *Database) runCustomMigration(ctx context.Context, fn customMigrationFunc) error {
	const disableForeignKeys = false
	d, err := db.open(disableForeignKeys)
	if err != nil {
		return err
	}

	defer d.Close()
	if err := fn(ctx, d); err != nil {
		return err
	}

	return nil
}<|MERGE_RESOLUTION|>--- conflicted
+++ resolved
@@ -64,18 +64,6 @@
 }
 
 type Database struct {
-<<<<<<< HEAD
-	Blobs     *BlobStore
-	File      *FileStore
-	Folder    *FolderStore
-	Image     *ImageStore
-	Gallery   *GalleryStore
-	Scene     *SceneStore
-	Performer *PerformerStore
-	Studio    *StudioStore
-	Tag       *tagQueryBuilder
-	Movie     *movieQueryBuilder
-=======
 	Blobs          *BlobStore
 	File           *FileStore
 	Folder         *FolderStore
@@ -89,7 +77,6 @@
 	Tag            *TagStore
 	Movie          *MovieStore
 	SavedFilter    *SavedFilterStore
->>>>>>> f65e8777
 
 	db     *sqlx.DB
 	dbPath string
@@ -105,19 +92,6 @@
 	blobStore := NewBlobStore(BlobStoreOptions{})
 
 	ret := &Database{
-<<<<<<< HEAD
-		Blobs:     blobStore,
-		File:      fileStore,
-		Folder:    folderStore,
-		Scene:     NewSceneStore(fileStore, blobStore),
-		Image:     NewImageStore(fileStore),
-		Gallery:   NewGalleryStore(fileStore, folderStore),
-		Performer: NewPerformerStore(blobStore),
-		Studio:    NewStudioStore(blobStore),
-		Tag:       NewTagReaderWriter(blobStore),
-		Movie:     NewMovieReaderWriter(blobStore),
-		lockChan:  make(chan struct{}, 1),
-=======
 		Blobs:          blobStore,
 		File:           fileStore,
 		Folder:         folderStore,
@@ -132,7 +106,6 @@
 		Movie:          NewMovieStore(blobStore),
 		SavedFilter:    NewSavedFilterStore(),
 		lockChan:       make(chan struct{}, 1),
->>>>>>> f65e8777
 	}
 
 	return ret
