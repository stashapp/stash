--- conflicted
+++ resolved
@@ -22,11 +22,7 @@
 	"github.com/stashapp/stash/pkg/logger"
 )
 
-<<<<<<< HEAD
-var appSchemaVersion uint = 36
-=======
-var appSchemaVersion uint = 37
->>>>>>> 270bc317
+var appSchemaVersion uint = 38
 
 //go:embed migrations/*.sql
 var migrationsBox embed.FS
