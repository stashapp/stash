--- conflicted
+++ resolved
@@ -283,7 +283,44 @@
 	}
 }
 
-<<<<<<< HEAD
+func TestStudioQueryURL(t *testing.T) {
+	const sceneIdx = 1
+	studioURL := getStudioStringValue(sceneIdx, urlField)
+
+	urlCriterion := models.StringCriterionInput{
+		Value:    studioURL,
+		Modifier: models.CriterionModifierEquals,
+	}
+
+	filter := models.StudioFilterType{
+		URL: &urlCriterion,
+	}
+
+	verifyFn := func(g *models.Studio) {
+		t.Helper()
+		verifyNullString(t, g.URL, urlCriterion)
+	}
+
+	verifyStudioQuery(t, filter, verifyFn)
+
+	urlCriterion.Modifier = models.CriterionModifierNotEquals
+	verifyStudioQuery(t, filter, verifyFn)
+
+	urlCriterion.Modifier = models.CriterionModifierMatchesRegex
+	urlCriterion.Value = "studio_.*1_URL"
+	verifyStudioQuery(t, filter, verifyFn)
+
+	urlCriterion.Modifier = models.CriterionModifierNotMatchesRegex
+	verifyStudioQuery(t, filter, verifyFn)
+
+	urlCriterion.Modifier = models.CriterionModifierIsNull
+	urlCriterion.Value = ""
+	verifyStudioQuery(t, filter, verifyFn)
+
+	urlCriterion.Modifier = models.CriterionModifierNotNull
+	verifyStudioQuery(t, filter, verifyFn)
+}
+
 func TestStudioQueryRating(t *testing.T) {
 	const rating = 3
 	ratingCriterion := models.IntCriterionInput{
@@ -324,65 +361,12 @@
 
 		for _, studio := range studios {
 			verifyInt64(t, studio.Rating, ratingCriterion)
-=======
-func TestStudioQueryURL(t *testing.T) {
-	const sceneIdx = 1
-	studioURL := getStudioStringValue(sceneIdx, urlField)
-
-	urlCriterion := models.StringCriterionInput{
-		Value:    studioURL,
-		Modifier: models.CriterionModifierEquals,
-	}
-
-	filter := models.StudioFilterType{
-		URL: &urlCriterion,
-	}
-
-	verifyFn := func(g *models.Studio) {
-		t.Helper()
-		verifyNullString(t, g.URL, urlCriterion)
-	}
-
-	verifyStudioQuery(t, filter, verifyFn)
-
-	urlCriterion.Modifier = models.CriterionModifierNotEquals
-	verifyStudioQuery(t, filter, verifyFn)
-
-	urlCriterion.Modifier = models.CriterionModifierMatchesRegex
-	urlCriterion.Value = "studio_.*1_URL"
-	verifyStudioQuery(t, filter, verifyFn)
-
-	urlCriterion.Modifier = models.CriterionModifierNotMatchesRegex
-	verifyStudioQuery(t, filter, verifyFn)
-
-	urlCriterion.Modifier = models.CriterionModifierIsNull
-	urlCriterion.Value = ""
-	verifyStudioQuery(t, filter, verifyFn)
-
-	urlCriterion.Modifier = models.CriterionModifierNotNull
-	verifyStudioQuery(t, filter, verifyFn)
-}
-
-func verifyStudioQuery(t *testing.T, filter models.StudioFilterType, verifyFn func(s *models.Studio)) {
-	withTxn(func(r models.Repository) error {
-		t.Helper()
-		sqb := r.Studio()
-
-		galleries := queryStudio(t, sqb, &filter, nil)
-
-		// assume it should find at least one
-		assert.Greater(t, len(galleries), 0)
-
-		for _, studio := range galleries {
-			verifyFn(studio)
->>>>>>> 0b40017b
 		}
 
 		return nil
 	})
 }
 
-<<<<<<< HEAD
 func TestStudioQueryIsMissingRating(t *testing.T) {
 	withTxn(func(r models.Repository) error {
 		sqb := r.Studio()
@@ -405,7 +389,8 @@
 
 		return nil
 	})
-=======
+}
+
 func queryStudio(t *testing.T, sqb models.StudioReader, studioFilter *models.StudioFilterType, findFilter *models.FindFilterType) []*models.Studio {
 	studios, _, err := sqb.Query(studioFilter, findFilter)
 	if err != nil {
@@ -413,7 +398,6 @@
 	}
 
 	return studios
->>>>>>> 0b40017b
 }
 
 // TODO Create
