//go:build integration
// +build integration

package sqlite_test

import (
	"context"
	"testing"

	"github.com/stashapp/stash/pkg/models"
	"github.com/stashapp/stash/pkg/sqlite"
	"github.com/stretchr/testify/assert"
)

func TestMarkerFindBySceneID(t *testing.T) {
	withTxn(func(ctx context.Context) error {
		mqb := sqlite.SceneMarkerReaderWriter

		sceneID := sceneIDs[sceneIdxWithMarkers]
		markers, err := mqb.FindBySceneID(ctx, sceneID)

		if err != nil {
			t.Errorf("Error finding markers: %s", err.Error())
		}

		assert.Greater(t, len(markers), 0)
		for _, marker := range markers {
			assert.Equal(t, sceneIDs[sceneIdxWithMarkers], int(marker.SceneID.Int64))
		}

		markers, err = mqb.FindBySceneID(ctx, 0)

		if err != nil {
			t.Errorf("Error finding marker: %s", err.Error())
		}

		assert.Len(t, markers, 0)

		return nil
	})
}

func TestMarkerCountByTagID(t *testing.T) {
	withTxn(func(ctx context.Context) error {
		mqb := sqlite.SceneMarkerReaderWriter

		markerCount, err := mqb.CountByTagID(ctx, tagIDs[tagIdxWithPrimaryMarkers])

		if err != nil {
			t.Errorf("error calling CountByTagID: %s", err.Error())
		}

		assert.Equal(t, 3, markerCount)

		markerCount, err = mqb.CountByTagID(ctx, tagIDs[tagIdxWithMarkers])

		if err != nil {
			t.Errorf("error calling CountByTagID: %s", err.Error())
		}

		assert.Equal(t, 1, markerCount)

		markerCount, err = mqb.CountByTagID(ctx, 0)

		if err != nil {
			t.Errorf("error calling CountByTagID: %s", err.Error())
		}

		assert.Equal(t, 0, markerCount)

		return nil
	})
}

func TestMarkerQuerySortBySceneUpdated(t *testing.T) {
	withTxn(func(ctx context.Context) error {
		sort := "scenes_updated_at"
		_, _, err := sqlite.SceneMarkerReaderWriter.Query(ctx, nil, &models.FindFilterType{
			Sort: &sort,
		})

		if err != nil {
			t.Errorf("Error querying scene markers: %s", err.Error())
		}

		return nil
	})
}

func TestMarkerQueryTags(t *testing.T) {
	type test struct {
		name         string
		markerFilter *models.SceneMarkerFilterType
		findFilter   *models.FindFilterType
	}

	withTxn(func(ctx context.Context) error {
		testTags := func(m *models.SceneMarker, markerFilter *models.SceneMarkerFilterType) {
			tagIDs, err := sqlite.SceneMarkerReaderWriter.GetTagIDs(ctx, m.ID)
			if err != nil {
				t.Errorf("error getting marker tag ids: %v", err)
			}
			if markerFilter.Tags.Modifier == models.CriterionModifierIsNull && len(tagIDs) > 0 {
				t.Errorf("expected marker %d to have no tags - found %d", m.ID, len(tagIDs))
			}
			if markerFilter.Tags.Modifier == models.CriterionModifierNotNull && len(tagIDs) == 0 {
				t.Errorf("expected marker %d to have tags - found 0", m.ID)
			}
		}

		cases := []test{
			{
				"is null",
				&models.SceneMarkerFilterType{
					Tags: &models.HierarchicalMultiCriterionInput{
						Modifier: models.CriterionModifierIsNull,
					},
				},
				nil,
			},
			{
				"not null",
				&models.SceneMarkerFilterType{
					Tags: &models.HierarchicalMultiCriterionInput{
						Modifier: models.CriterionModifierNotNull,
					},
				},
				nil,
			},
		}

		for _, tc := range cases {
			t.Run(tc.name, func(t *testing.T) {
				markers := queryMarkers(ctx, t, sqlite.SceneMarkerReaderWriter, tc.markerFilter, tc.findFilter)
				assert.Greater(t, len(markers), 0)
				for _, m := range markers {
					testTags(m, tc.markerFilter)
				}
			})
		}

		return nil
	})
}

func TestMarkerQuerySceneTags(t *testing.T) {
	type test struct {
		name         string
		markerFilter *models.SceneMarkerFilterType
		findFilter   *models.FindFilterType
	}

	withTxn(func(ctx context.Context) error {
		testTags := func(m *models.SceneMarker, markerFilter *models.SceneMarkerFilterType) {
			s, err := db.Scene.Find(ctx, int(m.SceneID.Int64))
			if err != nil {
				t.Errorf("error getting marker tag ids: %v", err)
				return
			}
<<<<<<< HEAD
			tagIDs := s.TagIDs
=======

			if err := s.LoadTagIDs(ctx, db.Scene); err != nil {
				t.Errorf("error getting marker tag ids: %v", err)
				return
			}

			tagIDs := s.TagIDs.List()
>>>>>>> c5033c36
			if markerFilter.SceneTags.Modifier == models.CriterionModifierIsNull && len(tagIDs) > 0 {
				t.Errorf("expected marker %d to have no scene tags - found %d", m.ID, len(tagIDs))
			}
			if markerFilter.SceneTags.Modifier == models.CriterionModifierNotNull && len(tagIDs) == 0 {
				t.Errorf("expected marker %d to have scene tags - found 0", m.ID)
			}
		}

		cases := []test{
			{
				"is null",
				&models.SceneMarkerFilterType{
					SceneTags: &models.HierarchicalMultiCriterionInput{
						Modifier: models.CriterionModifierIsNull,
					},
				},
				nil,
			},
			{
				"not null",
				&models.SceneMarkerFilterType{
					SceneTags: &models.HierarchicalMultiCriterionInput{
						Modifier: models.CriterionModifierNotNull,
					},
				},
				nil,
			},
		}

		for _, tc := range cases {
			t.Run(tc.name, func(t *testing.T) {
				markers := queryMarkers(ctx, t, sqlite.SceneMarkerReaderWriter, tc.markerFilter, tc.findFilter)
				assert.Greater(t, len(markers), 0)
				for _, m := range markers {
					testTags(m, tc.markerFilter)
				}
			})
		}

		return nil
	})
}

func queryMarkers(ctx context.Context, t *testing.T, sqb models.SceneMarkerReader, markerFilter *models.SceneMarkerFilterType, findFilter *models.FindFilterType) []*models.SceneMarker {
	t.Helper()
	result, _, err := sqb.Query(ctx, markerFilter, findFilter)
	if err != nil {
		t.Errorf("Error querying markers: %v", err)
	}

	return result
}

// TODO Update
// TODO Destroy
// TODO Find
// TODO GetMarkerStrings
// TODO Wall
// TODO Query<|MERGE_RESOLUTION|>--- conflicted
+++ resolved
@@ -157,9 +157,6 @@
 				t.Errorf("error getting marker tag ids: %v", err)
 				return
 			}
-<<<<<<< HEAD
-			tagIDs := s.TagIDs
-=======
 
 			if err := s.LoadTagIDs(ctx, db.Scene); err != nil {
 				t.Errorf("error getting marker tag ids: %v", err)
@@ -167,7 +164,6 @@
 			}
 
 			tagIDs := s.TagIDs.List()
->>>>>>> c5033c36
 			if markerFilter.SceneTags.Modifier == models.CriterionModifierIsNull && len(tagIDs) > 0 {
 				t.Errorf("expected marker %d to have no scene tags - found %d", m.ID, len(tagIDs))
 			}
