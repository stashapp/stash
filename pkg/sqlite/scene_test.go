//go:build integration
// +build integration

package sqlite_test

import (
	"context"
	"database/sql"
	"fmt"
	"math"
	"path/filepath"
	"reflect"
	"regexp"
	"strconv"
	"testing"
	"time"

	"github.com/stashapp/stash/pkg/file"
	"github.com/stashapp/stash/pkg/models"
	"github.com/stashapp/stash/pkg/sliceutil/intslice"
	"github.com/stretchr/testify/assert"
)

func loadSceneRelationships(ctx context.Context, expected models.Scene, actual *models.Scene) error {
	if expected.GalleryIDs.Loaded() {
		if err := actual.LoadGalleryIDs(ctx, db.Scene); err != nil {
			return err
		}
	}
	if expected.TagIDs.Loaded() {
		if err := actual.LoadTagIDs(ctx, db.Scene); err != nil {
			return err
		}
	}
	if expected.PerformerIDs.Loaded() {
		if err := actual.LoadPerformerIDs(ctx, db.Scene); err != nil {
			return err
		}
	}
	if expected.Movies.Loaded() {
		if err := actual.LoadMovies(ctx, db.Scene); err != nil {
			return err
		}
	}
	if expected.StashIDs.Loaded() {
		if err := actual.LoadStashIDs(ctx, db.Scene); err != nil {
			return err
		}
	}
	if expected.Files.Loaded() {
		if err := actual.LoadFiles(ctx, db.Scene); err != nil {
			return err
		}
	}

	// clear Path, Checksum, PrimaryFileID
	if expected.Path == "" {
		actual.Path = ""
	}
	if expected.Checksum == "" {
		actual.Checksum = ""
	}
	if expected.OSHash == "" {
		actual.OSHash = ""
	}
	if expected.PrimaryFileID == nil {
		actual.PrimaryFileID = nil
	}

	return nil
}

func Test_sceneQueryBuilder_Create(t *testing.T) {
	var (
		title        = "title"
		code         = "1337"
		details      = "details"
		director     = "director"
		url          = "url"
		rating       = 60
		ocounter     = 5
		lastPlayedAt = time.Date(2002, 1, 1, 0, 0, 0, 0, time.UTC)
		resumeTime   = 10.0
		playCount    = 3
		playDuration = 34.0
		createdAt    = time.Date(2001, 1, 1, 0, 0, 0, 0, time.UTC)
		updatedAt    = time.Date(2001, 1, 1, 0, 0, 0, 0, time.UTC)
		sceneIndex   = 123
		sceneIndex2  = 234
		endpoint1    = "endpoint1"
		endpoint2    = "endpoint2"
		stashID1     = "stashid1"
		stashID2     = "stashid2"

		date = models.NewDate("2003-02-01")

		videoFile = makeFileWithID(fileIdxStartVideoFiles)
	)

	tests := []struct {
		name      string
		newObject models.Scene
		wantErr   bool
	}{
		{
			"full",
			models.Scene{
				Title:        title,
				Code:         code,
				Details:      details,
				Director:     director,
				URL:          url,
				Date:         &date,
				Rating:       &rating,
				Organized:    true,
				OCounter:     ocounter,
				StudioID:     &studioIDs[studioIdxWithScene],
				CreatedAt:    createdAt,
				UpdatedAt:    updatedAt,
				GalleryIDs:   models.NewRelatedIDs([]int{galleryIDs[galleryIdxWithScene]}),
				TagIDs:       models.NewRelatedIDs([]int{tagIDs[tagIdx1WithDupName], tagIDs[tagIdx1WithScene]}),
				PerformerIDs: models.NewRelatedIDs([]int{performerIDs[performerIdx1WithScene], performerIDs[performerIdx1WithDupName]}),
				Movies: models.NewRelatedMovies([]models.MoviesScenes{
					{
						MovieID:    movieIDs[movieIdxWithScene],
						SceneIndex: &sceneIndex,
					},
					{
						MovieID:    movieIDs[movieIdxWithStudio],
						SceneIndex: &sceneIndex2,
					},
				}),
				StashIDs: models.NewRelatedStashIDs([]models.StashID{
					{
						StashID:  stashID1,
						Endpoint: endpoint1,
					},
					{
						StashID:  stashID2,
						Endpoint: endpoint2,
					},
				}),
				LastPlayedAt: &lastPlayedAt,
				ResumeTime:   float64(resumeTime),
				PlayCount:    playCount,
				PlayDuration: playDuration,
			},
			false,
		},
		{
			"with file",
			models.Scene{
				Title:     title,
				Code:      code,
				Details:   details,
				Director:  director,
				URL:       url,
				Date:      &date,
				Rating:    &rating,
				Organized: true,
				OCounter:  ocounter,
				StudioID:  &studioIDs[studioIdxWithScene],
				Files: models.NewRelatedVideoFiles([]*file.VideoFile{
					videoFile.(*file.VideoFile),
				}),
				CreatedAt:    createdAt,
				UpdatedAt:    updatedAt,
				GalleryIDs:   models.NewRelatedIDs([]int{galleryIDs[galleryIdxWithScene]}),
				TagIDs:       models.NewRelatedIDs([]int{tagIDs[tagIdx1WithDupName], tagIDs[tagIdx1WithScene]}),
				PerformerIDs: models.NewRelatedIDs([]int{performerIDs[performerIdx1WithScene], performerIDs[performerIdx1WithDupName]}),
				Movies: models.NewRelatedMovies([]models.MoviesScenes{
					{
						MovieID:    movieIDs[movieIdxWithScene],
						SceneIndex: &sceneIndex,
					},
					{
						MovieID:    movieIDs[movieIdxWithStudio],
						SceneIndex: &sceneIndex2,
					},
				}),
				StashIDs: models.NewRelatedStashIDs([]models.StashID{
					{
						StashID:  stashID1,
						Endpoint: endpoint1,
					},
					{
						StashID:  stashID2,
						Endpoint: endpoint2,
					},
				}),
				LastPlayedAt: &lastPlayedAt,
				ResumeTime:   resumeTime,
				PlayCount:    playCount,
				PlayDuration: playDuration,
			},
			false,
		},
		{
			"invalid studio id",
			models.Scene{
				StudioID: &invalidID,
			},
			true,
		},
		{
			"invalid gallery id",
			models.Scene{
				GalleryIDs: models.NewRelatedIDs([]int{invalidID}),
			},
			true,
		},
		{
			"invalid tag id",
			models.Scene{
				TagIDs: models.NewRelatedIDs([]int{invalidID}),
			},
			true,
		},
		{
			"invalid performer id",
			models.Scene{
				PerformerIDs: models.NewRelatedIDs([]int{invalidID}),
			},
			true,
		},
		{
			"invalid movie id",
			models.Scene{
				Movies: models.NewRelatedMovies([]models.MoviesScenes{
					{
						MovieID:    invalidID,
						SceneIndex: &sceneIndex,
					},
				}),
			},
			true,
		},
	}

	qb := db.Scene

	for _, tt := range tests {
		runWithRollbackTxn(t, tt.name, func(t *testing.T, ctx context.Context) {
			assert := assert.New(t)

			var fileIDs []file.ID
			if tt.newObject.Files.Loaded() {
				for _, f := range tt.newObject.Files.List() {
					fileIDs = append(fileIDs, f.ID)
				}
			}

			s := tt.newObject
			if err := qb.Create(ctx, &s, fileIDs); (err != nil) != tt.wantErr {
				t.Errorf("sceneQueryBuilder.Create() error = %v, wantErr = %v", err, tt.wantErr)
			}

			if tt.wantErr {
				assert.Zero(s.ID)
				return
			}

			assert.NotZero(s.ID)

			copy := tt.newObject
			copy.ID = s.ID

			// load relationships
			if err := loadSceneRelationships(ctx, copy, &s); err != nil {
				t.Errorf("loadSceneRelationships() error = %v", err)
				return
			}

			assert.Equal(copy, s)

			// ensure can find the scene
			found, err := qb.Find(ctx, s.ID)
			if err != nil {
				t.Errorf("sceneQueryBuilder.Find() error = %v", err)
			}

			if !assert.NotNil(found) {
				return
			}

			// load relationships
			if err := loadSceneRelationships(ctx, copy, found); err != nil {
				t.Errorf("loadSceneRelationships() error = %v", err)
				return
			}
			assert.Equal(copy, *found)

			return
		})
	}
}

func clearSceneFileIDs(scene *models.Scene) {
	if scene.Files.Loaded() {
		for _, f := range scene.Files.List() {
			f.Base().ID = 0
		}
	}
}

func makeSceneFileWithID(i int) *file.VideoFile {
	ret := makeSceneFile(i)
	ret.ID = sceneFileIDs[i]
	return ret
}

func Test_sceneQueryBuilder_Update(t *testing.T) {
	var (
		title        = "title"
		code         = "1337"
		details      = "details"
		director     = "director"
		url          = "url"
		rating       = 60
		ocounter     = 5
		lastPlayedAt = time.Date(2002, 1, 1, 0, 0, 0, 0, time.UTC)
		resumeTime   = 10.0
		playCount    = 3
		playDuration = 34.0
		createdAt    = time.Date(2001, 1, 1, 0, 0, 0, 0, time.UTC)
		updatedAt    = time.Date(2001, 1, 1, 0, 0, 0, 0, time.UTC)
		sceneIndex   = 123
		sceneIndex2  = 234
		endpoint1    = "endpoint1"
		endpoint2    = "endpoint2"
		stashID1     = "stashid1"
		stashID2     = "stashid2"

		date = models.NewDate("2003-02-01")
	)

	tests := []struct {
		name          string
		updatedObject *models.Scene
		wantErr       bool
	}{
		{
			"full",
			&models.Scene{
				ID:           sceneIDs[sceneIdxWithGallery],
				Title:        title,
				Code:         code,
				Details:      details,
				Director:     director,
				URL:          url,
				Date:         &date,
				Rating:       &rating,
				Organized:    true,
				OCounter:     ocounter,
				StudioID:     &studioIDs[studioIdxWithScene],
				CreatedAt:    createdAt,
				UpdatedAt:    updatedAt,
				GalleryIDs:   models.NewRelatedIDs([]int{galleryIDs[galleryIdxWithScene]}),
				TagIDs:       models.NewRelatedIDs([]int{tagIDs[tagIdx1WithDupName], tagIDs[tagIdx1WithScene]}),
				PerformerIDs: models.NewRelatedIDs([]int{performerIDs[performerIdx1WithScene], performerIDs[performerIdx1WithDupName]}),
				Movies: models.NewRelatedMovies([]models.MoviesScenes{
					{
						MovieID:    movieIDs[movieIdxWithScene],
						SceneIndex: &sceneIndex,
					},
					{
						MovieID:    movieIDs[movieIdxWithStudio],
						SceneIndex: &sceneIndex2,
					},
				}),
				StashIDs: models.NewRelatedStashIDs([]models.StashID{
					{
						StashID:  stashID1,
						Endpoint: endpoint1,
					},
					{
						StashID:  stashID2,
						Endpoint: endpoint2,
					},
				}),
				LastPlayedAt: &lastPlayedAt,
				ResumeTime:   resumeTime,
				PlayCount:    playCount,
				PlayDuration: playDuration,
			},
			false,
		},
		{
			"clear nullables",
			&models.Scene{
				ID:           sceneIDs[sceneIdxWithSpacedName],
				GalleryIDs:   models.NewRelatedIDs([]int{}),
				TagIDs:       models.NewRelatedIDs([]int{}),
				PerformerIDs: models.NewRelatedIDs([]int{}),
				Movies:       models.NewRelatedMovies([]models.MoviesScenes{}),
				StashIDs:     models.NewRelatedStashIDs([]models.StashID{}),
			},
			false,
		},
		{
			"clear gallery ids",
			&models.Scene{
				ID:         sceneIDs[sceneIdxWithGallery],
				GalleryIDs: models.NewRelatedIDs([]int{}),
			},
			false,
		},
		{
			"clear tag ids",
			&models.Scene{
				ID:     sceneIDs[sceneIdxWithTag],
				TagIDs: models.NewRelatedIDs([]int{}),
			},
			false,
		},
		{
			"clear performer ids",
			&models.Scene{
				ID:           sceneIDs[sceneIdxWithPerformer],
				PerformerIDs: models.NewRelatedIDs([]int{}),
			},
			false,
		},
		{
			"clear movies",
			&models.Scene{
				ID:     sceneIDs[sceneIdxWithMovie],
				Movies: models.NewRelatedMovies([]models.MoviesScenes{}),
			},
			false,
		},
		{
			"invalid studio id",
			&models.Scene{
				ID:       sceneIDs[sceneIdxWithGallery],
				StudioID: &invalidID,
			},
			true,
		},
		{
			"invalid gallery id",
			&models.Scene{
				ID:         sceneIDs[sceneIdxWithGallery],
				GalleryIDs: models.NewRelatedIDs([]int{invalidID}),
			},
			true,
		},
		{
			"invalid tag id",
			&models.Scene{
				ID:     sceneIDs[sceneIdxWithGallery],
				TagIDs: models.NewRelatedIDs([]int{invalidID}),
			},
			true,
		},
		{
			"invalid performer id",
			&models.Scene{
				ID:           sceneIDs[sceneIdxWithGallery],
				PerformerIDs: models.NewRelatedIDs([]int{invalidID}),
			},
			true,
		},
		{
			"invalid movie id",
			&models.Scene{
				ID: sceneIDs[sceneIdxWithSpacedName],
				Movies: models.NewRelatedMovies([]models.MoviesScenes{
					{
						MovieID:    invalidID,
						SceneIndex: &sceneIndex,
					},
				}),
			},
			true,
		},
	}

	qb := db.Scene
	for _, tt := range tests {
		runWithRollbackTxn(t, tt.name, func(t *testing.T, ctx context.Context) {
			assert := assert.New(t)

			copy := *tt.updatedObject

			if err := qb.Update(ctx, tt.updatedObject); (err != nil) != tt.wantErr {
				t.Errorf("sceneQueryBuilder.Update() error = %v, wantErr %v", err, tt.wantErr)
			}

			if tt.wantErr {
				return
			}

			s, err := qb.Find(ctx, tt.updatedObject.ID)
			if err != nil {
				t.Errorf("sceneQueryBuilder.Find() error = %v", err)
			}

			// load relationships
			if err := loadSceneRelationships(ctx, copy, s); err != nil {
				t.Errorf("loadSceneRelationships() error = %v", err)
				return
			}

			assert.Equal(copy, *s)
		})
	}
}

func clearScenePartial() models.ScenePartial {
	// leave mandatory fields
	return models.ScenePartial{
		Title:        models.OptionalString{Set: true, Null: true},
		Code:         models.OptionalString{Set: true, Null: true},
		Details:      models.OptionalString{Set: true, Null: true},
		Director:     models.OptionalString{Set: true, Null: true},
		URL:          models.OptionalString{Set: true, Null: true},
		Date:         models.OptionalDate{Set: true, Null: true},
		Rating:       models.OptionalInt{Set: true, Null: true},
		StudioID:     models.OptionalInt{Set: true, Null: true},
		GalleryIDs:   &models.UpdateIDs{Mode: models.RelationshipUpdateModeSet},
		TagIDs:       &models.UpdateIDs{Mode: models.RelationshipUpdateModeSet},
		PerformerIDs: &models.UpdateIDs{Mode: models.RelationshipUpdateModeSet},
		StashIDs:     &models.UpdateStashIDs{Mode: models.RelationshipUpdateModeSet},
	}
}

func Test_sceneQueryBuilder_UpdatePartial(t *testing.T) {
	var (
		title        = "title"
		code         = "1337"
		details      = "details"
		director     = "director"
		url          = "url"
		rating       = 60
		ocounter     = 5
		lastPlayedAt = time.Date(2002, 1, 1, 0, 0, 0, 0, time.UTC)
		resumeTime   = 10.0
		playCount    = 3
		playDuration = 34.0
		createdAt    = time.Date(2001, 1, 1, 0, 0, 0, 0, time.UTC)
		updatedAt    = time.Date(2001, 1, 1, 0, 0, 0, 0, time.UTC)
		sceneIndex   = 123
		sceneIndex2  = 234
		endpoint1    = "endpoint1"
		endpoint2    = "endpoint2"
		stashID1     = "stashid1"
		stashID2     = "stashid2"

		date = models.NewDate("2003-02-01")
	)

	tests := []struct {
		name    string
		id      int
		partial models.ScenePartial
		want    models.Scene
		wantErr bool
	}{
		{
			"full",
			sceneIDs[sceneIdxWithSpacedName],
			models.ScenePartial{
				Title:     models.NewOptionalString(title),
				Code:      models.NewOptionalString(code),
				Details:   models.NewOptionalString(details),
				Director:  models.NewOptionalString(director),
				URL:       models.NewOptionalString(url),
				Date:      models.NewOptionalDate(date),
				Rating:    models.NewOptionalInt(rating),
				Organized: models.NewOptionalBool(true),
				OCounter:  models.NewOptionalInt(ocounter),
				StudioID:  models.NewOptionalInt(studioIDs[studioIdxWithScene]),
				CreatedAt: models.NewOptionalTime(createdAt),
				UpdatedAt: models.NewOptionalTime(updatedAt),
				GalleryIDs: &models.UpdateIDs{
					IDs:  []int{galleryIDs[galleryIdxWithScene]},
					Mode: models.RelationshipUpdateModeSet,
				},
				TagIDs: &models.UpdateIDs{
					IDs:  []int{tagIDs[tagIdx1WithScene], tagIDs[tagIdx1WithDupName]},
					Mode: models.RelationshipUpdateModeSet,
				},
				PerformerIDs: &models.UpdateIDs{
					IDs:  []int{performerIDs[performerIdx1WithScene], performerIDs[performerIdx1WithDupName]},
					Mode: models.RelationshipUpdateModeSet,
				},
				MovieIDs: &models.UpdateMovieIDs{
					Movies: []models.MoviesScenes{
						{
							MovieID:    movieIDs[movieIdxWithScene],
							SceneIndex: &sceneIndex,
						},
						{
							MovieID:    movieIDs[movieIdxWithStudio],
							SceneIndex: &sceneIndex2,
						},
					},
					Mode: models.RelationshipUpdateModeSet,
				},
				StashIDs: &models.UpdateStashIDs{
					StashIDs: []models.StashID{
						{
							StashID:  stashID1,
							Endpoint: endpoint1,
						},
						{
							StashID:  stashID2,
							Endpoint: endpoint2,
						},
					},
					Mode: models.RelationshipUpdateModeSet,
				},
				LastPlayedAt: models.NewOptionalTime(lastPlayedAt),
				ResumeTime:   models.NewOptionalFloat64(resumeTime),
				PlayCount:    models.NewOptionalInt(playCount),
				PlayDuration: models.NewOptionalFloat64(playDuration),
			},
			models.Scene{
				ID: sceneIDs[sceneIdxWithSpacedName],
				Files: models.NewRelatedVideoFiles([]*file.VideoFile{
					makeSceneFile(sceneIdxWithSpacedName),
				}),
				Title:        title,
				Code:         code,
				Details:      details,
				Director:     director,
				URL:          url,
				Date:         &date,
				Rating:       &rating,
				Organized:    true,
				OCounter:     ocounter,
				StudioID:     &studioIDs[studioIdxWithScene],
				CreatedAt:    createdAt,
				UpdatedAt:    updatedAt,
				GalleryIDs:   models.NewRelatedIDs([]int{galleryIDs[galleryIdxWithScene]}),
				TagIDs:       models.NewRelatedIDs([]int{tagIDs[tagIdx1WithDupName], tagIDs[tagIdx1WithScene]}),
				PerformerIDs: models.NewRelatedIDs([]int{performerIDs[performerIdx1WithScene], performerIDs[performerIdx1WithDupName]}),
				Movies: models.NewRelatedMovies([]models.MoviesScenes{
					{
						MovieID:    movieIDs[movieIdxWithScene],
						SceneIndex: &sceneIndex,
					},
					{
						MovieID:    movieIDs[movieIdxWithStudio],
						SceneIndex: &sceneIndex2,
					},
				}),
				StashIDs: models.NewRelatedStashIDs([]models.StashID{
					{
						StashID:  stashID1,
						Endpoint: endpoint1,
					},
					{
						StashID:  stashID2,
						Endpoint: endpoint2,
					},
				}),
				LastPlayedAt: &lastPlayedAt,
				ResumeTime:   resumeTime,
				PlayCount:    playCount,
				PlayDuration: playDuration,
			},
			false,
		},
		{
			"clear all",
			sceneIDs[sceneIdxWithSpacedName],
			clearScenePartial(),
			models.Scene{
				ID: sceneIDs[sceneIdxWithSpacedName],
				Files: models.NewRelatedVideoFiles([]*file.VideoFile{
					makeSceneFile(sceneIdxWithSpacedName),
				}),
				GalleryIDs:   models.NewRelatedIDs([]int{}),
				TagIDs:       models.NewRelatedIDs([]int{}),
				PerformerIDs: models.NewRelatedIDs([]int{}),
				Movies:       models.NewRelatedMovies([]models.MoviesScenes{}),
				StashIDs:     models.NewRelatedStashIDs([]models.StashID{}),
			},
			false,
		},
		{
			"invalid id",
			invalidID,
			models.ScenePartial{},
			models.Scene{},
			true,
		},
	}
	for _, tt := range tests {
		qb := db.Scene

		runWithRollbackTxn(t, tt.name, func(t *testing.T, ctx context.Context) {
			assert := assert.New(t)

			got, err := qb.UpdatePartial(ctx, tt.id, tt.partial)
			if (err != nil) != tt.wantErr {
				t.Errorf("sceneQueryBuilder.UpdatePartial() error = %v, wantErr %v", err, tt.wantErr)
				return
			}

			if tt.wantErr {
				return
			}

			// load relationships
			if err := loadSceneRelationships(ctx, tt.want, got); err != nil {
				t.Errorf("loadSceneRelationships() error = %v", err)
				return
			}

			// ignore file ids
			clearSceneFileIDs(got)

			assert.Equal(tt.want, *got)

			s, err := qb.Find(ctx, tt.id)
			if err != nil {
				t.Errorf("sceneQueryBuilder.Find() error = %v", err)
			}

			// load relationships
			if err := loadSceneRelationships(ctx, tt.want, s); err != nil {
				t.Errorf("loadSceneRelationships() error = %v", err)
				return
			}
			// ignore file ids
			clearSceneFileIDs(s)

			assert.Equal(tt.want, *s)
		})
	}
}

func Test_sceneQueryBuilder_UpdatePartialRelationships(t *testing.T) {
	var (
		sceneIndex  = 123
		sceneIndex2 = 234
		endpoint1   = "endpoint1"
		endpoint2   = "endpoint2"
		stashID1    = "stashid1"
		stashID2    = "stashid2"

		movieScenes = []models.MoviesScenes{
			{
				MovieID:    movieIDs[movieIdxWithDupName],
				SceneIndex: &sceneIndex,
			},
			{
				MovieID:    movieIDs[movieIdxWithStudio],
				SceneIndex: &sceneIndex2,
			},
		}

		stashIDs = []models.StashID{
			{
				StashID:  stashID1,
				Endpoint: endpoint1,
			},
			{
				StashID:  stashID2,
				Endpoint: endpoint2,
			},
		}
	)

	tests := []struct {
		name    string
		id      int
		partial models.ScenePartial
		want    models.Scene
		wantErr bool
	}{
		{
			"add galleries",
			sceneIDs[sceneIdxWithGallery],
			models.ScenePartial{
				GalleryIDs: &models.UpdateIDs{
					IDs:  []int{galleryIDs[galleryIdx1WithImage], galleryIDs[galleryIdx1WithPerformer]},
					Mode: models.RelationshipUpdateModeAdd,
				},
			},
			models.Scene{
				GalleryIDs: models.NewRelatedIDs(append(indexesToIDs(galleryIDs, sceneGalleries[sceneIdxWithGallery]),
					galleryIDs[galleryIdx1WithImage],
					galleryIDs[galleryIdx1WithPerformer],
				)),
			},
			false,
		},
		{
			"add identical galleries",
			sceneIDs[sceneIdxWithGallery],
			models.ScenePartial{
				GalleryIDs: &models.UpdateIDs{
					IDs:  []int{galleryIDs[galleryIdx1WithImage], galleryIDs[galleryIdx1WithImage]},
					Mode: models.RelationshipUpdateModeAdd,
				},
			},
			models.Scene{
				GalleryIDs: models.NewRelatedIDs(append(indexesToIDs(galleryIDs, sceneGalleries[sceneIdxWithGallery]),
					galleryIDs[galleryIdx1WithImage],
				)),
			},
			false,
		},
		{
			"add tags",
			sceneIDs[sceneIdxWithTwoTags],
			models.ScenePartial{
				TagIDs: &models.UpdateIDs{
					IDs:  []int{tagIDs[tagIdx1WithDupName], tagIDs[tagIdx1WithGallery]},
					Mode: models.RelationshipUpdateModeAdd,
				},
			},
			models.Scene{
				TagIDs: models.NewRelatedIDs(append(
					[]int{
						tagIDs[tagIdx1WithGallery],
						tagIDs[tagIdx1WithDupName],
					},
					indexesToIDs(tagIDs, sceneTags[sceneIdxWithTwoTags])...,
				)),
			},
			false,
		},
		{
			"add identical tags",
			sceneIDs[sceneIdxWithTwoTags],
			models.ScenePartial{
				TagIDs: &models.UpdateIDs{
					IDs:  []int{tagIDs[tagIdx1WithDupName], tagIDs[tagIdx1WithDupName]},
					Mode: models.RelationshipUpdateModeAdd,
				},
			},
			models.Scene{
				TagIDs: models.NewRelatedIDs(append(
					[]int{
						tagIDs[tagIdx1WithDupName],
					},
					indexesToIDs(tagIDs, sceneTags[sceneIdxWithTwoTags])...,
				)),
			},
			false,
		},
		{
			"add performers",
			sceneIDs[sceneIdxWithTwoPerformers],
			models.ScenePartial{
				PerformerIDs: &models.UpdateIDs{
					IDs:  []int{performerIDs[performerIdx1WithDupName], performerIDs[performerIdx1WithGallery]},
					Mode: models.RelationshipUpdateModeAdd,
				},
			},
			models.Scene{
				PerformerIDs: models.NewRelatedIDs(append(indexesToIDs(performerIDs, scenePerformers[sceneIdxWithTwoPerformers]),
					performerIDs[performerIdx1WithDupName],
					performerIDs[performerIdx1WithGallery],
				)),
			},
			false,
		},
		{
			"add identical performers",
			sceneIDs[sceneIdxWithTwoPerformers],
			models.ScenePartial{
				PerformerIDs: &models.UpdateIDs{
					IDs:  []int{performerIDs[performerIdx1WithDupName], performerIDs[performerIdx1WithDupName]},
					Mode: models.RelationshipUpdateModeAdd,
				},
			},
			models.Scene{
				PerformerIDs: models.NewRelatedIDs(append(indexesToIDs(performerIDs, scenePerformers[sceneIdxWithTwoPerformers]),
					performerIDs[performerIdx1WithDupName],
				)),
			},
			false,
		},
		{
			"add movies",
			sceneIDs[sceneIdxWithMovie],
			models.ScenePartial{
				MovieIDs: &models.UpdateMovieIDs{
					Movies: movieScenes,
					Mode:   models.RelationshipUpdateModeAdd,
				},
			},
			models.Scene{
				Movies: models.NewRelatedMovies(append([]models.MoviesScenes{
					{
						MovieID: indexesToIDs(movieIDs, sceneMovies[sceneIdxWithMovie])[0],
					},
				}, movieScenes...)),
			},
			false,
		},
		{
			"add movies to empty",
			sceneIDs[sceneIdx1WithPerformer],
			models.ScenePartial{
				MovieIDs: &models.UpdateMovieIDs{
					Movies: movieScenes,
					Mode:   models.RelationshipUpdateModeAdd,
				},
			},
			models.Scene{
				Movies: models.NewRelatedMovies([]models.MoviesScenes{
					{
						MovieID:    movieIDs[movieIdxWithDupName],
						SceneIndex: &sceneIndex,
					},
					{
						MovieID:    movieIDs[movieIdxWithStudio],
						SceneIndex: &sceneIndex2,
					},
				}),
			},
			false,
		},
		{
			"add stash ids",
			sceneIDs[sceneIdxWithSpacedName],
			models.ScenePartial{
				StashIDs: &models.UpdateStashIDs{
					StashIDs: stashIDs,
					Mode:     models.RelationshipUpdateModeAdd,
				},
			},
			models.Scene{
				StashIDs: models.NewRelatedStashIDs(append([]models.StashID{sceneStashID(sceneIdxWithSpacedName)}, stashIDs...)),
			},
			false,
		},
		{
			"add duplicate galleries",
			sceneIDs[sceneIdxWithGallery],
			models.ScenePartial{
				GalleryIDs: &models.UpdateIDs{
					IDs:  []int{galleryIDs[galleryIdxWithScene], galleryIDs[galleryIdx1WithPerformer]},
					Mode: models.RelationshipUpdateModeAdd,
				},
			},
			models.Scene{
				GalleryIDs: models.NewRelatedIDs(append(indexesToIDs(galleryIDs, sceneGalleries[sceneIdxWithGallery]),
					galleryIDs[galleryIdx1WithPerformer],
				)),
			},
			false,
		},
		{
			"add duplicate tags",
			sceneIDs[sceneIdxWithTwoTags],
			models.ScenePartial{
				TagIDs: &models.UpdateIDs{
					IDs:  []int{tagIDs[tagIdx1WithScene], tagIDs[tagIdx1WithGallery]},
					Mode: models.RelationshipUpdateModeAdd,
				},
			},
			models.Scene{
				TagIDs: models.NewRelatedIDs(append(
					[]int{tagIDs[tagIdx1WithGallery]},
					indexesToIDs(tagIDs, sceneTags[sceneIdxWithTwoTags])...,
				)),
			},
			false,
		},
		{
			"add duplicate performers",
			sceneIDs[sceneIdxWithTwoPerformers],
			models.ScenePartial{
				PerformerIDs: &models.UpdateIDs{
					IDs:  []int{performerIDs[performerIdx1WithScene], performerIDs[performerIdx1WithGallery]},
					Mode: models.RelationshipUpdateModeAdd,
				},
			},
			models.Scene{
				PerformerIDs: models.NewRelatedIDs(append(indexesToIDs(performerIDs, scenePerformers[sceneIdxWithTwoPerformers]),
					performerIDs[performerIdx1WithGallery],
				)),
			},
			false,
		},
		{
			"add duplicate movies",
			sceneIDs[sceneIdxWithMovie],
			models.ScenePartial{
				MovieIDs: &models.UpdateMovieIDs{
					Movies: append([]models.MoviesScenes{
						{
							MovieID:    movieIDs[movieIdxWithScene],
							SceneIndex: &sceneIndex,
						},
					},
						movieScenes...,
					),
					Mode: models.RelationshipUpdateModeAdd,
				},
			},
			models.Scene{
				Movies: models.NewRelatedMovies(append([]models.MoviesScenes{
					{
						MovieID: indexesToIDs(movieIDs, sceneMovies[sceneIdxWithMovie])[0],
					},
				}, movieScenes...)),
			},
			false,
		},
		{
			"add duplicate stash ids",
			sceneIDs[sceneIdxWithSpacedName],
			models.ScenePartial{
				StashIDs: &models.UpdateStashIDs{
					StashIDs: []models.StashID{
						sceneStashID(sceneIdxWithSpacedName),
					},
					Mode: models.RelationshipUpdateModeAdd,
				},
			},
			models.Scene{
				StashIDs: models.NewRelatedStashIDs([]models.StashID{sceneStashID(sceneIdxWithSpacedName)}),
			},
			false,
		},
		{
			"add invalid galleries",
			sceneIDs[sceneIdxWithGallery],
			models.ScenePartial{
				GalleryIDs: &models.UpdateIDs{
					IDs:  []int{invalidID},
					Mode: models.RelationshipUpdateModeAdd,
				},
			},
			models.Scene{},
			true,
		},
		{
			"add invalid tags",
			sceneIDs[sceneIdxWithTwoTags],
			models.ScenePartial{
				TagIDs: &models.UpdateIDs{
					IDs:  []int{invalidID},
					Mode: models.RelationshipUpdateModeAdd,
				},
			},
			models.Scene{},
			true,
		},
		{
			"add invalid performers",
			sceneIDs[sceneIdxWithTwoPerformers],
			models.ScenePartial{
				PerformerIDs: &models.UpdateIDs{
					IDs:  []int{invalidID},
					Mode: models.RelationshipUpdateModeAdd,
				},
			},
			models.Scene{},
			true,
		},
		{
			"add invalid movies",
			sceneIDs[sceneIdxWithMovie],
			models.ScenePartial{
				MovieIDs: &models.UpdateMovieIDs{
					Movies: []models.MoviesScenes{
						{
							MovieID: invalidID,
						},
					},
					Mode: models.RelationshipUpdateModeAdd,
				},
			},
			models.Scene{},
			true,
		},
		{
			"remove galleries",
			sceneIDs[sceneIdxWithGallery],
			models.ScenePartial{
				GalleryIDs: &models.UpdateIDs{
					IDs:  []int{galleryIDs[galleryIdxWithScene]},
					Mode: models.RelationshipUpdateModeRemove,
				},
			},
			models.Scene{
				GalleryIDs: models.NewRelatedIDs([]int{}),
			},
			false,
		},
		{
			"remove tags",
			sceneIDs[sceneIdxWithTwoTags],
			models.ScenePartial{
				TagIDs: &models.UpdateIDs{
					IDs:  []int{tagIDs[tagIdx1WithScene]},
					Mode: models.RelationshipUpdateModeRemove,
				},
			},
			models.Scene{
				TagIDs: models.NewRelatedIDs([]int{tagIDs[tagIdx2WithScene]}),
			},
			false,
		},
		{
			"remove performers",
			sceneIDs[sceneIdxWithTwoPerformers],
			models.ScenePartial{
				PerformerIDs: &models.UpdateIDs{
					IDs:  []int{performerIDs[performerIdx1WithScene]},
					Mode: models.RelationshipUpdateModeRemove,
				},
			},
			models.Scene{
				PerformerIDs: models.NewRelatedIDs([]int{performerIDs[performerIdx2WithScene]}),
			},
			false,
		},
		{
			"remove movies",
			sceneIDs[sceneIdxWithMovie],
			models.ScenePartial{
				MovieIDs: &models.UpdateMovieIDs{
					Movies: []models.MoviesScenes{
						{
							MovieID: movieIDs[movieIdxWithScene],
						},
					},
					Mode: models.RelationshipUpdateModeRemove,
				},
			},
			models.Scene{
				Movies: models.NewRelatedMovies([]models.MoviesScenes{}),
			},
			false,
		},
		{
			"remove stash ids",
			sceneIDs[sceneIdxWithSpacedName],
			models.ScenePartial{
				StashIDs: &models.UpdateStashIDs{
					StashIDs: []models.StashID{sceneStashID(sceneIdxWithSpacedName)},
					Mode:     models.RelationshipUpdateModeRemove,
				},
			},
			models.Scene{
				StashIDs: models.NewRelatedStashIDs([]models.StashID{}),
			},
			false,
		},
		{
			"remove unrelated galleries",
			sceneIDs[sceneIdxWithGallery],
			models.ScenePartial{
				GalleryIDs: &models.UpdateIDs{
					IDs:  []int{galleryIDs[galleryIdx1WithImage]},
					Mode: models.RelationshipUpdateModeRemove,
				},
			},
			models.Scene{
				GalleryIDs: models.NewRelatedIDs([]int{galleryIDs[galleryIdxWithScene]}),
			},
			false,
		},
		{
			"remove unrelated tags",
			sceneIDs[sceneIdxWithTwoTags],
			models.ScenePartial{
				TagIDs: &models.UpdateIDs{
					IDs:  []int{tagIDs[tagIdx1WithPerformer]},
					Mode: models.RelationshipUpdateModeRemove,
				},
			},
			models.Scene{
				TagIDs: models.NewRelatedIDs(indexesToIDs(tagIDs, sceneTags[sceneIdxWithTwoTags])),
			},
			false,
		},
		{
			"remove unrelated performers",
			sceneIDs[sceneIdxWithTwoPerformers],
			models.ScenePartial{
				PerformerIDs: &models.UpdateIDs{
					IDs:  []int{performerIDs[performerIdx1WithDupName]},
					Mode: models.RelationshipUpdateModeRemove,
				},
			},
			models.Scene{
				PerformerIDs: models.NewRelatedIDs(indexesToIDs(performerIDs, scenePerformers[sceneIdxWithTwoPerformers])),
			},
			false,
		},
		{
			"remove unrelated movies",
			sceneIDs[sceneIdxWithMovie],
			models.ScenePartial{
				MovieIDs: &models.UpdateMovieIDs{
					Movies: []models.MoviesScenes{
						{
							MovieID: movieIDs[movieIdxWithDupName],
						},
					},
					Mode: models.RelationshipUpdateModeRemove,
				},
			},
			models.Scene{
				Movies: models.NewRelatedMovies([]models.MoviesScenes{
					{
						MovieID: indexesToIDs(movieIDs, sceneMovies[sceneIdxWithMovie])[0],
					},
				}),
			},
			false,
		},
		{
			"remove unrelated stash ids",
			sceneIDs[sceneIdxWithGallery],
			models.ScenePartial{
				StashIDs: &models.UpdateStashIDs{
					StashIDs: stashIDs,
					Mode:     models.RelationshipUpdateModeRemove,
				},
			},
			models.Scene{
				StashIDs: models.NewRelatedStashIDs([]models.StashID{sceneStashID(sceneIdxWithGallery)}),
			},
			false,
		},
	}

	for _, tt := range tests {
		qb := db.Scene

		runWithRollbackTxn(t, tt.name, func(t *testing.T, ctx context.Context) {
			assert := assert.New(t)

			got, err := qb.UpdatePartial(ctx, tt.id, tt.partial)
			if (err != nil) != tt.wantErr {
				t.Errorf("sceneQueryBuilder.UpdatePartial() error = %v, wantErr %v", err, tt.wantErr)
				return
			}

			if tt.wantErr {
				return
			}

			s, err := qb.Find(ctx, tt.id)
			if err != nil {
				t.Errorf("sceneQueryBuilder.Find() error = %v", err)
			}

			// load relationships
			if err := loadSceneRelationships(ctx, tt.want, got); err != nil {
				t.Errorf("loadSceneRelationships() error = %v", err)
				return
			}
			if err := loadSceneRelationships(ctx, tt.want, s); err != nil {
				t.Errorf("loadSceneRelationships() error = %v", err)
				return
			}

			// only compare fields that were in the partial
			if tt.partial.PerformerIDs != nil {
				assert.ElementsMatch(tt.want.PerformerIDs.List(), got.PerformerIDs.List())
				assert.ElementsMatch(tt.want.PerformerIDs.List(), s.PerformerIDs.List())
			}
			if tt.partial.TagIDs != nil {
				assert.ElementsMatch(tt.want.TagIDs.List(), got.TagIDs.List())
				assert.ElementsMatch(tt.want.TagIDs.List(), s.TagIDs.List())
			}
			if tt.partial.GalleryIDs != nil {
				assert.ElementsMatch(tt.want.GalleryIDs.List(), got.GalleryIDs.List())
				assert.ElementsMatch(tt.want.GalleryIDs.List(), s.GalleryIDs.List())
			}
			if tt.partial.MovieIDs != nil {
				assert.ElementsMatch(tt.want.Movies.List(), got.Movies.List())
				assert.ElementsMatch(tt.want.Movies.List(), s.Movies.List())
			}
			if tt.partial.StashIDs != nil {
				assert.ElementsMatch(tt.want.StashIDs.List(), got.StashIDs.List())
				assert.ElementsMatch(tt.want.StashIDs.List(), s.StashIDs.List())
			}
		})
	}
}

func Test_sceneQueryBuilder_IncrementOCounter(t *testing.T) {
	tests := []struct {
		name    string
		id      int
		want    int
		wantErr bool
	}{
		{
			"increment",
			sceneIDs[1],
			2,
			false,
		},
		{
			"invalid",
			invalidID,
			0,
			true,
		},
	}

	qb := db.Scene

	for _, tt := range tests {
		runWithRollbackTxn(t, tt.name, func(t *testing.T, ctx context.Context) {
			got, err := qb.IncrementOCounter(ctx, tt.id)
			if (err != nil) != tt.wantErr {
				t.Errorf("sceneQueryBuilder.IncrementOCounter() error = %v, wantErr %v", err, tt.wantErr)
				return
			}
			if got != tt.want {
				t.Errorf("sceneQueryBuilder.IncrementOCounter() = %v, want %v", got, tt.want)
			}
		})
	}
}

func Test_sceneQueryBuilder_DecrementOCounter(t *testing.T) {
	tests := []struct {
		name    string
		id      int
		want    int
		wantErr bool
	}{
		{
			"decrement",
			sceneIDs[2],
			1,
			false,
		},
		{
			"zero",
			sceneIDs[0],
			0,
			false,
		},
		{
			"invalid",
			invalidID,
			0,
			true,
		},
	}

	qb := db.Scene

	for _, tt := range tests {
		runWithRollbackTxn(t, tt.name, func(t *testing.T, ctx context.Context) {
			got, err := qb.DecrementOCounter(ctx, tt.id)
			if (err != nil) != tt.wantErr {
				t.Errorf("sceneQueryBuilder.DecrementOCounter() error = %v, wantErr %v", err, tt.wantErr)
				return
			}
			if got != tt.want {
				t.Errorf("sceneQueryBuilder.DecrementOCounter() = %v, want %v", got, tt.want)
			}
		})
	}
}

func Test_sceneQueryBuilder_ResetOCounter(t *testing.T) {
	tests := []struct {
		name    string
		id      int
		want    int
		wantErr bool
	}{
		{
			"decrement",
			sceneIDs[2],
			0,
			false,
		},
		{
			"zero",
			sceneIDs[0],
			0,
			false,
		},
		{
			"invalid",
			invalidID,
			0,
			true,
		},
	}

	qb := db.Scene

	for _, tt := range tests {
		runWithRollbackTxn(t, tt.name, func(t *testing.T, ctx context.Context) {
			got, err := qb.ResetOCounter(ctx, tt.id)
			if (err != nil) != tt.wantErr {
				t.Errorf("sceneQueryBuilder.ResetOCounter() error = %v, wantErr %v", err, tt.wantErr)
				return
			}
			if got != tt.want {
				t.Errorf("sceneQueryBuilder.ResetOCounter() = %v, want %v", got, tt.want)
			}
		})
	}
}

func Test_sceneQueryBuilder_Destroy(t *testing.T) {
	tests := []struct {
		name    string
		id      int
		wantErr bool
	}{
		{
			"valid",
			sceneIDs[sceneIdxWithGallery],
			false,
		},
		{
			"invalid",
			invalidID,
			true,
		},
	}

	qb := db.Scene

	for _, tt := range tests {
		runWithRollbackTxn(t, tt.name, func(t *testing.T, ctx context.Context) {
			assert := assert.New(t)
			withRollbackTxn(func(ctx context.Context) error {
				if err := qb.Destroy(ctx, tt.id); (err != nil) != tt.wantErr {
					t.Errorf("sceneQueryBuilder.Destroy() error = %v, wantErr %v", err, tt.wantErr)
				}

				// ensure cannot be found
				i, err := qb.Find(ctx, tt.id)

				assert.NotNil(err)
				assert.Nil(i)
				return nil
			})
		})
	}
}

func makeSceneWithID(index int) *models.Scene {
	ret := makeScene(index)
	ret.ID = sceneIDs[index]

	if ret.Date != nil && ret.Date.IsZero() {
		ret.Date = nil
	}

	ret.Files = models.NewRelatedVideoFiles([]*file.VideoFile{makeSceneFile(index)})

	return ret
}

func Test_sceneQueryBuilder_Find(t *testing.T) {
	tests := []struct {
		name    string
		id      int
		want    *models.Scene
		wantErr bool
	}{
		{
			"valid",
			sceneIDs[sceneIdxWithSpacedName],
			makeSceneWithID(sceneIdxWithSpacedName),
			false,
		},
		{
			"invalid",
			invalidID,
			nil,
			true,
		},
		{
			"with galleries",
			sceneIDs[sceneIdxWithGallery],
			makeSceneWithID(sceneIdxWithGallery),
			false,
		},
		{
			"with performers",
			sceneIDs[sceneIdxWithTwoPerformers],
			makeSceneWithID(sceneIdxWithTwoPerformers),
			false,
		},
		{
			"with tags",
			sceneIDs[sceneIdxWithTwoTags],
			makeSceneWithID(sceneIdxWithTwoTags),
			false,
		},
		{
			"with movies",
			sceneIDs[sceneIdxWithMovie],
			makeSceneWithID(sceneIdxWithMovie),
			false,
		},
	}

	qb := db.Scene

	for _, tt := range tests {
		runWithRollbackTxn(t, tt.name, func(t *testing.T, ctx context.Context) {
			assert := assert.New(t)
			withTxn(func(ctx context.Context) error {
				got, err := qb.Find(ctx, tt.id)
				if (err != nil) != tt.wantErr {
					t.Errorf("sceneQueryBuilder.Find() error = %v, wantErr %v", err, tt.wantErr)
					return nil
				}

				if got != nil {
					// load relationships
					if err := loadSceneRelationships(ctx, *tt.want, got); err != nil {
						t.Errorf("loadSceneRelationships() error = %v", err)
						return nil
					}

					clearSceneFileIDs(got)
				}

				assert.Equal(tt.want, got)
				return nil
			})
		})
	}
}

func postFindScenes(ctx context.Context, want []*models.Scene, got []*models.Scene) error {
	for i, s := range got {
		// load relationships
		if i < len(want) {
			if err := loadSceneRelationships(ctx, *want[i], s); err != nil {
				return err
			}
		}
		clearSceneFileIDs(s)
	}

	return nil
}

func Test_sceneQueryBuilder_FindMany(t *testing.T) {
	tests := []struct {
		name    string
		ids     []int
		want    []*models.Scene
		wantErr bool
	}{
		{
			"valid with relationships",
			[]int{
				sceneIDs[sceneIdxWithGallery],
				sceneIDs[sceneIdxWithTwoPerformers],
				sceneIDs[sceneIdxWithTwoTags],
				sceneIDs[sceneIdxWithMovie],
			},
			[]*models.Scene{
				makeSceneWithID(sceneIdxWithGallery),
				makeSceneWithID(sceneIdxWithTwoPerformers),
				makeSceneWithID(sceneIdxWithTwoTags),
				makeSceneWithID(sceneIdxWithMovie),
			},
			false,
		},
		{
			"invalid",
			[]int{sceneIDs[sceneIdxWithGallery], sceneIDs[sceneIdxWithTwoPerformers], invalidID},
			nil,
			true,
		},
	}

	qb := db.Scene

	for _, tt := range tests {
		runWithRollbackTxn(t, tt.name, func(t *testing.T, ctx context.Context) {
			assert := assert.New(t)
			got, err := qb.FindMany(ctx, tt.ids)
			if (err != nil) != tt.wantErr {
				t.Errorf("sceneQueryBuilder.FindMany() error = %v, wantErr %v", err, tt.wantErr)
				return
			}

			if err := postFindScenes(ctx, tt.want, got); err != nil {
				t.Errorf("loadSceneRelationships() error = %v", err)
				return
			}

			assert.Equal(tt.want, got)
		})
	}
}

func Test_sceneQueryBuilder_FindByChecksum(t *testing.T) {
	getChecksum := func(index int) string {
		return getSceneStringValue(index, checksumField)
	}

	tests := []struct {
		name     string
		checksum string
		want     []*models.Scene
		wantErr  bool
	}{
		{
			"valid",
			getChecksum(sceneIdxWithSpacedName),
			[]*models.Scene{makeSceneWithID(sceneIdxWithSpacedName)},
			false,
		},
		{
			"invalid",
			"invalid checksum",
			nil,
			false,
		},
		{
			"with galleries",
			getChecksum(sceneIdxWithGallery),
			[]*models.Scene{makeSceneWithID(sceneIdxWithGallery)},
			false,
		},
		{
			"with performers",
			getChecksum(sceneIdxWithTwoPerformers),
			[]*models.Scene{makeSceneWithID(sceneIdxWithTwoPerformers)},
			false,
		},
		{
			"with tags",
			getChecksum(sceneIdxWithTwoTags),
			[]*models.Scene{makeSceneWithID(sceneIdxWithTwoTags)},
			false,
		},
		{
			"with movies",
			getChecksum(sceneIdxWithMovie),
			[]*models.Scene{makeSceneWithID(sceneIdxWithMovie)},
			false,
		},
	}

	qb := db.Scene

	for _, tt := range tests {
		runWithRollbackTxn(t, tt.name, func(t *testing.T, ctx context.Context) {
			withTxn(func(ctx context.Context) error {
				assert := assert.New(t)
				got, err := qb.FindByChecksum(ctx, tt.checksum)
				if (err != nil) != tt.wantErr {
					t.Errorf("sceneQueryBuilder.FindByChecksum() error = %v, wantErr %v", err, tt.wantErr)
					return nil
				}

				if err := postFindScenes(ctx, tt.want, got); err != nil {
					t.Errorf("loadSceneRelationships() error = %v", err)
					return nil
				}

				assert.Equal(tt.want, got)

				return nil
			})
		})
	}
}

func Test_sceneQueryBuilder_FindByOSHash(t *testing.T) {
	getOSHash := func(index int) string {
		return getSceneStringValue(index, "oshash")
	}

	tests := []struct {
		name    string
		oshash  string
		want    []*models.Scene
		wantErr bool
	}{
		{
			"valid",
			getOSHash(sceneIdxWithSpacedName),
			[]*models.Scene{makeSceneWithID(sceneIdxWithSpacedName)},
			false,
		},
		{
			"invalid",
			"invalid oshash",
			nil,
			false,
		},
		{
			"with galleries",
			getOSHash(sceneIdxWithGallery),
			[]*models.Scene{makeSceneWithID(sceneIdxWithGallery)},
			false,
		},
		{
			"with performers",
			getOSHash(sceneIdxWithTwoPerformers),
			[]*models.Scene{makeSceneWithID(sceneIdxWithTwoPerformers)},
			false,
		},
		{
			"with tags",
			getOSHash(sceneIdxWithTwoTags),
			[]*models.Scene{makeSceneWithID(sceneIdxWithTwoTags)},
			false,
		},
		{
			"with movies",
			getOSHash(sceneIdxWithMovie),
			[]*models.Scene{makeSceneWithID(sceneIdxWithMovie)},
			false,
		},
	}

	qb := db.Scene

	for _, tt := range tests {
		runWithRollbackTxn(t, tt.name, func(t *testing.T, ctx context.Context) {
			withTxn(func(ctx context.Context) error {
				got, err := qb.FindByOSHash(ctx, tt.oshash)
				if (err != nil) != tt.wantErr {
					t.Errorf("sceneQueryBuilder.FindByOSHash() error = %v, wantErr %v", err, tt.wantErr)
					return nil
				}

				if err := postFindScenes(ctx, tt.want, got); err != nil {
					t.Errorf("loadSceneRelationships() error = %v", err)
					return nil
				}

				if !reflect.DeepEqual(got, tt.want) {
					t.Errorf("sceneQueryBuilder.FindByOSHash() = %v, want %v", got, tt.want)
				}
				return nil
			})
		})
	}
}

func Test_sceneQueryBuilder_FindByPath(t *testing.T) {
	getPath := func(index int) string {
		return getFilePath(folderIdxWithSceneFiles, getSceneBasename(index))
	}

	tests := []struct {
		name    string
		path    string
		want    []*models.Scene
		wantErr bool
	}{
		{
			"valid",
			getPath(sceneIdxWithSpacedName),
			[]*models.Scene{makeSceneWithID(sceneIdxWithSpacedName)},
			false,
		},
		{
			"invalid",
			"invalid path",
			nil,
			false,
		},
		{
			"with galleries",
			getPath(sceneIdxWithGallery),
			[]*models.Scene{makeSceneWithID(sceneIdxWithGallery)},
			false,
		},
		{
			"with performers",
			getPath(sceneIdxWithTwoPerformers),
			[]*models.Scene{makeSceneWithID(sceneIdxWithTwoPerformers)},
			false,
		},
		{
			"with tags",
			getPath(sceneIdxWithTwoTags),
			[]*models.Scene{makeSceneWithID(sceneIdxWithTwoTags)},
			false,
		},
		{
			"with movies",
			getPath(sceneIdxWithMovie),
			[]*models.Scene{makeSceneWithID(sceneIdxWithMovie)},
			false,
		},
	}

	qb := db.Scene

	for _, tt := range tests {
		runWithRollbackTxn(t, tt.name, func(t *testing.T, ctx context.Context) {
			withTxn(func(ctx context.Context) error {
				assert := assert.New(t)
				got, err := qb.FindByPath(ctx, tt.path)
				if (err != nil) != tt.wantErr {
					t.Errorf("sceneQueryBuilder.FindByPath() error = %v, wantErr %v", err, tt.wantErr)
					return nil
				}

				if err := postFindScenes(ctx, tt.want, got); err != nil {
					t.Errorf("loadSceneRelationships() error = %v", err)
					return nil
				}

				assert.Equal(tt.want, got)

				return nil
			})
		})
	}
}

func Test_sceneQueryBuilder_FindByGalleryID(t *testing.T) {
	tests := []struct {
		name      string
		galleryID int
		want      []*models.Scene
		wantErr   bool
	}{
		{
			"valid",
			galleryIDs[galleryIdxWithScene],
			[]*models.Scene{makeSceneWithID(sceneIdxWithGallery)},
			false,
		},
		{
			"none",
			galleryIDs[galleryIdx1WithPerformer],
			nil,
			false,
		},
	}

	qb := db.Scene

	for _, tt := range tests {
		runWithRollbackTxn(t, tt.name, func(t *testing.T, ctx context.Context) {
			assert := assert.New(t)
			got, err := qb.FindByGalleryID(ctx, tt.galleryID)
			if (err != nil) != tt.wantErr {
				t.Errorf("sceneQueryBuilder.FindByGalleryID() error = %v, wantErr %v", err, tt.wantErr)
				return
			}

			if err := postFindScenes(ctx, tt.want, got); err != nil {
				t.Errorf("loadSceneRelationships() error = %v", err)
				return
			}

			assert.Equal(tt.want, got)
			return
		})
	}
}

func TestSceneCountByPerformerID(t *testing.T) {
	withTxn(func(ctx context.Context) error {
		sqb := db.Scene
		count, err := sqb.CountByPerformerID(ctx, performerIDs[performerIdxWithScene])

		if err != nil {
			t.Errorf("Error counting scenes: %s", err.Error())
		}

		assert.Equal(t, 1, count)

		count, err = sqb.CountByPerformerID(ctx, 0)

		if err != nil {
			t.Errorf("Error counting scenes: %s", err.Error())
		}

		assert.Equal(t, 0, count)

		return nil
	})
}

func scenesToIDs(i []*models.Scene) []int {
	ret := make([]int, len(i))
	for i, v := range i {
		ret[i] = v.ID
	}

	return ret
}

func Test_sceneStore_FindByFileID(t *testing.T) {
	tests := []struct {
		name    string
		fileID  file.ID
		include []int
		exclude []int
	}{
		{
			"valid",
			sceneFileIDs[sceneIdx1WithPerformer],
			[]int{sceneIdx1WithPerformer},
			nil,
		},
		{
			"invalid",
			invalidFileID,
			nil,
			[]int{sceneIdx1WithPerformer},
		},
	}

	qb := db.Scene

	for _, tt := range tests {
		runWithRollbackTxn(t, tt.name, func(t *testing.T, ctx context.Context) {
			assert := assert.New(t)
			got, err := qb.FindByFileID(ctx, tt.fileID)
			if err != nil {
				t.Errorf("SceneStore.FindByFileID() error = %v", err)
				return
			}
			for _, f := range got {
				clearSceneFileIDs(f)
			}

			ids := scenesToIDs(got)
			include := indexesToIDs(galleryIDs, tt.include)
			exclude := indexesToIDs(galleryIDs, tt.exclude)

			for _, i := range include {
				assert.Contains(ids, i)
			}
			for _, e := range exclude {
				assert.NotContains(ids, e)
			}
		})
	}
}

func Test_sceneStore_CountByFileID(t *testing.T) {
	tests := []struct {
		name   string
		fileID file.ID
		want   int
	}{
		{
			"valid",
			sceneFileIDs[sceneIdxWithTwoPerformers],
			1,
		},
		{
			"invalid",
			invalidFileID,
			0,
		},
	}

	qb := db.Scene

	for _, tt := range tests {
		runWithRollbackTxn(t, tt.name, func(t *testing.T, ctx context.Context) {
			assert := assert.New(t)
			got, err := qb.CountByFileID(ctx, tt.fileID)
			if err != nil {
				t.Errorf("SceneStore.CountByFileID() error = %v", err)
				return
			}

			assert.Equal(tt.want, got)
		})
	}
}

func Test_sceneStore_CountMissingChecksum(t *testing.T) {
	tests := []struct {
		name string
		want int
	}{
		{
			"valid",
			0,
		},
	}

	qb := db.Scene

	for _, tt := range tests {
		runWithRollbackTxn(t, tt.name, func(t *testing.T, ctx context.Context) {
			assert := assert.New(t)
			got, err := qb.CountMissingChecksum(ctx)
			if err != nil {
				t.Errorf("SceneStore.CountMissingChecksum() error = %v", err)
				return
			}

			assert.Equal(tt.want, got)
		})
	}
}

func Test_sceneStore_CountMissingOshash(t *testing.T) {
	tests := []struct {
		name string
		want int
	}{
		{
			"valid",
			0,
		},
	}

	qb := db.Scene

	for _, tt := range tests {
		runWithRollbackTxn(t, tt.name, func(t *testing.T, ctx context.Context) {
			assert := assert.New(t)
			got, err := qb.CountMissingOSHash(ctx)
			if err != nil {
				t.Errorf("SceneStore.CountMissingOSHash() error = %v", err)
				return
			}

			assert.Equal(tt.want, got)
		})
	}
}

func TestSceneWall(t *testing.T) {
	withTxn(func(ctx context.Context) error {
		sqb := db.Scene

		const sceneIdx = 2
		wallQuery := getSceneStringValue(sceneIdx, "Details")
		scenes, err := sqb.Wall(ctx, &wallQuery)

		if err != nil {
			t.Errorf("Error finding scenes: %s", err.Error())
			return nil
		}

		assert.Len(t, scenes, 1)
		scene := scenes[0]
		assert.Equal(t, sceneIDs[sceneIdx], scene.ID)
		scenePath := getFilePath(folderIdxWithSceneFiles, getSceneBasename(sceneIdx))
		assert.Equal(t, scenePath, scene.Path)

		wallQuery = "not exist"
		scenes, err = sqb.Wall(ctx, &wallQuery)

		if err != nil {
			t.Errorf("Error finding scene: %s", err.Error())
			return nil
		}

		assert.Len(t, scenes, 0)

		return nil
	})
}

func TestSceneQueryQ(t *testing.T) {
	const sceneIdx = 2

	q := getSceneStringValue(sceneIdx, titleField)

	withTxn(func(ctx context.Context) error {
		sqb := db.Scene

		sceneQueryQ(ctx, t, sqb, q, sceneIdx)

		return nil
	})
}

func queryScene(ctx context.Context, t *testing.T, sqb models.SceneReader, sceneFilter *models.SceneFilterType, findFilter *models.FindFilterType) []*models.Scene {
	t.Helper()
	result, err := sqb.Query(ctx, models.SceneQueryOptions{
		QueryOptions: models.QueryOptions{
			FindFilter: findFilter,
			Count:      true,
		},
		SceneFilter:   sceneFilter,
		TotalDuration: true,
		TotalSize:     true,
	})
	if err != nil {
		t.Errorf("Error querying scene: %v", err)
		return nil
	}

	scenes, err := result.Resolve(ctx)
	if err != nil {
		t.Errorf("Error resolving scenes: %v", err)
	}

	return scenes
}

func sceneQueryQ(ctx context.Context, t *testing.T, sqb models.SceneReader, q string, expectedSceneIdx int) {
	filter := models.FindFilterType{
		Q: &q,
	}
	scenes := queryScene(ctx, t, sqb, nil, &filter)

	if !assert.Len(t, scenes, 1) {
		return
	}
	scene := scenes[0]
	assert.Equal(t, sceneIDs[expectedSceneIdx], scene.ID)

	// no Q should return all results
	filter.Q = nil
	scenes = queryScene(ctx, t, sqb, nil, &filter)

	assert.Len(t, scenes, totalScenes)
}

func TestSceneQuery(t *testing.T) {
<<<<<<< HEAD
=======
	var (
		endpoint = sceneStashID(sceneIdxWithGallery).Endpoint
		stashID  = sceneStashID(sceneIdxWithGallery).StashID
	)

>>>>>>> 420c6fa9
	tests := []struct {
		name        string
		findFilter  *models.FindFilterType
		filter      *models.SceneFilterType
		includeIdxs []int
		excludeIdxs []int
		wantErr     bool
	}{
		{
<<<<<<< HEAD
			"specific resume time",
			nil,
			&models.SceneFilterType{
				ResumeTime: &models.IntCriterionInput{
					Modifier: models.CriterionModifierEquals,
					Value:    int(getSceneResumeTime(sceneIdxWithGallery)),
				},
			},
			[]int{sceneIdxWithGallery},
			[]int{sceneIdxWithMovie},
			false,
		},
		{
			"specific play duration",
			nil,
			&models.SceneFilterType{
				PlayDuration: &models.IntCriterionInput{
					Modifier: models.CriterionModifierEquals,
					Value:    int(getScenePlayDuration(sceneIdxWithGallery)),
				},
			},
			[]int{sceneIdxWithGallery},
			[]int{sceneIdxWithMovie},
			false,
		},
		{
			"specific play count",
			nil,
			&models.SceneFilterType{
				PlayCount: &models.IntCriterionInput{
					Modifier: models.CriterionModifierEquals,
					Value:    getScenePlayCount(sceneIdxWithGallery),
				},
			},
			[]int{sceneIdxWithGallery},
			[]int{sceneIdxWithMovie},
=======
			"stash id with endpoint",
			nil,
			&models.SceneFilterType{
				StashIDEndpoint: &models.StashIDCriterionInput{
					Endpoint: &endpoint,
					StashID:  &stashID,
					Modifier: models.CriterionModifierEquals,
				},
			},
			[]int{sceneIdxWithGallery},
			nil,
			false,
		},
		{
			"exclude stash id with endpoint",
			nil,
			&models.SceneFilterType{
				StashIDEndpoint: &models.StashIDCriterionInput{
					Endpoint: &endpoint,
					StashID:  &stashID,
					Modifier: models.CriterionModifierNotEquals,
				},
			},
			nil,
			[]int{sceneIdxWithGallery},
			false,
		},
		{
			"null stash id with endpoint",
			nil,
			&models.SceneFilterType{
				StashIDEndpoint: &models.StashIDCriterionInput{
					Endpoint: &endpoint,
					Modifier: models.CriterionModifierIsNull,
				},
			},
			nil,
			[]int{sceneIdxWithGallery},
			false,
		},
		{
			"not null stash id with endpoint",
			nil,
			&models.SceneFilterType{
				StashIDEndpoint: &models.StashIDCriterionInput{
					Endpoint: &endpoint,
					Modifier: models.CriterionModifierNotNull,
				},
			},
			[]int{sceneIdxWithGallery},
			nil,
>>>>>>> 420c6fa9
			false,
		},
	}

	for _, tt := range tests {
		runWithRollbackTxn(t, tt.name, func(t *testing.T, ctx context.Context) {
			assert := assert.New(t)

			results, err := db.Scene.Query(ctx, models.SceneQueryOptions{
				SceneFilter: tt.filter,
				QueryOptions: models.QueryOptions{
					FindFilter: tt.findFilter,
				},
			})
			if (err != nil) != tt.wantErr {
				t.Errorf("PerformerStore.Query() error = %v, wantErr %v", err, tt.wantErr)
				return
			}

			include := indexesToIDs(performerIDs, tt.includeIdxs)
			exclude := indexesToIDs(performerIDs, tt.excludeIdxs)

			for _, i := range include {
				assert.Contains(results.IDs, i)
			}
			for _, e := range exclude {
				assert.NotContains(results.IDs, e)
			}
		})
	}
}

func TestSceneQueryPath(t *testing.T) {
	const (
		sceneIdx      = 1
		otherSceneIdx = 2
	)
	folder := folderPaths[folderIdxWithSceneFiles]
	basename := getSceneBasename(sceneIdx)
	scenePath := getFilePath(folderIdxWithSceneFiles, getSceneBasename(sceneIdx))

	tests := []struct {
		name        string
		input       models.StringCriterionInput
		mustInclude []int
		mustExclude []int
	}{
		{
			"equals full path",
			models.StringCriterionInput{
				Value:    scenePath,
				Modifier: models.CriterionModifierEquals,
			},
			[]int{sceneIdx},
			[]int{otherSceneIdx},
		},
		{
			"equals full path wildcard",
			models.StringCriterionInput{
				Value:    filepath.Join(folder, "scene_0001_%"),
				Modifier: models.CriterionModifierEquals,
			},
			[]int{sceneIdx},
			[]int{otherSceneIdx},
		},
		{
			"not equals full path",
			models.StringCriterionInput{
				Value:    scenePath,
				Modifier: models.CriterionModifierNotEquals,
			},
			[]int{otherSceneIdx},
			[]int{sceneIdx},
		},
		{
			"includes folder name",
			models.StringCriterionInput{
				Value:    folder,
				Modifier: models.CriterionModifierIncludes,
			},
			[]int{sceneIdx},
			nil,
		},
		{
			"includes base name",
			models.StringCriterionInput{
				Value:    basename,
				Modifier: models.CriterionModifierIncludes,
			},
			[]int{sceneIdx},
			nil,
		},
		{
			"includes full path",
			models.StringCriterionInput{
				Value:    scenePath,
				Modifier: models.CriterionModifierIncludes,
			},
			[]int{sceneIdx},
			[]int{otherSceneIdx},
		},
		{
			"matches regex",
			models.StringCriterionInput{
				Value:    "scene_.*1_Path",
				Modifier: models.CriterionModifierMatchesRegex,
			},
			[]int{sceneIdx},
			nil,
		},
		{
			"not matches regex",
			models.StringCriterionInput{
				Value:    "scene_.*1_Path",
				Modifier: models.CriterionModifierNotMatchesRegex,
			},
			nil,
			[]int{sceneIdx},
		},
	}

	qb := db.Scene

	for _, tt := range tests {
		runWithRollbackTxn(t, tt.name, func(t *testing.T, ctx context.Context) {
			got, err := qb.Query(ctx, models.SceneQueryOptions{
				SceneFilter: &models.SceneFilterType{
					Path: &tt.input,
				},
			})

			if err != nil {
				t.Errorf("sceneQueryBuilder.TestSceneQueryPath() error = %v", err)
				return
			}

			mustInclude := indexesToIDs(sceneIDs, tt.mustInclude)
			mustExclude := indexesToIDs(sceneIDs, tt.mustExclude)

			missing := intslice.IntExclude(mustInclude, got.IDs)
			if len(missing) > 0 {
				t.Errorf("SceneStore.TestSceneQueryPath() missing expected IDs: %v", missing)
			}

			notExcluded := intslice.IntIntercect(mustExclude, got.IDs)
			if len(notExcluded) > 0 {
				t.Errorf("SceneStore.TestSceneQueryPath() expected IDs to be excluded: %v", notExcluded)
			}
		})
	}
}

func TestSceneQueryURL(t *testing.T) {
	const sceneIdx = 1
	sceneURL := getSceneStringValue(sceneIdx, urlField)

	urlCriterion := models.StringCriterionInput{
		Value:    sceneURL,
		Modifier: models.CriterionModifierEquals,
	}

	filter := models.SceneFilterType{
		URL: &urlCriterion,
	}

	verifyFn := func(s *models.Scene) {
		t.Helper()
		verifyString(t, s.URL, urlCriterion)
	}

	verifySceneQuery(t, filter, verifyFn)

	urlCriterion.Modifier = models.CriterionModifierNotEquals
	verifySceneQuery(t, filter, verifyFn)

	urlCriterion.Modifier = models.CriterionModifierMatchesRegex
	urlCriterion.Value = "scene_.*1_URL"
	verifySceneQuery(t, filter, verifyFn)

	urlCriterion.Modifier = models.CriterionModifierNotMatchesRegex
	verifySceneQuery(t, filter, verifyFn)

	urlCriterion.Modifier = models.CriterionModifierIsNull
	urlCriterion.Value = ""
	verifySceneQuery(t, filter, verifyFn)

	urlCriterion.Modifier = models.CriterionModifierNotNull
	verifySceneQuery(t, filter, verifyFn)
}

func TestSceneQueryPathOr(t *testing.T) {
	const scene1Idx = 1
	const scene2Idx = 2

	scene1Path := getFilePath(folderIdxWithSceneFiles, getSceneBasename(scene1Idx))
	scene2Path := getFilePath(folderIdxWithSceneFiles, getSceneBasename(scene2Idx))

	sceneFilter := models.SceneFilterType{
		Path: &models.StringCriterionInput{
			Value:    scene1Path,
			Modifier: models.CriterionModifierEquals,
		},
		Or: &models.SceneFilterType{
			Path: &models.StringCriterionInput{
				Value:    scene2Path,
				Modifier: models.CriterionModifierEquals,
			},
		},
	}

	withTxn(func(ctx context.Context) error {
		sqb := db.Scene

		scenes := queryScene(ctx, t, sqb, &sceneFilter, nil)

		if !assert.Len(t, scenes, 2) {
			return nil
		}
		assert.Equal(t, scene1Path, scenes[0].Path)
		assert.Equal(t, scene2Path, scenes[1].Path)

		return nil
	})
}

func TestSceneQueryPathAndRating(t *testing.T) {
	const sceneIdx = 1
	scenePath := getFilePath(folderIdxWithSceneFiles, getSceneBasename(sceneIdx))
	sceneRating := int(getRating(sceneIdx).Int64)

	sceneFilter := models.SceneFilterType{
		Path: &models.StringCriterionInput{
			Value:    scenePath,
			Modifier: models.CriterionModifierEquals,
		},
		And: &models.SceneFilterType{
			Rating100: &models.IntCriterionInput{
				Value:    sceneRating,
				Modifier: models.CriterionModifierEquals,
			},
		},
	}

	withTxn(func(ctx context.Context) error {
		sqb := db.Scene

		scenes := queryScene(ctx, t, sqb, &sceneFilter, nil)

		if !assert.Len(t, scenes, 1) {
			return nil
		}
		assert.Equal(t, scenePath, scenes[0].Path)
		assert.Equal(t, sceneRating, *scenes[0].Rating)

		return nil
	})
}

func TestSceneQueryPathNotRating(t *testing.T) {
	const sceneIdx = 1

	sceneRating := getRating(sceneIdx)

	pathCriterion := models.StringCriterionInput{
		Value:    "scene_.*1_Path",
		Modifier: models.CriterionModifierMatchesRegex,
	}

	ratingCriterion := models.IntCriterionInput{
		Value:    int(sceneRating.Int64),
		Modifier: models.CriterionModifierEquals,
	}

	sceneFilter := models.SceneFilterType{
		Path: &pathCriterion,
		Not: &models.SceneFilterType{
			Rating100: &ratingCriterion,
		},
	}

	withTxn(func(ctx context.Context) error {
		sqb := db.Scene

		scenes := queryScene(ctx, t, sqb, &sceneFilter, nil)

		for _, scene := range scenes {
			verifyString(t, scene.Path, pathCriterion)
			ratingCriterion.Modifier = models.CriterionModifierNotEquals
			verifyIntPtr(t, scene.Rating, ratingCriterion)
		}

		return nil
	})
}

func TestSceneIllegalQuery(t *testing.T) {
	assert := assert.New(t)

	const sceneIdx = 1
	subFilter := models.SceneFilterType{
		Path: &models.StringCriterionInput{
			Value:    getSceneStringValue(sceneIdx, "Path"),
			Modifier: models.CriterionModifierEquals,
		},
	}

	sceneFilter := &models.SceneFilterType{
		And: &subFilter,
		Or:  &subFilter,
	}

	withTxn(func(ctx context.Context) error {
		sqb := db.Scene

		queryOptions := models.SceneQueryOptions{
			SceneFilter: sceneFilter,
		}

		_, err := sqb.Query(ctx, queryOptions)
		assert.NotNil(err)

		sceneFilter.Or = nil
		sceneFilter.Not = &subFilter
		_, err = sqb.Query(ctx, queryOptions)
		assert.NotNil(err)

		sceneFilter.And = nil
		sceneFilter.Or = &subFilter
		_, err = sqb.Query(ctx, queryOptions)
		assert.NotNil(err)

		return nil
	})
}

func verifySceneQuery(t *testing.T, filter models.SceneFilterType, verifyFn func(s *models.Scene)) {
	t.Helper()
	withTxn(func(ctx context.Context) error {
		t.Helper()
		sqb := db.Scene

		scenes := queryScene(ctx, t, sqb, &filter, nil)

		// assume it should find at least one
		assert.Greater(t, len(scenes), 0)

		for _, scene := range scenes {
			verifyFn(scene)
		}

		return nil
	})
}

func verifyScenesPath(t *testing.T, pathCriterion models.StringCriterionInput) {
	withTxn(func(ctx context.Context) error {
		sqb := db.Scene
		sceneFilter := models.SceneFilterType{
			Path: &pathCriterion,
		}

		scenes := queryScene(ctx, t, sqb, &sceneFilter, nil)

		for _, scene := range scenes {
			verifyString(t, scene.Path, pathCriterion)
		}

		return nil
	})
}

func verifyNullString(t *testing.T, value sql.NullString, criterion models.StringCriterionInput) {
	t.Helper()
	assert := assert.New(t)
	if criterion.Modifier == models.CriterionModifierIsNull {
		if value.Valid && value.String == "" {
			// correct
			return
		}
		assert.False(value.Valid, "expect is null values to be null")
	}
	if criterion.Modifier == models.CriterionModifierNotNull {
		assert.True(value.Valid, "expect is null values to be null")
		assert.Greater(len(value.String), 0)
	}
	if criterion.Modifier == models.CriterionModifierEquals {
		assert.Equal(criterion.Value, value.String)
	}
	if criterion.Modifier == models.CriterionModifierNotEquals {
		assert.NotEqual(criterion.Value, value.String)
	}
	if criterion.Modifier == models.CriterionModifierMatchesRegex {
		assert.True(value.Valid)
		assert.Regexp(regexp.MustCompile(criterion.Value), value)
	}
	if criterion.Modifier == models.CriterionModifierNotMatchesRegex {
		if !value.Valid {
			// correct
			return
		}
		assert.NotRegexp(regexp.MustCompile(criterion.Value), value)
	}
}

func verifyStringPtr(t *testing.T, value *string, criterion models.StringCriterionInput) {
	t.Helper()
	assert := assert.New(t)
	if criterion.Modifier == models.CriterionModifierIsNull {
		if value != nil && *value == "" {
			// correct
			return
		}
		assert.Nil(value, "expect is null values to be null")
	}
	if criterion.Modifier == models.CriterionModifierNotNull {
		assert.NotNil(value, "expect is null values to be null")
		assert.Greater(len(*value), 0)
	}
	if criterion.Modifier == models.CriterionModifierEquals {
		assert.Equal(criterion.Value, *value)
	}
	if criterion.Modifier == models.CriterionModifierNotEquals {
		assert.NotEqual(criterion.Value, *value)
	}
	if criterion.Modifier == models.CriterionModifierMatchesRegex {
		assert.NotNil(value)
		assert.Regexp(regexp.MustCompile(criterion.Value), *value)
	}
	if criterion.Modifier == models.CriterionModifierNotMatchesRegex {
		if value == nil {
			// correct
			return
		}
		assert.NotRegexp(regexp.MustCompile(criterion.Value), value)
	}
}

func verifyString(t *testing.T, value string, criterion models.StringCriterionInput) {
	t.Helper()
	assert := assert.New(t)
	switch criterion.Modifier {
	case models.CriterionModifierEquals:
		assert.Equal(criterion.Value, value)
	case models.CriterionModifierNotEquals:
		assert.NotEqual(criterion.Value, value)
	case models.CriterionModifierMatchesRegex:
		assert.Regexp(regexp.MustCompile(criterion.Value), value)
	case models.CriterionModifierNotMatchesRegex:
		assert.NotRegexp(regexp.MustCompile(criterion.Value), value)
	case models.CriterionModifierIsNull:
		assert.Equal("", value)
	case models.CriterionModifierNotNull:
		assert.NotEqual("", value)
	}
}

func TestSceneQueryRating(t *testing.T) {
	const rating = 3
	ratingCriterion := models.IntCriterionInput{
		Value:    rating,
		Modifier: models.CriterionModifierEquals,
	}

	verifyScenesLegacyRating(t, ratingCriterion)

	ratingCriterion.Modifier = models.CriterionModifierNotEquals
	verifyScenesLegacyRating(t, ratingCriterion)

	ratingCriterion.Modifier = models.CriterionModifierGreaterThan
	verifyScenesLegacyRating(t, ratingCriterion)

	ratingCriterion.Modifier = models.CriterionModifierLessThan
	verifyScenesLegacyRating(t, ratingCriterion)

	ratingCriterion.Modifier = models.CriterionModifierIsNull
	verifyScenesLegacyRating(t, ratingCriterion)

	ratingCriterion.Modifier = models.CriterionModifierNotNull
	verifyScenesLegacyRating(t, ratingCriterion)
}

func verifyScenesLegacyRating(t *testing.T, ratingCriterion models.IntCriterionInput) {
	withTxn(func(ctx context.Context) error {
		sqb := db.Scene
		sceneFilter := models.SceneFilterType{
			Rating: &ratingCriterion,
		}

		scenes := queryScene(ctx, t, sqb, &sceneFilter, nil)

		// convert criterion value to the 100 value
		ratingCriterion.Value = models.Rating5To100(ratingCriterion.Value)

		for _, scene := range scenes {
			verifyIntPtr(t, scene.Rating, ratingCriterion)
		}

		return nil
	})
}

func TestSceneQueryRating100(t *testing.T) {
	const rating = 60
	ratingCriterion := models.IntCriterionInput{
		Value:    rating,
		Modifier: models.CriterionModifierEquals,
	}

	verifyScenesRating100(t, ratingCriterion)

	ratingCriterion.Modifier = models.CriterionModifierNotEquals
	verifyScenesRating100(t, ratingCriterion)

	ratingCriterion.Modifier = models.CriterionModifierGreaterThan
	verifyScenesRating100(t, ratingCriterion)

	ratingCriterion.Modifier = models.CriterionModifierLessThan
	verifyScenesRating100(t, ratingCriterion)

	ratingCriterion.Modifier = models.CriterionModifierIsNull
	verifyScenesRating100(t, ratingCriterion)

	ratingCriterion.Modifier = models.CriterionModifierNotNull
	verifyScenesRating100(t, ratingCriterion)
}

func verifyScenesRating100(t *testing.T, ratingCriterion models.IntCriterionInput) {
	withTxn(func(ctx context.Context) error {
		sqb := db.Scene
		sceneFilter := models.SceneFilterType{
			Rating100: &ratingCriterion,
		}

		scenes := queryScene(ctx, t, sqb, &sceneFilter, nil)

		for _, scene := range scenes {
			verifyIntPtr(t, scene.Rating, ratingCriterion)
		}

		return nil
	})
}

func verifyInt64(t *testing.T, value sql.NullInt64, criterion models.IntCriterionInput) {
	t.Helper()
	assert := assert.New(t)
	if criterion.Modifier == models.CriterionModifierIsNull {
		assert.False(value.Valid, "expect is null values to be null")
	}
	if criterion.Modifier == models.CriterionModifierNotNull {
		assert.True(value.Valid, "expect is null values to be null")
	}
	if criterion.Modifier == models.CriterionModifierEquals {
		assert.Equal(int64(criterion.Value), value.Int64)
	}
	if criterion.Modifier == models.CriterionModifierNotEquals {
		assert.NotEqual(int64(criterion.Value), value.Int64)
	}
	if criterion.Modifier == models.CriterionModifierGreaterThan {
		assert.True(value.Int64 > int64(criterion.Value))
	}
	if criterion.Modifier == models.CriterionModifierLessThan {
		assert.True(value.Int64 < int64(criterion.Value))
	}
}

func verifyIntPtr(t *testing.T, value *int, criterion models.IntCriterionInput) {
	t.Helper()
	assert := assert.New(t)
	if criterion.Modifier == models.CriterionModifierIsNull {
		assert.Nil(value, "expect is null values to be null")
	}
	if criterion.Modifier == models.CriterionModifierNotNull {
		assert.NotNil(value, "expect is null values to be null")
	}
	if criterion.Modifier == models.CriterionModifierEquals {
		assert.Equal(criterion.Value, *value)
	}
	if criterion.Modifier == models.CriterionModifierNotEquals {
		assert.NotEqual(criterion.Value, *value)
	}
	if criterion.Modifier == models.CriterionModifierGreaterThan {
		assert.True(*value > criterion.Value)
	}
	if criterion.Modifier == models.CriterionModifierLessThan {
		assert.True(*value < criterion.Value)
	}
}

func TestSceneQueryOCounter(t *testing.T) {
	const oCounter = 1
	oCounterCriterion := models.IntCriterionInput{
		Value:    oCounter,
		Modifier: models.CriterionModifierEquals,
	}

	verifyScenesOCounter(t, oCounterCriterion)

	oCounterCriterion.Modifier = models.CriterionModifierNotEquals
	verifyScenesOCounter(t, oCounterCriterion)

	oCounterCriterion.Modifier = models.CriterionModifierGreaterThan
	verifyScenesOCounter(t, oCounterCriterion)

	oCounterCriterion.Modifier = models.CriterionModifierLessThan
	verifyScenesOCounter(t, oCounterCriterion)
}

func verifyScenesOCounter(t *testing.T, oCounterCriterion models.IntCriterionInput) {
	withTxn(func(ctx context.Context) error {
		sqb := db.Scene
		sceneFilter := models.SceneFilterType{
			OCounter: &oCounterCriterion,
		}

		scenes := queryScene(ctx, t, sqb, &sceneFilter, nil)

		for _, scene := range scenes {
			verifyInt(t, scene.OCounter, oCounterCriterion)
		}

		return nil
	})
}

func verifyInt(t *testing.T, value int, criterion models.IntCriterionInput) {
	t.Helper()
	assert := assert.New(t)
	if criterion.Modifier == models.CriterionModifierEquals {
		assert.Equal(criterion.Value, value)
	}
	if criterion.Modifier == models.CriterionModifierNotEquals {
		assert.NotEqual(criterion.Value, value)
	}
	if criterion.Modifier == models.CriterionModifierGreaterThan {
		assert.Greater(value, criterion.Value)
	}
	if criterion.Modifier == models.CriterionModifierLessThan {
		assert.Less(value, criterion.Value)
	}
}

func TestSceneQueryDuration(t *testing.T) {
	duration := 200.432

	durationCriterion := models.IntCriterionInput{
		Value:    int(duration),
		Modifier: models.CriterionModifierEquals,
	}
	verifyScenesDuration(t, durationCriterion)

	durationCriterion.Modifier = models.CriterionModifierNotEquals
	verifyScenesDuration(t, durationCriterion)

	durationCriterion.Modifier = models.CriterionModifierGreaterThan
	verifyScenesDuration(t, durationCriterion)

	durationCriterion.Modifier = models.CriterionModifierLessThan
	verifyScenesDuration(t, durationCriterion)

	durationCriterion.Modifier = models.CriterionModifierIsNull
	verifyScenesDuration(t, durationCriterion)

	durationCriterion.Modifier = models.CriterionModifierNotNull
	verifyScenesDuration(t, durationCriterion)
}

func verifyScenesDuration(t *testing.T, durationCriterion models.IntCriterionInput) {
	withTxn(func(ctx context.Context) error {
		sqb := db.Scene
		sceneFilter := models.SceneFilterType{
			Duration: &durationCriterion,
		}

		scenes := queryScene(ctx, t, sqb, &sceneFilter, nil)

		for _, scene := range scenes {
			if err := scene.LoadPrimaryFile(ctx, db.File); err != nil {
				t.Errorf("Error querying scene files: %v", err)
				return nil
			}

			duration := scene.Files.Primary().Duration
			if durationCriterion.Modifier == models.CriterionModifierEquals {
				assert.True(t, duration >= float64(durationCriterion.Value) && duration < float64(durationCriterion.Value+1))
			} else if durationCriterion.Modifier == models.CriterionModifierNotEquals {
				assert.True(t, duration < float64(durationCriterion.Value) || duration >= float64(durationCriterion.Value+1))
			} else {
				verifyFloat64(t, duration, durationCriterion)
			}
		}

		return nil
	})
}

func verifyFloat64(t *testing.T, value float64, criterion models.IntCriterionInput) {
	assert := assert.New(t)
	if criterion.Modifier == models.CriterionModifierEquals {
		assert.Equal(float64(criterion.Value), value)
	}
	if criterion.Modifier == models.CriterionModifierNotEquals {
		assert.NotEqual(float64(criterion.Value), value)
	}
	if criterion.Modifier == models.CriterionModifierGreaterThan {
		assert.True(value > float64(criterion.Value))
	}
	if criterion.Modifier == models.CriterionModifierLessThan {
		assert.True(value < float64(criterion.Value))
	}
}

func verifyFloat64Ptr(t *testing.T, value *float64, criterion models.IntCriterionInput) {
	assert := assert.New(t)
	switch criterion.Modifier {
	case models.CriterionModifierIsNull:
		assert.Nil(value, "expect is null values to be null")
	case models.CriterionModifierNotNull:
		assert.NotNil(value, "expect is not null values to not be null")
	case models.CriterionModifierEquals:
		assert.EqualValues(float64(criterion.Value), value)
	case models.CriterionModifierNotEquals:
		assert.NotEqualValues(float64(criterion.Value), value)
	case models.CriterionModifierGreaterThan:
		assert.True(value != nil && *value > float64(criterion.Value))
	case models.CriterionModifierLessThan:
		assert.True(value != nil && *value < float64(criterion.Value))
	}
}

func TestSceneQueryResolution(t *testing.T) {
	verifyScenesResolution(t, models.ResolutionEnumLow)
	verifyScenesResolution(t, models.ResolutionEnumStandard)
	verifyScenesResolution(t, models.ResolutionEnumStandardHd)
	verifyScenesResolution(t, models.ResolutionEnumFullHd)
	verifyScenesResolution(t, models.ResolutionEnumFourK)
	verifyScenesResolution(t, models.ResolutionEnum("unknown"))
}

func verifyScenesResolution(t *testing.T, resolution models.ResolutionEnum) {
	withTxn(func(ctx context.Context) error {
		sqb := db.Scene
		sceneFilter := models.SceneFilterType{
			Resolution: &models.ResolutionCriterionInput{
				Value:    resolution,
				Modifier: models.CriterionModifierEquals,
			},
		}

		scenes := queryScene(ctx, t, sqb, &sceneFilter, nil)

		for _, scene := range scenes {
			if err := scene.LoadPrimaryFile(ctx, db.File); err != nil {
				t.Errorf("Error querying scene files: %v", err)
				return nil
			}
			f := scene.Files.Primary()
			height := 0
			if f != nil {
				height = f.Height
			}
			verifySceneResolution(t, &height, resolution)
		}

		return nil
	})
}

func verifySceneResolution(t *testing.T, height *int, resolution models.ResolutionEnum) {
	if !resolution.IsValid() {
		return
	}

	assert := assert.New(t)
	assert.NotNil(height)
	if t.Failed() {
		return
	}

	h := *height

	switch resolution {
	case models.ResolutionEnumLow:
		assert.True(h < 480)
	case models.ResolutionEnumStandard:
		assert.True(h >= 480 && h < 720)
	case models.ResolutionEnumStandardHd:
		assert.True(h >= 720 && h < 1080)
	case models.ResolutionEnumFullHd:
		assert.True(h >= 1080 && h < 2160)
	case models.ResolutionEnumFourK:
		assert.True(h >= 2160)
	}
}

func TestAllResolutionsHaveResolutionRange(t *testing.T) {
	for _, resolution := range models.AllResolutionEnum {
		assert.NotZero(t, resolution.GetMinResolution(), "Define resolution range for %s in extension_resolution.go", resolution)
		assert.NotZero(t, resolution.GetMaxResolution(), "Define resolution range for %s in extension_resolution.go", resolution)
	}
}

func TestSceneQueryResolutionModifiers(t *testing.T) {
	if err := withRollbackTxn(func(ctx context.Context) error {
		qb := db.Scene
		sceneNoResolution, _ := createScene(ctx, 0, 0)
		firstScene540P, _ := createScene(ctx, 960, 540)
		secondScene540P, _ := createScene(ctx, 1280, 719)
		firstScene720P, _ := createScene(ctx, 1280, 720)
		secondScene720P, _ := createScene(ctx, 1280, 721)
		thirdScene720P, _ := createScene(ctx, 1920, 1079)
		scene1080P, _ := createScene(ctx, 1920, 1080)

		scenesEqualTo720P := queryScenes(ctx, t, qb, models.ResolutionEnumStandardHd, models.CriterionModifierEquals)
		scenesNotEqualTo720P := queryScenes(ctx, t, qb, models.ResolutionEnumStandardHd, models.CriterionModifierNotEquals)
		scenesGreaterThan720P := queryScenes(ctx, t, qb, models.ResolutionEnumStandardHd, models.CriterionModifierGreaterThan)
		scenesLessThan720P := queryScenes(ctx, t, qb, models.ResolutionEnumStandardHd, models.CriterionModifierLessThan)

		assert.Subset(t, scenesEqualTo720P, []*models.Scene{firstScene720P, secondScene720P, thirdScene720P})
		assert.NotSubset(t, scenesEqualTo720P, []*models.Scene{sceneNoResolution, firstScene540P, secondScene540P, scene1080P})

		assert.Subset(t, scenesNotEqualTo720P, []*models.Scene{sceneNoResolution, firstScene540P, secondScene540P, scene1080P})
		assert.NotSubset(t, scenesNotEqualTo720P, []*models.Scene{firstScene720P, secondScene720P, thirdScene720P})

		assert.Subset(t, scenesGreaterThan720P, []*models.Scene{scene1080P})
		assert.NotSubset(t, scenesGreaterThan720P, []*models.Scene{sceneNoResolution, firstScene540P, secondScene540P, firstScene720P, secondScene720P, thirdScene720P})

		assert.Subset(t, scenesLessThan720P, []*models.Scene{sceneNoResolution, firstScene540P, secondScene540P})
		assert.NotSubset(t, scenesLessThan720P, []*models.Scene{scene1080P, firstScene720P, secondScene720P, thirdScene720P})

		return nil
	}); err != nil {
		t.Error(err.Error())
	}
}

func queryScenes(ctx context.Context, t *testing.T, queryBuilder models.SceneReaderWriter, resolution models.ResolutionEnum, modifier models.CriterionModifier) []*models.Scene {
	sceneFilter := models.SceneFilterType{
		Resolution: &models.ResolutionCriterionInput{
			Value:    resolution,
			Modifier: modifier,
		},
	}

	return queryScene(ctx, t, queryBuilder, &sceneFilter, nil)
}

func createScene(ctx context.Context, width int, height int) (*models.Scene, error) {
	name := fmt.Sprintf("TestSceneQueryResolutionModifiers %d %d", width, height)

	sceneFile := &file.VideoFile{
		BaseFile: &file.BaseFile{
			Basename:       name,
			ParentFolderID: folderIDs[folderIdxWithSceneFiles],
		},
		Width:  width,
		Height: height,
	}

	if err := db.File.Create(ctx, sceneFile); err != nil {
		return nil, err
	}

	scene := &models.Scene{}

	if err := db.Scene.Create(ctx, scene, []file.ID{sceneFile.ID}); err != nil {
		return nil, err
	}

	return scene, nil
}

func TestSceneQueryHasMarkers(t *testing.T) {
	withTxn(func(ctx context.Context) error {
		sqb := db.Scene
		hasMarkers := "true"
		sceneFilter := models.SceneFilterType{
			HasMarkers: &hasMarkers,
		}

		q := getSceneStringValue(sceneIdxWithMarkers, titleField)
		findFilter := models.FindFilterType{
			Q: &q,
		}

		scenes := queryScene(ctx, t, sqb, &sceneFilter, &findFilter)

		assert.Len(t, scenes, 1)
		assert.Equal(t, sceneIDs[sceneIdxWithMarkers], scenes[0].ID)

		hasMarkers = "false"
		scenes = queryScene(ctx, t, sqb, &sceneFilter, &findFilter)
		assert.Len(t, scenes, 0)

		findFilter.Q = nil
		scenes = queryScene(ctx, t, sqb, &sceneFilter, &findFilter)

		assert.NotEqual(t, 0, len(scenes))

		// ensure non of the ids equal the one with gallery
		for _, scene := range scenes {
			assert.NotEqual(t, sceneIDs[sceneIdxWithMarkers], scene.ID)
		}

		return nil
	})
}

func TestSceneQueryIsMissingGallery(t *testing.T) {
	withTxn(func(ctx context.Context) error {
		sqb := db.Scene
		isMissing := "galleries"
		sceneFilter := models.SceneFilterType{
			IsMissing: &isMissing,
		}

		q := getSceneStringValue(sceneIdxWithGallery, titleField)
		findFilter := models.FindFilterType{
			Q: &q,
		}

		scenes := queryScene(ctx, t, sqb, &sceneFilter, &findFilter)

		assert.Len(t, scenes, 0)

		findFilter.Q = nil
		scenes = queryScene(ctx, t, sqb, &sceneFilter, &findFilter)

		// ensure non of the ids equal the one with gallery
		for _, scene := range scenes {
			assert.NotEqual(t, sceneIDs[sceneIdxWithGallery], scene.ID)
		}

		return nil
	})
}

func TestSceneQueryIsMissingStudio(t *testing.T) {
	withTxn(func(ctx context.Context) error {
		sqb := db.Scene
		isMissing := "studio"
		sceneFilter := models.SceneFilterType{
			IsMissing: &isMissing,
		}

		q := getSceneStringValue(sceneIdxWithStudio, titleField)
		findFilter := models.FindFilterType{
			Q: &q,
		}

		scenes := queryScene(ctx, t, sqb, &sceneFilter, &findFilter)

		assert.Len(t, scenes, 0)

		findFilter.Q = nil
		scenes = queryScene(ctx, t, sqb, &sceneFilter, &findFilter)

		// ensure non of the ids equal the one with studio
		for _, scene := range scenes {
			assert.NotEqual(t, sceneIDs[sceneIdxWithStudio], scene.ID)
		}

		return nil
	})
}

func TestSceneQueryIsMissingMovies(t *testing.T) {
	withTxn(func(ctx context.Context) error {
		sqb := db.Scene
		isMissing := "movie"
		sceneFilter := models.SceneFilterType{
			IsMissing: &isMissing,
		}

		q := getSceneStringValue(sceneIdxWithMovie, titleField)
		findFilter := models.FindFilterType{
			Q: &q,
		}

		scenes := queryScene(ctx, t, sqb, &sceneFilter, &findFilter)

		assert.Len(t, scenes, 0)

		findFilter.Q = nil
		scenes = queryScene(ctx, t, sqb, &sceneFilter, &findFilter)

		// ensure non of the ids equal the one with movies
		for _, scene := range scenes {
			assert.NotEqual(t, sceneIDs[sceneIdxWithMovie], scene.ID)
		}

		return nil
	})
}

func TestSceneQueryIsMissingPerformers(t *testing.T) {
	withTxn(func(ctx context.Context) error {
		sqb := db.Scene
		isMissing := "performers"
		sceneFilter := models.SceneFilterType{
			IsMissing: &isMissing,
		}

		q := getSceneStringValue(sceneIdxWithPerformer, titleField)
		findFilter := models.FindFilterType{
			Q: &q,
		}

		scenes := queryScene(ctx, t, sqb, &sceneFilter, &findFilter)

		assert.Len(t, scenes, 0)

		findFilter.Q = nil
		scenes = queryScene(ctx, t, sqb, &sceneFilter, &findFilter)

		assert.True(t, len(scenes) > 0)

		// ensure non of the ids equal the one with movies
		for _, scene := range scenes {
			assert.NotEqual(t, sceneIDs[sceneIdxWithPerformer], scene.ID)
		}

		return nil
	})
}

func TestSceneQueryIsMissingDate(t *testing.T) {
	withTxn(func(ctx context.Context) error {
		sqb := db.Scene
		isMissing := "date"
		sceneFilter := models.SceneFilterType{
			IsMissing: &isMissing,
		}

		scenes := queryScene(ctx, t, sqb, &sceneFilter, nil)

		// three in four scenes have no date
		assert.Len(t, scenes, int(math.Ceil(float64(totalScenes)/4*3)))

		// ensure date is null, empty or "0001-01-01"
		for _, scene := range scenes {
			assert.True(t, scene.Date == nil || scene.Date.Time == time.Time{})
		}

		return nil
	})
}

func TestSceneQueryIsMissingTags(t *testing.T) {
	withTxn(func(ctx context.Context) error {
		sqb := db.Scene
		isMissing := "tags"
		sceneFilter := models.SceneFilterType{
			IsMissing: &isMissing,
		}

		q := getSceneStringValue(sceneIdxWithTwoTags, titleField)
		findFilter := models.FindFilterType{
			Q: &q,
		}

		scenes := queryScene(ctx, t, sqb, &sceneFilter, &findFilter)

		assert.Len(t, scenes, 0)

		findFilter.Q = nil
		scenes = queryScene(ctx, t, sqb, &sceneFilter, &findFilter)

		assert.True(t, len(scenes) > 0)

		return nil
	})
}

func TestSceneQueryIsMissingRating(t *testing.T) {
	withTxn(func(ctx context.Context) error {
		sqb := db.Scene
		isMissing := "rating"
		sceneFilter := models.SceneFilterType{
			IsMissing: &isMissing,
		}

		scenes := queryScene(ctx, t, sqb, &sceneFilter, nil)

		assert.True(t, len(scenes) > 0)

		// ensure date is null, empty or "0001-01-01"
		for _, scene := range scenes {
			assert.Nil(t, scene.Rating)
		}

		return nil
	})
}

func TestSceneQueryIsMissingPhash(t *testing.T) {
	withTxn(func(ctx context.Context) error {
		sqb := db.Scene
		isMissing := "phash"
		sceneFilter := models.SceneFilterType{
			IsMissing: &isMissing,
		}

		scenes := queryScene(ctx, t, sqb, &sceneFilter, nil)

		if !assert.Len(t, scenes, 1) {
			return nil
		}

		assert.Equal(t, sceneIDs[sceneIdxMissingPhash], scenes[0].ID)

		return nil
	})
}

func TestSceneQueryPerformers(t *testing.T) {
	withTxn(func(ctx context.Context) error {
		sqb := db.Scene
		performerCriterion := models.MultiCriterionInput{
			Value: []string{
				strconv.Itoa(performerIDs[performerIdxWithScene]),
				strconv.Itoa(performerIDs[performerIdx1WithScene]),
			},
			Modifier: models.CriterionModifierIncludes,
		}

		sceneFilter := models.SceneFilterType{
			Performers: &performerCriterion,
		}

		scenes := queryScene(ctx, t, sqb, &sceneFilter, nil)

		assert.Len(t, scenes, 2)

		// ensure ids are correct
		for _, scene := range scenes {
			assert.True(t, scene.ID == sceneIDs[sceneIdxWithPerformer] || scene.ID == sceneIDs[sceneIdxWithTwoPerformers])
		}

		performerCriterion = models.MultiCriterionInput{
			Value: []string{
				strconv.Itoa(performerIDs[performerIdx1WithScene]),
				strconv.Itoa(performerIDs[performerIdx2WithScene]),
			},
			Modifier: models.CriterionModifierIncludesAll,
		}

		scenes = queryScene(ctx, t, sqb, &sceneFilter, nil)

		assert.Len(t, scenes, 1)
		assert.Equal(t, sceneIDs[sceneIdxWithTwoPerformers], scenes[0].ID)

		performerCriterion = models.MultiCriterionInput{
			Value: []string{
				strconv.Itoa(performerIDs[performerIdx1WithScene]),
			},
			Modifier: models.CriterionModifierExcludes,
		}

		q := getSceneStringValue(sceneIdxWithTwoPerformers, titleField)
		findFilter := models.FindFilterType{
			Q: &q,
		}

		scenes = queryScene(ctx, t, sqb, &sceneFilter, &findFilter)
		assert.Len(t, scenes, 0)

		return nil
	})
}

func TestSceneQueryTags(t *testing.T) {
	withTxn(func(ctx context.Context) error {
		sqb := db.Scene
		tagCriterion := models.HierarchicalMultiCriterionInput{
			Value: []string{
				strconv.Itoa(tagIDs[tagIdxWithScene]),
				strconv.Itoa(tagIDs[tagIdx1WithScene]),
			},
			Modifier: models.CriterionModifierIncludes,
		}

		sceneFilter := models.SceneFilterType{
			Tags: &tagCriterion,
		}

		scenes := queryScene(ctx, t, sqb, &sceneFilter, nil)
		assert.Len(t, scenes, 2)

		// ensure ids are correct
		for _, scene := range scenes {
			assert.True(t, scene.ID == sceneIDs[sceneIdxWithTag] || scene.ID == sceneIDs[sceneIdxWithTwoTags])
		}

		tagCriterion = models.HierarchicalMultiCriterionInput{
			Value: []string{
				strconv.Itoa(tagIDs[tagIdx1WithScene]),
				strconv.Itoa(tagIDs[tagIdx2WithScene]),
			},
			Modifier: models.CriterionModifierIncludesAll,
		}

		scenes = queryScene(ctx, t, sqb, &sceneFilter, nil)

		assert.Len(t, scenes, 1)
		assert.Equal(t, sceneIDs[sceneIdxWithTwoTags], scenes[0].ID)

		tagCriterion = models.HierarchicalMultiCriterionInput{
			Value: []string{
				strconv.Itoa(tagIDs[tagIdx1WithScene]),
			},
			Modifier: models.CriterionModifierExcludes,
		}

		q := getSceneStringValue(sceneIdxWithTwoTags, titleField)
		findFilter := models.FindFilterType{
			Q: &q,
		}

		scenes = queryScene(ctx, t, sqb, &sceneFilter, &findFilter)
		assert.Len(t, scenes, 0)

		return nil
	})
}

func TestSceneQueryPerformerTags(t *testing.T) {
	withTxn(func(ctx context.Context) error {
		sqb := db.Scene
		tagCriterion := models.HierarchicalMultiCriterionInput{
			Value: []string{
				strconv.Itoa(tagIDs[tagIdxWithPerformer]),
				strconv.Itoa(tagIDs[tagIdx1WithPerformer]),
			},
			Modifier: models.CriterionModifierIncludes,
		}

		sceneFilter := models.SceneFilterType{
			PerformerTags: &tagCriterion,
		}

		scenes := queryScene(ctx, t, sqb, &sceneFilter, nil)
		assert.Len(t, scenes, 2)

		// ensure ids are correct
		for _, scene := range scenes {
			assert.True(t, scene.ID == sceneIDs[sceneIdxWithPerformerTag] || scene.ID == sceneIDs[sceneIdxWithPerformerTwoTags])
		}

		tagCriterion = models.HierarchicalMultiCriterionInput{
			Value: []string{
				strconv.Itoa(tagIDs[tagIdx1WithPerformer]),
				strconv.Itoa(tagIDs[tagIdx2WithPerformer]),
			},
			Modifier: models.CriterionModifierIncludesAll,
		}

		scenes = queryScene(ctx, t, sqb, &sceneFilter, nil)

		assert.Len(t, scenes, 1)
		assert.Equal(t, sceneIDs[sceneIdxWithPerformerTwoTags], scenes[0].ID)

		tagCriterion = models.HierarchicalMultiCriterionInput{
			Value: []string{
				strconv.Itoa(tagIDs[tagIdx1WithPerformer]),
			},
			Modifier: models.CriterionModifierExcludes,
		}

		q := getSceneStringValue(sceneIdxWithPerformerTwoTags, titleField)
		findFilter := models.FindFilterType{
			Q: &q,
		}

		scenes = queryScene(ctx, t, sqb, &sceneFilter, &findFilter)
		assert.Len(t, scenes, 0)

		tagCriterion = models.HierarchicalMultiCriterionInput{
			Modifier: models.CriterionModifierIsNull,
		}
		q = getSceneStringValue(sceneIdx1WithPerformer, titleField)

		scenes = queryScene(ctx, t, sqb, &sceneFilter, &findFilter)
		assert.Len(t, scenes, 1)
		assert.Equal(t, sceneIDs[sceneIdx1WithPerformer], scenes[0].ID)

		q = getSceneStringValue(sceneIdxWithPerformerTag, titleField)
		scenes = queryScene(ctx, t, sqb, &sceneFilter, &findFilter)
		assert.Len(t, scenes, 0)

		tagCriterion.Modifier = models.CriterionModifierNotNull

		scenes = queryScene(ctx, t, sqb, &sceneFilter, &findFilter)
		assert.Len(t, scenes, 1)
		assert.Equal(t, sceneIDs[sceneIdxWithPerformerTag], scenes[0].ID)

		q = getSceneStringValue(sceneIdx1WithPerformer, titleField)
		scenes = queryScene(ctx, t, sqb, &sceneFilter, &findFilter)
		assert.Len(t, scenes, 0)

		return nil
	})
}

func TestSceneQueryStudio(t *testing.T) {
	tests := []struct {
		name            string
		q               string
		studioCriterion models.HierarchicalMultiCriterionInput
		expectedIDs     []int
		wantErr         bool
	}{
		{
			"includes",
			"",
			models.HierarchicalMultiCriterionInput{
				Value: []string{
					strconv.Itoa(studioIDs[studioIdxWithScene]),
				},
				Modifier: models.CriterionModifierIncludes,
			},
			[]int{sceneIDs[sceneIdxWithStudio]},
			false,
		},
		{
			"excludes",
			getSceneStringValue(sceneIdxWithStudio, titleField),
			models.HierarchicalMultiCriterionInput{
				Value: []string{
					strconv.Itoa(studioIDs[studioIdxWithScene]),
				},
				Modifier: models.CriterionModifierExcludes,
			},
			[]int{},
			false,
		},
		{
			"excludes includes null",
			getSceneStringValue(sceneIdxWithGallery, titleField),
			models.HierarchicalMultiCriterionInput{
				Value: []string{
					strconv.Itoa(studioIDs[studioIdxWithScene]),
				},
				Modifier: models.CriterionModifierExcludes,
			},
			[]int{sceneIDs[sceneIdxWithGallery]},
			false,
		},
	}

	qb := db.Scene

	for _, tt := range tests {
		runWithRollbackTxn(t, tt.name, func(t *testing.T, ctx context.Context) {
			studioCriterion := tt.studioCriterion

			sceneFilter := models.SceneFilterType{
				Studios: &studioCriterion,
			}

			var findFilter *models.FindFilterType
			if tt.q != "" {
				findFilter = &models.FindFilterType{
					Q: &tt.q,
				}
			}

			scenes := queryScene(ctx, t, qb, &sceneFilter, findFilter)

			assert.ElementsMatch(t, scenesToIDs(scenes), tt.expectedIDs)
		})
	}
}

func TestSceneQueryStudioDepth(t *testing.T) {
	withTxn(func(ctx context.Context) error {
		sqb := db.Scene
		depth := 2
		studioCriterion := models.HierarchicalMultiCriterionInput{
			Value: []string{
				strconv.Itoa(studioIDs[studioIdxWithGrandChild]),
			},
			Modifier: models.CriterionModifierIncludes,
			Depth:    &depth,
		}

		sceneFilter := models.SceneFilterType{
			Studios: &studioCriterion,
		}

		scenes := queryScene(ctx, t, sqb, &sceneFilter, nil)
		assert.Len(t, scenes, 1)

		depth = 1

		scenes = queryScene(ctx, t, sqb, &sceneFilter, nil)
		assert.Len(t, scenes, 0)

		studioCriterion.Value = []string{strconv.Itoa(studioIDs[studioIdxWithParentAndChild])}
		scenes = queryScene(ctx, t, sqb, &sceneFilter, nil)
		assert.Len(t, scenes, 1)

		// ensure id is correct
		assert.Equal(t, sceneIDs[sceneIdxWithGrandChildStudio], scenes[0].ID)
		depth = 2

		studioCriterion = models.HierarchicalMultiCriterionInput{
			Value: []string{
				strconv.Itoa(studioIDs[studioIdxWithGrandChild]),
			},
			Modifier: models.CriterionModifierExcludes,
			Depth:    &depth,
		}

		q := getSceneStringValue(sceneIdxWithGrandChildStudio, titleField)
		findFilter := models.FindFilterType{
			Q: &q,
		}

		scenes = queryScene(ctx, t, sqb, &sceneFilter, &findFilter)
		assert.Len(t, scenes, 0)

		depth = 1
		scenes = queryScene(ctx, t, sqb, &sceneFilter, &findFilter)
		assert.Len(t, scenes, 1)

		studioCriterion.Value = []string{strconv.Itoa(studioIDs[studioIdxWithParentAndChild])}
		scenes = queryScene(ctx, t, sqb, &sceneFilter, &findFilter)
		assert.Len(t, scenes, 0)

		return nil
	})
}

func TestSceneQueryMovies(t *testing.T) {
	withTxn(func(ctx context.Context) error {
		sqb := db.Scene
		movieCriterion := models.MultiCriterionInput{
			Value: []string{
				strconv.Itoa(movieIDs[movieIdxWithScene]),
			},
			Modifier: models.CriterionModifierIncludes,
		}

		sceneFilter := models.SceneFilterType{
			Movies: &movieCriterion,
		}

		scenes := queryScene(ctx, t, sqb, &sceneFilter, nil)

		assert.Len(t, scenes, 1)

		// ensure id is correct
		assert.Equal(t, sceneIDs[sceneIdxWithMovie], scenes[0].ID)

		movieCriterion = models.MultiCriterionInput{
			Value: []string{
				strconv.Itoa(movieIDs[movieIdxWithScene]),
			},
			Modifier: models.CriterionModifierExcludes,
		}

		q := getSceneStringValue(sceneIdxWithMovie, titleField)
		findFilter := models.FindFilterType{
			Q: &q,
		}

		scenes = queryScene(ctx, t, sqb, &sceneFilter, &findFilter)
		assert.Len(t, scenes, 0)

		return nil
	})
}

func TestSceneQueryPhashDuplicated(t *testing.T) {
	withTxn(func(ctx context.Context) error {
		sqb := db.Scene
		duplicated := true
		phashCriterion := models.PHashDuplicationCriterionInput{
			Duplicated: &duplicated,
		}

		sceneFilter := models.SceneFilterType{
			Duplicated: &phashCriterion,
		}

		scenes := queryScene(ctx, t, sqb, &sceneFilter, nil)

		assert.Len(t, scenes, dupeScenePhashes*2)

		duplicated = false

		scenes = queryScene(ctx, t, sqb, &sceneFilter, nil)
		// -1 for missing phash
		assert.Len(t, scenes, totalScenes-(dupeScenePhashes*2)-1)

		return nil
	})
}

func TestSceneQuerySorting(t *testing.T) {
	tests := []struct {
		name          string
		sortBy        string
		dir           models.SortDirectionEnum
		firstSceneIdx int // -1 to ignore
		lastSceneIdx  int
	}{
		{
			"bitrate",
			"bitrate",
			models.SortDirectionEnumAsc,
			-1,
			-1,
		},
		{
			"duration",
			"duration",
			models.SortDirectionEnumDesc,
			-1,
			-1,
		},
		{
			"file mod time",
			"file_mod_time",
			models.SortDirectionEnumDesc,
			-1,
			-1,
		},
		{
			"file size",
			"filesize",
			models.SortDirectionEnumDesc,
			-1,
			-1,
		},
		{
			"frame rate",
			"framerate",
			models.SortDirectionEnumDesc,
			-1,
			-1,
		},
		{
			"path",
			"path",
			models.SortDirectionEnumDesc,
			-1,
			-1,
		},
		{
			"perceptual_similarity",
			"perceptual_similarity",
			models.SortDirectionEnumDesc,
			-1,
			-1,
		},
		{
			"play_count",
			"play_count",
			models.SortDirectionEnumDesc,
			sceneIDs[sceneIdx1WithPerformer],
			-1,
		},
		{
			"last_played_at",
			"last_played_at",
			models.SortDirectionEnumDesc,
			sceneIDs[sceneIdx1WithPerformer],
			-1,
		},
		{
			"resume_time",
			"resume_time",
			models.SortDirectionEnumDesc,
			sceneIDs[sceneIdx1WithPerformer],
			-1,
		},
		{
			"play_duration",
			"play_duration",
			models.SortDirectionEnumDesc,
			sceneIDs[sceneIdx1WithPerformer],
			-1,
		},
	}

	qb := db.Scene

	for _, tt := range tests {
		runWithRollbackTxn(t, tt.name, func(t *testing.T, ctx context.Context) {
			assert := assert.New(t)
			got, err := qb.Query(ctx, models.SceneQueryOptions{
				QueryOptions: models.QueryOptions{
					FindFilter: &models.FindFilterType{
						Sort:      &tt.sortBy,
						Direction: &tt.dir,
					},
				},
			})

			if err != nil {
				t.Errorf("sceneQueryBuilder.TestSceneQuerySorting() error = %v", err)
				return
			}

			scenes, err := got.Resolve(ctx)
			if err != nil {
				t.Errorf("sceneQueryBuilder.TestSceneQuerySorting() error = %v", err)
				return
			}

			if !assert.Greater(len(scenes), 0) {
				return
			}

			// scenes should be in same order as indexes
			firstScene := scenes[0]
			lastScene := scenes[len(scenes)-1]

			if tt.firstSceneIdx != -1 {
				firstSceneID := sceneIDs[tt.firstSceneIdx]
				assert.Equal(firstSceneID, firstScene.ID)
			}
			if tt.lastSceneIdx != -1 {
				lastSceneID := sceneIDs[tt.lastSceneIdx]
				assert.Equal(lastSceneID, lastScene.ID)
			}
		})
	}
}

func TestSceneQueryPagination(t *testing.T) {
	perPage := 1
	findFilter := models.FindFilterType{
		PerPage: &perPage,
	}

	withTxn(func(ctx context.Context) error {
		sqb := db.Scene
		scenes := queryScene(ctx, t, sqb, nil, &findFilter)

		assert.Len(t, scenes, 1)

		firstID := scenes[0].ID

		page := 2
		findFilter.Page = &page
		scenes = queryScene(ctx, t, sqb, nil, &findFilter)

		assert.Len(t, scenes, 1)
		secondID := scenes[0].ID
		assert.NotEqual(t, firstID, secondID)

		perPage = 2
		page = 1

		scenes = queryScene(ctx, t, sqb, nil, &findFilter)
		assert.Len(t, scenes, 2)
		assert.Equal(t, firstID, scenes[0].ID)
		assert.Equal(t, secondID, scenes[1].ID)

		return nil
	})
}

func TestSceneQueryTagCount(t *testing.T) {
	const tagCount = 1
	tagCountCriterion := models.IntCriterionInput{
		Value:    tagCount,
		Modifier: models.CriterionModifierEquals,
	}

	verifyScenesTagCount(t, tagCountCriterion)

	tagCountCriterion.Modifier = models.CriterionModifierNotEquals
	verifyScenesTagCount(t, tagCountCriterion)

	tagCountCriterion.Modifier = models.CriterionModifierGreaterThan
	verifyScenesTagCount(t, tagCountCriterion)

	tagCountCriterion.Modifier = models.CriterionModifierLessThan
	verifyScenesTagCount(t, tagCountCriterion)
}

func verifyScenesTagCount(t *testing.T, tagCountCriterion models.IntCriterionInput) {
	withTxn(func(ctx context.Context) error {
		sqb := db.Scene
		sceneFilter := models.SceneFilterType{
			TagCount: &tagCountCriterion,
		}

		scenes := queryScene(ctx, t, sqb, &sceneFilter, nil)
		assert.Greater(t, len(scenes), 0)

		for _, scene := range scenes {
			if err := scene.LoadTagIDs(ctx, sqb); err != nil {
				t.Errorf("scene.LoadTagIDs() error = %v", err)
				return nil
			}
			verifyInt(t, len(scene.TagIDs.List()), tagCountCriterion)
		}

		return nil
	})
}

func TestSceneQueryPerformerCount(t *testing.T) {
	const performerCount = 1
	performerCountCriterion := models.IntCriterionInput{
		Value:    performerCount,
		Modifier: models.CriterionModifierEquals,
	}

	verifyScenesPerformerCount(t, performerCountCriterion)

	performerCountCriterion.Modifier = models.CriterionModifierNotEquals
	verifyScenesPerformerCount(t, performerCountCriterion)

	performerCountCriterion.Modifier = models.CriterionModifierGreaterThan
	verifyScenesPerformerCount(t, performerCountCriterion)

	performerCountCriterion.Modifier = models.CriterionModifierLessThan
	verifyScenesPerformerCount(t, performerCountCriterion)
}

func verifyScenesPerformerCount(t *testing.T, performerCountCriterion models.IntCriterionInput) {
	withTxn(func(ctx context.Context) error {
		sqb := db.Scene
		sceneFilter := models.SceneFilterType{
			PerformerCount: &performerCountCriterion,
		}

		scenes := queryScene(ctx, t, sqb, &sceneFilter, nil)
		assert.Greater(t, len(scenes), 0)

		for _, scene := range scenes {
			if err := scene.LoadPerformerIDs(ctx, sqb); err != nil {
				t.Errorf("scene.LoadPerformerIDs() error = %v", err)
				return nil
			}

			verifyInt(t, len(scene.PerformerIDs.List()), performerCountCriterion)
		}

		return nil
	})
}

func TestSceneCountByTagID(t *testing.T) {
	withTxn(func(ctx context.Context) error {
		sqb := db.Scene

		sceneCount, err := sqb.CountByTagID(ctx, tagIDs[tagIdxWithScene])

		if err != nil {
			t.Errorf("error calling CountByTagID: %s", err.Error())
		}

		assert.Equal(t, 1, sceneCount)

		sceneCount, err = sqb.CountByTagID(ctx, 0)

		if err != nil {
			t.Errorf("error calling CountByTagID: %s", err.Error())
		}

		assert.Equal(t, 0, sceneCount)

		return nil
	})
}

func TestSceneCountByMovieID(t *testing.T) {
	withTxn(func(ctx context.Context) error {
		sqb := db.Scene

		sceneCount, err := sqb.CountByMovieID(ctx, movieIDs[movieIdxWithScene])

		if err != nil {
			t.Errorf("error calling CountByMovieID: %s", err.Error())
		}

		assert.Equal(t, 1, sceneCount)

		sceneCount, err = sqb.CountByMovieID(ctx, 0)

		if err != nil {
			t.Errorf("error calling CountByMovieID: %s", err.Error())
		}

		assert.Equal(t, 0, sceneCount)

		return nil
	})
}

func TestSceneCountByStudioID(t *testing.T) {
	withTxn(func(ctx context.Context) error {
		sqb := db.Scene

		sceneCount, err := sqb.CountByStudioID(ctx, studioIDs[studioIdxWithScene])

		if err != nil {
			t.Errorf("error calling CountByStudioID: %s", err.Error())
		}

		assert.Equal(t, 1, sceneCount)

		sceneCount, err = sqb.CountByStudioID(ctx, 0)

		if err != nil {
			t.Errorf("error calling CountByStudioID: %s", err.Error())
		}

		assert.Equal(t, 0, sceneCount)

		return nil
	})
}

func TestFindByMovieID(t *testing.T) {
	withTxn(func(ctx context.Context) error {
		sqb := db.Scene

		scenes, err := sqb.FindByMovieID(ctx, movieIDs[movieIdxWithScene])

		if err != nil {
			t.Errorf("error calling FindByMovieID: %s", err.Error())
		}

		assert.Len(t, scenes, 1)
		assert.Equal(t, sceneIDs[sceneIdxWithMovie], scenes[0].ID)

		scenes, err = sqb.FindByMovieID(ctx, 0)

		if err != nil {
			t.Errorf("error calling FindByMovieID: %s", err.Error())
		}

		assert.Len(t, scenes, 0)

		return nil
	})
}

func TestFindByPerformerID(t *testing.T) {
	withTxn(func(ctx context.Context) error {
		sqb := db.Scene

		scenes, err := sqb.FindByPerformerID(ctx, performerIDs[performerIdxWithScene])

		if err != nil {
			t.Errorf("error calling FindByPerformerID: %s", err.Error())
		}

		assert.Len(t, scenes, 1)
		assert.Equal(t, sceneIDs[sceneIdxWithPerformer], scenes[0].ID)

		scenes, err = sqb.FindByPerformerID(ctx, 0)

		if err != nil {
			t.Errorf("error calling FindByPerformerID: %s", err.Error())
		}

		assert.Len(t, scenes, 0)

		return nil
	})
}

func TestSceneUpdateSceneCover(t *testing.T) {
	if err := withTxn(func(ctx context.Context) error {
		qb := db.Scene

		sceneID := sceneIDs[sceneIdxWithGallery]

		image := []byte("image")
		if err := qb.UpdateCover(ctx, sceneID, image); err != nil {
			return fmt.Errorf("Error updating scene cover: %s", err.Error())
		}

		// ensure image set
		storedImage, err := qb.GetCover(ctx, sceneID)
		if err != nil {
			return fmt.Errorf("Error getting image: %s", err.Error())
		}
		assert.Equal(t, storedImage, image)

		// set nil image
		err = qb.UpdateCover(ctx, sceneID, nil)
		if err == nil {
			return fmt.Errorf("Expected error setting nil image")
		}

		return nil
	}); err != nil {
		t.Error(err.Error())
	}
}

func TestSceneDestroySceneCover(t *testing.T) {
	if err := withTxn(func(ctx context.Context) error {
		qb := db.Scene

		sceneID := sceneIDs[sceneIdxWithGallery]

		image := []byte("image")
		if err := qb.UpdateCover(ctx, sceneID, image); err != nil {
			return fmt.Errorf("Error updating scene image: %s", err.Error())
		}

		if err := qb.DestroyCover(ctx, sceneID); err != nil {
			return fmt.Errorf("Error destroying scene cover: %s", err.Error())
		}

		// image should be nil
		storedImage, err := qb.GetCover(ctx, sceneID)
		if err != nil {
			return fmt.Errorf("Error getting image: %s", err.Error())
		}
		assert.Nil(t, storedImage)

		return nil
	}); err != nil {
		t.Error(err.Error())
	}
}

func TestSceneStashIDs(t *testing.T) {
	if err := withTxn(func(ctx context.Context) error {
		qb := db.Scene

		// create scene to test against
		const name = "TestSceneStashIDs"
		scene := &models.Scene{
			Title: name,
		}
		if err := qb.Create(ctx, scene, nil); err != nil {
			return fmt.Errorf("Error creating scene: %s", err.Error())
		}

		if err := scene.LoadStashIDs(ctx, qb); err != nil {
			return err
		}

		testSceneStashIDs(ctx, t, scene)
		return nil
	}); err != nil {
		t.Error(err.Error())
	}
}

func testSceneStashIDs(ctx context.Context, t *testing.T, s *models.Scene) {
	// ensure no stash IDs to begin with
	assert.Len(t, s.StashIDs.List(), 0)

	// add stash ids
	const stashIDStr = "stashID"
	const endpoint = "endpoint"
	stashID := models.StashID{
		StashID:  stashIDStr,
		Endpoint: endpoint,
	}

	qb := db.Scene

	// update stash ids and ensure was updated
	var err error
	s, err = qb.UpdatePartial(ctx, s.ID, models.ScenePartial{
		StashIDs: &models.UpdateStashIDs{
			StashIDs: []models.StashID{stashID},
			Mode:     models.RelationshipUpdateModeSet,
		},
	})
	if err != nil {
		t.Error(err.Error())
	}

	if err := s.LoadStashIDs(ctx, qb); err != nil {
		t.Error(err.Error())
		return
	}

	assert.Equal(t, []models.StashID{stashID}, s.StashIDs.List())

	// remove stash ids and ensure was updated
	s, err = qb.UpdatePartial(ctx, s.ID, models.ScenePartial{
		StashIDs: &models.UpdateStashIDs{
			StashIDs: []models.StashID{stashID},
			Mode:     models.RelationshipUpdateModeRemove,
		},
	})
	if err != nil {
		t.Error(err.Error())
	}

	if err := s.LoadStashIDs(ctx, qb); err != nil {
		t.Error(err.Error())
		return
	}

	assert.Len(t, s.StashIDs.List(), 0)
}

func TestSceneQueryQTrim(t *testing.T) {
	if err := withTxn(func(ctx context.Context) error {
		qb := db.Scene

		expectedID := sceneIDs[sceneIdxWithSpacedName]

		type test struct {
			query string
			id    int
			count int
		}
		tests := []test{
			{query: " zzz    yyy    ", id: expectedID, count: 1},
			{query: "   \"zzz yyy xxx\" ", id: expectedID, count: 1},
			{query: "zzz", id: expectedID, count: 1},
			{query: "\" zzz    yyy    \"", count: 0},
			{query: "\"zzz    yyy\"", count: 0},
			{query: "\" zzz yyy\"", count: 0},
			{query: "\"zzz yyy  \"", count: 0},
		}

		for _, tst := range tests {
			f := models.FindFilterType{
				Q: &tst.query,
			}
			scenes := queryScene(ctx, t, qb, nil, &f)

			assert.Len(t, scenes, tst.count)
			if len(scenes) > 0 {
				assert.Equal(t, tst.id, scenes[0].ID)
			}
		}

		findFilter := models.FindFilterType{}
		scenes := queryScene(ctx, t, qb, nil, &findFilter)
		assert.NotEqual(t, 0, len(scenes))

		return nil
	}); err != nil {
		t.Error(err.Error())
	}
}

func TestSceneStore_All(t *testing.T) {
	qb := db.Scene

	withRollbackTxn(func(ctx context.Context) error {
		got, err := qb.All(ctx)
		if err != nil {
			t.Errorf("SceneStore.All() error = %v", err)
			return nil
		}

		// it's possible that other tests have created scenes
		assert.GreaterOrEqual(t, len(got), len(sceneIDs))

		return nil
	})
}

func TestSceneStore_FindDuplicates(t *testing.T) {
	qb := db.Scene

	withRollbackTxn(func(ctx context.Context) error {
		distance := 0
		got, err := qb.FindDuplicates(ctx, distance)
		if err != nil {
			t.Errorf("SceneStore.FindDuplicates() error = %v", err)
			return nil
		}

		assert.Len(t, got, dupeScenePhashes)

		distance = 1
		got, err = qb.FindDuplicates(ctx, distance)
		if err != nil {
			t.Errorf("SceneStore.FindDuplicates() error = %v", err)
			return nil
		}

		assert.Len(t, got, dupeScenePhashes)

		return nil
	})
}

func TestSceneStore_AssignFiles(t *testing.T) {
	tests := []struct {
		name    string
		sceneID int
		fileID  file.ID
		wantErr bool
	}{
		{
			"valid",
			sceneIDs[sceneIdx1WithPerformer],
			sceneFileIDs[sceneIdx1WithStudio],
			false,
		},
		{
			"invalid file id",
			sceneIDs[sceneIdx1WithPerformer],
			invalidFileID,
			true,
		},
		{
			"invalid scene id",
			invalidID,
			sceneFileIDs[sceneIdx1WithStudio],
			true,
		},
	}

	qb := db.Scene

	for _, tt := range tests {
		t.Run(tt.name, func(t *testing.T) {
			withRollbackTxn(func(ctx context.Context) error {
				if err := qb.AssignFiles(ctx, tt.sceneID, []file.ID{tt.fileID}); (err != nil) != tt.wantErr {
					t.Errorf("SceneStore.AssignFiles() error = %v, wantErr %v", err, tt.wantErr)
				}

				return nil
			})
		})
	}
}

func TestSceneStore_IncrementWatchCount(t *testing.T) {
	tests := []struct {
		name          string
		sceneID       int
		expectedCount int
		wantErr       bool
	}{
		{
			"valid",
			sceneIDs[sceneIdx1WithPerformer],
			getScenePlayCount(sceneIdx1WithPerformer) + 1,
			false,
		},
		{
			"invalid scene id",
			invalidID,
			0,
			true,
		},
	}

	qb := db.Scene

	for _, tt := range tests {
		t.Run(tt.name, func(t *testing.T) {
			withRollbackTxn(func(ctx context.Context) error {
				newVal, err := qb.IncrementWatchCount(ctx, tt.sceneID)
				if (err != nil) != tt.wantErr {
					t.Errorf("SceneStore.IncrementWatchCount() error = %v, wantErr %v", err, tt.wantErr)
				}

				if err != nil {
					return nil
				}

				assert := assert.New(t)
				assert.Equal(tt.expectedCount, newVal)

				// find the scene and check the count
				scene, err := qb.Find(ctx, tt.sceneID)
				if err != nil {
					t.Errorf("SceneStore.Find() error = %v", err)
				}

				assert.Equal(tt.expectedCount, scene.PlayCount)
				assert.True(scene.LastPlayedAt.After(time.Now().Add(-1 * time.Minute)))

				return nil
			})
		})
	}
}

func TestSceneStore_SaveActivity(t *testing.T) {
	var (
		resumeTime   = 111.2
		playDuration = 98.7
	)

	tests := []struct {
		name         string
		sceneIdx     int
		resumeTime   *float64
		playDuration *float64
		wantErr      bool
	}{
		{
			"both",
			sceneIdx1WithPerformer,
			&resumeTime,
			&playDuration,
			false,
		},
		{
			"resumeTime only",
			sceneIdx1WithPerformer,
			&resumeTime,
			nil,
			false,
		},
		{
			"playDuration only",
			sceneIdx1WithPerformer,
			nil,
			&playDuration,
			false,
		},
		{
			"none",
			sceneIdx1WithPerformer,
			nil,
			nil,
			false,
		},
		{
			"invalid scene id",
			-1,
			&resumeTime,
			&playDuration,
			true,
		},
	}

	qb := db.Scene

	for _, tt := range tests {
		t.Run(tt.name, func(t *testing.T) {
			withRollbackTxn(func(ctx context.Context) error {
				id := -1
				if tt.sceneIdx != -1 {
					id = sceneIDs[tt.sceneIdx]
				}

				_, err := qb.SaveActivity(ctx, id, tt.resumeTime, tt.playDuration)
				if (err != nil) != tt.wantErr {
					t.Errorf("SceneStore.SaveActivity() error = %v, wantErr %v", err, tt.wantErr)
				}

				if err != nil {
					return nil
				}

				assert := assert.New(t)

				// find the scene and check the values
				scene, err := qb.Find(ctx, id)
				if err != nil {
					t.Errorf("SceneStore.Find() error = %v", err)
				}

				expectedResumeTime := getSceneResumeTime(tt.sceneIdx)
				expectedPlayDuration := getScenePlayDuration(tt.sceneIdx)

				if tt.resumeTime != nil {
					expectedResumeTime = *tt.resumeTime
				}
				if tt.playDuration != nil {
					expectedPlayDuration += *tt.playDuration
				}

				assert.Equal(expectedResumeTime, scene.ResumeTime)
				assert.Equal(expectedPlayDuration, scene.PlayDuration)

				return nil
			})
		})
	}
}

// TODO Count
// TODO SizeCount<|MERGE_RESOLUTION|>--- conflicted
+++ resolved
@@ -2124,14 +2124,11 @@
 }
 
 func TestSceneQuery(t *testing.T) {
-<<<<<<< HEAD
-=======
 	var (
 		endpoint = sceneStashID(sceneIdxWithGallery).Endpoint
 		stashID  = sceneStashID(sceneIdxWithGallery).StashID
 	)
 
->>>>>>> 420c6fa9
 	tests := []struct {
 		name        string
 		findFilter  *models.FindFilterType
@@ -2141,7 +2138,6 @@
 		wantErr     bool
 	}{
 		{
-<<<<<<< HEAD
 			"specific resume time",
 			nil,
 			&models.SceneFilterType{
@@ -2178,7 +2174,9 @@
 			},
 			[]int{sceneIdxWithGallery},
 			[]int{sceneIdxWithMovie},
-=======
+			false,
+		},
+		{
 			"stash id with endpoint",
 			nil,
 			&models.SceneFilterType{
@@ -2230,7 +2228,6 @@
 			},
 			[]int{sceneIdxWithGallery},
 			nil,
->>>>>>> 420c6fa9
 			false,
 		},
 	}
