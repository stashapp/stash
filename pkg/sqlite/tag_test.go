//go:build integration
// +build integration

package sqlite_test

import (
	"context"
	"database/sql"
	"fmt"
	"math"
	"strconv"
	"strings"
	"testing"

	"github.com/stashapp/stash/pkg/models"
	"github.com/stashapp/stash/pkg/sqlite"
	"github.com/stretchr/testify/assert"
)

func TestMarkerFindBySceneMarkerID(t *testing.T) {
	withTxn(func(ctx context.Context) error {
		tqb := sqlite.TagReaderWriter

		markerID := markerIDs[markerIdxWithTag]

		tags, err := tqb.FindBySceneMarkerID(ctx, markerID)

		if err != nil {
			t.Errorf("Error finding tags: %s", err.Error())
		}

		assert.Len(t, tags, 1)
		assert.Equal(t, tagIDs[tagIdxWithMarkers], tags[0].ID)

		tags, err = tqb.FindBySceneMarkerID(ctx, 0)

		if err != nil {
			t.Errorf("Error finding tags: %s", err.Error())
		}

		assert.Len(t, tags, 0)

		return nil
	})
}

func TestTagFindByName(t *testing.T) {
	withTxn(func(ctx context.Context) error {
		tqb := sqlite.TagReaderWriter

		name := tagNames[tagIdxWithScene] // find a tag by name

		tag, err := tqb.FindByName(ctx, name, false)

		if err != nil {
			t.Errorf("Error finding tags: %s", err.Error())
		}

		assert.Equal(t, tagNames[tagIdxWithScene], tag.Name)

		name = tagNames[tagIdxWithDupName] // find a tag by name nocase

		tag, err = tqb.FindByName(ctx, name, true)

		if err != nil {
			t.Errorf("Error finding tags: %s", err.Error())
		}
		// tagIdxWithDupName and tagIdxWithScene should have similar names ( only diff should be Name vs NaMe)
		//tag.Name should match with tagIdxWithScene since its ID is before tagIdxWithDupName
		assert.Equal(t, tagNames[tagIdxWithScene], tag.Name)
		//tag.Name should match with tagIdxWithDupName if the check is not case sensitive
		assert.Equal(t, strings.ToLower(tagNames[tagIdxWithDupName]), strings.ToLower(tag.Name))

		return nil
	})
}

func TestTagQueryIgnoreAutoTag(t *testing.T) {
	withTxn(func(ctx context.Context) error {
		ignoreAutoTag := true
		tagFilter := models.TagFilterType{
			IgnoreAutoTag: &ignoreAutoTag,
		}

		sqb := sqlite.TagReaderWriter

		tags := queryTags(ctx, t, sqb, &tagFilter, nil)

		assert.Len(t, tags, int(math.Ceil(float64(totalTags)/5)))
		for _, s := range tags {
			assert.True(t, s.IgnoreAutoTag)
		}

		return nil
	})
}

func TestTagQueryForAutoTag(t *testing.T) {
	withTxn(func(ctx context.Context) error {
		tqb := sqlite.TagReaderWriter

		name := tagNames[tagIdx1WithScene] // find a tag by name

		tags, err := tqb.QueryForAutoTag(ctx, []string{name})

		if err != nil {
			t.Errorf("Error finding tags: %s", err.Error())
		}

		assert.Len(t, tags, 2)
		lcName := tagNames[tagIdx1WithScene]
		assert.Equal(t, strings.ToLower(lcName), strings.ToLower(tags[0].Name))
		assert.Equal(t, strings.ToLower(lcName), strings.ToLower(tags[1].Name))

		// find by alias
		name = getTagStringValue(tagIdx1WithScene, "Alias")
		tags, err = tqb.QueryForAutoTag(ctx, []string{name})

		if err != nil {
			t.Errorf("Error finding tags: %s", err.Error())
		}

		assert.Len(t, tags, 1)
		assert.Equal(t, tagIDs[tagIdx1WithScene], tags[0].ID)

		return nil
	})
}

func TestTagFindByNames(t *testing.T) {
	var names []string

	withTxn(func(ctx context.Context) error {
		tqb := sqlite.TagReaderWriter

		names = append(names, tagNames[tagIdxWithScene]) // find tags by names

		tags, err := tqb.FindByNames(ctx, names, false)
		if err != nil {
			t.Errorf("Error finding tags: %s", err.Error())
		}
		assert.Len(t, tags, 1)
		assert.Equal(t, tagNames[tagIdxWithScene], tags[0].Name)

		tags, err = tqb.FindByNames(ctx, names, true) // find tags by names nocase
		if err != nil {
			t.Errorf("Error finding tags: %s", err.Error())
		}
		assert.Len(t, tags, 2) // tagIdxWithScene and tagIdxWithDupName
		assert.Equal(t, strings.ToLower(tagNames[tagIdxWithScene]), strings.ToLower(tags[0].Name))
		assert.Equal(t, strings.ToLower(tagNames[tagIdxWithScene]), strings.ToLower(tags[1].Name))

		names = append(names, tagNames[tagIdx1WithScene]) // find tags by names ( 2 names )

		tags, err = tqb.FindByNames(ctx, names, false)
		if err != nil {
			t.Errorf("Error finding tags: %s", err.Error())
		}
		assert.Len(t, tags, 2) // tagIdxWithScene and tagIdx1WithScene
		assert.Equal(t, tagNames[tagIdxWithScene], tags[0].Name)
		assert.Equal(t, tagNames[tagIdx1WithScene], tags[1].Name)

		tags, err = tqb.FindByNames(ctx, names, true) // find tags by names ( 2 names nocase)
		if err != nil {
			t.Errorf("Error finding tags: %s", err.Error())
		}
		assert.Len(t, tags, 4) // tagIdxWithScene and tagIdxWithDupName , tagIdx1WithScene and tagIdx1WithDupName
		assert.Equal(t, tagNames[tagIdxWithScene], tags[0].Name)
		assert.Equal(t, tagNames[tagIdx1WithScene], tags[1].Name)
		assert.Equal(t, tagNames[tagIdx1WithDupName], tags[2].Name)
		assert.Equal(t, tagNames[tagIdxWithDupName], tags[3].Name)

		return nil
	})
}

func TestTagQuerySort(t *testing.T) {
	withTxn(func(ctx context.Context) error {
		sqb := sqlite.TagReaderWriter

		sortBy := "scenes_count"
		dir := models.SortDirectionEnumDesc
		findFilter := &models.FindFilterType{
			Sort:      &sortBy,
			Direction: &dir,
		}

		tags := queryTags(ctx, t, sqb, nil, findFilter)
		assert := assert.New(t)
		assert.Equal(tagIDs[tagIdxWithScene], tags[0].ID)

		sortBy = "scene_markers_count"
		tags = queryTags(ctx, t, sqb, nil, findFilter)
		assert.Equal(tagIDs[tagIdxWithMarkers], tags[0].ID)

		sortBy = "images_count"
		tags = queryTags(ctx, t, sqb, nil, findFilter)
		assert.Equal(tagIDs[tagIdxWithImage], tags[0].ID)

		sortBy = "galleries_count"
		tags = queryTags(ctx, t, sqb, nil, findFilter)
		assert.Equal(tagIDs[tagIdxWithGallery], tags[0].ID)

		sortBy = "performers_count"
		tags = queryTags(ctx, t, sqb, nil, findFilter)
		assert.Equal(tagIDs[tagIdxWithPerformer], tags[0].ID)

		return nil
	})
}

func TestTagQueryName(t *testing.T) {
	const tagIdx = 1
	tagName := getSceneStringValue(tagIdx, "Name")

	nameCriterion := &models.StringCriterionInput{
		Value:    tagName,
		Modifier: models.CriterionModifierEquals,
	}

	tagFilter := &models.TagFilterType{
		Name: nameCriterion,
	}

	verifyFn := func(ctx context.Context, tag *models.Tag) {
		verifyString(t, tag.Name, *nameCriterion)
	}

	verifyTagQuery(t, tagFilter, nil, verifyFn)

	nameCriterion.Modifier = models.CriterionModifierNotEquals
	verifyTagQuery(t, tagFilter, nil, verifyFn)

	nameCriterion.Modifier = models.CriterionModifierMatchesRegex
	nameCriterion.Value = "tag_.*1_Name"
	verifyTagQuery(t, tagFilter, nil, verifyFn)

	nameCriterion.Modifier = models.CriterionModifierNotMatchesRegex
	verifyTagQuery(t, tagFilter, nil, verifyFn)
}

func TestTagQueryAlias(t *testing.T) {
	const tagIdx = 1
	tagName := getSceneStringValue(tagIdx, "Alias")

	aliasCriterion := &models.StringCriterionInput{
		Value:    tagName,
		Modifier: models.CriterionModifierEquals,
	}

	tagFilter := &models.TagFilterType{
		Aliases: aliasCriterion,
	}

	verifyFn := func(ctx context.Context, tag *models.Tag) {
		aliases, err := sqlite.TagReaderWriter.GetAliases(ctx, tag.ID)
		if err != nil {
			t.Errorf("Error querying tags: %s", err.Error())
		}

		var alias string
		if len(aliases) > 0 {
			alias = aliases[0]
		}

		verifyString(t, alias, *aliasCriterion)
	}

	verifyTagQuery(t, tagFilter, nil, verifyFn)

	aliasCriterion.Modifier = models.CriterionModifierNotEquals
	verifyTagQuery(t, tagFilter, nil, verifyFn)

	aliasCriterion.Modifier = models.CriterionModifierMatchesRegex
	aliasCriterion.Value = "tag_.*1_Alias"
	verifyTagQuery(t, tagFilter, nil, verifyFn)

	aliasCriterion.Modifier = models.CriterionModifierNotMatchesRegex
	verifyTagQuery(t, tagFilter, nil, verifyFn)
}

func verifyTagQuery(t *testing.T, tagFilter *models.TagFilterType, findFilter *models.FindFilterType, verifyFn func(ctx context.Context, t *models.Tag)) {
	withTxn(func(ctx context.Context) error {
		sqb := sqlite.TagReaderWriter

		tags := queryTags(ctx, t, sqb, tagFilter, findFilter)

		for _, tag := range tags {
			verifyFn(ctx, tag)
		}

		return nil
	})
}

func queryTags(ctx context.Context, t *testing.T, qb models.TagReader, tagFilter *models.TagFilterType, findFilter *models.FindFilterType) []*models.Tag {
	t.Helper()
	tags, _, err := qb.Query(ctx, tagFilter, findFilter)
	if err != nil {
		t.Errorf("Error querying tags: %s", err.Error())
	}

	return tags
}

func TestTagQueryIsMissingImage(t *testing.T) {
	withTxn(func(ctx context.Context) error {
		qb := sqlite.TagReaderWriter
		isMissing := "image"
		tagFilter := models.TagFilterType{
			IsMissing: &isMissing,
		}

		q := getTagStringValue(tagIdxWithCoverImage, "name")
		findFilter := models.FindFilterType{
			Q: &q,
		}

		tags, _, err := qb.Query(ctx, &tagFilter, &findFilter)
		if err != nil {
			t.Errorf("Error querying tag: %s", err.Error())
		}

		assert.Len(t, tags, 0)

		findFilter.Q = nil
		tags, _, err = qb.Query(ctx, &tagFilter, &findFilter)
		if err != nil {
			t.Errorf("Error querying tag: %s", err.Error())
		}

		// ensure non of the ids equal the one with image
		for _, tag := range tags {
			assert.NotEqual(t, tagIDs[tagIdxWithCoverImage], tag.ID)
		}

		return nil
	})
}

func TestTagQuerySceneCount(t *testing.T) {
	countCriterion := models.IntCriterionInput{
		Value:    1,
		Modifier: models.CriterionModifierEquals,
	}

	verifyTagSceneCount(t, countCriterion)

	countCriterion.Modifier = models.CriterionModifierNotEquals
	verifyTagSceneCount(t, countCriterion)

	countCriterion.Modifier = models.CriterionModifierLessThan
	verifyTagSceneCount(t, countCriterion)

	countCriterion.Value = 0
	countCriterion.Modifier = models.CriterionModifierGreaterThan
	verifyTagSceneCount(t, countCriterion)
}

func verifyTagSceneCount(t *testing.T, sceneCountCriterion models.IntCriterionInput) {
	withTxn(func(ctx context.Context) error {
		qb := sqlite.TagReaderWriter
		tagFilter := models.TagFilterType{
			SceneCount: &sceneCountCriterion,
		}

		tags, _, err := qb.Query(ctx, &tagFilter, nil)
		if err != nil {
			t.Errorf("Error querying tag: %s", err.Error())
		}

		for _, tag := range tags {
			verifyInt64(t, sql.NullInt64{
				Int64: int64(getTagSceneCount(tag.ID)),
				Valid: true,
			}, sceneCountCriterion)
		}

		return nil
	})
}

func TestTagQueryMarkerCount(t *testing.T) {
	countCriterion := models.IntCriterionInput{
		Value:    1,
		Modifier: models.CriterionModifierEquals,
	}

	verifyTagMarkerCount(t, countCriterion)

	countCriterion.Modifier = models.CriterionModifierNotEquals
	verifyTagMarkerCount(t, countCriterion)

	countCriterion.Modifier = models.CriterionModifierLessThan
	verifyTagMarkerCount(t, countCriterion)

	countCriterion.Value = 0
	countCriterion.Modifier = models.CriterionModifierGreaterThan
	verifyTagMarkerCount(t, countCriterion)
}

func verifyTagMarkerCount(t *testing.T, markerCountCriterion models.IntCriterionInput) {
	withTxn(func(ctx context.Context) error {
		qb := sqlite.TagReaderWriter
		tagFilter := models.TagFilterType{
			MarkerCount: &markerCountCriterion,
		}

		tags, _, err := qb.Query(ctx, &tagFilter, nil)
		if err != nil {
			t.Errorf("Error querying tag: %s", err.Error())
		}

		for _, tag := range tags {
			verifyInt64(t, sql.NullInt64{
				Int64: int64(getTagMarkerCount(tag.ID)),
				Valid: true,
			}, markerCountCriterion)
		}

		return nil
	})
}

func TestTagQueryImageCount(t *testing.T) {
	countCriterion := models.IntCriterionInput{
		Value:    1,
		Modifier: models.CriterionModifierEquals,
	}

	verifyTagImageCount(t, countCriterion)

	countCriterion.Modifier = models.CriterionModifierNotEquals
	verifyTagImageCount(t, countCriterion)

	countCriterion.Modifier = models.CriterionModifierLessThan
	verifyTagImageCount(t, countCriterion)

	countCriterion.Value = 0
	countCriterion.Modifier = models.CriterionModifierGreaterThan
	verifyTagImageCount(t, countCriterion)
}

func verifyTagImageCount(t *testing.T, imageCountCriterion models.IntCriterionInput) {
	withTxn(func(ctx context.Context) error {
		qb := sqlite.TagReaderWriter
		tagFilter := models.TagFilterType{
			ImageCount: &imageCountCriterion,
		}

		tags, _, err := qb.Query(ctx, &tagFilter, nil)
		if err != nil {
			t.Errorf("Error querying tag: %s", err.Error())
		}

		for _, tag := range tags {
			verifyInt64(t, sql.NullInt64{
				Int64: int64(getTagImageCount(tag.ID)),
				Valid: true,
			}, imageCountCriterion)
		}

		return nil
	})
}

func TestTagQueryGalleryCount(t *testing.T) {
	countCriterion := models.IntCriterionInput{
		Value:    1,
		Modifier: models.CriterionModifierEquals,
	}

	verifyTagGalleryCount(t, countCriterion)

	countCriterion.Modifier = models.CriterionModifierNotEquals
	verifyTagGalleryCount(t, countCriterion)

	countCriterion.Modifier = models.CriterionModifierLessThan
	verifyTagGalleryCount(t, countCriterion)

	countCriterion.Value = 0
	countCriterion.Modifier = models.CriterionModifierGreaterThan
	verifyTagGalleryCount(t, countCriterion)
}

func verifyTagGalleryCount(t *testing.T, imageCountCriterion models.IntCriterionInput) {
	withTxn(func(ctx context.Context) error {
		qb := sqlite.TagReaderWriter
		tagFilter := models.TagFilterType{
			GalleryCount: &imageCountCriterion,
		}

		tags, _, err := qb.Query(ctx, &tagFilter, nil)
		if err != nil {
			t.Errorf("Error querying tag: %s", err.Error())
		}

		for _, tag := range tags {
			verifyInt64(t, sql.NullInt64{
				Int64: int64(getTagGalleryCount(tag.ID)),
				Valid: true,
			}, imageCountCriterion)
		}

		return nil
	})
}

func TestTagQueryPerformerCount(t *testing.T) {
	countCriterion := models.IntCriterionInput{
		Value:    1,
		Modifier: models.CriterionModifierEquals,
	}

	verifyTagPerformerCount(t, countCriterion)

	countCriterion.Modifier = models.CriterionModifierNotEquals
	verifyTagPerformerCount(t, countCriterion)

	countCriterion.Modifier = models.CriterionModifierLessThan
	verifyTagPerformerCount(t, countCriterion)

	countCriterion.Value = 0
	countCriterion.Modifier = models.CriterionModifierGreaterThan
	verifyTagPerformerCount(t, countCriterion)
}

func verifyTagPerformerCount(t *testing.T, imageCountCriterion models.IntCriterionInput) {
	withTxn(func(ctx context.Context) error {
		qb := sqlite.TagReaderWriter
		tagFilter := models.TagFilterType{
			PerformerCount: &imageCountCriterion,
		}

		tags, _, err := qb.Query(ctx, &tagFilter, nil)
		if err != nil {
			t.Errorf("Error querying tag: %s", err.Error())
		}

		for _, tag := range tags {
			verifyInt64(t, sql.NullInt64{
				Int64: int64(getTagPerformerCount(tag.ID)),
				Valid: true,
			}, imageCountCriterion)
		}

		return nil
	})
}

func TestTagQueryParentCount(t *testing.T) {
	countCriterion := models.IntCriterionInput{
		Value:    1,
		Modifier: models.CriterionModifierEquals,
	}

	verifyTagParentCount(t, countCriterion)

	countCriterion.Modifier = models.CriterionModifierNotEquals
	verifyTagParentCount(t, countCriterion)

	countCriterion.Modifier = models.CriterionModifierLessThan
	verifyTagParentCount(t, countCriterion)

	countCriterion.Value = 0
	countCriterion.Modifier = models.CriterionModifierGreaterThan
	verifyTagParentCount(t, countCriterion)
}

func verifyTagParentCount(t *testing.T, sceneCountCriterion models.IntCriterionInput) {
	withTxn(func(ctx context.Context) error {
		qb := sqlite.TagReaderWriter
		tagFilter := models.TagFilterType{
			ParentCount: &sceneCountCriterion,
		}

		tags := queryTags(ctx, t, qb, &tagFilter, nil)

		if len(tags) == 0 {
			t.Error("Expected at least one tag")
		}

		for _, tag := range tags {
			verifyInt64(t, sql.NullInt64{
				Int64: int64(getTagParentCount(tag.ID)),
				Valid: true,
			}, sceneCountCriterion)
		}

		return nil
	})
}

func TestTagQueryChildCount(t *testing.T) {
	countCriterion := models.IntCriterionInput{
		Value:    1,
		Modifier: models.CriterionModifierEquals,
	}

	verifyTagChildCount(t, countCriterion)

	countCriterion.Modifier = models.CriterionModifierNotEquals
	verifyTagChildCount(t, countCriterion)

	countCriterion.Modifier = models.CriterionModifierLessThan
	verifyTagChildCount(t, countCriterion)

	countCriterion.Value = 0
	countCriterion.Modifier = models.CriterionModifierGreaterThan
	verifyTagChildCount(t, countCriterion)
}

func verifyTagChildCount(t *testing.T, sceneCountCriterion models.IntCriterionInput) {
	withTxn(func(ctx context.Context) error {
		qb := sqlite.TagReaderWriter
		tagFilter := models.TagFilterType{
			ChildCount: &sceneCountCriterion,
		}

		tags := queryTags(ctx, t, qb, &tagFilter, nil)

		if len(tags) == 0 {
			t.Error("Expected at least one tag")
		}

		for _, tag := range tags {
			verifyInt64(t, sql.NullInt64{
				Int64: int64(getTagChildCount(tag.ID)),
				Valid: true,
			}, sceneCountCriterion)
		}

		return nil
	})
}

func TestTagQueryParent(t *testing.T) {
	withTxn(func(ctx context.Context) error {
		const nameField = "Name"
		sqb := sqlite.TagReaderWriter
		tagCriterion := models.HierarchicalMultiCriterionInput{
			Value: []string{
				strconv.Itoa(tagIDs[tagIdxWithChildTag]),
			},
			Modifier: models.CriterionModifierIncludes,
		}

		tagFilter := models.TagFilterType{
			Parents: &tagCriterion,
		}

		tags := queryTags(ctx, t, sqb, &tagFilter, nil)

		assert.Len(t, tags, 1)

		// ensure id is correct
		assert.Equal(t, sceneIDs[tagIdxWithParentTag], tags[0].ID)

		tagCriterion.Modifier = models.CriterionModifierExcludes

		q := getTagStringValue(tagIdxWithParentTag, nameField)
		findFilter := models.FindFilterType{
			Q: &q,
		}

		tags = queryTags(ctx, t, sqb, &tagFilter, &findFilter)
		assert.Len(t, tags, 0)

		depth := -1

		tagCriterion = models.HierarchicalMultiCriterionInput{
			Value: []string{
				strconv.Itoa(tagIDs[tagIdxWithGrandChild]),
			},
			Modifier: models.CriterionModifierIncludes,
			Depth:    &depth,
		}

		tags = queryTags(ctx, t, sqb, &tagFilter, nil)
		assert.Len(t, tags, 2)

		depth = 1

		tags = queryTags(ctx, t, sqb, &tagFilter, nil)
		assert.Len(t, tags, 2)

		tagCriterion = models.HierarchicalMultiCriterionInput{
			Modifier: models.CriterionModifierIsNull,
		}
		q = getTagStringValue(tagIdxWithGallery, nameField)

		tags = queryTags(ctx, t, sqb, &tagFilter, &findFilter)
		assert.Len(t, tags, 1)
		assert.Equal(t, tagIDs[tagIdxWithGallery], tags[0].ID)

		q = getTagStringValue(tagIdxWithParentTag, nameField)
		tags = queryTags(ctx, t, sqb, &tagFilter, &findFilter)
		assert.Len(t, tags, 0)

		tagCriterion.Modifier = models.CriterionModifierNotNull

		tags = queryTags(ctx, t, sqb, &tagFilter, &findFilter)
		assert.Len(t, tags, 1)
		assert.Equal(t, tagIDs[tagIdxWithParentTag], tags[0].ID)

		q = getTagStringValue(tagIdxWithGallery, nameField)
		tags = queryTags(ctx, t, sqb, &tagFilter, &findFilter)
		assert.Len(t, tags, 0)

		return nil
	})
}

func TestTagQueryChild(t *testing.T) {
	withTxn(func(ctx context.Context) error {
		const nameField = "Name"

		sqb := sqlite.TagReaderWriter
		tagCriterion := models.HierarchicalMultiCriterionInput{
			Value: []string{
				strconv.Itoa(tagIDs[tagIdxWithParentTag]),
			},
			Modifier: models.CriterionModifierIncludes,
		}

		tagFilter := models.TagFilterType{
			Children: &tagCriterion,
		}

		tags := queryTags(ctx, t, sqb, &tagFilter, nil)

		assert.Len(t, tags, 1)

		// ensure id is correct
		assert.Equal(t, sceneIDs[tagIdxWithChildTag], tags[0].ID)

		tagCriterion.Modifier = models.CriterionModifierExcludes

		q := getTagStringValue(tagIdxWithChildTag, nameField)
		findFilter := models.FindFilterType{
			Q: &q,
		}

		tags = queryTags(ctx, t, sqb, &tagFilter, &findFilter)
		assert.Len(t, tags, 0)

		depth := -1

		tagCriterion = models.HierarchicalMultiCriterionInput{
			Value: []string{
				strconv.Itoa(tagIDs[tagIdxWithGrandParent]),
			},
			Modifier: models.CriterionModifierIncludes,
			Depth:    &depth,
		}

		tags = queryTags(ctx, t, sqb, &tagFilter, nil)
		assert.Len(t, tags, 2)

		depth = 1

		tags = queryTags(ctx, t, sqb, &tagFilter, nil)
		assert.Len(t, tags, 2)

		tagCriterion = models.HierarchicalMultiCriterionInput{
			Modifier: models.CriterionModifierIsNull,
		}
		q = getTagStringValue(tagIdxWithGallery, nameField)

		tags = queryTags(ctx, t, sqb, &tagFilter, &findFilter)
		assert.Len(t, tags, 1)
		assert.Equal(t, tagIDs[tagIdxWithGallery], tags[0].ID)

		q = getTagStringValue(tagIdxWithChildTag, nameField)
		tags = queryTags(ctx, t, sqb, &tagFilter, &findFilter)
		assert.Len(t, tags, 0)

		tagCriterion.Modifier = models.CriterionModifierNotNull

		tags = queryTags(ctx, t, sqb, &tagFilter, &findFilter)
		assert.Len(t, tags, 1)
		assert.Equal(t, tagIDs[tagIdxWithChildTag], tags[0].ID)

		q = getTagStringValue(tagIdxWithGallery, nameField)
		tags = queryTags(ctx, t, sqb, &tagFilter, &findFilter)
		assert.Len(t, tags, 0)

		return nil
	})
}

func TestTagUpdateTagImage(t *testing.T) {
	if err := withTxn(func(ctx context.Context) error {
		qb := sqlite.TagReaderWriter

		// create tag to test against
		const name = "TestTagUpdateTagImage"
		tag := models.Tag{
			Name: name,
		}
		created, err := qb.Create(ctx, tag)
		if err != nil {
			return fmt.Errorf("Error creating tag: %s", err.Error())
		}

		image := []byte("image")
		err = qb.UpdateImage(ctx, created.ID, image)
		if err != nil {
			return fmt.Errorf("Error updating studio image: %s", err.Error())
		}

		// ensure image set
		storedImage, err := qb.GetImage(ctx, created.ID)
		if err != nil {
			return fmt.Errorf("Error getting image: %s", err.Error())
		}
		assert.Equal(t, storedImage, image)

		// set nil image
		err = qb.UpdateImage(ctx, created.ID, nil)
		if err == nil {
			return fmt.Errorf("Expected error setting nil image")
		}

		return nil
	}); err != nil {
		t.Error(err.Error())
	}
}

func TestTagDestroyTagImage(t *testing.T) {
	if err := withTxn(func(ctx context.Context) error {
		qb := sqlite.TagReaderWriter

		// create performer to test against
		const name = "TestTagDestroyTagImage"
		tag := models.Tag{
			Name: name,
		}
		created, err := qb.Create(ctx, tag)
		if err != nil {
			return fmt.Errorf("Error creating tag: %s", err.Error())
		}

		image := []byte("image")
		err = qb.UpdateImage(ctx, created.ID, image)
		if err != nil {
			return fmt.Errorf("Error updating studio image: %s", err.Error())
		}

		err = qb.DestroyImage(ctx, created.ID)
		if err != nil {
			return fmt.Errorf("Error destroying studio image: %s", err.Error())
		}

		// image should be nil
		storedImage, err := qb.GetImage(ctx, created.ID)
		if err != nil {
			return fmt.Errorf("Error getting image: %s", err.Error())
		}
		assert.Nil(t, storedImage)

		return nil
	}); err != nil {
		t.Error(err.Error())
	}
}

func TestTagUpdateAlias(t *testing.T) {
	if err := withTxn(func(ctx context.Context) error {
		qb := sqlite.TagReaderWriter

		// create tag to test against
		const name = "TestTagUpdateAlias"
		tag := models.Tag{
			Name: name,
		}
		created, err := qb.Create(ctx, tag)
		if err != nil {
			return fmt.Errorf("Error creating tag: %s", err.Error())
		}

		aliases := []string{"alias1", "alias2"}
		err = qb.UpdateAliases(ctx, created.ID, aliases)
		if err != nil {
			return fmt.Errorf("Error updating tag aliases: %s", err.Error())
		}

		// ensure aliases set
		storedAliases, err := qb.GetAliases(ctx, created.ID)
		if err != nil {
			return fmt.Errorf("Error getting aliases: %s", err.Error())
		}
		assert.Equal(t, aliases, storedAliases)

		return nil
	}); err != nil {
		t.Error(err.Error())
	}
}

func TestTagMerge(t *testing.T) {
	assert := assert.New(t)

	// merge tests - perform these in a transaction that we'll rollback
	if err := withRollbackTxn(func(ctx context.Context) error {
		qb := sqlite.TagReaderWriter

		// try merging into same tag
		err := qb.Merge(ctx, []int{tagIDs[tagIdx1WithScene]}, tagIDs[tagIdx1WithScene])
		assert.NotNil(err)

		// merge everything into tagIdxWithScene
		srcIdxs := []int{
			tagIdx1WithScene,
			tagIdx2WithScene,
			tagIdxWithPrimaryMarkers,
			tagIdxWithMarkers,
			tagIdxWithCoverImage,
			tagIdxWithImage,
			tagIdx1WithImage,
			tagIdx2WithImage,
			tagIdxWithPerformer,
			tagIdx1WithPerformer,
			tagIdx2WithPerformer,
			tagIdxWithGallery,
			tagIdx1WithGallery,
			tagIdx2WithGallery,
		}
		var srcIDs []int
		for _, idx := range srcIdxs {
			srcIDs = append(srcIDs, tagIDs[idx])
		}

		destID := tagIDs[tagIdxWithScene]
		if err = qb.Merge(ctx, srcIDs, destID); err != nil {
			return err
		}

		// ensure other tags are deleted
		for _, tagId := range srcIDs {
			t, err := qb.Find(ctx, tagId)
			if err != nil {
				return err
			}

			assert.Nil(t)
		}

		// ensure aliases are set on the destination
		destAliases, err := qb.GetAliases(ctx, destID)
		if err != nil {
			return err
		}
		for _, tagIdx := range srcIdxs {
			assert.Contains(destAliases, getTagStringValue(tagIdx, "Name"))
		}

		// ensure scene points to new tag
		s, err := db.Scene.Find(ctx, sceneIDs[sceneIdxWithTwoTags])
		if err != nil {
			return err
		}
<<<<<<< HEAD
		sceneTagIDs := s.TagIDs
=======
		if err := s.LoadTagIDs(ctx, db.Scene); err != nil {
			return err
		}
		sceneTagIDs := s.TagIDs.List()
>>>>>>> c5033c36

		assert.Contains(sceneTagIDs, destID)

		// ensure marker points to new tag
		marker, err := sqlite.SceneMarkerReaderWriter.Find(ctx, markerIDs[markerIdxWithTag])
		if err != nil {
			return err
		}

		assert.Equal(destID, marker.PrimaryTagID)

		markerTagIDs, err := sqlite.SceneMarkerReaderWriter.GetTagIDs(ctx, marker.ID)
		if err != nil {
			return err
		}

		assert.Contains(markerTagIDs, destID)

		// ensure image points to new tag
		imageTagIDs, err := db.Image.GetTagIDs(ctx, imageIDs[imageIdxWithTwoTags])
		if err != nil {
			return err
		}

		assert.Contains(imageTagIDs, destID)

		g, err := db.Gallery.Find(ctx, galleryIDs[galleryIdxWithTwoTags])
		if err != nil {
			return err
		}

<<<<<<< HEAD
		// ensure gallery points to new tag
		assert.Contains(g.TagIDs, destID)
=======
		if err := g.LoadTagIDs(ctx, db.Gallery); err != nil {
			return err
		}

		// ensure gallery points to new tag
		assert.Contains(g.TagIDs.List(), destID)
>>>>>>> c5033c36

		// ensure performer points to new tag
		performerTagIDs, err := sqlite.PerformerReaderWriter.GetTagIDs(ctx, performerIDs[performerIdxWithTwoTags])
		if err != nil {
			return err
		}

		assert.Contains(performerTagIDs, destID)

		return nil
	}); err != nil {
		t.Error(err.Error())
	}
}

// TODO Create
// TODO Update
// TODO Destroy
// TODO Find
// TODO FindBySceneID
// TODO FindBySceneMarkerID
// TODO Count
// TODO All
// TODO AllSlim
// TODO Query<|MERGE_RESOLUTION|>--- conflicted
+++ resolved
@@ -961,14 +961,10 @@
 		if err != nil {
 			return err
 		}
-<<<<<<< HEAD
-		sceneTagIDs := s.TagIDs
-=======
 		if err := s.LoadTagIDs(ctx, db.Scene); err != nil {
 			return err
 		}
 		sceneTagIDs := s.TagIDs.List()
->>>>>>> c5033c36
 
 		assert.Contains(sceneTagIDs, destID)
 
@@ -1000,17 +996,12 @@
 			return err
 		}
 
-<<<<<<< HEAD
-		// ensure gallery points to new tag
-		assert.Contains(g.TagIDs, destID)
-=======
 		if err := g.LoadTagIDs(ctx, db.Gallery); err != nil {
 			return err
 		}
 
 		// ensure gallery points to new tag
 		assert.Contains(g.TagIDs.List(), destID)
->>>>>>> c5033c36
 
 		// ensure performer points to new tag
 		performerTagIDs, err := sqlite.PerformerReaderWriter.GetTagIDs(ctx, performerIDs[performerIdxWithTwoTags])
