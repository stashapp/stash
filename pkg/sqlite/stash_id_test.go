//go:build integration
// +build integration

package sqlite_test

import (
	"context"
	"testing"

	"github.com/stashapp/stash/pkg/models"
	"github.com/stretchr/testify/assert"
)

type stashIDReaderWriter interface {
<<<<<<< HEAD
	GetStashIDs(ctx context.Context, performerID int) ([]*models.StashID, error)
	UpdateStashIDs(ctx context.Context, performerID int, stashIDs []*models.StashID) error
=======
	GetStashIDs(ctx context.Context, performerID int) ([]models.StashID, error)
	UpdateStashIDs(ctx context.Context, performerID int, stashIDs []models.StashID) error
>>>>>>> c5033c36
}

func testStashIDReaderWriter(ctx context.Context, t *testing.T, r stashIDReaderWriter, id int) {
	// ensure no stash IDs to begin with
	testNoStashIDs(ctx, t, r, id)

	// ensure GetStashIDs with non-existing also returns none
	testNoStashIDs(ctx, t, r, -1)

	// add stash ids
	const stashIDStr = "stashID"
	const endpoint = "endpoint"
	stashID := &models.StashID{
		StashID:  stashIDStr,
		Endpoint: endpoint,
	}

	// update stash ids and ensure was updated
<<<<<<< HEAD
	if err := r.UpdateStashIDs(ctx, id, []*models.StashID{stashID}); err != nil {
		t.Error(err.Error())
	}

	testStashIDs(ctx, t, r, id, []*models.StashID{stashID})

	// update non-existing id - should return error
	if err := r.UpdateStashIDs(ctx, -1, []*models.StashID{stashID}); err == nil {
=======
	if err := r.UpdateStashIDs(ctx, id, []models.StashID{stashID}); err != nil {
		t.Error(err.Error())
	}

	testStashIDs(ctx, t, r, id, []models.StashID{stashID})

	// update non-existing id - should return error
	if err := r.UpdateStashIDs(ctx, -1, []models.StashID{stashID}); err == nil {
>>>>>>> c5033c36
		t.Error("expected error when updating non-existing id")
	}

	// remove stash ids and ensure was updated
<<<<<<< HEAD
	if err := r.UpdateStashIDs(ctx, id, []*models.StashID{}); err != nil {
=======
	if err := r.UpdateStashIDs(ctx, id, []models.StashID{}); err != nil {
>>>>>>> c5033c36
		t.Error(err.Error())
	}

	testNoStashIDs(ctx, t, r, id)
}

func testNoStashIDs(ctx context.Context, t *testing.T, r stashIDReaderWriter, id int) {
	t.Helper()
	stashIDs, err := r.GetStashIDs(ctx, id)
	if err != nil {
		t.Error(err.Error())
		return
	}

	assert.Len(t, stashIDs, 0)
}

<<<<<<< HEAD
func testStashIDs(ctx context.Context, t *testing.T, r stashIDReaderWriter, id int, expected []*models.StashID) {
=======
func testStashIDs(ctx context.Context, t *testing.T, r stashIDReaderWriter, id int, expected []models.StashID) {
>>>>>>> c5033c36
	t.Helper()
	stashIDs, err := r.GetStashIDs(ctx, id)
	if err != nil {
		t.Error(err.Error())
		return
	}

	assert.Equal(t, stashIDs, expected)
}<|MERGE_RESOLUTION|>--- conflicted
+++ resolved
@@ -12,13 +12,8 @@
 )
 
 type stashIDReaderWriter interface {
-<<<<<<< HEAD
-	GetStashIDs(ctx context.Context, performerID int) ([]*models.StashID, error)
-	UpdateStashIDs(ctx context.Context, performerID int, stashIDs []*models.StashID) error
-=======
 	GetStashIDs(ctx context.Context, performerID int) ([]models.StashID, error)
 	UpdateStashIDs(ctx context.Context, performerID int, stashIDs []models.StashID) error
->>>>>>> c5033c36
 }
 
 func testStashIDReaderWriter(ctx context.Context, t *testing.T, r stashIDReaderWriter, id int) {
@@ -31,22 +26,12 @@
 	// add stash ids
 	const stashIDStr = "stashID"
 	const endpoint = "endpoint"
-	stashID := &models.StashID{
+	stashID := models.StashID{
 		StashID:  stashIDStr,
 		Endpoint: endpoint,
 	}
 
 	// update stash ids and ensure was updated
-<<<<<<< HEAD
-	if err := r.UpdateStashIDs(ctx, id, []*models.StashID{stashID}); err != nil {
-		t.Error(err.Error())
-	}
-
-	testStashIDs(ctx, t, r, id, []*models.StashID{stashID})
-
-	// update non-existing id - should return error
-	if err := r.UpdateStashIDs(ctx, -1, []*models.StashID{stashID}); err == nil {
-=======
 	if err := r.UpdateStashIDs(ctx, id, []models.StashID{stashID}); err != nil {
 		t.Error(err.Error())
 	}
@@ -55,16 +40,11 @@
 
 	// update non-existing id - should return error
 	if err := r.UpdateStashIDs(ctx, -1, []models.StashID{stashID}); err == nil {
->>>>>>> c5033c36
 		t.Error("expected error when updating non-existing id")
 	}
 
 	// remove stash ids and ensure was updated
-<<<<<<< HEAD
-	if err := r.UpdateStashIDs(ctx, id, []*models.StashID{}); err != nil {
-=======
 	if err := r.UpdateStashIDs(ctx, id, []models.StashID{}); err != nil {
->>>>>>> c5033c36
 		t.Error(err.Error())
 	}
 
@@ -82,11 +62,7 @@
 	assert.Len(t, stashIDs, 0)
 }
 
-<<<<<<< HEAD
-func testStashIDs(ctx context.Context, t *testing.T, r stashIDReaderWriter, id int, expected []*models.StashID) {
-=======
 func testStashIDs(ctx context.Context, t *testing.T, r stashIDReaderWriter, id int, expected []models.StashID) {
->>>>>>> c5033c36
 	t.Helper()
 	stashIDs, err := r.GetStashIDs(ctx, id)
 	if err != nil {
