--- conflicted
+++ resolved
@@ -97,13 +97,6 @@
 }
 
 func (qb *tagQueryBuilder) FindMany(ctx context.Context, ids []int) ([]*models.Tag, error) {
-<<<<<<< HEAD
-	var tags []*models.Tag
-	for _, id := range ids {
-		tag, err := qb.Find(ctx, id)
-		if err != nil {
-			return nil, err
-=======
 	tableMgr := tagTableMgr
 	q := goqu.Select("*").From(tableMgr.table).Where(tableMgr.byIDInts(ids...))
 	unsorted, err := qb.getMany(ctx, q)
@@ -121,7 +114,6 @@
 	for i := range ret {
 		if ret[i] == nil {
 			return nil, fmt.Errorf("tag with id %d not found", ids[i])
->>>>>>> c5033c36
 		}
 	}
 
@@ -378,19 +370,9 @@
 		return nil, 0, err
 	}
 
-<<<<<<< HEAD
-	var tags []*models.Tag
-	for _, id := range idsResult {
-		tag, err := qb.Find(ctx, id)
-		if err != nil {
-			return nil, 0, err
-		}
-		tags = append(tags, tag)
-=======
 	tags, err := qb.FindMany(ctx, idsResult)
 	if err != nil {
 		return nil, 0, err
->>>>>>> c5033c36
 	}
 
 	return tags, countResult, nil
