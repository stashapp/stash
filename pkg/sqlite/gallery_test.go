//go:build integration
// +build integration

package sqlite_test

import (
	"context"
	"math"
	"strconv"
	"testing"
	"time"

	"github.com/stashapp/stash/pkg/file"
	"github.com/stashapp/stash/pkg/models"
	"github.com/stretchr/testify/assert"
)

var invalidID = -1
<<<<<<< HEAD

func Test_galleryQueryBuilder_Create(t *testing.T) {
	var (
		title     = "title"
		url       = "url"
		rating    = 3
		details   = "details"
		createdAt = time.Date(2001, 1, 1, 0, 0, 0, 0, time.UTC)
		updatedAt = time.Date(2001, 1, 1, 0, 0, 0, 0, time.UTC)

		galleryFile = makeFileWithID(fileIdxStartGalleryFiles)
	)

	date := models.NewDate("2003-02-01")

	tests := []struct {
		name      string
		newObject models.Gallery
		wantErr   bool
	}{
		{
			"full",
			models.Gallery{
				Title:        title,
				URL:          url,
				Date:         &date,
				Details:      details,
				Rating:       &rating,
				Organized:    true,
				StudioID:     &studioIDs[studioIdxWithScene],
				CreatedAt:    createdAt,
				UpdatedAt:    updatedAt,
				SceneIDs:     []int{sceneIDs[sceneIdx1WithPerformer], sceneIDs[sceneIdx1WithStudio]},
				TagIDs:       []int{tagIDs[tagIdx1WithScene], tagIDs[tagIdx1WithDupName]},
				PerformerIDs: []int{performerIDs[performerIdx1WithScene], performerIDs[performerIdx1WithDupName]},
			},
			false,
		},
		{
			"with file",
			models.Gallery{
				Title:     title,
				URL:       url,
				Date:      &date,
				Details:   details,
				Rating:    &rating,
				Organized: true,
				StudioID:  &studioIDs[studioIdxWithScene],
				Files: []file.File{
					galleryFile,
				},
				CreatedAt:    createdAt,
				UpdatedAt:    updatedAt,
				SceneIDs:     []int{sceneIDs[sceneIdx1WithPerformer], sceneIDs[sceneIdx1WithStudio]},
				TagIDs:       []int{tagIDs[tagIdx1WithScene], tagIDs[tagIdx1WithDupName]},
				PerformerIDs: []int{performerIDs[performerIdx1WithScene], performerIDs[performerIdx1WithDupName]},
			},
			false,
		},
		{
			"invalid studio id",
			models.Gallery{
				StudioID: &invalidID,
			},
			true,
		},
		{
			"invalid scene id",
			models.Gallery{
				SceneIDs: []int{invalidID},
			},
			true,
		},
		{
			"invalid tag id",
			models.Gallery{
				TagIDs: []int{invalidID},
			},
			true,
		},
		{
			"invalid performer id",
			models.Gallery{
				PerformerIDs: []int{invalidID},
			},
			true,
		},
	}

	qb := db.Gallery

	for _, tt := range tests {
		runWithRollbackTxn(t, tt.name, func(t *testing.T, ctx context.Context) {
			assert := assert.New(t)

			s := tt.newObject
			var fileIDs []file.ID
			if len(s.Files) > 0 {
				fileIDs = []file.ID{s.Files[0].Base().ID}
			}

			if err := qb.Create(ctx, &s, fileIDs); (err != nil) != tt.wantErr {
				t.Errorf("galleryQueryBuilder.Create() error = %v, wantErr = %v", err, tt.wantErr)
			}

			if tt.wantErr {
				assert.Zero(s.ID)
				return
			}

			assert.NotZero(s.ID)

			copy := tt.newObject
			copy.ID = s.ID

=======

func loadGalleryRelationships(ctx context.Context, expected models.Gallery, actual *models.Gallery) error {
	if expected.SceneIDs.Loaded() {
		if err := actual.LoadSceneIDs(ctx, db.Gallery); err != nil {
			return err
		}
	}
	if expected.TagIDs.Loaded() {
		if err := actual.LoadTagIDs(ctx, db.Gallery); err != nil {
			return err
		}
	}
	if expected.PerformerIDs.Loaded() {
		if err := actual.LoadPerformerIDs(ctx, db.Gallery); err != nil {
			return err
		}
	}
	if expected.Files.Loaded() {
		if err := actual.LoadFiles(ctx, db.Gallery); err != nil {
			return err
		}
	}

	// clear Path, Checksum, PrimaryFileID
	if expected.Path == "" {
		actual.Path = ""
	}
	if expected.PrimaryFileID == nil {
		actual.PrimaryFileID = nil
	}

	return nil
}

func Test_galleryQueryBuilder_Create(t *testing.T) {
	var (
		title     = "title"
		url       = "url"
		rating    = 3
		details   = "details"
		createdAt = time.Date(2001, 1, 1, 0, 0, 0, 0, time.UTC)
		updatedAt = time.Date(2001, 1, 1, 0, 0, 0, 0, time.UTC)

		galleryFile = makeFileWithID(fileIdxStartGalleryFiles)
	)

	date := models.NewDate("2003-02-01")

	tests := []struct {
		name      string
		newObject models.Gallery
		wantErr   bool
	}{
		{
			"full",
			models.Gallery{
				Title:        title,
				URL:          url,
				Date:         &date,
				Details:      details,
				Rating:       &rating,
				Organized:    true,
				StudioID:     &studioIDs[studioIdxWithScene],
				CreatedAt:    createdAt,
				UpdatedAt:    updatedAt,
				SceneIDs:     models.NewRelatedIDs([]int{sceneIDs[sceneIdx1WithPerformer], sceneIDs[sceneIdx1WithStudio]}),
				TagIDs:       models.NewRelatedIDs([]int{tagIDs[tagIdx1WithScene], tagIDs[tagIdx1WithDupName]}),
				PerformerIDs: models.NewRelatedIDs([]int{performerIDs[performerIdx1WithScene], performerIDs[performerIdx1WithDupName]}),
			},
			false,
		},
		{
			"with file",
			models.Gallery{
				Title:     title,
				URL:       url,
				Date:      &date,
				Details:   details,
				Rating:    &rating,
				Organized: true,
				StudioID:  &studioIDs[studioIdxWithScene],
				Files: models.NewRelatedFiles([]file.File{
					galleryFile,
				}),
				CreatedAt:    createdAt,
				UpdatedAt:    updatedAt,
				SceneIDs:     models.NewRelatedIDs([]int{sceneIDs[sceneIdx1WithPerformer], sceneIDs[sceneIdx1WithStudio]}),
				TagIDs:       models.NewRelatedIDs([]int{tagIDs[tagIdx1WithScene], tagIDs[tagIdx1WithDupName]}),
				PerformerIDs: models.NewRelatedIDs([]int{performerIDs[performerIdx1WithScene], performerIDs[performerIdx1WithDupName]}),
			},
			false,
		},
		{
			"invalid studio id",
			models.Gallery{
				StudioID: &invalidID,
			},
			true,
		},
		{
			"invalid scene id",
			models.Gallery{
				SceneIDs: models.NewRelatedIDs([]int{invalidID}),
			},
			true,
		},
		{
			"invalid tag id",
			models.Gallery{
				TagIDs: models.NewRelatedIDs([]int{invalidID}),
			},
			true,
		},
		{
			"invalid performer id",
			models.Gallery{
				PerformerIDs: models.NewRelatedIDs([]int{invalidID}),
			},
			true,
		},
	}

	qb := db.Gallery

	for _, tt := range tests {
		runWithRollbackTxn(t, tt.name, func(t *testing.T, ctx context.Context) {
			assert := assert.New(t)

			s := tt.newObject
			var fileIDs []file.ID
			if s.Files.Loaded() {
				fileIDs = []file.ID{s.Files.List()[0].Base().ID}
			}

			if err := qb.Create(ctx, &s, fileIDs); (err != nil) != tt.wantErr {
				t.Errorf("galleryQueryBuilder.Create() error = %v, wantErr = %v", err, tt.wantErr)
			}

			if tt.wantErr {
				assert.Zero(s.ID)
				return
			}

			assert.NotZero(s.ID)

			copy := tt.newObject
			copy.ID = s.ID

			// load relationships
			if err := loadGalleryRelationships(ctx, copy, &s); err != nil {
				t.Errorf("loadGalleryRelationships() error = %v", err)
				return
			}

>>>>>>> c5033c36
			assert.Equal(copy, s)

			// ensure can find the scene
			found, err := qb.Find(ctx, s.ID)
			if err != nil {
				t.Errorf("galleryQueryBuilder.Find() error = %v", err)
			}

			if !assert.NotNil(found) {
				return
			}

<<<<<<< HEAD
=======
			// load relationships
			if err := loadGalleryRelationships(ctx, copy, found); err != nil {
				t.Errorf("loadGalleryRelationships() error = %v", err)
				return
			}

>>>>>>> c5033c36
			assert.Equal(copy, *found)

			return
		})
	}
}

func makeGalleryFileWithID(i int) *file.BaseFile {
	ret := makeGalleryFile(i)
	ret.ID = galleryFileIDs[i]
	return ret
}

func Test_galleryQueryBuilder_Update(t *testing.T) {
	var (
		title     = "title"
		url       = "url"
		rating    = 3
		details   = "details"
		createdAt = time.Date(2001, 1, 1, 0, 0, 0, 0, time.UTC)
		updatedAt = time.Date(2001, 1, 1, 0, 0, 0, 0, time.UTC)
	)

	date := models.NewDate("2003-02-01")

	tests := []struct {
		name          string
		updatedObject *models.Gallery
		wantErr       bool
	}{
		{
			"full",
			&models.Gallery{
				ID:        galleryIDs[galleryIdxWithScene],
				Title:     title,
				URL:       url,
				Date:      &date,
				Details:   details,
				Rating:    &rating,
				Organized: true,
				StudioID:  &studioIDs[studioIdxWithScene],
<<<<<<< HEAD
				Files: []file.File{
					makeGalleryFileWithID(galleryIdxWithScene),
				},
				CreatedAt:    createdAt,
				UpdatedAt:    updatedAt,
				SceneIDs:     []int{sceneIDs[sceneIdx1WithPerformer], sceneIDs[sceneIdx1WithStudio]},
				TagIDs:       []int{tagIDs[tagIdx1WithScene], tagIDs[tagIdx1WithDupName]},
				PerformerIDs: []int{performerIDs[performerIdx1WithScene], performerIDs[performerIdx1WithDupName]},
=======
				Files: models.NewRelatedFiles([]file.File{
					makeGalleryFileWithID(galleryIdxWithScene),
				}),
				CreatedAt:    createdAt,
				UpdatedAt:    updatedAt,
				SceneIDs:     models.NewRelatedIDs([]int{sceneIDs[sceneIdx1WithPerformer], sceneIDs[sceneIdx1WithStudio]}),
				TagIDs:       models.NewRelatedIDs([]int{tagIDs[tagIdx1WithScene], tagIDs[tagIdx1WithDupName]}),
				PerformerIDs: models.NewRelatedIDs([]int{performerIDs[performerIdx1WithScene], performerIDs[performerIdx1WithDupName]}),
>>>>>>> c5033c36
			},
			false,
		},
		{
			"clear nullables",
			&models.Gallery{
<<<<<<< HEAD
				ID: galleryIDs[galleryIdxWithImage],
				Files: []file.File{
					makeGalleryFileWithID(galleryIdxWithImage),
				},
				Organized: true,
				CreatedAt: createdAt,
				UpdatedAt: updatedAt,
=======
				ID:           galleryIDs[galleryIdxWithImage],
				SceneIDs:     models.NewRelatedIDs([]int{}),
				TagIDs:       models.NewRelatedIDs([]int{}),
				PerformerIDs: models.NewRelatedIDs([]int{}),
				Organized:    true,
				CreatedAt:    createdAt,
				UpdatedAt:    updatedAt,
>>>>>>> c5033c36
			},
			false,
		},
		{
			"clear scene ids",
			&models.Gallery{
<<<<<<< HEAD
				ID: galleryIDs[galleryIdxWithScene],
				Files: []file.File{
					makeGalleryFileWithID(galleryIdxWithScene),
				},
				Organized: true,
				CreatedAt: createdAt,
				UpdatedAt: updatedAt,
=======
				ID:           galleryIDs[galleryIdxWithScene],
				SceneIDs:     models.NewRelatedIDs([]int{}),
				TagIDs:       models.NewRelatedIDs([]int{}),
				PerformerIDs: models.NewRelatedIDs([]int{}),
				Organized:    true,
				CreatedAt:    createdAt,
				UpdatedAt:    updatedAt,
>>>>>>> c5033c36
			},
			false,
		},
		{
			"clear tag ids",
			&models.Gallery{
<<<<<<< HEAD
				ID: galleryIDs[galleryIdxWithTag],
				Files: []file.File{
					makeGalleryFileWithID(galleryIdxWithTag),
				},
				Organized: true,
				CreatedAt: createdAt,
				UpdatedAt: updatedAt,
=======
				ID:           galleryIDs[galleryIdxWithTag],
				SceneIDs:     models.NewRelatedIDs([]int{}),
				TagIDs:       models.NewRelatedIDs([]int{}),
				PerformerIDs: models.NewRelatedIDs([]int{}),
				Organized:    true,
				CreatedAt:    createdAt,
				UpdatedAt:    updatedAt,
>>>>>>> c5033c36
			},
			false,
		},
		{
			"clear performer ids",
			&models.Gallery{
<<<<<<< HEAD
				ID: galleryIDs[galleryIdxWithPerformer],
				Files: []file.File{
					makeGalleryFileWithID(galleryIdxWithPerformer),
				},
				Organized: true,
				CreatedAt: createdAt,
				UpdatedAt: updatedAt,
=======
				ID:           galleryIDs[galleryIdxWithPerformer],
				SceneIDs:     models.NewRelatedIDs([]int{}),
				TagIDs:       models.NewRelatedIDs([]int{}),
				PerformerIDs: models.NewRelatedIDs([]int{}),
				Organized:    true,
				CreatedAt:    createdAt,
				UpdatedAt:    updatedAt,
>>>>>>> c5033c36
			},
			false,
		},
		{
			"invalid studio id",
			&models.Gallery{
<<<<<<< HEAD
				ID: galleryIDs[galleryIdxWithImage],
				Files: []file.File{
					makeGalleryFileWithID(galleryIdxWithImage),
				},
=======
				ID:        galleryIDs[galleryIdxWithImage],
>>>>>>> c5033c36
				Organized: true,
				StudioID:  &invalidID,
				CreatedAt: createdAt,
				UpdatedAt: updatedAt,
			},
			true,
		},
		{
			"invalid scene id",
			&models.Gallery{
<<<<<<< HEAD
				ID: galleryIDs[galleryIdxWithImage],
				Files: []file.File{
					makeGalleryFileWithID(galleryIdxWithImage),
				},
				Organized: true,
				SceneIDs:  []int{invalidID},
=======
				ID:        galleryIDs[galleryIdxWithImage],
				Organized: true,
				SceneIDs:  models.NewRelatedIDs([]int{invalidID}),
>>>>>>> c5033c36
				CreatedAt: createdAt,
				UpdatedAt: updatedAt,
			},
			true,
		},
		{
			"invalid tag id",
			&models.Gallery{
<<<<<<< HEAD
				ID: galleryIDs[galleryIdxWithImage],
				Files: []file.File{
					makeGalleryFileWithID(galleryIdxWithImage),
				},
				Organized: true,
				TagIDs:    []int{invalidID},
=======
				ID:        galleryIDs[galleryIdxWithImage],
				Organized: true,
				TagIDs:    models.NewRelatedIDs([]int{invalidID}),
>>>>>>> c5033c36
				CreatedAt: createdAt,
				UpdatedAt: updatedAt,
			},
			true,
		},
		{
			"invalid performer id",
			&models.Gallery{
<<<<<<< HEAD
				ID: galleryIDs[galleryIdxWithImage],
				Files: []file.File{
					makeGalleryFileWithID(galleryIdxWithImage),
				},
				Organized:    true,
				PerformerIDs: []int{invalidID},
=======
				ID:           galleryIDs[galleryIdxWithImage],
				Organized:    true,
				PerformerIDs: models.NewRelatedIDs([]int{invalidID}),
>>>>>>> c5033c36
				CreatedAt:    createdAt,
				UpdatedAt:    updatedAt,
			},
			true,
		},
	}

	qb := db.Gallery
	for _, tt := range tests {
		runWithRollbackTxn(t, tt.name, func(t *testing.T, ctx context.Context) {
			assert := assert.New(t)

			copy := *tt.updatedObject

			if err := qb.Update(ctx, tt.updatedObject); (err != nil) != tt.wantErr {
				t.Errorf("galleryQueryBuilder.Update() error = %v, wantErr %v", err, tt.wantErr)
			}

			if tt.wantErr {
				return
			}
<<<<<<< HEAD

			s, err := qb.Find(ctx, tt.updatedObject.ID)
			if err != nil {
				t.Errorf("galleryQueryBuilder.Find() error = %v", err)
				return
			}

			assert.Equal(copy, *s)

			return
		})
	}
}

func clearGalleryFileIDs(gallery *models.Gallery) {
	for _, f := range gallery.Files {
		f.Base().ID = 0
	}
}

func clearGalleryPartial() models.GalleryPartial {
	// leave mandatory fields
	return models.GalleryPartial{
		Title:        models.OptionalString{Set: true, Null: true},
		Details:      models.OptionalString{Set: true, Null: true},
		URL:          models.OptionalString{Set: true, Null: true},
		Date:         models.OptionalDate{Set: true, Null: true},
		Rating:       models.OptionalInt{Set: true, Null: true},
		StudioID:     models.OptionalInt{Set: true, Null: true},
		TagIDs:       &models.UpdateIDs{Mode: models.RelationshipUpdateModeSet},
		PerformerIDs: &models.UpdateIDs{Mode: models.RelationshipUpdateModeSet},
	}
}

func Test_galleryQueryBuilder_UpdatePartial(t *testing.T) {
	var (
		title     = "title"
		details   = "details"
		url       = "url"
		rating    = 3
		createdAt = time.Date(2001, 1, 1, 0, 0, 0, 0, time.UTC)
		updatedAt = time.Date(2001, 1, 1, 0, 0, 0, 0, time.UTC)

		date = models.NewDate("2003-02-01")
	)

	tests := []struct {
		name    string
		id      int
		partial models.GalleryPartial
		want    models.Gallery
		wantErr bool
	}{
		{
			"full",
			galleryIDs[galleryIdxWithImage],
			models.GalleryPartial{
				Title:     models.NewOptionalString(title),
				Details:   models.NewOptionalString(details),
				URL:       models.NewOptionalString(url),
				Date:      models.NewOptionalDate(date),
				Rating:    models.NewOptionalInt(rating),
				Organized: models.NewOptionalBool(true),
				StudioID:  models.NewOptionalInt(studioIDs[studioIdxWithGallery]),
				CreatedAt: models.NewOptionalTime(createdAt),
				UpdatedAt: models.NewOptionalTime(updatedAt),

				SceneIDs: &models.UpdateIDs{
					IDs:  []int{sceneIDs[sceneIdxWithGallery]},
					Mode: models.RelationshipUpdateModeSet,
				},
				TagIDs: &models.UpdateIDs{
					IDs:  []int{tagIDs[tagIdx1WithGallery], tagIDs[tagIdx1WithDupName]},
					Mode: models.RelationshipUpdateModeSet,
				},
				PerformerIDs: &models.UpdateIDs{
					IDs:  []int{performerIDs[performerIdx1WithGallery], performerIDs[performerIdx1WithDupName]},
					Mode: models.RelationshipUpdateModeSet,
				},
			},
			models.Gallery{
				ID:        galleryIDs[galleryIdxWithImage],
				Title:     title,
				Details:   details,
				URL:       url,
				Date:      &date,
				Rating:    &rating,
				Organized: true,
				StudioID:  &studioIDs[studioIdxWithGallery],
				Files: []file.File{
					makeGalleryFile(galleryIdxWithImage),
				},
				CreatedAt:    createdAt,
				UpdatedAt:    updatedAt,
				SceneIDs:     []int{sceneIDs[sceneIdxWithGallery]},
				TagIDs:       []int{tagIDs[tagIdx1WithGallery], tagIDs[tagIdx1WithDupName]},
				PerformerIDs: []int{performerIDs[performerIdx1WithGallery], performerIDs[performerIdx1WithDupName]},
			},
			false,
		},
		{
			"clear all",
			galleryIDs[galleryIdxWithImage],
			clearGalleryPartial(),
			models.Gallery{
				ID: galleryIDs[galleryIdxWithImage],
				Files: []file.File{
					makeGalleryFile(galleryIdxWithImage),
				},
			},
			false,
		},
		{
			"invalid id",
			invalidID,
			models.GalleryPartial{},
			models.Gallery{},
			true,
		},
	}
	for _, tt := range tests {
		qb := db.Gallery

		runWithRollbackTxn(t, tt.name, func(t *testing.T, ctx context.Context) {
			assert := assert.New(t)

			got, err := qb.UpdatePartial(ctx, tt.id, tt.partial)
			if (err != nil) != tt.wantErr {
				t.Errorf("galleryQueryBuilder.UpdatePartial() error = %v, wantErr %v", err, tt.wantErr)
				return
			}

			if tt.wantErr {
				return
			}

			clearGalleryFileIDs(got)
			assert.Equal(tt.want, *got)

			s, err := qb.Find(ctx, tt.id)
			if err != nil {
				t.Errorf("galleryQueryBuilder.Find() error = %v", err)
			}

			clearGalleryFileIDs(s)
			assert.Equal(tt.want, *s)
		})
	}
}

func Test_galleryQueryBuilder_UpdatePartialRelationships(t *testing.T) {
	tests := []struct {
		name    string
		id      int
		partial models.GalleryPartial
		want    models.Gallery
		wantErr bool
	}{
		{
			"add scenes",
			galleryIDs[galleryIdx1WithImage],
			models.GalleryPartial{
				SceneIDs: &models.UpdateIDs{
					IDs:  []int{tagIDs[sceneIdx1WithStudio], tagIDs[sceneIdx1WithPerformer]},
					Mode: models.RelationshipUpdateModeAdd,
				},
			},
			models.Gallery{
				SceneIDs: append(indexesToIDs(sceneIDs, sceneGalleries.reverseLookup(galleryIdx1WithImage)),
					sceneIDs[sceneIdx1WithStudio],
					sceneIDs[sceneIdx1WithPerformer],
				),
			},
			false,
		},
		{
			"add tags",
			galleryIDs[galleryIdxWithTwoTags],
			models.GalleryPartial{
				TagIDs: &models.UpdateIDs{
					IDs:  []int{tagIDs[tagIdx1WithDupName], tagIDs[tagIdx1WithImage]},
					Mode: models.RelationshipUpdateModeAdd,
				},
			},
			models.Gallery{
				TagIDs: append(indexesToIDs(tagIDs, galleryTags[galleryIdxWithTwoTags]),
					tagIDs[tagIdx1WithDupName],
					tagIDs[tagIdx1WithImage],
				),
			},
			false,
		},
		{
			"add performers",
			galleryIDs[galleryIdxWithTwoPerformers],
			models.GalleryPartial{
				PerformerIDs: &models.UpdateIDs{
					IDs:  []int{performerIDs[performerIdx1WithDupName], performerIDs[performerIdx1WithImage]},
					Mode: models.RelationshipUpdateModeAdd,
				},
			},
			models.Gallery{
				PerformerIDs: append(indexesToIDs(performerIDs, galleryPerformers[galleryIdxWithTwoPerformers]),
					performerIDs[performerIdx1WithDupName],
					performerIDs[performerIdx1WithImage],
				),
			},
			false,
		},
		{
			"add duplicate scenes",
			galleryIDs[galleryIdxWithScene],
			models.GalleryPartial{
				SceneIDs: &models.UpdateIDs{
					IDs:  []int{sceneIDs[sceneIdxWithGallery], sceneIDs[sceneIdx1WithPerformer]},
					Mode: models.RelationshipUpdateModeAdd,
				},
			},
			models.Gallery{
				SceneIDs: append(indexesToIDs(sceneIDs, sceneGalleries.reverseLookup(galleryIdxWithScene)),
					sceneIDs[sceneIdx1WithPerformer],
				),
			},
			false,
		},
		{
			"add duplicate tags",
			galleryIDs[galleryIdxWithTwoTags],
			models.GalleryPartial{
				TagIDs: &models.UpdateIDs{
					IDs:  []int{tagIDs[tagIdx1WithGallery], tagIDs[tagIdx1WithScene]},
					Mode: models.RelationshipUpdateModeAdd,
				},
			},
			models.Gallery{
				TagIDs: append(indexesToIDs(tagIDs, galleryTags[galleryIdxWithTwoTags]),
					tagIDs[tagIdx1WithScene],
				),
			},
			false,
		},
		{
			"add duplicate performers",
			galleryIDs[galleryIdxWithTwoPerformers],
			models.GalleryPartial{
				PerformerIDs: &models.UpdateIDs{
					IDs:  []int{performerIDs[performerIdx1WithGallery], performerIDs[performerIdx1WithScene]},
					Mode: models.RelationshipUpdateModeAdd,
				},
			},
			models.Gallery{
				PerformerIDs: append(indexesToIDs(performerIDs, galleryPerformers[galleryIdxWithTwoPerformers]),
					performerIDs[performerIdx1WithScene],
				),
			},
			false,
		},
		{
			"add invalid scenes",
			galleryIDs[galleryIdxWithScene],
			models.GalleryPartial{
				SceneIDs: &models.UpdateIDs{
					IDs:  []int{invalidID},
					Mode: models.RelationshipUpdateModeAdd,
				},
			},
			models.Gallery{},
			true,
		},
		{
			"add invalid tags",
			galleryIDs[galleryIdxWithTwoTags],
			models.GalleryPartial{
				TagIDs: &models.UpdateIDs{
					IDs:  []int{invalidID},
					Mode: models.RelationshipUpdateModeAdd,
				},
			},
			models.Gallery{},
			true,
		},
		{
			"add invalid performers",
			galleryIDs[galleryIdxWithTwoPerformers],
			models.GalleryPartial{
				PerformerIDs: &models.UpdateIDs{
					IDs:  []int{invalidID},
					Mode: models.RelationshipUpdateModeAdd,
				},
			},
			models.Gallery{},
			true,
		},
		{
			"remove scenes",
			galleryIDs[galleryIdxWithScene],
			models.GalleryPartial{
				SceneIDs: &models.UpdateIDs{
					IDs:  []int{sceneIDs[sceneIdxWithGallery]},
					Mode: models.RelationshipUpdateModeRemove,
				},
			},
			models.Gallery{},
			false,
		},
		{
			"remove tags",
			galleryIDs[galleryIdxWithTwoTags],
			models.GalleryPartial{
				TagIDs: &models.UpdateIDs{
					IDs:  []int{tagIDs[tagIdx1WithGallery]},
					Mode: models.RelationshipUpdateModeRemove,
				},
			},
			models.Gallery{
				TagIDs: []int{tagIDs[tagIdx2WithGallery]},
			},
			false,
		},
		{
			"remove performers",
			galleryIDs[galleryIdxWithTwoPerformers],
			models.GalleryPartial{
				PerformerIDs: &models.UpdateIDs{
					IDs:  []int{performerIDs[performerIdx1WithGallery]},
					Mode: models.RelationshipUpdateModeRemove,
				},
			},
			models.Gallery{
				PerformerIDs: []int{performerIDs[performerIdx2WithGallery]},
			},
			false,
		},
		{
			"remove unrelated scenes",
			galleryIDs[galleryIdxWithScene],
			models.GalleryPartial{
				SceneIDs: &models.UpdateIDs{
					IDs:  []int{tagIDs[sceneIdx1WithPerformer]},
					Mode: models.RelationshipUpdateModeRemove,
				},
			},
			models.Gallery{
				SceneIDs: []int{sceneIDs[sceneIdxWithGallery]},
			},
			false,
		},
		{
			"remove unrelated tags",
			galleryIDs[galleryIdxWithTwoTags],
			models.GalleryPartial{
				TagIDs: &models.UpdateIDs{
					IDs:  []int{tagIDs[tagIdx1WithPerformer]},
					Mode: models.RelationshipUpdateModeRemove,
				},
			},
			models.Gallery{
				TagIDs: indexesToIDs(tagIDs, galleryTags[galleryIdxWithTwoTags]),
			},
			false,
		},
		{
			"remove unrelated performers",
			galleryIDs[galleryIdxWithTwoPerformers],
			models.GalleryPartial{
				PerformerIDs: &models.UpdateIDs{
					IDs:  []int{performerIDs[performerIdx1WithDupName]},
					Mode: models.RelationshipUpdateModeRemove,
				},
			},
			models.Gallery{
				PerformerIDs: indexesToIDs(performerIDs, galleryPerformers[galleryIdxWithTwoPerformers]),
			},
			false,
		},
	}

	for _, tt := range tests {
		qb := db.Gallery

		runWithRollbackTxn(t, tt.name, func(t *testing.T, ctx context.Context) {
			assert := assert.New(t)

			got, err := qb.UpdatePartial(ctx, tt.id, tt.partial)
			if (err != nil) != tt.wantErr {
				t.Errorf("galleryQueryBuilder.UpdatePartial() error = %v, wantErr %v", err, tt.wantErr)
				return
			}

			if tt.wantErr {
				return
			}

			s, err := qb.Find(ctx, tt.id)
			if err != nil {
				t.Errorf("galleryQueryBuilder.Find() error = %v", err)
			}

=======

			s, err := qb.Find(ctx, tt.updatedObject.ID)
			if err != nil {
				t.Errorf("galleryQueryBuilder.Find() error = %v", err)
				return
			}

			// load relationships
			if err := loadGalleryRelationships(ctx, copy, s); err != nil {
				t.Errorf("loadGalleryRelationships() error = %v", err)
				return
			}

			assert.Equal(copy, *s)

			return
		})
	}
}

func clearGalleryFileIDs(gallery *models.Gallery) {
	if gallery.Files.Loaded() {
		for _, f := range gallery.Files.List() {
			f.Base().ID = 0
		}
	}
}

func clearGalleryPartial() models.GalleryPartial {
	// leave mandatory fields
	return models.GalleryPartial{
		Title:        models.OptionalString{Set: true, Null: true},
		Details:      models.OptionalString{Set: true, Null: true},
		URL:          models.OptionalString{Set: true, Null: true},
		Date:         models.OptionalDate{Set: true, Null: true},
		Rating:       models.OptionalInt{Set: true, Null: true},
		StudioID:     models.OptionalInt{Set: true, Null: true},
		TagIDs:       &models.UpdateIDs{Mode: models.RelationshipUpdateModeSet},
		PerformerIDs: &models.UpdateIDs{Mode: models.RelationshipUpdateModeSet},
	}
}

func Test_galleryQueryBuilder_UpdatePartial(t *testing.T) {
	var (
		title     = "title"
		details   = "details"
		url       = "url"
		rating    = 3
		createdAt = time.Date(2001, 1, 1, 0, 0, 0, 0, time.UTC)
		updatedAt = time.Date(2001, 1, 1, 0, 0, 0, 0, time.UTC)

		date = models.NewDate("2003-02-01")
	)

	tests := []struct {
		name    string
		id      int
		partial models.GalleryPartial
		want    models.Gallery
		wantErr bool
	}{
		{
			"full",
			galleryIDs[galleryIdxWithImage],
			models.GalleryPartial{
				Title:     models.NewOptionalString(title),
				Details:   models.NewOptionalString(details),
				URL:       models.NewOptionalString(url),
				Date:      models.NewOptionalDate(date),
				Rating:    models.NewOptionalInt(rating),
				Organized: models.NewOptionalBool(true),
				StudioID:  models.NewOptionalInt(studioIDs[studioIdxWithGallery]),
				CreatedAt: models.NewOptionalTime(createdAt),
				UpdatedAt: models.NewOptionalTime(updatedAt),

				SceneIDs: &models.UpdateIDs{
					IDs:  []int{sceneIDs[sceneIdxWithGallery]},
					Mode: models.RelationshipUpdateModeSet,
				},
				TagIDs: &models.UpdateIDs{
					IDs:  []int{tagIDs[tagIdx1WithGallery], tagIDs[tagIdx1WithDupName]},
					Mode: models.RelationshipUpdateModeSet,
				},
				PerformerIDs: &models.UpdateIDs{
					IDs:  []int{performerIDs[performerIdx1WithGallery], performerIDs[performerIdx1WithDupName]},
					Mode: models.RelationshipUpdateModeSet,
				},
			},
			models.Gallery{
				ID:        galleryIDs[galleryIdxWithImage],
				Title:     title,
				Details:   details,
				URL:       url,
				Date:      &date,
				Rating:    &rating,
				Organized: true,
				StudioID:  &studioIDs[studioIdxWithGallery],
				Files: models.NewRelatedFiles([]file.File{
					makeGalleryFile(galleryIdxWithImage),
				}),
				CreatedAt:    createdAt,
				UpdatedAt:    updatedAt,
				SceneIDs:     models.NewRelatedIDs([]int{sceneIDs[sceneIdxWithGallery]}),
				TagIDs:       models.NewRelatedIDs([]int{tagIDs[tagIdx1WithGallery], tagIDs[tagIdx1WithDupName]}),
				PerformerIDs: models.NewRelatedIDs([]int{performerIDs[performerIdx1WithGallery], performerIDs[performerIdx1WithDupName]}),
			},
			false,
		},
		{
			"clear all",
			galleryIDs[galleryIdxWithImage],
			clearGalleryPartial(),
			models.Gallery{
				ID: galleryIDs[galleryIdxWithImage],
				Files: models.NewRelatedFiles([]file.File{
					makeGalleryFile(galleryIdxWithImage),
				}),
				SceneIDs:     models.NewRelatedIDs([]int{}),
				TagIDs:       models.NewRelatedIDs([]int{}),
				PerformerIDs: models.NewRelatedIDs([]int{}),
			},
			false,
		},
		{
			"invalid id",
			invalidID,
			models.GalleryPartial{},
			models.Gallery{},
			true,
		},
	}
	for _, tt := range tests {
		qb := db.Gallery

		runWithRollbackTxn(t, tt.name, func(t *testing.T, ctx context.Context) {
			assert := assert.New(t)

			got, err := qb.UpdatePartial(ctx, tt.id, tt.partial)
			if (err != nil) != tt.wantErr {
				t.Errorf("galleryQueryBuilder.UpdatePartial() error = %v, wantErr %v", err, tt.wantErr)
				return
			}

			if tt.wantErr {
				return
			}

			// load relationships
			if err := loadGalleryRelationships(ctx, tt.want, got); err != nil {
				t.Errorf("loadGalleryRelationships() error = %v", err)
				return
			}
			clearGalleryFileIDs(got)
			assert.Equal(tt.want, *got)

			s, err := qb.Find(ctx, tt.id)
			if err != nil {
				t.Errorf("galleryQueryBuilder.Find() error = %v", err)
			}

			// load relationships
			if err := loadGalleryRelationships(ctx, tt.want, s); err != nil {
				t.Errorf("loadGalleryRelationships() error = %v", err)
				return
			}
			clearGalleryFileIDs(s)
			assert.Equal(tt.want, *s)
		})
	}
}

func Test_galleryQueryBuilder_UpdatePartialRelationships(t *testing.T) {
	tests := []struct {
		name    string
		id      int
		partial models.GalleryPartial
		want    models.Gallery
		wantErr bool
	}{
		{
			"add scenes",
			galleryIDs[galleryIdx1WithImage],
			models.GalleryPartial{
				SceneIDs: &models.UpdateIDs{
					IDs:  []int{tagIDs[sceneIdx1WithStudio], tagIDs[sceneIdx1WithPerformer]},
					Mode: models.RelationshipUpdateModeAdd,
				},
			},
			models.Gallery{
				SceneIDs: models.NewRelatedIDs(append(indexesToIDs(sceneIDs, sceneGalleries.reverseLookup(galleryIdx1WithImage)),
					sceneIDs[sceneIdx1WithStudio],
					sceneIDs[sceneIdx1WithPerformer],
				)),
			},
			false,
		},
		{
			"add tags",
			galleryIDs[galleryIdxWithTwoTags],
			models.GalleryPartial{
				TagIDs: &models.UpdateIDs{
					IDs:  []int{tagIDs[tagIdx1WithDupName], tagIDs[tagIdx1WithImage]},
					Mode: models.RelationshipUpdateModeAdd,
				},
			},
			models.Gallery{
				TagIDs: models.NewRelatedIDs(append(indexesToIDs(tagIDs, galleryTags[galleryIdxWithTwoTags]),
					tagIDs[tagIdx1WithDupName],
					tagIDs[tagIdx1WithImage],
				)),
			},
			false,
		},
		{
			"add performers",
			galleryIDs[galleryIdxWithTwoPerformers],
			models.GalleryPartial{
				PerformerIDs: &models.UpdateIDs{
					IDs:  []int{performerIDs[performerIdx1WithDupName], performerIDs[performerIdx1WithImage]},
					Mode: models.RelationshipUpdateModeAdd,
				},
			},
			models.Gallery{
				PerformerIDs: models.NewRelatedIDs(append(indexesToIDs(performerIDs, galleryPerformers[galleryIdxWithTwoPerformers]),
					performerIDs[performerIdx1WithDupName],
					performerIDs[performerIdx1WithImage],
				)),
			},
			false,
		},
		{
			"add duplicate scenes",
			galleryIDs[galleryIdxWithScene],
			models.GalleryPartial{
				SceneIDs: &models.UpdateIDs{
					IDs:  []int{sceneIDs[sceneIdxWithGallery], sceneIDs[sceneIdx1WithPerformer]},
					Mode: models.RelationshipUpdateModeAdd,
				},
			},
			models.Gallery{
				SceneIDs: models.NewRelatedIDs(append(indexesToIDs(sceneIDs, sceneGalleries.reverseLookup(galleryIdxWithScene)),
					sceneIDs[sceneIdx1WithPerformer],
				)),
			},
			false,
		},
		{
			"add duplicate tags",
			galleryIDs[galleryIdxWithTwoTags],
			models.GalleryPartial{
				TagIDs: &models.UpdateIDs{
					IDs:  []int{tagIDs[tagIdx1WithGallery], tagIDs[tagIdx1WithScene]},
					Mode: models.RelationshipUpdateModeAdd,
				},
			},
			models.Gallery{
				TagIDs: models.NewRelatedIDs(append(indexesToIDs(tagIDs, galleryTags[galleryIdxWithTwoTags]),
					tagIDs[tagIdx1WithScene],
				)),
			},
			false,
		},
		{
			"add duplicate performers",
			galleryIDs[galleryIdxWithTwoPerformers],
			models.GalleryPartial{
				PerformerIDs: &models.UpdateIDs{
					IDs:  []int{performerIDs[performerIdx1WithGallery], performerIDs[performerIdx1WithScene]},
					Mode: models.RelationshipUpdateModeAdd,
				},
			},
			models.Gallery{
				PerformerIDs: models.NewRelatedIDs(append(indexesToIDs(performerIDs, galleryPerformers[galleryIdxWithTwoPerformers]),
					performerIDs[performerIdx1WithScene],
				)),
			},
			false,
		},
		{
			"add invalid scenes",
			galleryIDs[galleryIdxWithScene],
			models.GalleryPartial{
				SceneIDs: &models.UpdateIDs{
					IDs:  []int{invalidID},
					Mode: models.RelationshipUpdateModeAdd,
				},
			},
			models.Gallery{},
			true,
		},
		{
			"add invalid tags",
			galleryIDs[galleryIdxWithTwoTags],
			models.GalleryPartial{
				TagIDs: &models.UpdateIDs{
					IDs:  []int{invalidID},
					Mode: models.RelationshipUpdateModeAdd,
				},
			},
			models.Gallery{},
			true,
		},
		{
			"add invalid performers",
			galleryIDs[galleryIdxWithTwoPerformers],
			models.GalleryPartial{
				PerformerIDs: &models.UpdateIDs{
					IDs:  []int{invalidID},
					Mode: models.RelationshipUpdateModeAdd,
				},
			},
			models.Gallery{},
			true,
		},
		{
			"remove scenes",
			galleryIDs[galleryIdxWithScene],
			models.GalleryPartial{
				SceneIDs: &models.UpdateIDs{
					IDs:  []int{sceneIDs[sceneIdxWithGallery]},
					Mode: models.RelationshipUpdateModeRemove,
				},
			},
			models.Gallery{
				SceneIDs: models.NewRelatedIDs([]int{}),
			},
			false,
		},
		{
			"remove tags",
			galleryIDs[galleryIdxWithTwoTags],
			models.GalleryPartial{
				TagIDs: &models.UpdateIDs{
					IDs:  []int{tagIDs[tagIdx1WithGallery]},
					Mode: models.RelationshipUpdateModeRemove,
				},
			},
			models.Gallery{
				TagIDs: models.NewRelatedIDs([]int{tagIDs[tagIdx2WithGallery]}),
			},
			false,
		},
		{
			"remove performers",
			galleryIDs[galleryIdxWithTwoPerformers],
			models.GalleryPartial{
				PerformerIDs: &models.UpdateIDs{
					IDs:  []int{performerIDs[performerIdx1WithGallery]},
					Mode: models.RelationshipUpdateModeRemove,
				},
			},
			models.Gallery{
				PerformerIDs: models.NewRelatedIDs([]int{performerIDs[performerIdx2WithGallery]}),
			},
			false,
		},
		{
			"remove unrelated scenes",
			galleryIDs[galleryIdxWithScene],
			models.GalleryPartial{
				SceneIDs: &models.UpdateIDs{
					IDs:  []int{tagIDs[sceneIdx1WithPerformer]},
					Mode: models.RelationshipUpdateModeRemove,
				},
			},
			models.Gallery{
				SceneIDs: models.NewRelatedIDs([]int{sceneIDs[sceneIdxWithGallery]}),
			},
			false,
		},
		{
			"remove unrelated tags",
			galleryIDs[galleryIdxWithTwoTags],
			models.GalleryPartial{
				TagIDs: &models.UpdateIDs{
					IDs:  []int{tagIDs[tagIdx1WithPerformer]},
					Mode: models.RelationshipUpdateModeRemove,
				},
			},
			models.Gallery{
				TagIDs: models.NewRelatedIDs(indexesToIDs(tagIDs, galleryTags[galleryIdxWithTwoTags])),
			},
			false,
		},
		{
			"remove unrelated performers",
			galleryIDs[galleryIdxWithTwoPerformers],
			models.GalleryPartial{
				PerformerIDs: &models.UpdateIDs{
					IDs:  []int{performerIDs[performerIdx1WithDupName]},
					Mode: models.RelationshipUpdateModeRemove,
				},
			},
			models.Gallery{
				PerformerIDs: models.NewRelatedIDs(indexesToIDs(performerIDs, galleryPerformers[galleryIdxWithTwoPerformers])),
			},
			false,
		},
	}

	for _, tt := range tests {
		qb := db.Gallery

		runWithRollbackTxn(t, tt.name, func(t *testing.T, ctx context.Context) {
			assert := assert.New(t)

			got, err := qb.UpdatePartial(ctx, tt.id, tt.partial)
			if (err != nil) != tt.wantErr {
				t.Errorf("galleryQueryBuilder.UpdatePartial() error = %v, wantErr %v", err, tt.wantErr)
				return
			}

			if tt.wantErr {
				return
			}

			s, err := qb.Find(ctx, tt.id)
			if err != nil {
				t.Errorf("galleryQueryBuilder.Find() error = %v", err)
			}

			// load relationships
			if err := loadGalleryRelationships(ctx, tt.want, got); err != nil {
				t.Errorf("loadGalleryRelationships() error = %v", err)
				return
			}
			if err := loadGalleryRelationships(ctx, tt.want, s); err != nil {
				t.Errorf("loadGalleryRelationships() error = %v", err)
				return
			}

>>>>>>> c5033c36
			// only compare fields that were in the partial
			if tt.partial.PerformerIDs != nil {
				assert.Equal(tt.want.PerformerIDs, got.PerformerIDs)
				assert.Equal(tt.want.PerformerIDs, s.PerformerIDs)
			}
			if tt.partial.TagIDs != nil {
				assert.Equal(tt.want.TagIDs, got.TagIDs)
				assert.Equal(tt.want.TagIDs, s.TagIDs)
			}
			if tt.partial.SceneIDs != nil {
				assert.Equal(tt.want.SceneIDs, got.SceneIDs)
				assert.Equal(tt.want.SceneIDs, s.SceneIDs)
			}
		})
	}
}

func Test_galleryQueryBuilder_Destroy(t *testing.T) {
	tests := []struct {
		name    string
		id      int
		wantErr bool
	}{
		{
			"valid",
			galleryIDs[galleryIdxWithScene],
			false,
		},
		{
			"invalid",
			invalidID,
			true,
		},
	}
<<<<<<< HEAD

	qb := db.Gallery

	for _, tt := range tests {
		runWithRollbackTxn(t, tt.name, func(t *testing.T, ctx context.Context) {
			assert := assert.New(t)

			if err := qb.Destroy(ctx, tt.id); (err != nil) != tt.wantErr {
				t.Errorf("galleryQueryBuilder.Destroy() error = %v, wantErr %v", err, tt.wantErr)
			}

			// ensure cannot be found
			i, err := qb.Find(ctx, tt.id)

			assert.NotNil(err)
			assert.Nil(i)
			return

		})
	}
}

func makeGalleryWithID(index int) *models.Gallery {
	const includeScenes = true
	ret := makeGallery(index, includeScenes)
	ret.ID = galleryIDs[index]

	if ret.Date != nil && ret.Date.IsZero() {
		ret.Date = nil
	}

	ret.Files = []file.File{makeGalleryFile(index)}

	return ret
}

func Test_galleryQueryBuilder_Find(t *testing.T) {
	tests := []struct {
		name    string
		id      int
		want    *models.Gallery
		wantErr bool
	}{
		{
			"valid",
			galleryIDs[galleryIdxWithImage],
			makeGalleryWithID(galleryIdxWithImage),
			false,
		},
		{
			"invalid",
			invalidID,
			nil,
			true,
		},
		{
			"with performers",
			galleryIDs[galleryIdxWithTwoPerformers],
			makeGalleryWithID(galleryIdxWithTwoPerformers),
			false,
		},
		{
			"with tags",
			galleryIDs[galleryIdxWithTwoTags],
			makeGalleryWithID(galleryIdxWithTwoTags),
			false,
		},
	}

	qb := db.Gallery

	for _, tt := range tests {
		runWithRollbackTxn(t, tt.name, func(t *testing.T, ctx context.Context) {
			assert := assert.New(t)
			got, err := qb.Find(ctx, tt.id)
			if (err != nil) != tt.wantErr {
				t.Errorf("galleryQueryBuilder.Find() error = %v, wantErr %v", err, tt.wantErr)
				return
			}

			if got != nil {
				clearGalleryFileIDs(got)
			}
			assert.Equal(tt.want, got)
		})
	}
}

=======

	qb := db.Gallery

	for _, tt := range tests {
		runWithRollbackTxn(t, tt.name, func(t *testing.T, ctx context.Context) {
			assert := assert.New(t)

			if err := qb.Destroy(ctx, tt.id); (err != nil) != tt.wantErr {
				t.Errorf("galleryQueryBuilder.Destroy() error = %v, wantErr %v", err, tt.wantErr)
			}

			// ensure cannot be found
			i, err := qb.Find(ctx, tt.id)

			assert.NotNil(err)
			assert.Nil(i)
			return

		})
	}
}

func makeGalleryWithID(index int) *models.Gallery {
	const includeScenes = true
	ret := makeGallery(index, includeScenes)
	ret.ID = galleryIDs[index]

	if ret.Date != nil && ret.Date.IsZero() {
		ret.Date = nil
	}

	ret.Files = models.NewRelatedFiles([]file.File{makeGalleryFile(index)})

	return ret
}

func Test_galleryQueryBuilder_Find(t *testing.T) {
	tests := []struct {
		name    string
		id      int
		want    *models.Gallery
		wantErr bool
	}{
		{
			"valid",
			galleryIDs[galleryIdxWithImage],
			makeGalleryWithID(galleryIdxWithImage),
			false,
		},
		{
			"invalid",
			invalidID,
			nil,
			true,
		},
		{
			"with performers",
			galleryIDs[galleryIdxWithTwoPerformers],
			makeGalleryWithID(galleryIdxWithTwoPerformers),
			false,
		},
		{
			"with tags",
			galleryIDs[galleryIdxWithTwoTags],
			makeGalleryWithID(galleryIdxWithTwoTags),
			false,
		},
	}

	qb := db.Gallery

	for _, tt := range tests {
		runWithRollbackTxn(t, tt.name, func(t *testing.T, ctx context.Context) {
			assert := assert.New(t)
			got, err := qb.Find(ctx, tt.id)
			if (err != nil) != tt.wantErr {
				t.Errorf("galleryQueryBuilder.Find() error = %v, wantErr %v", err, tt.wantErr)
				return
			}

			if got != nil {
				// load relationships
				if err := loadGalleryRelationships(ctx, *tt.want, got); err != nil {
					t.Errorf("loadGalleryRelationships() error = %v", err)
					return
				}
				clearGalleryFileIDs(got)
			}
			assert.Equal(tt.want, got)
		})
	}
}

func postFindGalleries(ctx context.Context, want []*models.Gallery, got []*models.Gallery) error {
	for i, s := range got {
		// load relationships
		if i < len(want) {
			if err := loadGalleryRelationships(ctx, *want[i], s); err != nil {
				return err
			}
		}
		clearGalleryFileIDs(s)
	}

	return nil
}

>>>>>>> c5033c36
func Test_galleryQueryBuilder_FindMany(t *testing.T) {
	tests := []struct {
		name    string
		ids     []int
		want    []*models.Gallery
		wantErr bool
	}{
		{
			"valid with relationships",
			[]int{galleryIDs[galleryIdxWithImage], galleryIDs[galleryIdxWithTwoPerformers], galleryIDs[galleryIdxWithTwoTags]},
			[]*models.Gallery{
				makeGalleryWithID(galleryIdxWithImage),
				makeGalleryWithID(galleryIdxWithTwoPerformers),
				makeGalleryWithID(galleryIdxWithTwoTags),
			},
			false,
		},
		{
			"invalid",
			[]int{galleryIDs[galleryIdxWithImage], galleryIDs[galleryIdxWithTwoPerformers], invalidID},
			nil,
			true,
		},
	}

	qb := db.Gallery

	for _, tt := range tests {
		runWithRollbackTxn(t, tt.name, func(t *testing.T, ctx context.Context) {
			assert := assert.New(t)
			got, err := qb.FindMany(ctx, tt.ids)
			if (err != nil) != tt.wantErr {
				t.Errorf("galleryQueryBuilder.FindMany() error = %v, wantErr %v", err, tt.wantErr)
				return
			}

<<<<<<< HEAD
			for _, f := range got {
				clearGalleryFileIDs(f)
=======
			if err := postFindGalleries(ctx, tt.want, got); err != nil {
				t.Errorf("loadGalleryRelationships() error = %v", err)
				return
>>>>>>> c5033c36
			}

			assert.Equal(tt.want, got)
		})
	}
}

func Test_galleryQueryBuilder_FindByChecksum(t *testing.T) {
	getChecksum := func(index int) string {
		return getGalleryStringValue(index, checksumField)
	}

	tests := []struct {
		name     string
		checksum string
		want     []*models.Gallery
		wantErr  bool
	}{
		{
			"valid",
			getChecksum(galleryIdxWithImage),
			[]*models.Gallery{makeGalleryWithID(galleryIdxWithImage)},
			false,
		},
		{
			"invalid",
			"invalid checksum",
			nil,
			false,
		},
		{
			"with performers",
			getChecksum(galleryIdxWithTwoPerformers),
			[]*models.Gallery{makeGalleryWithID(galleryIdxWithTwoPerformers)},
			false,
		},
		{
			"with tags",
			getChecksum(galleryIdxWithTwoTags),
			[]*models.Gallery{makeGalleryWithID(galleryIdxWithTwoTags)},
			false,
		},
	}

	qb := db.Gallery

	for _, tt := range tests {
		runWithRollbackTxn(t, tt.name, func(t *testing.T, ctx context.Context) {
			assert := assert.New(t)
			got, err := qb.FindByChecksum(ctx, tt.checksum)
			if (err != nil) != tt.wantErr {
				t.Errorf("galleryQueryBuilder.FindByChecksum() error = %v, wantErr %v", err, tt.wantErr)
				return
			}

<<<<<<< HEAD
			for _, f := range got {
				clearGalleryFileIDs(f)
=======
			if err := postFindGalleries(ctx, tt.want, got); err != nil {
				t.Errorf("loadGalleryRelationships() error = %v", err)
				return
>>>>>>> c5033c36
			}

			assert.Equal(tt.want, got)
		})
	}
}

func Test_galleryQueryBuilder_FindByChecksums(t *testing.T) {
	getChecksum := func(index int) string {
		return getGalleryStringValue(index, checksumField)
	}

	tests := []struct {
		name      string
		checksums []string
		want      []*models.Gallery
		wantErr   bool
	}{
		{
			"valid with relationships",
			[]string{
				getChecksum(galleryIdxWithImage),
				getChecksum(galleryIdxWithTwoPerformers),
				getChecksum(galleryIdxWithTwoTags),
			},
			[]*models.Gallery{
				makeGalleryWithID(galleryIdxWithImage),
				makeGalleryWithID(galleryIdxWithTwoPerformers),
				makeGalleryWithID(galleryIdxWithTwoTags),
			},
			false,
		},
		{
			"with invalid",
			[]string{
				getChecksum(galleryIdxWithImage),
				getChecksum(galleryIdxWithTwoPerformers),
				"invalid checksum",
				getChecksum(galleryIdxWithTwoTags),
			},
			[]*models.Gallery{
				makeGalleryWithID(galleryIdxWithImage),
				makeGalleryWithID(galleryIdxWithTwoPerformers),
				makeGalleryWithID(galleryIdxWithTwoTags),
			},
			false,
		},
	}

	qb := db.Gallery

	for _, tt := range tests {
		runWithRollbackTxn(t, tt.name, func(t *testing.T, ctx context.Context) {
			assert := assert.New(t)
			got, err := qb.FindByChecksums(ctx, tt.checksums)
			if (err != nil) != tt.wantErr {
				t.Errorf("galleryQueryBuilder.FindByChecksum() error = %v, wantErr %v", err, tt.wantErr)
				return
			}

<<<<<<< HEAD
			for _, f := range got {
				clearGalleryFileIDs(f)
=======
			if err := postFindGalleries(ctx, tt.want, got); err != nil {
				t.Errorf("loadGalleryRelationships() error = %v", err)
				return
>>>>>>> c5033c36
			}

			assert.Equal(tt.want, got)
		})
	}
}

func Test_galleryQueryBuilder_FindByPath(t *testing.T) {
	getPath := func(index int) string {
		return getFilePath(folderIdxWithGalleryFiles, getGalleryBasename(index))
	}

	tests := []struct {
		name    string
		path    string
		want    []*models.Gallery
		wantErr bool
	}{
		{
			"valid",
			getPath(galleryIdxWithImage),
			[]*models.Gallery{makeGalleryWithID(galleryIdxWithImage)},
			false,
		},
		{
			"invalid",
			"invalid path",
			nil,
			false,
		},
		{
			"with performers",
			getPath(galleryIdxWithTwoPerformers),
			[]*models.Gallery{makeGalleryWithID(galleryIdxWithTwoPerformers)},
			false,
		},
		{
			"with tags",
			getPath(galleryIdxWithTwoTags),
			[]*models.Gallery{makeGalleryWithID(galleryIdxWithTwoTags)},
			false,
		},
	}

	qb := db.Gallery

	for _, tt := range tests {
		runWithRollbackTxn(t, tt.name, func(t *testing.T, ctx context.Context) {
			assert := assert.New(t)
			got, err := qb.FindByPath(ctx, tt.path)
			if (err != nil) != tt.wantErr {
				t.Errorf("galleryQueryBuilder.FindByPath() error = %v, wantErr %v", err, tt.wantErr)
				return
			}

<<<<<<< HEAD
			for _, f := range got {
				clearGalleryFileIDs(f)
=======
			if err := postFindGalleries(ctx, tt.want, got); err != nil {
				t.Errorf("loadGalleryRelationships() error = %v", err)
				return
>>>>>>> c5033c36
			}

			assert.Equal(tt.want, got)
		})
	}
}

func Test_galleryQueryBuilder_FindBySceneID(t *testing.T) {
	tests := []struct {
		name    string
		sceneID int
		want    []*models.Gallery
		wantErr bool
	}{
		{
			"valid",
			sceneIDs[sceneIdxWithGallery],
			[]*models.Gallery{makeGalleryWithID(galleryIdxWithScene)},
			false,
		},
		{
			"none",
			sceneIDs[sceneIdx1WithPerformer],
			nil,
			false,
		},
	}

	qb := db.Gallery

	for _, tt := range tests {
		runWithRollbackTxn(t, tt.name, func(t *testing.T, ctx context.Context) {
			assert := assert.New(t)
			got, err := qb.FindBySceneID(ctx, tt.sceneID)
			if (err != nil) != tt.wantErr {
				t.Errorf("galleryQueryBuilder.FindBySceneID() error = %v, wantErr %v", err, tt.wantErr)
				return
			}

<<<<<<< HEAD
			for _, f := range got {
				clearGalleryFileIDs(f)
=======
			if err := postFindGalleries(ctx, tt.want, got); err != nil {
				t.Errorf("loadGalleryRelationships() error = %v", err)
				return
>>>>>>> c5033c36
			}

			assert.Equal(tt.want, got)
		})
	}
}

func Test_galleryQueryBuilder_FindByImageID(t *testing.T) {
	tests := []struct {
		name    string
		imageID int
		want    []*models.Gallery
		wantErr bool
	}{
		{
			"valid",
			imageIDs[imageIdxWithTwoGalleries],
			[]*models.Gallery{
				makeGalleryWithID(galleryIdx1WithImage),
				makeGalleryWithID(galleryIdx2WithImage),
			},
			false,
		},
		{
			"none",
			imageIDs[imageIdx1WithPerformer],
			nil,
			false,
		},
	}

	qb := db.Gallery

	for _, tt := range tests {
		runWithRollbackTxn(t, tt.name, func(t *testing.T, ctx context.Context) {
			assert := assert.New(t)
			got, err := qb.FindByImageID(ctx, tt.imageID)
			if (err != nil) != tt.wantErr {
				t.Errorf("galleryQueryBuilder.FindByImageID() error = %v, wantErr %v", err, tt.wantErr)
				return
			}

<<<<<<< HEAD
			for _, f := range got {
				clearGalleryFileIDs(f)
=======
			if err := postFindGalleries(ctx, tt.want, got); err != nil {
				t.Errorf("loadGalleryRelationships() error = %v", err)
				return
>>>>>>> c5033c36
			}

			assert.Equal(tt.want, got)
		})
	}
}

func Test_galleryQueryBuilder_CountByImageID(t *testing.T) {
	tests := []struct {
		name    string
		imageID int
		want    int
		wantErr bool
	}{
		{
			"valid",
			imageIDs[imageIdxWithTwoGalleries],
			2,
			false,
		},
		{
			"none",
			imageIDs[imageIdx1WithPerformer],
			0,
			false,
		},
	}

	qb := db.Gallery

	for _, tt := range tests {
		runWithRollbackTxn(t, tt.name, func(t *testing.T, ctx context.Context) {
			got, err := qb.CountByImageID(ctx, tt.imageID)
			if (err != nil) != tt.wantErr {
				t.Errorf("galleryQueryBuilder.CountByImageID() error = %v, wantErr %v", err, tt.wantErr)
				return
			}
			if got != tt.want {
				t.Errorf("galleryQueryBuilder.CountByImageID() = %v, want %v", got, tt.want)
			}
		})
	}
}

func galleriesToIDs(i []*models.Gallery) []int {
	var ret []int
	for _, ii := range i {
		ret = append(ret, ii.ID)
	}

	return ret
}

func Test_galleryStore_FindByFileID(t *testing.T) {
	tests := []struct {
		name    string
		fileID  file.ID
		include []int
		exclude []int
	}{
		{
			"valid",
			galleryFileIDs[galleryIdx1WithImage],
			[]int{galleryIdx1WithImage},
			nil,
		},
		{
			"invalid",
			invalidFileID,
			nil,
			[]int{galleryIdx1WithImage},
		},
	}

	qb := db.Gallery

	for _, tt := range tests {
		runWithRollbackTxn(t, tt.name, func(t *testing.T, ctx context.Context) {
			assert := assert.New(t)
			got, err := qb.FindByFileID(ctx, tt.fileID)
			if err != nil {
				t.Errorf("GalleryStore.FindByFileID() error = %v", err)
				return
			}
			for _, f := range got {
				clearGalleryFileIDs(f)
			}

			ids := galleriesToIDs(got)
			include := indexesToIDs(galleryIDs, tt.include)
			exclude := indexesToIDs(galleryIDs, tt.exclude)

			for _, i := range include {
				assert.Contains(ids, i)
			}
			for _, e := range exclude {
				assert.NotContains(ids, e)
			}
		})
	}
}

func Test_galleryStore_FindByFolderID(t *testing.T) {
	tests := []struct {
		name     string
		folderID file.FolderID
		include  []int
		exclude  []int
	}{
		// TODO - add folder gallery
		{
			"invalid",
			invalidFolderID,
			nil,
			[]int{galleryIdxWithImage},
		},
	}

	qb := db.Gallery

	for _, tt := range tests {
		runWithRollbackTxn(t, tt.name, func(t *testing.T, ctx context.Context) {
			assert := assert.New(t)
			got, err := qb.FindByFolderID(ctx, tt.folderID)
			if err != nil {
				t.Errorf("GalleryStore.FindByFolderID() error = %v", err)
				return
			}
			for _, f := range got {
				clearGalleryFileIDs(f)
			}

			ids := galleriesToIDs(got)
			include := indexesToIDs(imageIDs, tt.include)
			exclude := indexesToIDs(imageIDs, tt.exclude)

			for _, i := range include {
				assert.Contains(ids, i)
			}
			for _, e := range exclude {
				assert.NotContains(ids, e)
			}
		})
	}
}

func TestGalleryQueryQ(t *testing.T) {
	withTxn(func(ctx context.Context) error {
		const galleryIdx = 0

		q := getGalleryStringValue(galleryIdx, pathField)
		galleryQueryQ(ctx, t, q, galleryIdx)

		return nil
	})
}

func galleryQueryQ(ctx context.Context, t *testing.T, q string, expectedGalleryIdx int) {
	qb := db.Gallery

	filter := models.FindFilterType{
		Q: &q,
	}
	galleries, _, err := qb.Query(ctx, nil, &filter)
	if err != nil {
		t.Errorf("Error querying gallery: %s", err.Error())
		return
	}

	assert.Len(t, galleries, 1)
	gallery := galleries[0]
	assert.Equal(t, galleryIDs[expectedGalleryIdx], gallery.ID)

	// no Q should return all results
	filter.Q = nil
	galleries, _, err = qb.Query(ctx, nil, &filter)
	if err != nil {
		t.Errorf("Error querying gallery: %s", err.Error())
	}

	assert.Len(t, galleries, totalGalleries)
}

func TestGalleryQueryPath(t *testing.T) {
	const galleryIdx = 1
	galleryPath := getFilePath(folderIdxWithGalleryFiles, getGalleryBasename(galleryIdx))

	tests := []struct {
		name  string
		input models.StringCriterionInput
	}{
		{
			"equals",
			models.StringCriterionInput{
				Value:    galleryPath,
				Modifier: models.CriterionModifierEquals,
			},
		},
		{
			"not equals",
			models.StringCriterionInput{
				Value:    galleryPath,
				Modifier: models.CriterionModifierNotEquals,
			},
		},
		{
			"matches regex",
			models.StringCriterionInput{
				Value:    "gallery.*1_Path",
				Modifier: models.CriterionModifierMatchesRegex,
			},
		},
		{
			"not matches regex",
			models.StringCriterionInput{
				Value:    "gallery.*1_Path",
				Modifier: models.CriterionModifierNotMatchesRegex,
			},
		},
		{
			"is null",
			models.StringCriterionInput{
				Modifier: models.CriterionModifierIsNull,
			},
		},
		{
			"not null",
			models.StringCriterionInput{
				Modifier: models.CriterionModifierNotNull,
			},
		},
	}

	qb := db.Gallery

	for _, tt := range tests {
		runWithRollbackTxn(t, tt.name, func(t *testing.T, ctx context.Context) {
			got, count, err := qb.Query(ctx, &models.GalleryFilterType{
				Path: &tt.input,
			}, nil)

			if err != nil {
				t.Errorf("GalleryStore.TestSceneQueryPath() error = %v", err)
				return
			}

			assert.NotEqual(t, 0, count)

			for _, gallery := range got {
<<<<<<< HEAD
				verifyString(t, gallery.Path(), tt.input)
=======
				verifyString(t, gallery.Path, tt.input)
>>>>>>> c5033c36
			}
		})
	}
}

func verifyGalleriesPath(ctx context.Context, t *testing.T, pathCriterion models.StringCriterionInput) {
	galleryFilter := models.GalleryFilterType{
		Path: &pathCriterion,
	}

	sqb := db.Gallery
	galleries, _, err := sqb.Query(ctx, &galleryFilter, nil)
	if err != nil {
		t.Errorf("Error querying gallery: %s", err.Error())
	}

	for _, gallery := range galleries {
<<<<<<< HEAD
		verifyString(t, gallery.Path(), pathCriterion)
=======
		verifyString(t, gallery.Path, pathCriterion)
>>>>>>> c5033c36
	}
}

func TestGalleryQueryPathOr(t *testing.T) {
	const gallery1Idx = 1
	const gallery2Idx = 2

	gallery1Path := getFilePath(folderIdxWithGalleryFiles, getGalleryBasename(gallery1Idx))
	gallery2Path := getFilePath(folderIdxWithGalleryFiles, getGalleryBasename(gallery2Idx))

	galleryFilter := models.GalleryFilterType{
		Path: &models.StringCriterionInput{
			Value:    gallery1Path,
			Modifier: models.CriterionModifierEquals,
		},
		Or: &models.GalleryFilterType{
			Path: &models.StringCriterionInput{
				Value:    gallery2Path,
				Modifier: models.CriterionModifierEquals,
			},
		},
	}

	withTxn(func(ctx context.Context) error {
		sqb := db.Gallery

		galleries := queryGallery(ctx, t, sqb, &galleryFilter, nil)

		if !assert.Len(t, galleries, 2) {
			return nil
		}

<<<<<<< HEAD
		assert.Equal(t, gallery1Path, galleries[0].Path())
		assert.Equal(t, gallery2Path, galleries[1].Path())
=======
		assert.Equal(t, gallery1Path, galleries[0].Path)
		assert.Equal(t, gallery2Path, galleries[1].Path)
>>>>>>> c5033c36

		return nil
	})
}

func TestGalleryQueryPathAndRating(t *testing.T) {
	const galleryIdx = 1
	galleryPath := getFilePath(folderIdxWithGalleryFiles, getGalleryBasename(galleryIdx))
	galleryRating := getIntPtr(getRating(galleryIdx))

	galleryFilter := models.GalleryFilterType{
		Path: &models.StringCriterionInput{
			Value:    galleryPath,
			Modifier: models.CriterionModifierEquals,
		},
		And: &models.GalleryFilterType{
			Rating: &models.IntCriterionInput{
				Value:    *galleryRating,
				Modifier: models.CriterionModifierEquals,
			},
		},
	}

	withTxn(func(ctx context.Context) error {
		sqb := db.Gallery

		galleries := queryGallery(ctx, t, sqb, &galleryFilter, nil)

		if !assert.Len(t, galleries, 1) {
			return nil
		}

<<<<<<< HEAD
		assert.Equal(t, galleryPath, galleries[0].Path())
=======
		assert.Equal(t, galleryPath, galleries[0].Path)
>>>>>>> c5033c36
		assert.Equal(t, *galleryRating, *galleries[0].Rating)

		return nil
	})
}

func TestGalleryQueryPathNotRating(t *testing.T) {
	const galleryIdx = 1

	galleryRating := getRating(galleryIdx)

	pathCriterion := models.StringCriterionInput{
		Value:    "gallery_.*1_Path",
		Modifier: models.CriterionModifierMatchesRegex,
	}

	ratingCriterion := models.IntCriterionInput{
		Value:    int(galleryRating.Int64),
		Modifier: models.CriterionModifierEquals,
	}

	galleryFilter := models.GalleryFilterType{
		Path: &pathCriterion,
		Not: &models.GalleryFilterType{
			Rating: &ratingCriterion,
		},
	}

	withTxn(func(ctx context.Context) error {
		sqb := db.Gallery

		galleries := queryGallery(ctx, t, sqb, &galleryFilter, nil)

		for _, gallery := range galleries {
<<<<<<< HEAD
			verifyString(t, gallery.Path(), pathCriterion)
=======
			verifyString(t, gallery.Path, pathCriterion)
>>>>>>> c5033c36
			ratingCriterion.Modifier = models.CriterionModifierNotEquals
			verifyIntPtr(t, gallery.Rating, ratingCriterion)
		}

		return nil
	})
}

func TestGalleryIllegalQuery(t *testing.T) {
	assert := assert.New(t)

	const galleryIdx = 1
	subFilter := models.GalleryFilterType{
		Path: &models.StringCriterionInput{
			Value:    getGalleryStringValue(galleryIdx, "Path"),
			Modifier: models.CriterionModifierEquals,
		},
	}

	galleryFilter := &models.GalleryFilterType{
		And: &subFilter,
		Or:  &subFilter,
	}

	withTxn(func(ctx context.Context) error {
		sqb := db.Gallery

		_, _, err := sqb.Query(ctx, galleryFilter, nil)
		assert.NotNil(err)

		galleryFilter.Or = nil
		galleryFilter.Not = &subFilter
		_, _, err = sqb.Query(ctx, galleryFilter, nil)
		assert.NotNil(err)

		galleryFilter.And = nil
		galleryFilter.Or = &subFilter
		_, _, err = sqb.Query(ctx, galleryFilter, nil)
		assert.NotNil(err)

		return nil
	})
}

func TestGalleryQueryURL(t *testing.T) {
	const sceneIdx = 1
	galleryURL := getGalleryStringValue(sceneIdx, urlField)

	urlCriterion := models.StringCriterionInput{
		Value:    galleryURL,
		Modifier: models.CriterionModifierEquals,
	}

	filter := models.GalleryFilterType{
		URL: &urlCriterion,
	}

	verifyFn := func(g *models.Gallery) {
		t.Helper()
		verifyString(t, g.URL, urlCriterion)
	}

	verifyGalleryQuery(t, filter, verifyFn)

	urlCriterion.Modifier = models.CriterionModifierNotEquals
	verifyGalleryQuery(t, filter, verifyFn)

	urlCriterion.Modifier = models.CriterionModifierMatchesRegex
	urlCriterion.Value = "gallery_.*1_URL"
	verifyGalleryQuery(t, filter, verifyFn)

	urlCriterion.Modifier = models.CriterionModifierNotMatchesRegex
	verifyGalleryQuery(t, filter, verifyFn)

	urlCriterion.Modifier = models.CriterionModifierIsNull
	urlCriterion.Value = ""
	verifyGalleryQuery(t, filter, verifyFn)

	urlCriterion.Modifier = models.CriterionModifierNotNull
	verifyGalleryQuery(t, filter, verifyFn)
}

func verifyGalleryQuery(t *testing.T, filter models.GalleryFilterType, verifyFn func(s *models.Gallery)) {
	withTxn(func(ctx context.Context) error {
		t.Helper()
		sqb := db.Gallery

		galleries := queryGallery(ctx, t, sqb, &filter, nil)

		// assume it should find at least one
		assert.Greater(t, len(galleries), 0)

		for _, gallery := range galleries {
			verifyFn(gallery)
		}

		return nil
	})
}

func TestGalleryQueryRating(t *testing.T) {
	const rating = 3
	ratingCriterion := models.IntCriterionInput{
		Value:    rating,
		Modifier: models.CriterionModifierEquals,
	}

	verifyGalleriesRating(t, ratingCriterion)

	ratingCriterion.Modifier = models.CriterionModifierNotEquals
	verifyGalleriesRating(t, ratingCriterion)

	ratingCriterion.Modifier = models.CriterionModifierGreaterThan
	verifyGalleriesRating(t, ratingCriterion)

	ratingCriterion.Modifier = models.CriterionModifierLessThan
	verifyGalleriesRating(t, ratingCriterion)

	ratingCriterion.Modifier = models.CriterionModifierIsNull
	verifyGalleriesRating(t, ratingCriterion)

	ratingCriterion.Modifier = models.CriterionModifierNotNull
	verifyGalleriesRating(t, ratingCriterion)
}

func verifyGalleriesRating(t *testing.T, ratingCriterion models.IntCriterionInput) {
	withTxn(func(ctx context.Context) error {
		sqb := db.Gallery
		galleryFilter := models.GalleryFilterType{
			Rating: &ratingCriterion,
		}

		galleries, _, err := sqb.Query(ctx, &galleryFilter, nil)
		if err != nil {
			t.Errorf("Error querying gallery: %s", err.Error())
		}

		for _, gallery := range galleries {
			verifyIntPtr(t, gallery.Rating, ratingCriterion)
		}

		return nil
	})
}

func TestGalleryQueryIsMissingScene(t *testing.T) {
	withTxn(func(ctx context.Context) error {
		qb := db.Gallery
		isMissing := "scenes"
		galleryFilter := models.GalleryFilterType{
			IsMissing: &isMissing,
		}

		q := getGalleryStringValue(galleryIdxWithScene, titleField)
		findFilter := models.FindFilterType{
			Q: &q,
		}

		galleries, _, err := qb.Query(ctx, &galleryFilter, &findFilter)
		if err != nil {
			t.Errorf("Error querying gallery: %s", err.Error())
		}

		assert.Len(t, galleries, 0)

		findFilter.Q = nil
		galleries, _, err = qb.Query(ctx, &galleryFilter, &findFilter)
		if err != nil {
			t.Errorf("Error querying gallery: %s", err.Error())
		}

		// ensure non of the ids equal the one with gallery
		for _, gallery := range galleries {
			assert.NotEqual(t, galleryIDs[galleryIdxWithScene], gallery.ID)
		}

		return nil
	})
}

func queryGallery(ctx context.Context, t *testing.T, sqb models.GalleryReader, galleryFilter *models.GalleryFilterType, findFilter *models.FindFilterType) []*models.Gallery {
	galleries, _, err := sqb.Query(ctx, galleryFilter, findFilter)
	if err != nil {
		t.Errorf("Error querying gallery: %s", err.Error())
	}

	return galleries
}

func TestGalleryQueryIsMissingStudio(t *testing.T) {
	withTxn(func(ctx context.Context) error {
		sqb := db.Gallery
		isMissing := "studio"
		galleryFilter := models.GalleryFilterType{
			IsMissing: &isMissing,
		}

		q := getGalleryStringValue(galleryIdxWithStudio, titleField)
		findFilter := models.FindFilterType{
			Q: &q,
		}

		galleries := queryGallery(ctx, t, sqb, &galleryFilter, &findFilter)

		assert.Len(t, galleries, 0)

		findFilter.Q = nil
		galleries = queryGallery(ctx, t, sqb, &galleryFilter, &findFilter)

		// ensure non of the ids equal the one with studio
		for _, gallery := range galleries {
			assert.NotEqual(t, galleryIDs[galleryIdxWithStudio], gallery.ID)
		}

		return nil
	})
}

func TestGalleryQueryIsMissingPerformers(t *testing.T) {
	withTxn(func(ctx context.Context) error {
		sqb := db.Gallery
		isMissing := "performers"
		galleryFilter := models.GalleryFilterType{
			IsMissing: &isMissing,
		}

		q := getGalleryStringValue(galleryIdxWithPerformer, titleField)
		findFilter := models.FindFilterType{
			Q: &q,
		}

		galleries := queryGallery(ctx, t, sqb, &galleryFilter, &findFilter)

		assert.Len(t, galleries, 0)

		findFilter.Q = nil
		galleries = queryGallery(ctx, t, sqb, &galleryFilter, &findFilter)

		assert.True(t, len(galleries) > 0)

		// ensure non of the ids equal the one with movies
		for _, gallery := range galleries {
			assert.NotEqual(t, galleryIDs[galleryIdxWithPerformer], gallery.ID)
		}

		return nil
	})
}

func TestGalleryQueryIsMissingTags(t *testing.T) {
	withTxn(func(ctx context.Context) error {
		sqb := db.Gallery
		isMissing := "tags"
		galleryFilter := models.GalleryFilterType{
			IsMissing: &isMissing,
		}

		q := getGalleryStringValue(galleryIdxWithTwoTags, titleField)
		findFilter := models.FindFilterType{
			Q: &q,
		}

		galleries := queryGallery(ctx, t, sqb, &galleryFilter, &findFilter)

		assert.Len(t, galleries, 0)

		findFilter.Q = nil
		galleries = queryGallery(ctx, t, sqb, &galleryFilter, &findFilter)

		assert.True(t, len(galleries) > 0)

		return nil
	})
}

func TestGalleryQueryIsMissingDate(t *testing.T) {
	withTxn(func(ctx context.Context) error {
		sqb := db.Gallery
		isMissing := "date"
		galleryFilter := models.GalleryFilterType{
			IsMissing: &isMissing,
		}

		galleries := queryGallery(ctx, t, sqb, &galleryFilter, nil)

		// three in four scenes have no date
		assert.Len(t, galleries, int(math.Ceil(float64(totalGalleries)/4*3)))

		// ensure date is null, empty or "0001-01-01"
		for _, g := range galleries {
			assert.True(t, g.Date == nil || g.Date.Time == time.Time{})
		}

		return nil
	})
}

func TestGalleryQueryPerformers(t *testing.T) {
	withTxn(func(ctx context.Context) error {
		sqb := db.Gallery
		performerCriterion := models.MultiCriterionInput{
			Value: []string{
				strconv.Itoa(performerIDs[performerIdxWithGallery]),
				strconv.Itoa(performerIDs[performerIdx1WithGallery]),
			},
			Modifier: models.CriterionModifierIncludes,
		}

		galleryFilter := models.GalleryFilterType{
			Performers: &performerCriterion,
		}

		galleries := queryGallery(ctx, t, sqb, &galleryFilter, nil)

		assert.Len(t, galleries, 2)

		// ensure ids are correct
		for _, gallery := range galleries {
			assert.True(t, gallery.ID == galleryIDs[galleryIdxWithPerformer] || gallery.ID == galleryIDs[galleryIdxWithTwoPerformers])
		}

		performerCriterion = models.MultiCriterionInput{
			Value: []string{
				strconv.Itoa(performerIDs[performerIdx1WithGallery]),
				strconv.Itoa(performerIDs[performerIdx2WithGallery]),
			},
			Modifier: models.CriterionModifierIncludesAll,
		}

		galleries = queryGallery(ctx, t, sqb, &galleryFilter, nil)

		assert.Len(t, galleries, 1)
		assert.Equal(t, galleryIDs[galleryIdxWithTwoPerformers], galleries[0].ID)

		performerCriterion = models.MultiCriterionInput{
			Value: []string{
				strconv.Itoa(performerIDs[performerIdx1WithGallery]),
			},
			Modifier: models.CriterionModifierExcludes,
		}

		q := getGalleryStringValue(galleryIdxWithTwoPerformers, titleField)
		findFilter := models.FindFilterType{
			Q: &q,
		}

		galleries = queryGallery(ctx, t, sqb, &galleryFilter, &findFilter)
		assert.Len(t, galleries, 0)

		return nil
	})
}

func TestGalleryQueryTags(t *testing.T) {
	withTxn(func(ctx context.Context) error {
		sqb := db.Gallery
		tagCriterion := models.HierarchicalMultiCriterionInput{
			Value: []string{
				strconv.Itoa(tagIDs[tagIdxWithGallery]),
				strconv.Itoa(tagIDs[tagIdx1WithGallery]),
			},
			Modifier: models.CriterionModifierIncludes,
		}

		galleryFilter := models.GalleryFilterType{
			Tags: &tagCriterion,
		}

		galleries := queryGallery(ctx, t, sqb, &galleryFilter, nil)
		assert.Len(t, galleries, 2)

		// ensure ids are correct
		for _, gallery := range galleries {
			assert.True(t, gallery.ID == galleryIDs[galleryIdxWithTag] || gallery.ID == galleryIDs[galleryIdxWithTwoTags])
		}

		tagCriterion = models.HierarchicalMultiCriterionInput{
			Value: []string{
				strconv.Itoa(tagIDs[tagIdx1WithGallery]),
				strconv.Itoa(tagIDs[tagIdx2WithGallery]),
			},
			Modifier: models.CriterionModifierIncludesAll,
		}

		galleries = queryGallery(ctx, t, sqb, &galleryFilter, nil)

		assert.Len(t, galleries, 1)
		assert.Equal(t, galleryIDs[galleryIdxWithTwoTags], galleries[0].ID)

		tagCriterion = models.HierarchicalMultiCriterionInput{
			Value: []string{
				strconv.Itoa(tagIDs[tagIdx1WithGallery]),
			},
			Modifier: models.CriterionModifierExcludes,
		}

		q := getGalleryStringValue(galleryIdxWithTwoTags, titleField)
		findFilter := models.FindFilterType{
			Q: &q,
		}

		galleries = queryGallery(ctx, t, sqb, &galleryFilter, &findFilter)
		assert.Len(t, galleries, 0)

		return nil
	})
}

func TestGalleryQueryStudio(t *testing.T) {
	withTxn(func(ctx context.Context) error {
		sqb := db.Gallery
		studioCriterion := models.HierarchicalMultiCriterionInput{
			Value: []string{
				strconv.Itoa(studioIDs[studioIdxWithGallery]),
			},
			Modifier: models.CriterionModifierIncludes,
		}

		galleryFilter := models.GalleryFilterType{
			Studios: &studioCriterion,
		}

		galleries := queryGallery(ctx, t, sqb, &galleryFilter, nil)

		assert.Len(t, galleries, 1)

		// ensure id is correct
		assert.Equal(t, galleryIDs[galleryIdxWithStudio], galleries[0].ID)

		studioCriterion = models.HierarchicalMultiCriterionInput{
			Value: []string{
				strconv.Itoa(studioIDs[studioIdxWithGallery]),
			},
			Modifier: models.CriterionModifierExcludes,
		}

		q := getGalleryStringValue(galleryIdxWithStudio, titleField)
		findFilter := models.FindFilterType{
			Q: &q,
		}

		galleries = queryGallery(ctx, t, sqb, &galleryFilter, &findFilter)
		assert.Len(t, galleries, 0)

		return nil
	})
}

func TestGalleryQueryStudioDepth(t *testing.T) {
	withTxn(func(ctx context.Context) error {
		sqb := db.Gallery
		depth := 2
		studioCriterion := models.HierarchicalMultiCriterionInput{
			Value: []string{
				strconv.Itoa(studioIDs[studioIdxWithGrandChild]),
			},
			Modifier: models.CriterionModifierIncludes,
			Depth:    &depth,
		}

		galleryFilter := models.GalleryFilterType{
			Studios: &studioCriterion,
		}

		galleries := queryGallery(ctx, t, sqb, &galleryFilter, nil)
		assert.Len(t, galleries, 1)

		depth = 1

		galleries = queryGallery(ctx, t, sqb, &galleryFilter, nil)
		assert.Len(t, galleries, 0)

		studioCriterion.Value = []string{strconv.Itoa(studioIDs[studioIdxWithParentAndChild])}
		galleries = queryGallery(ctx, t, sqb, &galleryFilter, nil)
		assert.Len(t, galleries, 1)

		// ensure id is correct
		assert.Equal(t, galleryIDs[galleryIdxWithGrandChildStudio], galleries[0].ID)

		depth = 2

		studioCriterion = models.HierarchicalMultiCriterionInput{
			Value: []string{
				strconv.Itoa(studioIDs[studioIdxWithGrandChild]),
			},
			Modifier: models.CriterionModifierExcludes,
			Depth:    &depth,
		}

		q := getGalleryStringValue(galleryIdxWithGrandChildStudio, pathField)
		findFilter := models.FindFilterType{
			Q: &q,
		}

		galleries = queryGallery(ctx, t, sqb, &galleryFilter, &findFilter)
		assert.Len(t, galleries, 0)

		depth = 1
		galleries = queryGallery(ctx, t, sqb, &galleryFilter, &findFilter)
		assert.Len(t, galleries, 1)

		studioCriterion.Value = []string{strconv.Itoa(studioIDs[studioIdxWithParentAndChild])}
		galleries = queryGallery(ctx, t, sqb, &galleryFilter, &findFilter)
		assert.Len(t, galleries, 0)

		return nil
	})
}

func TestGalleryQueryPerformerTags(t *testing.T) {
	withTxn(func(ctx context.Context) error {
		sqb := db.Gallery
		tagCriterion := models.HierarchicalMultiCriterionInput{
			Value: []string{
				strconv.Itoa(tagIDs[tagIdxWithPerformer]),
				strconv.Itoa(tagIDs[tagIdx1WithPerformer]),
			},
			Modifier: models.CriterionModifierIncludes,
		}

		galleryFilter := models.GalleryFilterType{
			PerformerTags: &tagCriterion,
		}

		galleries := queryGallery(ctx, t, sqb, &galleryFilter, nil)
		assert.Len(t, galleries, 2)

		// ensure ids are correct
		for _, gallery := range galleries {
			assert.True(t, gallery.ID == galleryIDs[galleryIdxWithPerformerTag] || gallery.ID == galleryIDs[galleryIdxWithPerformerTwoTags])
		}

		tagCriterion = models.HierarchicalMultiCriterionInput{
			Value: []string{
				strconv.Itoa(tagIDs[tagIdx1WithPerformer]),
				strconv.Itoa(tagIDs[tagIdx2WithPerformer]),
			},
			Modifier: models.CriterionModifierIncludesAll,
		}

		galleries = queryGallery(ctx, t, sqb, &galleryFilter, nil)

		assert.Len(t, galleries, 1)
		assert.Equal(t, galleryIDs[galleryIdxWithPerformerTwoTags], galleries[0].ID)

		tagCriterion = models.HierarchicalMultiCriterionInput{
			Value: []string{
				strconv.Itoa(tagIDs[tagIdx1WithPerformer]),
			},
			Modifier: models.CriterionModifierExcludes,
		}

		q := getGalleryStringValue(galleryIdxWithPerformerTwoTags, titleField)
		findFilter := models.FindFilterType{
			Q: &q,
		}

		galleries = queryGallery(ctx, t, sqb, &galleryFilter, &findFilter)
		assert.Len(t, galleries, 0)

		tagCriterion = models.HierarchicalMultiCriterionInput{
			Modifier: models.CriterionModifierIsNull,
		}
		q = getGalleryStringValue(galleryIdx1WithImage, titleField)

		galleries = queryGallery(ctx, t, sqb, &galleryFilter, &findFilter)
		assert.Len(t, galleries, 1)
		assert.Equal(t, galleryIDs[galleryIdx1WithImage], galleries[0].ID)

		q = getGalleryStringValue(galleryIdxWithPerformerTag, titleField)
		galleries = queryGallery(ctx, t, sqb, &galleryFilter, &findFilter)
		assert.Len(t, galleries, 0)

		tagCriterion.Modifier = models.CriterionModifierNotNull

		galleries = queryGallery(ctx, t, sqb, &galleryFilter, &findFilter)
		assert.Len(t, galleries, 1)
		assert.Equal(t, galleryIDs[galleryIdxWithPerformerTag], galleries[0].ID)

		q = getGalleryStringValue(galleryIdx1WithImage, titleField)
		galleries = queryGallery(ctx, t, sqb, &galleryFilter, &findFilter)
		assert.Len(t, galleries, 0)

		return nil
	})
}

func TestGalleryQueryTagCount(t *testing.T) {
	const tagCount = 1
	tagCountCriterion := models.IntCriterionInput{
		Value:    tagCount,
		Modifier: models.CriterionModifierEquals,
	}

	verifyGalleriesTagCount(t, tagCountCriterion)

	tagCountCriterion.Modifier = models.CriterionModifierNotEquals
	verifyGalleriesTagCount(t, tagCountCriterion)

	tagCountCriterion.Modifier = models.CriterionModifierGreaterThan
	verifyGalleriesTagCount(t, tagCountCriterion)

	tagCountCriterion.Modifier = models.CriterionModifierLessThan
	verifyGalleriesTagCount(t, tagCountCriterion)
}

func verifyGalleriesTagCount(t *testing.T, tagCountCriterion models.IntCriterionInput) {
	withTxn(func(ctx context.Context) error {
		sqb := db.Gallery
		galleryFilter := models.GalleryFilterType{
			TagCount: &tagCountCriterion,
		}

		galleries := queryGallery(ctx, t, sqb, &galleryFilter, nil)
		assert.Greater(t, len(galleries), 0)

		for _, gallery := range galleries {
<<<<<<< HEAD
			verifyInt(t, len(gallery.TagIDs), tagCountCriterion)
=======
			if err := gallery.LoadTagIDs(ctx, sqb); err != nil {
				t.Errorf("gallery.LoadTagIDs() error = %v", err)
				return nil
			}
			verifyInt(t, len(gallery.TagIDs.List()), tagCountCriterion)
>>>>>>> c5033c36
		}

		return nil
	})
}

func TestGalleryQueryPerformerCount(t *testing.T) {
	const performerCount = 1
	performerCountCriterion := models.IntCriterionInput{
		Value:    performerCount,
		Modifier: models.CriterionModifierEquals,
	}

	verifyGalleriesPerformerCount(t, performerCountCriterion)

	performerCountCriterion.Modifier = models.CriterionModifierNotEquals
	verifyGalleriesPerformerCount(t, performerCountCriterion)

	performerCountCriterion.Modifier = models.CriterionModifierGreaterThan
	verifyGalleriesPerformerCount(t, performerCountCriterion)

	performerCountCriterion.Modifier = models.CriterionModifierLessThan
	verifyGalleriesPerformerCount(t, performerCountCriterion)
}

func verifyGalleriesPerformerCount(t *testing.T, performerCountCriterion models.IntCriterionInput) {
	withTxn(func(ctx context.Context) error {
		sqb := db.Gallery
		galleryFilter := models.GalleryFilterType{
			PerformerCount: &performerCountCriterion,
		}

		galleries := queryGallery(ctx, t, sqb, &galleryFilter, nil)
		assert.Greater(t, len(galleries), 0)

		for _, gallery := range galleries {
<<<<<<< HEAD
			verifyInt(t, len(gallery.PerformerIDs), performerCountCriterion)
=======
			if err := gallery.LoadPerformerIDs(ctx, sqb); err != nil {
				t.Errorf("gallery.LoadPerformerIDs() error = %v", err)
				return nil
			}

			verifyInt(t, len(gallery.PerformerIDs.List()), performerCountCriterion)
>>>>>>> c5033c36
		}

		return nil
	})
}

func TestGalleryQueryAverageResolution(t *testing.T) {
	withTxn(func(ctx context.Context) error {
		qb := db.Gallery
		resolution := models.ResolutionEnumLow
		galleryFilter := models.GalleryFilterType{
			AverageResolution: &models.ResolutionCriterionInput{
				Value:    resolution,
				Modifier: models.CriterionModifierEquals,
			},
		}

		// not verifying average - just ensure we get at least one
		galleries := queryGallery(ctx, t, qb, &galleryFilter, nil)
		assert.Greater(t, len(galleries), 0)

		return nil
	})
}

func TestGalleryQueryImageCount(t *testing.T) {
	const imageCount = 0
	imageCountCriterion := models.IntCriterionInput{
		Value:    imageCount,
		Modifier: models.CriterionModifierEquals,
	}

	verifyGalleriesImageCount(t, imageCountCriterion)

	imageCountCriterion.Modifier = models.CriterionModifierNotEquals
	verifyGalleriesImageCount(t, imageCountCriterion)

	imageCountCriterion.Modifier = models.CriterionModifierGreaterThan
	verifyGalleriesImageCount(t, imageCountCriterion)

	imageCountCriterion.Modifier = models.CriterionModifierLessThan
	verifyGalleriesImageCount(t, imageCountCriterion)
}

func verifyGalleriesImageCount(t *testing.T, imageCountCriterion models.IntCriterionInput) {
	withTxn(func(ctx context.Context) error {
		sqb := db.Gallery
		galleryFilter := models.GalleryFilterType{
			ImageCount: &imageCountCriterion,
		}

		galleries := queryGallery(ctx, t, sqb, &galleryFilter, nil)
		assert.Greater(t, len(galleries), -1)

		for _, gallery := range galleries {
			pp := 0

			result, err := db.Image.Query(ctx, models.ImageQueryOptions{
				QueryOptions: models.QueryOptions{
					FindFilter: &models.FindFilterType{
						PerPage: &pp,
					},
					Count: true,
				},
				ImageFilter: &models.ImageFilterType{
					Galleries: &models.MultiCriterionInput{
						Value:    []string{strconv.Itoa(gallery.ID)},
						Modifier: models.CriterionModifierIncludes,
					},
				},
			})
			if err != nil {
				return err
			}
			verifyInt(t, result.Count, imageCountCriterion)
		}

		return nil
	})
}

func TestGalleryQuerySorting(t *testing.T) {
	tests := []struct {
		name            string
		sortBy          string
		dir             models.SortDirectionEnum
		firstGalleryIdx int // -1 to ignore
		lastGalleryIdx  int
	}{
		{
			"file mod time",
			"file_mod_time",
			models.SortDirectionEnumDesc,
			-1,
			-1,
		},
		{
			"path",
			"path",
			models.SortDirectionEnumDesc,
			-1,
			-1,
		},
	}

	qb := db.Gallery

	for _, tt := range tests {
		runWithRollbackTxn(t, tt.name, func(t *testing.T, ctx context.Context) {
			assert := assert.New(t)
			got, _, err := qb.Query(ctx, nil, &models.FindFilterType{
				Sort:      &tt.sortBy,
				Direction: &tt.dir,
			})

			if err != nil {
				t.Errorf("GalleryStore.TestGalleryQuerySorting() error = %v", err)
				return
			}

			if !assert.Greater(len(got), 0) {
				return
			}

			// scenes should be in same order as indexes
			firstGallery := got[0]
			lastGallery := got[len(got)-1]

			if tt.firstGalleryIdx != -1 {
				firstID := galleryIDs[tt.firstGalleryIdx]
				assert.Equal(firstID, firstGallery.ID)
			}
			if tt.lastGalleryIdx != -1 {
				lastID := galleryIDs[tt.lastGalleryIdx]
				assert.Equal(lastID, lastGallery.ID)
			}
		})
	}
}

// TODO Count
// TODO All
// TODO Query
// TODO Destroy<|MERGE_RESOLUTION|>--- conflicted
+++ resolved
@@ -16,123 +16,6 @@
 )
 
 var invalidID = -1
-<<<<<<< HEAD
-
-func Test_galleryQueryBuilder_Create(t *testing.T) {
-	var (
-		title     = "title"
-		url       = "url"
-		rating    = 3
-		details   = "details"
-		createdAt = time.Date(2001, 1, 1, 0, 0, 0, 0, time.UTC)
-		updatedAt = time.Date(2001, 1, 1, 0, 0, 0, 0, time.UTC)
-
-		galleryFile = makeFileWithID(fileIdxStartGalleryFiles)
-	)
-
-	date := models.NewDate("2003-02-01")
-
-	tests := []struct {
-		name      string
-		newObject models.Gallery
-		wantErr   bool
-	}{
-		{
-			"full",
-			models.Gallery{
-				Title:        title,
-				URL:          url,
-				Date:         &date,
-				Details:      details,
-				Rating:       &rating,
-				Organized:    true,
-				StudioID:     &studioIDs[studioIdxWithScene],
-				CreatedAt:    createdAt,
-				UpdatedAt:    updatedAt,
-				SceneIDs:     []int{sceneIDs[sceneIdx1WithPerformer], sceneIDs[sceneIdx1WithStudio]},
-				TagIDs:       []int{tagIDs[tagIdx1WithScene], tagIDs[tagIdx1WithDupName]},
-				PerformerIDs: []int{performerIDs[performerIdx1WithScene], performerIDs[performerIdx1WithDupName]},
-			},
-			false,
-		},
-		{
-			"with file",
-			models.Gallery{
-				Title:     title,
-				URL:       url,
-				Date:      &date,
-				Details:   details,
-				Rating:    &rating,
-				Organized: true,
-				StudioID:  &studioIDs[studioIdxWithScene],
-				Files: []file.File{
-					galleryFile,
-				},
-				CreatedAt:    createdAt,
-				UpdatedAt:    updatedAt,
-				SceneIDs:     []int{sceneIDs[sceneIdx1WithPerformer], sceneIDs[sceneIdx1WithStudio]},
-				TagIDs:       []int{tagIDs[tagIdx1WithScene], tagIDs[tagIdx1WithDupName]},
-				PerformerIDs: []int{performerIDs[performerIdx1WithScene], performerIDs[performerIdx1WithDupName]},
-			},
-			false,
-		},
-		{
-			"invalid studio id",
-			models.Gallery{
-				StudioID: &invalidID,
-			},
-			true,
-		},
-		{
-			"invalid scene id",
-			models.Gallery{
-				SceneIDs: []int{invalidID},
-			},
-			true,
-		},
-		{
-			"invalid tag id",
-			models.Gallery{
-				TagIDs: []int{invalidID},
-			},
-			true,
-		},
-		{
-			"invalid performer id",
-			models.Gallery{
-				PerformerIDs: []int{invalidID},
-			},
-			true,
-		},
-	}
-
-	qb := db.Gallery
-
-	for _, tt := range tests {
-		runWithRollbackTxn(t, tt.name, func(t *testing.T, ctx context.Context) {
-			assert := assert.New(t)
-
-			s := tt.newObject
-			var fileIDs []file.ID
-			if len(s.Files) > 0 {
-				fileIDs = []file.ID{s.Files[0].Base().ID}
-			}
-
-			if err := qb.Create(ctx, &s, fileIDs); (err != nil) != tt.wantErr {
-				t.Errorf("galleryQueryBuilder.Create() error = %v, wantErr = %v", err, tt.wantErr)
-			}
-
-			if tt.wantErr {
-				assert.Zero(s.ID)
-				return
-			}
-
-			assert.NotZero(s.ID)
-
-			copy := tt.newObject
-			copy.ID = s.ID
-
-=======
 
 func loadGalleryRelationships(ctx context.Context, expected models.Gallery, actual *models.Gallery) error {
 	if expected.SceneIDs.Loaded() {
@@ -287,7 +170,6 @@
 				return
 			}
 
->>>>>>> c5033c36
 			assert.Equal(copy, s)
 
 			// ensure can find the scene
@@ -300,15 +182,12 @@
 				return
 			}
 
-<<<<<<< HEAD
-=======
 			// load relationships
 			if err := loadGalleryRelationships(ctx, copy, found); err != nil {
 				t.Errorf("loadGalleryRelationships() error = %v", err)
 				return
 			}
 
->>>>>>> c5033c36
 			assert.Equal(copy, *found)
 
 			return
@@ -350,16 +229,6 @@
 				Rating:    &rating,
 				Organized: true,
 				StudioID:  &studioIDs[studioIdxWithScene],
-<<<<<<< HEAD
-				Files: []file.File{
-					makeGalleryFileWithID(galleryIdxWithScene),
-				},
-				CreatedAt:    createdAt,
-				UpdatedAt:    updatedAt,
-				SceneIDs:     []int{sceneIDs[sceneIdx1WithPerformer], sceneIDs[sceneIdx1WithStudio]},
-				TagIDs:       []int{tagIDs[tagIdx1WithScene], tagIDs[tagIdx1WithDupName]},
-				PerformerIDs: []int{performerIDs[performerIdx1WithScene], performerIDs[performerIdx1WithDupName]},
-=======
 				Files: models.NewRelatedFiles([]file.File{
 					makeGalleryFileWithID(galleryIdxWithScene),
 				}),
@@ -368,22 +237,12 @@
 				SceneIDs:     models.NewRelatedIDs([]int{sceneIDs[sceneIdx1WithPerformer], sceneIDs[sceneIdx1WithStudio]}),
 				TagIDs:       models.NewRelatedIDs([]int{tagIDs[tagIdx1WithScene], tagIDs[tagIdx1WithDupName]}),
 				PerformerIDs: models.NewRelatedIDs([]int{performerIDs[performerIdx1WithScene], performerIDs[performerIdx1WithDupName]}),
->>>>>>> c5033c36
 			},
 			false,
 		},
 		{
 			"clear nullables",
 			&models.Gallery{
-<<<<<<< HEAD
-				ID: galleryIDs[galleryIdxWithImage],
-				Files: []file.File{
-					makeGalleryFileWithID(galleryIdxWithImage),
-				},
-				Organized: true,
-				CreatedAt: createdAt,
-				UpdatedAt: updatedAt,
-=======
 				ID:           galleryIDs[galleryIdxWithImage],
 				SceneIDs:     models.NewRelatedIDs([]int{}),
 				TagIDs:       models.NewRelatedIDs([]int{}),
@@ -391,22 +250,12 @@
 				Organized:    true,
 				CreatedAt:    createdAt,
 				UpdatedAt:    updatedAt,
->>>>>>> c5033c36
 			},
 			false,
 		},
 		{
 			"clear scene ids",
 			&models.Gallery{
-<<<<<<< HEAD
-				ID: galleryIDs[galleryIdxWithScene],
-				Files: []file.File{
-					makeGalleryFileWithID(galleryIdxWithScene),
-				},
-				Organized: true,
-				CreatedAt: createdAt,
-				UpdatedAt: updatedAt,
-=======
 				ID:           galleryIDs[galleryIdxWithScene],
 				SceneIDs:     models.NewRelatedIDs([]int{}),
 				TagIDs:       models.NewRelatedIDs([]int{}),
@@ -414,22 +263,12 @@
 				Organized:    true,
 				CreatedAt:    createdAt,
 				UpdatedAt:    updatedAt,
->>>>>>> c5033c36
 			},
 			false,
 		},
 		{
 			"clear tag ids",
 			&models.Gallery{
-<<<<<<< HEAD
-				ID: galleryIDs[galleryIdxWithTag],
-				Files: []file.File{
-					makeGalleryFileWithID(galleryIdxWithTag),
-				},
-				Organized: true,
-				CreatedAt: createdAt,
-				UpdatedAt: updatedAt,
-=======
 				ID:           galleryIDs[galleryIdxWithTag],
 				SceneIDs:     models.NewRelatedIDs([]int{}),
 				TagIDs:       models.NewRelatedIDs([]int{}),
@@ -437,22 +276,12 @@
 				Organized:    true,
 				CreatedAt:    createdAt,
 				UpdatedAt:    updatedAt,
->>>>>>> c5033c36
 			},
 			false,
 		},
 		{
 			"clear performer ids",
 			&models.Gallery{
-<<<<<<< HEAD
-				ID: galleryIDs[galleryIdxWithPerformer],
-				Files: []file.File{
-					makeGalleryFileWithID(galleryIdxWithPerformer),
-				},
-				Organized: true,
-				CreatedAt: createdAt,
-				UpdatedAt: updatedAt,
-=======
 				ID:           galleryIDs[galleryIdxWithPerformer],
 				SceneIDs:     models.NewRelatedIDs([]int{}),
 				TagIDs:       models.NewRelatedIDs([]int{}),
@@ -460,21 +289,13 @@
 				Organized:    true,
 				CreatedAt:    createdAt,
 				UpdatedAt:    updatedAt,
->>>>>>> c5033c36
 			},
 			false,
 		},
 		{
 			"invalid studio id",
 			&models.Gallery{
-<<<<<<< HEAD
-				ID: galleryIDs[galleryIdxWithImage],
-				Files: []file.File{
-					makeGalleryFileWithID(galleryIdxWithImage),
-				},
-=======
 				ID:        galleryIDs[galleryIdxWithImage],
->>>>>>> c5033c36
 				Organized: true,
 				StudioID:  &invalidID,
 				CreatedAt: createdAt,
@@ -485,18 +306,9 @@
 		{
 			"invalid scene id",
 			&models.Gallery{
-<<<<<<< HEAD
-				ID: galleryIDs[galleryIdxWithImage],
-				Files: []file.File{
-					makeGalleryFileWithID(galleryIdxWithImage),
-				},
-				Organized: true,
-				SceneIDs:  []int{invalidID},
-=======
 				ID:        galleryIDs[galleryIdxWithImage],
 				Organized: true,
 				SceneIDs:  models.NewRelatedIDs([]int{invalidID}),
->>>>>>> c5033c36
 				CreatedAt: createdAt,
 				UpdatedAt: updatedAt,
 			},
@@ -505,18 +317,9 @@
 		{
 			"invalid tag id",
 			&models.Gallery{
-<<<<<<< HEAD
-				ID: galleryIDs[galleryIdxWithImage],
-				Files: []file.File{
-					makeGalleryFileWithID(galleryIdxWithImage),
-				},
-				Organized: true,
-				TagIDs:    []int{invalidID},
-=======
 				ID:        galleryIDs[galleryIdxWithImage],
 				Organized: true,
 				TagIDs:    models.NewRelatedIDs([]int{invalidID}),
->>>>>>> c5033c36
 				CreatedAt: createdAt,
 				UpdatedAt: updatedAt,
 			},
@@ -525,18 +328,9 @@
 		{
 			"invalid performer id",
 			&models.Gallery{
-<<<<<<< HEAD
-				ID: galleryIDs[galleryIdxWithImage],
-				Files: []file.File{
-					makeGalleryFileWithID(galleryIdxWithImage),
-				},
-				Organized:    true,
-				PerformerIDs: []int{invalidID},
-=======
 				ID:           galleryIDs[galleryIdxWithImage],
 				Organized:    true,
 				PerformerIDs: models.NewRelatedIDs([]int{invalidID}),
->>>>>>> c5033c36
 				CreatedAt:    createdAt,
 				UpdatedAt:    updatedAt,
 			},
@@ -558,406 +352,6 @@
 			if tt.wantErr {
 				return
 			}
-<<<<<<< HEAD
-
-			s, err := qb.Find(ctx, tt.updatedObject.ID)
-			if err != nil {
-				t.Errorf("galleryQueryBuilder.Find() error = %v", err)
-				return
-			}
-
-			assert.Equal(copy, *s)
-
-			return
-		})
-	}
-}
-
-func clearGalleryFileIDs(gallery *models.Gallery) {
-	for _, f := range gallery.Files {
-		f.Base().ID = 0
-	}
-}
-
-func clearGalleryPartial() models.GalleryPartial {
-	// leave mandatory fields
-	return models.GalleryPartial{
-		Title:        models.OptionalString{Set: true, Null: true},
-		Details:      models.OptionalString{Set: true, Null: true},
-		URL:          models.OptionalString{Set: true, Null: true},
-		Date:         models.OptionalDate{Set: true, Null: true},
-		Rating:       models.OptionalInt{Set: true, Null: true},
-		StudioID:     models.OptionalInt{Set: true, Null: true},
-		TagIDs:       &models.UpdateIDs{Mode: models.RelationshipUpdateModeSet},
-		PerformerIDs: &models.UpdateIDs{Mode: models.RelationshipUpdateModeSet},
-	}
-}
-
-func Test_galleryQueryBuilder_UpdatePartial(t *testing.T) {
-	var (
-		title     = "title"
-		details   = "details"
-		url       = "url"
-		rating    = 3
-		createdAt = time.Date(2001, 1, 1, 0, 0, 0, 0, time.UTC)
-		updatedAt = time.Date(2001, 1, 1, 0, 0, 0, 0, time.UTC)
-
-		date = models.NewDate("2003-02-01")
-	)
-
-	tests := []struct {
-		name    string
-		id      int
-		partial models.GalleryPartial
-		want    models.Gallery
-		wantErr bool
-	}{
-		{
-			"full",
-			galleryIDs[galleryIdxWithImage],
-			models.GalleryPartial{
-				Title:     models.NewOptionalString(title),
-				Details:   models.NewOptionalString(details),
-				URL:       models.NewOptionalString(url),
-				Date:      models.NewOptionalDate(date),
-				Rating:    models.NewOptionalInt(rating),
-				Organized: models.NewOptionalBool(true),
-				StudioID:  models.NewOptionalInt(studioIDs[studioIdxWithGallery]),
-				CreatedAt: models.NewOptionalTime(createdAt),
-				UpdatedAt: models.NewOptionalTime(updatedAt),
-
-				SceneIDs: &models.UpdateIDs{
-					IDs:  []int{sceneIDs[sceneIdxWithGallery]},
-					Mode: models.RelationshipUpdateModeSet,
-				},
-				TagIDs: &models.UpdateIDs{
-					IDs:  []int{tagIDs[tagIdx1WithGallery], tagIDs[tagIdx1WithDupName]},
-					Mode: models.RelationshipUpdateModeSet,
-				},
-				PerformerIDs: &models.UpdateIDs{
-					IDs:  []int{performerIDs[performerIdx1WithGallery], performerIDs[performerIdx1WithDupName]},
-					Mode: models.RelationshipUpdateModeSet,
-				},
-			},
-			models.Gallery{
-				ID:        galleryIDs[galleryIdxWithImage],
-				Title:     title,
-				Details:   details,
-				URL:       url,
-				Date:      &date,
-				Rating:    &rating,
-				Organized: true,
-				StudioID:  &studioIDs[studioIdxWithGallery],
-				Files: []file.File{
-					makeGalleryFile(galleryIdxWithImage),
-				},
-				CreatedAt:    createdAt,
-				UpdatedAt:    updatedAt,
-				SceneIDs:     []int{sceneIDs[sceneIdxWithGallery]},
-				TagIDs:       []int{tagIDs[tagIdx1WithGallery], tagIDs[tagIdx1WithDupName]},
-				PerformerIDs: []int{performerIDs[performerIdx1WithGallery], performerIDs[performerIdx1WithDupName]},
-			},
-			false,
-		},
-		{
-			"clear all",
-			galleryIDs[galleryIdxWithImage],
-			clearGalleryPartial(),
-			models.Gallery{
-				ID: galleryIDs[galleryIdxWithImage],
-				Files: []file.File{
-					makeGalleryFile(galleryIdxWithImage),
-				},
-			},
-			false,
-		},
-		{
-			"invalid id",
-			invalidID,
-			models.GalleryPartial{},
-			models.Gallery{},
-			true,
-		},
-	}
-	for _, tt := range tests {
-		qb := db.Gallery
-
-		runWithRollbackTxn(t, tt.name, func(t *testing.T, ctx context.Context) {
-			assert := assert.New(t)
-
-			got, err := qb.UpdatePartial(ctx, tt.id, tt.partial)
-			if (err != nil) != tt.wantErr {
-				t.Errorf("galleryQueryBuilder.UpdatePartial() error = %v, wantErr %v", err, tt.wantErr)
-				return
-			}
-
-			if tt.wantErr {
-				return
-			}
-
-			clearGalleryFileIDs(got)
-			assert.Equal(tt.want, *got)
-
-			s, err := qb.Find(ctx, tt.id)
-			if err != nil {
-				t.Errorf("galleryQueryBuilder.Find() error = %v", err)
-			}
-
-			clearGalleryFileIDs(s)
-			assert.Equal(tt.want, *s)
-		})
-	}
-}
-
-func Test_galleryQueryBuilder_UpdatePartialRelationships(t *testing.T) {
-	tests := []struct {
-		name    string
-		id      int
-		partial models.GalleryPartial
-		want    models.Gallery
-		wantErr bool
-	}{
-		{
-			"add scenes",
-			galleryIDs[galleryIdx1WithImage],
-			models.GalleryPartial{
-				SceneIDs: &models.UpdateIDs{
-					IDs:  []int{tagIDs[sceneIdx1WithStudio], tagIDs[sceneIdx1WithPerformer]},
-					Mode: models.RelationshipUpdateModeAdd,
-				},
-			},
-			models.Gallery{
-				SceneIDs: append(indexesToIDs(sceneIDs, sceneGalleries.reverseLookup(galleryIdx1WithImage)),
-					sceneIDs[sceneIdx1WithStudio],
-					sceneIDs[sceneIdx1WithPerformer],
-				),
-			},
-			false,
-		},
-		{
-			"add tags",
-			galleryIDs[galleryIdxWithTwoTags],
-			models.GalleryPartial{
-				TagIDs: &models.UpdateIDs{
-					IDs:  []int{tagIDs[tagIdx1WithDupName], tagIDs[tagIdx1WithImage]},
-					Mode: models.RelationshipUpdateModeAdd,
-				},
-			},
-			models.Gallery{
-				TagIDs: append(indexesToIDs(tagIDs, galleryTags[galleryIdxWithTwoTags]),
-					tagIDs[tagIdx1WithDupName],
-					tagIDs[tagIdx1WithImage],
-				),
-			},
-			false,
-		},
-		{
-			"add performers",
-			galleryIDs[galleryIdxWithTwoPerformers],
-			models.GalleryPartial{
-				PerformerIDs: &models.UpdateIDs{
-					IDs:  []int{performerIDs[performerIdx1WithDupName], performerIDs[performerIdx1WithImage]},
-					Mode: models.RelationshipUpdateModeAdd,
-				},
-			},
-			models.Gallery{
-				PerformerIDs: append(indexesToIDs(performerIDs, galleryPerformers[galleryIdxWithTwoPerformers]),
-					performerIDs[performerIdx1WithDupName],
-					performerIDs[performerIdx1WithImage],
-				),
-			},
-			false,
-		},
-		{
-			"add duplicate scenes",
-			galleryIDs[galleryIdxWithScene],
-			models.GalleryPartial{
-				SceneIDs: &models.UpdateIDs{
-					IDs:  []int{sceneIDs[sceneIdxWithGallery], sceneIDs[sceneIdx1WithPerformer]},
-					Mode: models.RelationshipUpdateModeAdd,
-				},
-			},
-			models.Gallery{
-				SceneIDs: append(indexesToIDs(sceneIDs, sceneGalleries.reverseLookup(galleryIdxWithScene)),
-					sceneIDs[sceneIdx1WithPerformer],
-				),
-			},
-			false,
-		},
-		{
-			"add duplicate tags",
-			galleryIDs[galleryIdxWithTwoTags],
-			models.GalleryPartial{
-				TagIDs: &models.UpdateIDs{
-					IDs:  []int{tagIDs[tagIdx1WithGallery], tagIDs[tagIdx1WithScene]},
-					Mode: models.RelationshipUpdateModeAdd,
-				},
-			},
-			models.Gallery{
-				TagIDs: append(indexesToIDs(tagIDs, galleryTags[galleryIdxWithTwoTags]),
-					tagIDs[tagIdx1WithScene],
-				),
-			},
-			false,
-		},
-		{
-			"add duplicate performers",
-			galleryIDs[galleryIdxWithTwoPerformers],
-			models.GalleryPartial{
-				PerformerIDs: &models.UpdateIDs{
-					IDs:  []int{performerIDs[performerIdx1WithGallery], performerIDs[performerIdx1WithScene]},
-					Mode: models.RelationshipUpdateModeAdd,
-				},
-			},
-			models.Gallery{
-				PerformerIDs: append(indexesToIDs(performerIDs, galleryPerformers[galleryIdxWithTwoPerformers]),
-					performerIDs[performerIdx1WithScene],
-				),
-			},
-			false,
-		},
-		{
-			"add invalid scenes",
-			galleryIDs[galleryIdxWithScene],
-			models.GalleryPartial{
-				SceneIDs: &models.UpdateIDs{
-					IDs:  []int{invalidID},
-					Mode: models.RelationshipUpdateModeAdd,
-				},
-			},
-			models.Gallery{},
-			true,
-		},
-		{
-			"add invalid tags",
-			galleryIDs[galleryIdxWithTwoTags],
-			models.GalleryPartial{
-				TagIDs: &models.UpdateIDs{
-					IDs:  []int{invalidID},
-					Mode: models.RelationshipUpdateModeAdd,
-				},
-			},
-			models.Gallery{},
-			true,
-		},
-		{
-			"add invalid performers",
-			galleryIDs[galleryIdxWithTwoPerformers],
-			models.GalleryPartial{
-				PerformerIDs: &models.UpdateIDs{
-					IDs:  []int{invalidID},
-					Mode: models.RelationshipUpdateModeAdd,
-				},
-			},
-			models.Gallery{},
-			true,
-		},
-		{
-			"remove scenes",
-			galleryIDs[galleryIdxWithScene],
-			models.GalleryPartial{
-				SceneIDs: &models.UpdateIDs{
-					IDs:  []int{sceneIDs[sceneIdxWithGallery]},
-					Mode: models.RelationshipUpdateModeRemove,
-				},
-			},
-			models.Gallery{},
-			false,
-		},
-		{
-			"remove tags",
-			galleryIDs[galleryIdxWithTwoTags],
-			models.GalleryPartial{
-				TagIDs: &models.UpdateIDs{
-					IDs:  []int{tagIDs[tagIdx1WithGallery]},
-					Mode: models.RelationshipUpdateModeRemove,
-				},
-			},
-			models.Gallery{
-				TagIDs: []int{tagIDs[tagIdx2WithGallery]},
-			},
-			false,
-		},
-		{
-			"remove performers",
-			galleryIDs[galleryIdxWithTwoPerformers],
-			models.GalleryPartial{
-				PerformerIDs: &models.UpdateIDs{
-					IDs:  []int{performerIDs[performerIdx1WithGallery]},
-					Mode: models.RelationshipUpdateModeRemove,
-				},
-			},
-			models.Gallery{
-				PerformerIDs: []int{performerIDs[performerIdx2WithGallery]},
-			},
-			false,
-		},
-		{
-			"remove unrelated scenes",
-			galleryIDs[galleryIdxWithScene],
-			models.GalleryPartial{
-				SceneIDs: &models.UpdateIDs{
-					IDs:  []int{tagIDs[sceneIdx1WithPerformer]},
-					Mode: models.RelationshipUpdateModeRemove,
-				},
-			},
-			models.Gallery{
-				SceneIDs: []int{sceneIDs[sceneIdxWithGallery]},
-			},
-			false,
-		},
-		{
-			"remove unrelated tags",
-			galleryIDs[galleryIdxWithTwoTags],
-			models.GalleryPartial{
-				TagIDs: &models.UpdateIDs{
-					IDs:  []int{tagIDs[tagIdx1WithPerformer]},
-					Mode: models.RelationshipUpdateModeRemove,
-				},
-			},
-			models.Gallery{
-				TagIDs: indexesToIDs(tagIDs, galleryTags[galleryIdxWithTwoTags]),
-			},
-			false,
-		},
-		{
-			"remove unrelated performers",
-			galleryIDs[galleryIdxWithTwoPerformers],
-			models.GalleryPartial{
-				PerformerIDs: &models.UpdateIDs{
-					IDs:  []int{performerIDs[performerIdx1WithDupName]},
-					Mode: models.RelationshipUpdateModeRemove,
-				},
-			},
-			models.Gallery{
-				PerformerIDs: indexesToIDs(performerIDs, galleryPerformers[galleryIdxWithTwoPerformers]),
-			},
-			false,
-		},
-	}
-
-	for _, tt := range tests {
-		qb := db.Gallery
-
-		runWithRollbackTxn(t, tt.name, func(t *testing.T, ctx context.Context) {
-			assert := assert.New(t)
-
-			got, err := qb.UpdatePartial(ctx, tt.id, tt.partial)
-			if (err != nil) != tt.wantErr {
-				t.Errorf("galleryQueryBuilder.UpdatePartial() error = %v, wantErr %v", err, tt.wantErr)
-				return
-			}
-
-			if tt.wantErr {
-				return
-			}
-
-			s, err := qb.Find(ctx, tt.id)
-			if err != nil {
-				t.Errorf("galleryQueryBuilder.Find() error = %v", err)
-			}
-
-=======
 
 			s, err := qb.Find(ctx, tt.updatedObject.ID)
 			if err != nil {
@@ -1389,7 +783,6 @@
 				return
 			}
 
->>>>>>> c5033c36
 			// only compare fields that were in the partial
 			if tt.partial.PerformerIDs != nil {
 				assert.Equal(tt.want.PerformerIDs, got.PerformerIDs)
@@ -1424,7 +817,6 @@
 			true,
 		},
 	}
-<<<<<<< HEAD
 
 	qb := db.Gallery
 
@@ -1456,7 +848,7 @@
 		ret.Date = nil
 	}
 
-	ret.Files = []file.File{makeGalleryFile(index)}
+	ret.Files = models.NewRelatedFiles([]file.File{makeGalleryFile(index)})
 
 	return ret
 }
@@ -1506,95 +898,6 @@
 			}
 
 			if got != nil {
-				clearGalleryFileIDs(got)
-			}
-			assert.Equal(tt.want, got)
-		})
-	}
-}
-
-=======
-
-	qb := db.Gallery
-
-	for _, tt := range tests {
-		runWithRollbackTxn(t, tt.name, func(t *testing.T, ctx context.Context) {
-			assert := assert.New(t)
-
-			if err := qb.Destroy(ctx, tt.id); (err != nil) != tt.wantErr {
-				t.Errorf("galleryQueryBuilder.Destroy() error = %v, wantErr %v", err, tt.wantErr)
-			}
-
-			// ensure cannot be found
-			i, err := qb.Find(ctx, tt.id)
-
-			assert.NotNil(err)
-			assert.Nil(i)
-			return
-
-		})
-	}
-}
-
-func makeGalleryWithID(index int) *models.Gallery {
-	const includeScenes = true
-	ret := makeGallery(index, includeScenes)
-	ret.ID = galleryIDs[index]
-
-	if ret.Date != nil && ret.Date.IsZero() {
-		ret.Date = nil
-	}
-
-	ret.Files = models.NewRelatedFiles([]file.File{makeGalleryFile(index)})
-
-	return ret
-}
-
-func Test_galleryQueryBuilder_Find(t *testing.T) {
-	tests := []struct {
-		name    string
-		id      int
-		want    *models.Gallery
-		wantErr bool
-	}{
-		{
-			"valid",
-			galleryIDs[galleryIdxWithImage],
-			makeGalleryWithID(galleryIdxWithImage),
-			false,
-		},
-		{
-			"invalid",
-			invalidID,
-			nil,
-			true,
-		},
-		{
-			"with performers",
-			galleryIDs[galleryIdxWithTwoPerformers],
-			makeGalleryWithID(galleryIdxWithTwoPerformers),
-			false,
-		},
-		{
-			"with tags",
-			galleryIDs[galleryIdxWithTwoTags],
-			makeGalleryWithID(galleryIdxWithTwoTags),
-			false,
-		},
-	}
-
-	qb := db.Gallery
-
-	for _, tt := range tests {
-		runWithRollbackTxn(t, tt.name, func(t *testing.T, ctx context.Context) {
-			assert := assert.New(t)
-			got, err := qb.Find(ctx, tt.id)
-			if (err != nil) != tt.wantErr {
-				t.Errorf("galleryQueryBuilder.Find() error = %v, wantErr %v", err, tt.wantErr)
-				return
-			}
-
-			if got != nil {
 				// load relationships
 				if err := loadGalleryRelationships(ctx, *tt.want, got); err != nil {
 					t.Errorf("loadGalleryRelationships() error = %v", err)
@@ -1621,7 +924,6 @@
 	return nil
 }
 
->>>>>>> c5033c36
 func Test_galleryQueryBuilder_FindMany(t *testing.T) {
 	tests := []struct {
 		name    string
@@ -1658,14 +960,9 @@
 				return
 			}
 
-<<<<<<< HEAD
-			for _, f := range got {
-				clearGalleryFileIDs(f)
-=======
 			if err := postFindGalleries(ctx, tt.want, got); err != nil {
 				t.Errorf("loadGalleryRelationships() error = %v", err)
 				return
->>>>>>> c5033c36
 			}
 
 			assert.Equal(tt.want, got)
@@ -1721,14 +1018,9 @@
 				return
 			}
 
-<<<<<<< HEAD
-			for _, f := range got {
-				clearGalleryFileIDs(f)
-=======
 			if err := postFindGalleries(ctx, tt.want, got); err != nil {
 				t.Errorf("loadGalleryRelationships() error = %v", err)
 				return
->>>>>>> c5033c36
 			}
 
 			assert.Equal(tt.want, got)
@@ -1789,14 +1081,9 @@
 				return
 			}
 
-<<<<<<< HEAD
-			for _, f := range got {
-				clearGalleryFileIDs(f)
-=======
 			if err := postFindGalleries(ctx, tt.want, got); err != nil {
 				t.Errorf("loadGalleryRelationships() error = %v", err)
 				return
->>>>>>> c5033c36
 			}
 
 			assert.Equal(tt.want, got)
@@ -1852,14 +1139,9 @@
 				return
 			}
 
-<<<<<<< HEAD
-			for _, f := range got {
-				clearGalleryFileIDs(f)
-=======
 			if err := postFindGalleries(ctx, tt.want, got); err != nil {
 				t.Errorf("loadGalleryRelationships() error = %v", err)
 				return
->>>>>>> c5033c36
 			}
 
 			assert.Equal(tt.want, got)
@@ -1899,14 +1181,9 @@
 				return
 			}
 
-<<<<<<< HEAD
-			for _, f := range got {
-				clearGalleryFileIDs(f)
-=======
 			if err := postFindGalleries(ctx, tt.want, got); err != nil {
 				t.Errorf("loadGalleryRelationships() error = %v", err)
 				return
->>>>>>> c5033c36
 			}
 
 			assert.Equal(tt.want, got)
@@ -1949,14 +1226,9 @@
 				return
 			}
 
-<<<<<<< HEAD
-			for _, f := range got {
-				clearGalleryFileIDs(f)
-=======
 			if err := postFindGalleries(ctx, tt.want, got); err != nil {
 				t.Errorf("loadGalleryRelationships() error = %v", err)
 				return
->>>>>>> c5033c36
 			}
 
 			assert.Equal(tt.want, got)
@@ -2206,11 +1478,7 @@
 			assert.NotEqual(t, 0, count)
 
 			for _, gallery := range got {
-<<<<<<< HEAD
-				verifyString(t, gallery.Path(), tt.input)
-=======
 				verifyString(t, gallery.Path, tt.input)
->>>>>>> c5033c36
 			}
 		})
 	}
@@ -2228,11 +1496,7 @@
 	}
 
 	for _, gallery := range galleries {
-<<<<<<< HEAD
-		verifyString(t, gallery.Path(), pathCriterion)
-=======
 		verifyString(t, gallery.Path, pathCriterion)
->>>>>>> c5033c36
 	}
 }
 
@@ -2265,13 +1529,8 @@
 			return nil
 		}
 
-<<<<<<< HEAD
-		assert.Equal(t, gallery1Path, galleries[0].Path())
-		assert.Equal(t, gallery2Path, galleries[1].Path())
-=======
 		assert.Equal(t, gallery1Path, galleries[0].Path)
 		assert.Equal(t, gallery2Path, galleries[1].Path)
->>>>>>> c5033c36
 
 		return nil
 	})
@@ -2304,11 +1563,7 @@
 			return nil
 		}
 
-<<<<<<< HEAD
-		assert.Equal(t, galleryPath, galleries[0].Path())
-=======
 		assert.Equal(t, galleryPath, galleries[0].Path)
->>>>>>> c5033c36
 		assert.Equal(t, *galleryRating, *galleries[0].Rating)
 
 		return nil
@@ -2343,11 +1598,7 @@
 		galleries := queryGallery(ctx, t, sqb, &galleryFilter, nil)
 
 		for _, gallery := range galleries {
-<<<<<<< HEAD
-			verifyString(t, gallery.Path(), pathCriterion)
-=======
 			verifyString(t, gallery.Path, pathCriterion)
->>>>>>> c5033c36
 			ratingCriterion.Modifier = models.CriterionModifierNotEquals
 			verifyIntPtr(t, gallery.Rating, ratingCriterion)
 		}
@@ -2965,15 +2216,11 @@
 		assert.Greater(t, len(galleries), 0)
 
 		for _, gallery := range galleries {
-<<<<<<< HEAD
-			verifyInt(t, len(gallery.TagIDs), tagCountCriterion)
-=======
 			if err := gallery.LoadTagIDs(ctx, sqb); err != nil {
 				t.Errorf("gallery.LoadTagIDs() error = %v", err)
 				return nil
 			}
 			verifyInt(t, len(gallery.TagIDs.List()), tagCountCriterion)
->>>>>>> c5033c36
 		}
 
 		return nil
@@ -3010,16 +2257,12 @@
 		assert.Greater(t, len(galleries), 0)
 
 		for _, gallery := range galleries {
-<<<<<<< HEAD
-			verifyInt(t, len(gallery.PerformerIDs), performerCountCriterion)
-=======
 			if err := gallery.LoadPerformerIDs(ctx, sqb); err != nil {
 				t.Errorf("gallery.LoadPerformerIDs() error = %v", err)
 				return nil
 			}
 
 			verifyInt(t, len(gallery.PerformerIDs.List()), performerCountCriterion)
->>>>>>> c5033c36
 		}
 
 		return nil
