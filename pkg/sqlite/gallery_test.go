// +build integration

package sqlite_test

import (
	"strconv"
	"testing"

	"github.com/stretchr/testify/assert"

	"github.com/stashapp/stash/pkg/models"
)

func TestGalleryFind(t *testing.T) {
	withTxn(func(r models.Repository) error {
		gqb := r.Gallery()

		const galleryIdx = 0
		gallery, err := gqb.Find(galleryIDs[galleryIdx])

		if err != nil {
			t.Errorf("Error finding gallery: %s", err.Error())
		}

		assert.Equal(t, getGalleryStringValue(galleryIdx, "Path"), gallery.Path.String)

		gallery, err = gqb.Find(0)

		if err != nil {
			t.Errorf("Error finding gallery: %s", err.Error())
		}

		assert.Nil(t, gallery)

		return nil
	})
}

func TestGalleryFindByChecksum(t *testing.T) {
	withTxn(func(r models.Repository) error {
		gqb := r.Gallery()

		const galleryIdx = 0
		galleryChecksum := getGalleryStringValue(galleryIdx, "Checksum")
		gallery, err := gqb.FindByChecksum(galleryChecksum)

		if err != nil {
			t.Errorf("Error finding gallery: %s", err.Error())
		}

		assert.Equal(t, getGalleryStringValue(galleryIdx, "Path"), gallery.Path.String)

		galleryChecksum = "not exist"
		gallery, err = gqb.FindByChecksum(galleryChecksum)

		if err != nil {
			t.Errorf("Error finding gallery: %s", err.Error())
		}

		assert.Nil(t, gallery)

		return nil
	})
}

func TestGalleryFindByPath(t *testing.T) {
	withTxn(func(r models.Repository) error {
		gqb := r.Gallery()

		const galleryIdx = 0
		galleryPath := getGalleryStringValue(galleryIdx, "Path")
		gallery, err := gqb.FindByPath(galleryPath)

		if err != nil {
			t.Errorf("Error finding gallery: %s", err.Error())
		}

		assert.Equal(t, galleryPath, gallery.Path.String)

		galleryPath = "not exist"
		gallery, err = gqb.FindByPath(galleryPath)

		if err != nil {
			t.Errorf("Error finding gallery: %s", err.Error())
		}

		assert.Nil(t, gallery)

		return nil
	})
}

func TestGalleryFindBySceneID(t *testing.T) {
	withTxn(func(r models.Repository) error {
		gqb := r.Gallery()

		sceneID := sceneIDs[sceneIdxWithGallery]
		galleries, err := gqb.FindBySceneID(sceneID)

		if err != nil {
			t.Errorf("Error finding gallery: %s", err.Error())
		}

		assert.Equal(t, getGalleryStringValue(galleryIdxWithScene, "Path"), galleries[0].Path.String)

		galleries, err = gqb.FindBySceneID(0)

		if err != nil {
			t.Errorf("Error finding gallery: %s", err.Error())
		}

		assert.Nil(t, galleries)

		return nil
	})
}

func TestGalleryQueryQ(t *testing.T) {
	withTxn(func(r models.Repository) error {
		const galleryIdx = 0

		q := getGalleryStringValue(galleryIdx, pathField)

		sqb := r.Gallery()

		galleryQueryQ(t, sqb, q, galleryIdx)

		return nil
	})
}

func galleryQueryQ(t *testing.T, qb models.GalleryReader, q string, expectedGalleryIdx int) {
	filter := models.FindFilterType{
		Q: &q,
	}
	galleries, _, err := qb.Query(nil, &filter)
	if err != nil {
		t.Errorf("Error querying gallery: %s", err.Error())
	}

	assert.Len(t, galleries, 1)
	gallery := galleries[0]
	assert.Equal(t, galleryIDs[expectedGalleryIdx], gallery.ID)

	// no Q should return all results
	filter.Q = nil
	galleries, _, err = qb.Query(nil, &filter)
	if err != nil {
		t.Errorf("Error querying gallery: %s", err.Error())
	}

	assert.Len(t, galleries, totalGalleries)
}

func TestGalleryQueryPath(t *testing.T) {
	withTxn(func(r models.Repository) error {
		const galleryIdx = 1
		galleryPath := getGalleryStringValue(galleryIdx, "Path")

		pathCriterion := models.StringCriterionInput{
			Value:    galleryPath,
			Modifier: models.CriterionModifierEquals,
		}

		verifyGalleriesPath(t, r.Gallery(), pathCriterion)

		pathCriterion.Modifier = models.CriterionModifierNotEquals
		verifyGalleriesPath(t, r.Gallery(), pathCriterion)

		pathCriterion.Modifier = models.CriterionModifierMatchesRegex
		pathCriterion.Value = "gallery.*1_Path"
		verifyGalleriesPath(t, r.Gallery(), pathCriterion)

		pathCriterion.Modifier = models.CriterionModifierNotMatchesRegex
		verifyGalleriesPath(t, r.Gallery(), pathCriterion)

		return nil
	})
}

func verifyGalleriesPath(t *testing.T, sqb models.GalleryReader, pathCriterion models.StringCriterionInput) {
	galleryFilter := models.GalleryFilterType{
		Path: &pathCriterion,
	}

	galleries, _, err := sqb.Query(&galleryFilter, nil)
	if err != nil {
		t.Errorf("Error querying gallery: %s", err.Error())
	}

	for _, gallery := range galleries {
		verifyNullString(t, gallery.Path, pathCriterion)
	}
}

func TestGalleryQueryPathOr(t *testing.T) {
	const gallery1Idx = 1
	const gallery2Idx = 2

	gallery1Path := getGalleryStringValue(gallery1Idx, "Path")
	gallery2Path := getGalleryStringValue(gallery2Idx, "Path")

	galleryFilter := models.GalleryFilterType{
		Path: &models.StringCriterionInput{
			Value:    gallery1Path,
			Modifier: models.CriterionModifierEquals,
		},
		Or: &models.GalleryFilterType{
			Path: &models.StringCriterionInput{
				Value:    gallery2Path,
				Modifier: models.CriterionModifierEquals,
			},
		},
	}

	withTxn(func(r models.Repository) error {
		sqb := r.Gallery()

		galleries := queryGallery(t, sqb, &galleryFilter, nil)

		assert.Len(t, galleries, 2)
		assert.Equal(t, gallery1Path, galleries[0].Path.String)
		assert.Equal(t, gallery2Path, galleries[1].Path.String)

		return nil
	})
}

func TestGalleryQueryPathAndRating(t *testing.T) {
	const galleryIdx = 1
	galleryPath := getGalleryStringValue(galleryIdx, "Path")
	galleryRating := getRating(galleryIdx)

	galleryFilter := models.GalleryFilterType{
		Path: &models.StringCriterionInput{
			Value:    galleryPath,
			Modifier: models.CriterionModifierEquals,
		},
		And: &models.GalleryFilterType{
			Rating: &models.IntCriterionInput{
				Value:    int(galleryRating.Int64),
				Modifier: models.CriterionModifierEquals,
			},
		},
	}

	withTxn(func(r models.Repository) error {
		sqb := r.Gallery()

		galleries := queryGallery(t, sqb, &galleryFilter, nil)

		assert.Len(t, galleries, 1)
		assert.Equal(t, galleryPath, galleries[0].Path.String)
		assert.Equal(t, galleryRating.Int64, galleries[0].Rating.Int64)

		return nil
	})
}

func TestGalleryQueryPathNotRating(t *testing.T) {
	const galleryIdx = 1

	galleryRating := getRating(galleryIdx)

	pathCriterion := models.StringCriterionInput{
		Value:    "gallery_.*1_Path",
		Modifier: models.CriterionModifierMatchesRegex,
	}

	ratingCriterion := models.IntCriterionInput{
		Value:    int(galleryRating.Int64),
		Modifier: models.CriterionModifierEquals,
	}

	galleryFilter := models.GalleryFilterType{
		Path: &pathCriterion,
		Not: &models.GalleryFilterType{
			Rating: &ratingCriterion,
		},
	}

	withTxn(func(r models.Repository) error {
		sqb := r.Gallery()

		galleries := queryGallery(t, sqb, &galleryFilter, nil)

		for _, gallery := range galleries {
			verifyNullString(t, gallery.Path, pathCriterion)
			ratingCriterion.Modifier = models.CriterionModifierNotEquals
			verifyInt64(t, gallery.Rating, ratingCriterion)
		}

		return nil
	})
}

func TestGalleryIllegalQuery(t *testing.T) {
	assert := assert.New(t)

	const galleryIdx = 1
	subFilter := models.GalleryFilterType{
		Path: &models.StringCriterionInput{
			Value:    getGalleryStringValue(galleryIdx, "Path"),
			Modifier: models.CriterionModifierEquals,
		},
	}

	galleryFilter := &models.GalleryFilterType{
		And: &subFilter,
		Or:  &subFilter,
	}

	withTxn(func(r models.Repository) error {
		sqb := r.Gallery()

		_, _, err := sqb.Query(galleryFilter, nil)
		assert.NotNil(err)

		galleryFilter.Or = nil
		galleryFilter.Not = &subFilter
		_, _, err = sqb.Query(galleryFilter, nil)
		assert.NotNil(err)

		galleryFilter.And = nil
		galleryFilter.Or = &subFilter
		_, _, err = sqb.Query(galleryFilter, nil)
		assert.NotNil(err)

		return nil
	})
}

func TestGalleryQueryURL(t *testing.T) {
	const sceneIdx = 1
	galleryURL := getGalleryStringValue(sceneIdx, urlField)

	urlCriterion := models.StringCriterionInput{
		Value:    galleryURL,
		Modifier: models.CriterionModifierEquals,
	}

	filter := models.GalleryFilterType{
		URL: &urlCriterion,
	}

	verifyFn := func(g *models.Gallery) {
		t.Helper()
		verifyNullString(t, g.URL, urlCriterion)
	}

	verifyGalleryQuery(t, filter, verifyFn)

	urlCriterion.Modifier = models.CriterionModifierNotEquals
	verifyGalleryQuery(t, filter, verifyFn)

	urlCriterion.Modifier = models.CriterionModifierMatchesRegex
	urlCriterion.Value = "gallery_.*1_URL"
	verifyGalleryQuery(t, filter, verifyFn)

	urlCriterion.Modifier = models.CriterionModifierNotMatchesRegex
	verifyGalleryQuery(t, filter, verifyFn)

	urlCriterion.Modifier = models.CriterionModifierIsNull
	urlCriterion.Value = ""
	verifyGalleryQuery(t, filter, verifyFn)

	urlCriterion.Modifier = models.CriterionModifierNotNull
	verifyGalleryQuery(t, filter, verifyFn)
}

func verifyGalleryQuery(t *testing.T, filter models.GalleryFilterType, verifyFn func(s *models.Gallery)) {
	withTxn(func(r models.Repository) error {
		t.Helper()
		sqb := r.Gallery()

		galleries := queryGallery(t, sqb, &filter, nil)

		// assume it should find at least one
		assert.Greater(t, len(galleries), 0)

		for _, gallery := range galleries {
			verifyFn(gallery)
		}

		return nil
	})
}

func TestGalleryQueryRating(t *testing.T) {
	const rating = 3
	ratingCriterion := models.IntCriterionInput{
		Value:    rating,
		Modifier: models.CriterionModifierEquals,
	}

	verifyGalleriesRating(t, ratingCriterion)

	ratingCriterion.Modifier = models.CriterionModifierNotEquals
	verifyGalleriesRating(t, ratingCriterion)

	ratingCriterion.Modifier = models.CriterionModifierGreaterThan
	verifyGalleriesRating(t, ratingCriterion)

	ratingCriterion.Modifier = models.CriterionModifierLessThan
	verifyGalleriesRating(t, ratingCriterion)

	ratingCriterion.Modifier = models.CriterionModifierIsNull
	verifyGalleriesRating(t, ratingCriterion)

	ratingCriterion.Modifier = models.CriterionModifierNotNull
	verifyGalleriesRating(t, ratingCriterion)
}

func verifyGalleriesRating(t *testing.T, ratingCriterion models.IntCriterionInput) {
	withTxn(func(r models.Repository) error {
		sqb := r.Gallery()
		galleryFilter := models.GalleryFilterType{
			Rating: &ratingCriterion,
		}

		galleries, _, err := sqb.Query(&galleryFilter, nil)
		if err != nil {
			t.Errorf("Error querying gallery: %s", err.Error())
		}

		for _, gallery := range galleries {
			verifyInt64(t, gallery.Rating, ratingCriterion)
		}

		return nil
	})
}

func TestGalleryQueryIsMissingScene(t *testing.T) {
	withTxn(func(r models.Repository) error {
		qb := r.Gallery()
		isMissing := "scenes"
		galleryFilter := models.GalleryFilterType{
			IsMissing: &isMissing,
		}

		q := getGalleryStringValue(galleryIdxWithScene, titleField)
		findFilter := models.FindFilterType{
			Q: &q,
		}

		galleries, _, err := qb.Query(&galleryFilter, &findFilter)
		if err != nil {
			t.Errorf("Error querying gallery: %s", err.Error())
		}

		assert.Len(t, galleries, 0)

		findFilter.Q = nil
		galleries, _, err = qb.Query(&galleryFilter, &findFilter)
		if err != nil {
			t.Errorf("Error querying gallery: %s", err.Error())
		}

		// ensure non of the ids equal the one with gallery
		for _, gallery := range galleries {
			assert.NotEqual(t, galleryIDs[galleryIdxWithScene], gallery.ID)
		}

		return nil
	})
}

func queryGallery(t *testing.T, sqb models.GalleryReader, galleryFilter *models.GalleryFilterType, findFilter *models.FindFilterType) []*models.Gallery {
	galleries, _, err := sqb.Query(galleryFilter, findFilter)
	if err != nil {
		t.Errorf("Error querying gallery: %s", err.Error())
	}

	return galleries
}

func TestGalleryQueryIsMissingStudio(t *testing.T) {
	withTxn(func(r models.Repository) error {
		sqb := r.Gallery()
		isMissing := "studio"
		galleryFilter := models.GalleryFilterType{
			IsMissing: &isMissing,
		}

		q := getGalleryStringValue(galleryIdxWithStudio, titleField)
		findFilter := models.FindFilterType{
			Q: &q,
		}

		galleries := queryGallery(t, sqb, &galleryFilter, &findFilter)

		assert.Len(t, galleries, 0)

		findFilter.Q = nil
		galleries = queryGallery(t, sqb, &galleryFilter, &findFilter)

		// ensure non of the ids equal the one with studio
		for _, gallery := range galleries {
			assert.NotEqual(t, galleryIDs[galleryIdxWithStudio], gallery.ID)
		}

		return nil
	})
}

func TestGalleryQueryIsMissingPerformers(t *testing.T) {
	withTxn(func(r models.Repository) error {
		sqb := r.Gallery()
		isMissing := "performers"
		galleryFilter := models.GalleryFilterType{
			IsMissing: &isMissing,
		}

		q := getGalleryStringValue(galleryIdxWithPerformer, titleField)
		findFilter := models.FindFilterType{
			Q: &q,
		}

		galleries := queryGallery(t, sqb, &galleryFilter, &findFilter)

		assert.Len(t, galleries, 0)

		findFilter.Q = nil
		galleries = queryGallery(t, sqb, &galleryFilter, &findFilter)

		assert.True(t, len(galleries) > 0)

		// ensure non of the ids equal the one with movies
		for _, gallery := range galleries {
			assert.NotEqual(t, galleryIDs[galleryIdxWithPerformer], gallery.ID)
		}

		return nil
	})
}

func TestGalleryQueryIsMissingTags(t *testing.T) {
	withTxn(func(r models.Repository) error {
		sqb := r.Gallery()
		isMissing := "tags"
		galleryFilter := models.GalleryFilterType{
			IsMissing: &isMissing,
		}

		q := getGalleryStringValue(galleryIdxWithTwoTags, titleField)
		findFilter := models.FindFilterType{
			Q: &q,
		}

		galleries := queryGallery(t, sqb, &galleryFilter, &findFilter)

		assert.Len(t, galleries, 0)

		findFilter.Q = nil
		galleries = queryGallery(t, sqb, &galleryFilter, &findFilter)

		assert.True(t, len(galleries) > 0)

		return nil
	})
}

func TestGalleryQueryPerformers(t *testing.T) {
	withTxn(func(r models.Repository) error {
		sqb := r.Gallery()
		performerCriterion := models.MultiCriterionInput{
			Value: []string{
				strconv.Itoa(performerIDs[performerIdxWithGallery]),
				strconv.Itoa(performerIDs[performerIdx1WithGallery]),
			},
			Modifier: models.CriterionModifierIncludes,
		}

		galleryFilter := models.GalleryFilterType{
			Performers: &performerCriterion,
		}

		galleries := queryGallery(t, sqb, &galleryFilter, nil)

		assert.Len(t, galleries, 2)

		// ensure ids are correct
		for _, gallery := range galleries {
			assert.True(t, gallery.ID == galleryIDs[galleryIdxWithPerformer] || gallery.ID == galleryIDs[galleryIdxWithTwoPerformers])
		}

		performerCriterion = models.MultiCriterionInput{
			Value: []string{
				strconv.Itoa(performerIDs[performerIdx1WithGallery]),
				strconv.Itoa(performerIDs[performerIdx2WithGallery]),
			},
			Modifier: models.CriterionModifierIncludesAll,
		}

		galleries = queryGallery(t, sqb, &galleryFilter, nil)

		assert.Len(t, galleries, 1)
		assert.Equal(t, galleryIDs[galleryIdxWithTwoPerformers], galleries[0].ID)

		performerCriterion = models.MultiCriterionInput{
			Value: []string{
				strconv.Itoa(performerIDs[performerIdx1WithGallery]),
			},
			Modifier: models.CriterionModifierExcludes,
		}

		q := getGalleryStringValue(galleryIdxWithTwoPerformers, titleField)
		findFilter := models.FindFilterType{
			Q: &q,
		}

		galleries = queryGallery(t, sqb, &galleryFilter, &findFilter)
		assert.Len(t, galleries, 0)

		return nil
	})
}

func TestGalleryQueryTags(t *testing.T) {
	withTxn(func(r models.Repository) error {
		sqb := r.Gallery()
		tagCriterion := models.MultiCriterionInput{
			Value: []string{
				strconv.Itoa(tagIDs[tagIdxWithGallery]),
				strconv.Itoa(tagIDs[tagIdx1WithGallery]),
			},
			Modifier: models.CriterionModifierIncludes,
		}

		galleryFilter := models.GalleryFilterType{
			Tags: &tagCriterion,
		}

		galleries := queryGallery(t, sqb, &galleryFilter, nil)
		assert.Len(t, galleries, 2)

		// ensure ids are correct
		for _, gallery := range galleries {
			assert.True(t, gallery.ID == galleryIDs[galleryIdxWithTag] || gallery.ID == galleryIDs[galleryIdxWithTwoTags])
		}

		tagCriterion = models.MultiCriterionInput{
			Value: []string{
				strconv.Itoa(tagIDs[tagIdx1WithGallery]),
				strconv.Itoa(tagIDs[tagIdx2WithGallery]),
			},
			Modifier: models.CriterionModifierIncludesAll,
		}

		galleries = queryGallery(t, sqb, &galleryFilter, nil)

		assert.Len(t, galleries, 1)
		assert.Equal(t, galleryIDs[galleryIdxWithTwoTags], galleries[0].ID)

		tagCriterion = models.MultiCriterionInput{
			Value: []string{
				strconv.Itoa(tagIDs[tagIdx1WithGallery]),
			},
			Modifier: models.CriterionModifierExcludes,
		}

		q := getGalleryStringValue(galleryIdxWithTwoTags, titleField)
		findFilter := models.FindFilterType{
			Q: &q,
		}

		galleries = queryGallery(t, sqb, &galleryFilter, &findFilter)
		assert.Len(t, galleries, 0)

		return nil
	})
}

func TestGalleryQueryStudio(t *testing.T) {
	withTxn(func(r models.Repository) error {
		sqb := r.Gallery()
		studioCriterion := models.MultiCriterionInput{
			Value: []string{
				strconv.Itoa(studioIDs[studioIdxWithGallery]),
			},
			Modifier: models.CriterionModifierIncludes,
		}

		galleryFilter := models.GalleryFilterType{
			Studios: &studioCriterion,
		}

		galleries := queryGallery(t, sqb, &galleryFilter, nil)

		assert.Len(t, galleries, 1)

		// ensure id is correct
		assert.Equal(t, galleryIDs[galleryIdxWithStudio], galleries[0].ID)

		studioCriterion = models.MultiCriterionInput{
			Value: []string{
				strconv.Itoa(studioIDs[studioIdxWithGallery]),
			},
			Modifier: models.CriterionModifierExcludes,
		}

		q := getGalleryStringValue(galleryIdxWithStudio, titleField)
		findFilter := models.FindFilterType{
			Q: &q,
		}

		galleries = queryGallery(t, sqb, &galleryFilter, &findFilter)
		assert.Len(t, galleries, 0)

		return nil
	})
}

func TestGalleryQueryPerformerTags(t *testing.T) {
	withTxn(func(r models.Repository) error {
		sqb := r.Gallery()
		tagCriterion := models.MultiCriterionInput{
			Value: []string{
				strconv.Itoa(tagIDs[tagIdxWithPerformer]),
				strconv.Itoa(tagIDs[tagIdx1WithPerformer]),
			},
			Modifier: models.CriterionModifierIncludes,
		}

		galleryFilter := models.GalleryFilterType{
			PerformerTags: &tagCriterion,
		}

		galleries := queryGallery(t, sqb, &galleryFilter, nil)
		assert.Len(t, galleries, 2)

		// ensure ids are correct
		for _, gallery := range galleries {
			assert.True(t, gallery.ID == galleryIDs[galleryIdxWithPerformerTag] || gallery.ID == galleryIDs[galleryIdxWithPerformerTwoTags])
		}

		tagCriterion = models.MultiCriterionInput{
			Value: []string{
				strconv.Itoa(tagIDs[tagIdx1WithPerformer]),
				strconv.Itoa(tagIDs[tagIdx2WithPerformer]),
			},
			Modifier: models.CriterionModifierIncludesAll,
		}

		galleries = queryGallery(t, sqb, &galleryFilter, nil)

		assert.Len(t, galleries, 1)
		assert.Equal(t, galleryIDs[galleryIdxWithPerformerTwoTags], galleries[0].ID)

		tagCriterion = models.MultiCriterionInput{
			Value: []string{
				strconv.Itoa(tagIDs[tagIdx1WithPerformer]),
			},
			Modifier: models.CriterionModifierExcludes,
		}

		q := getGalleryStringValue(galleryIdxWithPerformerTwoTags, titleField)
		findFilter := models.FindFilterType{
			Q: &q,
		}

		galleries = queryGallery(t, sqb, &galleryFilter, &findFilter)
		assert.Len(t, galleries, 0)

		return nil
	})
}

func TestGalleryQueryTagCount(t *testing.T) {
	const tagCount = 1
	tagCountCriterion := models.IntCriterionInput{
		Value:    tagCount,
		Modifier: models.CriterionModifierEquals,
	}

	verifyGalleriesTagCount(t, tagCountCriterion)

	tagCountCriterion.Modifier = models.CriterionModifierNotEquals
	verifyGalleriesTagCount(t, tagCountCriterion)

	tagCountCriterion.Modifier = models.CriterionModifierGreaterThan
	verifyGalleriesTagCount(t, tagCountCriterion)

	tagCountCriterion.Modifier = models.CriterionModifierLessThan
	verifyGalleriesTagCount(t, tagCountCriterion)
}

func verifyGalleriesTagCount(t *testing.T, tagCountCriterion models.IntCriterionInput) {
	withTxn(func(r models.Repository) error {
		sqb := r.Gallery()
		galleryFilter := models.GalleryFilterType{
			TagCount: &tagCountCriterion,
		}

		galleries := queryGallery(t, sqb, &galleryFilter, nil)
		assert.Greater(t, len(galleries), 0)

		for _, gallery := range galleries {
			ids, err := sqb.GetTagIDs(gallery.ID)
			if err != nil {
				return err
			}
			verifyInt(t, len(ids), tagCountCriterion)
		}

		return nil
	})
}

func TestGalleryQueryPerformerCount(t *testing.T) {
	const performerCount = 1
	performerCountCriterion := models.IntCriterionInput{
		Value:    performerCount,
		Modifier: models.CriterionModifierEquals,
	}

	verifyGalleriesPerformerCount(t, performerCountCriterion)

	performerCountCriterion.Modifier = models.CriterionModifierNotEquals
	verifyGalleriesPerformerCount(t, performerCountCriterion)

	performerCountCriterion.Modifier = models.CriterionModifierGreaterThan
	verifyGalleriesPerformerCount(t, performerCountCriterion)

	performerCountCriterion.Modifier = models.CriterionModifierLessThan
	verifyGalleriesPerformerCount(t, performerCountCriterion)
}

func verifyGalleriesPerformerCount(t *testing.T, performerCountCriterion models.IntCriterionInput) {
	withTxn(func(r models.Repository) error {
		sqb := r.Gallery()
		galleryFilter := models.GalleryFilterType{
			PerformerCount: &performerCountCriterion,
		}

		galleries := queryGallery(t, sqb, &galleryFilter, nil)
		assert.Greater(t, len(galleries), 0)

		for _, gallery := range galleries {
			ids, err := sqb.GetPerformerIDs(gallery.ID)
			if err != nil {
				return err
			}
			verifyInt(t, len(ids), performerCountCriterion)
		}

		return nil
	})
}

<<<<<<< HEAD
func TestGalleryQueryAverageResolution(t *testing.T) {
	withTxn(func(r models.Repository) error {
		qb := r.Gallery()
		resolution := models.ResolutionEnumLow
		galleryFilter := models.GalleryFilterType{
			AverageResolution: &resolution,
		}

		// not verifying average - just ensure we get at least one
		galleries := queryGallery(t, qb, &galleryFilter, nil)
		assert.Greater(t, len(galleries), 0)
=======
func TestGalleryQueryImageCount(t *testing.T) {
	const imageCount = 0
	imageCountCriterion := models.IntCriterionInput{
		Value:    imageCount,
		Modifier: models.CriterionModifierEquals,
	}

	verifyGalleriesImageCount(t, imageCountCriterion)

	imageCountCriterion.Modifier = models.CriterionModifierNotEquals
	verifyGalleriesImageCount(t, imageCountCriterion)

	imageCountCriterion.Modifier = models.CriterionModifierGreaterThan
	verifyGalleriesImageCount(t, imageCountCriterion)

	imageCountCriterion.Modifier = models.CriterionModifierLessThan
	verifyGalleriesImageCount(t, imageCountCriterion)
}

func verifyGalleriesImageCount(t *testing.T, imageCountCriterion models.IntCriterionInput) {
	withTxn(func(r models.Repository) error {
		sqb := r.Gallery()
		galleryFilter := models.GalleryFilterType{
			ImageCount: &imageCountCriterion,
		}

		galleries := queryGallery(t, sqb, &galleryFilter, nil)
		assert.Greater(t, len(galleries), -1)

		for _, gallery := range galleries {
			pp := 0

			_, count, err := r.Image().Query(&models.ImageFilterType{
				Galleries: &models.MultiCriterionInput{
					Value:    []string{strconv.Itoa(gallery.ID)},
					Modifier: models.CriterionModifierIncludes,
				},
			}, &models.FindFilterType{
				PerPage: &pp,
			})
			if err != nil {
				return err
			}
			verifyInt(t, count, imageCountCriterion)
		}
>>>>>>> d7a04ced

		return nil
	})
}

// TODO Count
// TODO All
// TODO Query
// TODO Update
// TODO Destroy<|MERGE_RESOLUTION|>--- conflicted
+++ resolved
@@ -849,7 +849,6 @@
 	})
 }
 
-<<<<<<< HEAD
 func TestGalleryQueryAverageResolution(t *testing.T) {
 	withTxn(func(r models.Repository) error {
 		qb := r.Gallery()
@@ -861,7 +860,11 @@
 		// not verifying average - just ensure we get at least one
 		galleries := queryGallery(t, qb, &galleryFilter, nil)
 		assert.Greater(t, len(galleries), 0)
-=======
+
+		return nil
+	})
+}
+
 func TestGalleryQueryImageCount(t *testing.T) {
 	const imageCount = 0
 	imageCountCriterion := models.IntCriterionInput{
@@ -907,7 +910,6 @@
 			}
 			verifyInt(t, count, imageCountCriterion)
 		}
->>>>>>> d7a04ced
 
 		return nil
 	})
