--- conflicted
+++ resolved
@@ -273,25 +273,15 @@
 	})
 }
 
-<<<<<<< HEAD
-func queryGalleries(t *testing.T, sqb models.GalleryReader, galleryFilter *models.GalleryFilterType, findFilter *models.FindFilterType) []*models.Gallery {
-	galleries, _, err := sqb.Query(galleryFilter, findFilter)
-	if err != nil {
-		t.Errorf("Error querying galleries: %s", err.Error())
-=======
 func queryGallery(t *testing.T, sqb models.GalleryReader, galleryFilter *models.GalleryFilterType, findFilter *models.FindFilterType) []*models.Gallery {
 	galleries, _, err := sqb.Query(galleryFilter, findFilter)
 	if err != nil {
 		t.Errorf("Error querying gallery: %s", err.Error())
->>>>>>> 698e21a0
 	}
 
 	return galleries
 }
 
-<<<<<<< HEAD
-func TestGalleryQueryPerformerTags(t *testing.T) {
-=======
 func TestGalleryQueryIsMissingStudio(t *testing.T) {
 	withTxn(func(r models.Repository) error {
 		sqb := r.Gallery()
@@ -435,60 +425,132 @@
 }
 
 func TestGalleryQueryTags(t *testing.T) {
->>>>>>> 698e21a0
 	withTxn(func(r models.Repository) error {
 		sqb := r.Gallery()
 		tagCriterion := models.MultiCriterionInput{
 			Value: []string{
-<<<<<<< HEAD
+				strconv.Itoa(tagIDs[tagIdxWithGallery]),
+				strconv.Itoa(tagIDs[tagIdx1WithGallery]),
+			},
+			Modifier: models.CriterionModifierIncludes,
+		}
+
+		galleryFilter := models.GalleryFilterType{
+			Tags: &tagCriterion,
+		}
+
+		galleries := queryGallery(t, sqb, &galleryFilter, nil)
+		assert.Len(t, galleries, 2)
+
+		// ensure ids are correct
+		for _, gallery := range galleries {
+			assert.True(t, gallery.ID == galleryIDs[galleryIdxWithTag] || gallery.ID == galleryIDs[galleryIdxWithTwoTags])
+		}
+
+		tagCriterion = models.MultiCriterionInput{
+			Value: []string{
+				strconv.Itoa(tagIDs[tagIdx1WithGallery]),
+				strconv.Itoa(tagIDs[tagIdx2WithGallery]),
+			},
+			Modifier: models.CriterionModifierIncludesAll,
+		}
+
+		galleries = queryGallery(t, sqb, &galleryFilter, nil)
+
+		assert.Len(t, galleries, 1)
+		assert.Equal(t, galleryIDs[galleryIdxWithTwoTags], galleries[0].ID)
+
+		tagCriterion = models.MultiCriterionInput{
+			Value: []string{
+				strconv.Itoa(tagIDs[tagIdx1WithGallery]),
+			},
+			Modifier: models.CriterionModifierExcludes,
+		}
+
+		q := getGalleryStringValue(galleryIdxWithTwoTags, titleField)
+		findFilter := models.FindFilterType{
+			Q: &q,
+		}
+
+		galleries = queryGallery(t, sqb, &galleryFilter, &findFilter)
+		assert.Len(t, galleries, 0)
+
+		return nil
+	})
+}
+
+func TestGalleryQueryStudio(t *testing.T) {
+	withTxn(func(r models.Repository) error {
+		sqb := r.Gallery()
+		studioCriterion := models.MultiCriterionInput{
+			Value: []string{
+				strconv.Itoa(studioIDs[studioIdxWithGallery]),
+			},
+			Modifier: models.CriterionModifierIncludes,
+		}
+
+		galleryFilter := models.GalleryFilterType{
+			Studios: &studioCriterion,
+		}
+
+		galleries := queryGallery(t, sqb, &galleryFilter, nil)
+
+		assert.Len(t, galleries, 1)
+
+		// ensure id is correct
+		assert.Equal(t, galleryIDs[galleryIdxWithStudio], galleries[0].ID)
+
+		studioCriterion = models.MultiCriterionInput{
+			Value: []string{
+				strconv.Itoa(studioIDs[studioIdxWithGallery]),
+			},
+			Modifier: models.CriterionModifierExcludes,
+		}
+
+		q := getGalleryStringValue(galleryIdxWithStudio, titleField)
+		findFilter := models.FindFilterType{
+			Q: &q,
+		}
+
+		galleries = queryGallery(t, sqb, &galleryFilter, &findFilter)
+		assert.Len(t, galleries, 0)
+
+		return nil
+	})
+}
+
+func TestGalleryQueryPerformerTags(t *testing.T) {
+	withTxn(func(r models.Repository) error {
+		sqb := r.Gallery()
+		tagCriterion := models.MultiCriterionInput{
+			Value: []string{
 				strconv.Itoa(tagIDs[tagIdxWithPerformer]),
 				strconv.Itoa(tagIDs[tagIdx1WithPerformer]),
-=======
-				strconv.Itoa(tagIDs[tagIdxWithGallery]),
-				strconv.Itoa(tagIDs[tagIdx1WithGallery]),
->>>>>>> 698e21a0
 			},
 			Modifier: models.CriterionModifierIncludes,
 		}
 
 		galleryFilter := models.GalleryFilterType{
-<<<<<<< HEAD
 			PerformerTags: &tagCriterion,
 		}
 
-		galleries := queryGalleries(t, sqb, &galleryFilter, nil)
-=======
-			Tags: &tagCriterion,
-		}
-
 		galleries := queryGallery(t, sqb, &galleryFilter, nil)
->>>>>>> 698e21a0
 		assert.Len(t, galleries, 2)
 
 		// ensure ids are correct
 		for _, gallery := range galleries {
-<<<<<<< HEAD
 			assert.True(t, gallery.ID == galleryIDs[galleryIdxWithPerformerTag] || gallery.ID == galleryIDs[galleryIdxWithPerformerTwoTags])
-=======
-			assert.True(t, gallery.ID == galleryIDs[galleryIdxWithTag] || gallery.ID == galleryIDs[galleryIdxWithTwoTags])
->>>>>>> 698e21a0
 		}
 
 		tagCriterion = models.MultiCriterionInput{
 			Value: []string{
-<<<<<<< HEAD
 				strconv.Itoa(tagIDs[tagIdx1WithPerformer]),
 				strconv.Itoa(tagIDs[tagIdx2WithPerformer]),
-=======
-				strconv.Itoa(tagIDs[tagIdx1WithGallery]),
-				strconv.Itoa(tagIDs[tagIdx2WithGallery]),
->>>>>>> 698e21a0
 			},
 			Modifier: models.CriterionModifierIncludesAll,
 		}
 
-<<<<<<< HEAD
-		galleries = queryGalleries(t, sqb, &galleryFilter, nil)
+		galleries = queryGallery(t, sqb, &galleryFilter, nil)
 
 		assert.Len(t, galleries, 1)
 		assert.Equal(t, galleryIDs[galleryIdxWithPerformerTwoTags], galleries[0].ID)
@@ -496,74 +558,16 @@
 		tagCriterion = models.MultiCriterionInput{
 			Value: []string{
 				strconv.Itoa(tagIDs[tagIdx1WithPerformer]),
-=======
-		galleries = queryGallery(t, sqb, &galleryFilter, nil)
-
-		assert.Len(t, galleries, 1)
-		assert.Equal(t, galleryIDs[galleryIdxWithTwoTags], galleries[0].ID)
-
-		tagCriterion = models.MultiCriterionInput{
-			Value: []string{
-				strconv.Itoa(tagIDs[tagIdx1WithGallery]),
 			},
 			Modifier: models.CriterionModifierExcludes,
 		}
 
-		q := getGalleryStringValue(galleryIdxWithTwoTags, titleField)
-		findFilter := models.FindFilterType{
-			Q: &q,
-		}
-
-		galleries = queryGallery(t, sqb, &galleryFilter, &findFilter)
-		assert.Len(t, galleries, 0)
-
-		return nil
-	})
-}
-
-func TestGalleryQueryStudio(t *testing.T) {
-	withTxn(func(r models.Repository) error {
-		sqb := r.Gallery()
-		studioCriterion := models.MultiCriterionInput{
-			Value: []string{
-				strconv.Itoa(studioIDs[studioIdxWithGallery]),
-			},
-			Modifier: models.CriterionModifierIncludes,
-		}
-
-		galleryFilter := models.GalleryFilterType{
-			Studios: &studioCriterion,
-		}
-
-		galleries := queryGallery(t, sqb, &galleryFilter, nil)
-
-		assert.Len(t, galleries, 1)
-
-		// ensure id is correct
-		assert.Equal(t, galleryIDs[galleryIdxWithStudio], galleries[0].ID)
-
-		studioCriterion = models.MultiCriterionInput{
-			Value: []string{
-				strconv.Itoa(studioIDs[studioIdxWithGallery]),
->>>>>>> 698e21a0
-			},
-			Modifier: models.CriterionModifierExcludes,
-		}
-
-<<<<<<< HEAD
 		q := getGalleryStringValue(galleryIdxWithPerformerTwoTags, titleField)
-=======
-		q := getGalleryStringValue(galleryIdxWithStudio, titleField)
->>>>>>> 698e21a0
-		findFilter := models.FindFilterType{
-			Q: &q,
-		}
-
-<<<<<<< HEAD
-		galleries = queryGalleries(t, sqb, &galleryFilter, &findFilter)
-=======
-		galleries = queryGallery(t, sqb, &galleryFilter, &findFilter)
->>>>>>> 698e21a0
+		findFilter := models.FindFilterType{
+			Q: &q,
+		}
+
+		galleries = queryGallery(t, sqb, &galleryFilter, &findFilter)
 		assert.Len(t, galleries, 0)
 
 		return nil
