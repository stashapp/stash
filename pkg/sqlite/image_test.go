--- conflicted
+++ resolved
@@ -15,108 +15,6 @@
 	"github.com/stretchr/testify/assert"
 )
 
-<<<<<<< HEAD
-func Test_imageQueryBuilder_Create(t *testing.T) {
-	var (
-		title     = "title"
-		rating    = 3
-		ocounter  = 5
-		createdAt = time.Date(2001, 1, 1, 0, 0, 0, 0, time.UTC)
-		updatedAt = time.Date(2001, 1, 1, 0, 0, 0, 0, time.UTC)
-
-		imageFile = makeFileWithID(fileIdxStartImageFiles)
-	)
-
-	tests := []struct {
-		name      string
-		newObject models.Image
-		wantErr   bool
-	}{
-		{
-			"full",
-			models.Image{
-				Title:        title,
-				Rating:       &rating,
-				Organized:    true,
-				OCounter:     ocounter,
-				StudioID:     &studioIDs[studioIdxWithImage],
-				CreatedAt:    createdAt,
-				UpdatedAt:    updatedAt,
-				GalleryIDs:   []int{galleryIDs[galleryIdxWithImage]},
-				TagIDs:       []int{tagIDs[tagIdx1WithImage], tagIDs[tagIdx1WithDupName]},
-				PerformerIDs: []int{performerIDs[performerIdx1WithImage], performerIDs[performerIdx1WithDupName]},
-			},
-			false,
-		},
-		{
-			"with file",
-			models.Image{
-				Title:     title,
-				Rating:    &rating,
-				Organized: true,
-				OCounter:  ocounter,
-				StudioID:  &studioIDs[studioIdxWithImage],
-				Files: []*file.ImageFile{
-					imageFile.(*file.ImageFile),
-				},
-				CreatedAt:    createdAt,
-				UpdatedAt:    updatedAt,
-				GalleryIDs:   []int{galleryIDs[galleryIdxWithImage]},
-				TagIDs:       []int{tagIDs[tagIdx1WithImage], tagIDs[tagIdx1WithDupName]},
-				PerformerIDs: []int{performerIDs[performerIdx1WithImage], performerIDs[performerIdx1WithDupName]},
-			},
-			false,
-		},
-		{
-			"invalid studio id",
-			models.Image{
-				StudioID: &invalidID,
-			},
-			true,
-		},
-		{
-			"invalid gallery id",
-			models.Image{
-				GalleryIDs: []int{invalidID},
-			},
-			true,
-		},
-		{
-			"invalid tag id",
-			models.Image{
-				TagIDs: []int{invalidID},
-			},
-			true,
-		},
-		{
-			"invalid performer id",
-			models.Image{
-				PerformerIDs: []int{invalidID},
-			},
-			true,
-		},
-	}
-
-	qb := db.Image
-
-	for _, tt := range tests {
-		runWithRollbackTxn(t, tt.name, func(t *testing.T, ctx context.Context) {
-			assert := assert.New(t)
-
-			var fileIDs []file.ID
-			for _, f := range tt.newObject.Files {
-				fileIDs = append(fileIDs, f.ID)
-			}
-
-			s := tt.newObject
-			if err := qb.Create(ctx, &models.ImageCreateInput{
-				Image:   &s,
-				FileIDs: fileIDs,
-			}); (err != nil) != tt.wantErr {
-				t.Errorf("imageQueryBuilder.Create() error = %v, wantErr = %v", err, tt.wantErr)
-			}
-
-=======
 func loadImageRelationships(ctx context.Context, expected models.Image, actual *models.Image) error {
 	if expected.GalleryIDs.Loaded() {
 		if err := actual.LoadGalleryIDs(ctx, db.Image); err != nil {
@@ -256,23 +154,10 @@
 				t.Errorf("imageQueryBuilder.Create() error = %v, wantErr = %v", err, tt.wantErr)
 			}
 
->>>>>>> c5033c36
 			if tt.wantErr {
 				assert.Zero(s.ID)
 				return
 			}
-<<<<<<< HEAD
-
-			assert.NotZero(s.ID)
-
-			copy := tt.newObject
-			copy.ID = s.ID
-
-			assert.Equal(copy, s)
-
-			// ensure can find the image
-			found, err := qb.Find(ctx, s.ID)
-=======
 
 			assert.NotZero(s.ID)
 
@@ -465,203 +350,14 @@
 			}
 
 			s, err := qb.Find(ctx, tt.updatedObject.ID)
->>>>>>> c5033c36
 			if err != nil {
 				t.Errorf("imageQueryBuilder.Find() error = %v", err)
 			}
 
-<<<<<<< HEAD
-			assert.Equal(copy, *found)
-=======
 			// load relationships
 			if err := loadImageRelationships(ctx, copy, s); err != nil {
 				t.Errorf("loadImageRelationships() error = %v", err)
 				return
-			}
-
-			assert.Equal(copy, *s)
->>>>>>> c5033c36
-
-			return
-		})
-	}
-<<<<<<< HEAD
-}
-
-func clearImageFileIDs(image *models.Image) {
-	for _, f := range image.Files {
-		f.Base().ID = 0
-	}
-}
-
-func makeImageFileWithID(i int) *file.ImageFile {
-	ret := makeImageFile(i)
-	ret.ID = imageFileIDs[i]
-	return ret
-}
-
-func Test_imageQueryBuilder_Update(t *testing.T) {
-	var (
-		title     = "title"
-		rating    = 3
-		ocounter  = 5
-		createdAt = time.Date(2001, 1, 1, 0, 0, 0, 0, time.UTC)
-		updatedAt = time.Date(2001, 1, 1, 0, 0, 0, 0, time.UTC)
-	)
-
-	tests := []struct {
-		name          string
-		updatedObject *models.Image
-		wantErr       bool
-	}{
-		{
-			"full",
-			&models.Image{
-				ID:        imageIDs[imageIdxWithGallery],
-				Title:     title,
-				Rating:    &rating,
-				Organized: true,
-				OCounter:  ocounter,
-				StudioID:  &studioIDs[studioIdxWithImage],
-				Files: []*file.ImageFile{
-					makeImageFileWithID(imageIdxWithGallery),
-				},
-				CreatedAt:    createdAt,
-				UpdatedAt:    updatedAt,
-				GalleryIDs:   []int{galleryIDs[galleryIdxWithImage]},
-				TagIDs:       []int{tagIDs[tagIdx1WithImage], tagIDs[tagIdx1WithDupName]},
-				PerformerIDs: []int{performerIDs[performerIdx1WithImage], performerIDs[performerIdx1WithDupName]},
-			},
-			false,
-		},
-		{
-			"clear nullables",
-			&models.Image{
-				ID: imageIDs[imageIdxWithGallery],
-				Files: []*file.ImageFile{
-					makeImageFileWithID(imageIdxWithGallery),
-				},
-				Organized: true,
-				CreatedAt: createdAt,
-				UpdatedAt: updatedAt,
-			},
-			false,
-		},
-		{
-			"clear gallery ids",
-			&models.Image{
-				ID: imageIDs[imageIdxWithGallery],
-				Files: []*file.ImageFile{
-					makeImageFileWithID(imageIdxWithGallery),
-				},
-				Organized: true,
-				CreatedAt: createdAt,
-				UpdatedAt: updatedAt,
-			},
-			false,
-		},
-		{
-			"clear tag ids",
-			&models.Image{
-				ID: imageIDs[imageIdxWithTag],
-				Files: []*file.ImageFile{
-					makeImageFileWithID(imageIdxWithTag),
-				},
-				Organized: true,
-				CreatedAt: createdAt,
-				UpdatedAt: updatedAt,
-			},
-			false,
-		},
-		{
-			"clear performer ids",
-			&models.Image{
-				ID: imageIDs[imageIdxWithPerformer],
-				Files: []*file.ImageFile{
-					makeImageFileWithID(imageIdxWithPerformer),
-				},
-				Organized: true,
-				CreatedAt: createdAt,
-				UpdatedAt: updatedAt,
-			},
-			false,
-		},
-		{
-			"invalid studio id",
-			&models.Image{
-				ID: imageIDs[imageIdxWithGallery],
-				Files: []*file.ImageFile{
-					makeImageFileWithID(imageIdxWithGallery),
-				},
-				Organized: true,
-				StudioID:  &invalidID,
-				CreatedAt: createdAt,
-				UpdatedAt: updatedAt,
-			},
-			true,
-		},
-		{
-			"invalid gallery id",
-			&models.Image{
-				ID: imageIDs[imageIdxWithGallery],
-				Files: []*file.ImageFile{
-					makeImageFileWithID(imageIdxWithGallery),
-				},
-				Organized:  true,
-				GalleryIDs: []int{invalidID},
-				CreatedAt:  createdAt,
-				UpdatedAt:  updatedAt,
-			},
-			true,
-		},
-		{
-			"invalid tag id",
-			&models.Image{
-				ID: imageIDs[imageIdxWithGallery],
-				Files: []*file.ImageFile{
-					makeImageFileWithID(imageIdxWithGallery),
-				},
-				Organized: true,
-				TagIDs:    []int{invalidID},
-				CreatedAt: createdAt,
-				UpdatedAt: updatedAt,
-			},
-			true,
-		},
-		{
-			"invalid performer id",
-			&models.Image{
-				ID: imageIDs[imageIdxWithGallery],
-				Files: []*file.ImageFile{
-					makeImageFileWithID(imageIdxWithGallery),
-				},
-				Organized:    true,
-				PerformerIDs: []int{invalidID},
-				CreatedAt:    createdAt,
-				UpdatedAt:    updatedAt,
-			},
-			true,
-		},
-	}
-
-	qb := db.Image
-	for _, tt := range tests {
-		runWithRollbackTxn(t, tt.name, func(t *testing.T, ctx context.Context) {
-			assert := assert.New(t)
-
-			copy := *tt.updatedObject
-
-			if err := qb.Update(ctx, tt.updatedObject); (err != nil) != tt.wantErr {
-				t.Errorf("imageQueryBuilder.Update() error = %v, wantErr %v", err, tt.wantErr)
-			}
-
-			if tt.wantErr {
-				return
-			}
-
-			s, err := qb.Find(ctx, tt.updatedObject.ID)
-			if err != nil {
-				t.Errorf("imageQueryBuilder.Find() error = %v", err)
 			}
 
 			assert.Equal(copy, *s)
@@ -730,618 +426,6 @@
 				Organized: true,
 				OCounter:  ocounter,
 				StudioID:  &studioIDs[studioIdxWithImage],
-				Files: []*file.ImageFile{
-					makeImageFile(imageIdx1WithGallery),
-				},
-				CreatedAt:    createdAt,
-				UpdatedAt:    updatedAt,
-				GalleryIDs:   []int{galleryIDs[galleryIdxWithImage]},
-				TagIDs:       []int{tagIDs[tagIdx1WithImage], tagIDs[tagIdx1WithDupName]},
-				PerformerIDs: []int{performerIDs[performerIdx1WithImage], performerIDs[performerIdx1WithDupName]},
-			},
-			false,
-		},
-		{
-			"clear all",
-			imageIDs[imageIdx1WithGallery],
-			clearImagePartial(),
-			models.Image{
-				ID:       imageIDs[imageIdx1WithGallery],
-				OCounter: getOCounter(imageIdx1WithGallery),
-				Files: []*file.ImageFile{
-					makeImageFile(imageIdx1WithGallery),
-				},
-			},
-			false,
-		},
-		{
-			"invalid id",
-			invalidID,
-			models.ImagePartial{},
-			models.Image{},
-			true,
-		},
-	}
-	for _, tt := range tests {
-		qb := db.Image
-
-		runWithRollbackTxn(t, tt.name, func(t *testing.T, ctx context.Context) {
-			assert := assert.New(t)
-
-			got, err := qb.UpdatePartial(ctx, tt.id, tt.partial)
-			if (err != nil) != tt.wantErr {
-				t.Errorf("imageQueryBuilder.UpdatePartial() error = %v, wantErr %v", err, tt.wantErr)
-				return
-			}
-
-			if tt.wantErr {
-				return
-			}
-
-			clearImageFileIDs(got)
-			assert.Equal(tt.want, *got)
-
-			s, err := qb.Find(ctx, tt.id)
-			if err != nil {
-				t.Errorf("imageQueryBuilder.Find() error = %v", err)
-			}
-
-			clearImageFileIDs(s)
-			assert.Equal(tt.want, *s)
-		})
-	}
-}
-
-func Test_imageQueryBuilder_UpdatePartialRelationships(t *testing.T) {
-	tests := []struct {
-		name    string
-		id      int
-		partial models.ImagePartial
-		want    models.Image
-		wantErr bool
-	}{
-		{
-			"add galleries",
-			imageIDs[imageIdxWithGallery],
-			models.ImagePartial{
-				GalleryIDs: &models.UpdateIDs{
-					IDs:  []int{galleryIDs[galleryIdx1WithImage], galleryIDs[galleryIdx1WithPerformer]},
-					Mode: models.RelationshipUpdateModeAdd,
-				},
-			},
-			models.Image{
-				GalleryIDs: append(indexesToIDs(galleryIDs, imageGalleries[imageIdxWithGallery]),
-					galleryIDs[galleryIdx1WithImage],
-					galleryIDs[galleryIdx1WithPerformer],
-				),
-			},
-			false,
-		},
-		{
-			"add tags",
-			imageIDs[imageIdxWithTwoTags],
-			models.ImagePartial{
-				TagIDs: &models.UpdateIDs{
-					IDs:  []int{tagIDs[tagIdx1WithDupName], tagIDs[tagIdx1WithGallery]},
-					Mode: models.RelationshipUpdateModeAdd,
-				},
-			},
-			models.Image{
-				TagIDs: append(indexesToIDs(tagIDs, imageTags[imageIdxWithTwoTags]),
-					tagIDs[tagIdx1WithDupName],
-					tagIDs[tagIdx1WithGallery],
-				),
-			},
-			false,
-		},
-		{
-			"add performers",
-			imageIDs[imageIdxWithTwoPerformers],
-			models.ImagePartial{
-				PerformerIDs: &models.UpdateIDs{
-					IDs:  []int{performerIDs[performerIdx1WithDupName], performerIDs[performerIdx1WithGallery]},
-					Mode: models.RelationshipUpdateModeAdd,
-				},
-			},
-			models.Image{
-				PerformerIDs: append(indexesToIDs(performerIDs, imagePerformers[imageIdxWithTwoPerformers]),
-					performerIDs[performerIdx1WithDupName],
-					performerIDs[performerIdx1WithGallery],
-				),
-			},
-			false,
-		},
-		{
-			"add duplicate galleries",
-			imageIDs[imageIdxWithGallery],
-			models.ImagePartial{
-				GalleryIDs: &models.UpdateIDs{
-					IDs:  []int{galleryIDs[galleryIdxWithImage], galleryIDs[galleryIdx1WithPerformer]},
-					Mode: models.RelationshipUpdateModeAdd,
-				},
-			},
-			models.Image{
-				GalleryIDs: append(indexesToIDs(galleryIDs, imageGalleries[imageIdxWithGallery]),
-					galleryIDs[galleryIdx1WithPerformer],
-				),
-			},
-			false,
-		},
-		{
-			"add duplicate tags",
-			imageIDs[imageIdxWithTwoTags],
-			models.ImagePartial{
-				TagIDs: &models.UpdateIDs{
-					IDs:  []int{tagIDs[tagIdx1WithImage], tagIDs[tagIdx1WithGallery]},
-					Mode: models.RelationshipUpdateModeAdd,
-				},
-			},
-			models.Image{
-				TagIDs: append(indexesToIDs(tagIDs, imageTags[imageIdxWithTwoTags]),
-					tagIDs[tagIdx1WithGallery],
-				),
-			},
-			false,
-		},
-		{
-			"add duplicate performers",
-			imageIDs[imageIdxWithTwoPerformers],
-			models.ImagePartial{
-				PerformerIDs: &models.UpdateIDs{
-					IDs:  []int{performerIDs[performerIdx1WithImage], performerIDs[performerIdx1WithGallery]},
-					Mode: models.RelationshipUpdateModeAdd,
-				},
-			},
-			models.Image{
-				PerformerIDs: append(indexesToIDs(performerIDs, imagePerformers[imageIdxWithTwoPerformers]),
-					performerIDs[performerIdx1WithGallery],
-				),
-			},
-			false,
-		},
-		{
-			"add invalid galleries",
-			imageIDs[imageIdxWithGallery],
-			models.ImagePartial{
-				GalleryIDs: &models.UpdateIDs{
-					IDs:  []int{invalidID},
-					Mode: models.RelationshipUpdateModeAdd,
-				},
-			},
-			models.Image{},
-			true,
-		},
-		{
-			"add invalid tags",
-			imageIDs[imageIdxWithTwoTags],
-			models.ImagePartial{
-				TagIDs: &models.UpdateIDs{
-					IDs:  []int{invalidID},
-					Mode: models.RelationshipUpdateModeAdd,
-				},
-			},
-			models.Image{},
-			true,
-		},
-		{
-			"add invalid performers",
-			imageIDs[imageIdxWithTwoPerformers],
-			models.ImagePartial{
-				PerformerIDs: &models.UpdateIDs{
-					IDs:  []int{invalidID},
-					Mode: models.RelationshipUpdateModeAdd,
-				},
-			},
-			models.Image{},
-			true,
-		},
-		{
-			"remove galleries",
-			imageIDs[imageIdxWithGallery],
-			models.ImagePartial{
-				GalleryIDs: &models.UpdateIDs{
-					IDs:  []int{galleryIDs[galleryIdxWithImage]},
-					Mode: models.RelationshipUpdateModeRemove,
-				},
-			},
-			models.Image{},
-			false,
-		},
-		{
-			"remove tags",
-			imageIDs[imageIdxWithTwoTags],
-			models.ImagePartial{
-				TagIDs: &models.UpdateIDs{
-					IDs:  []int{tagIDs[tagIdx1WithImage]},
-					Mode: models.RelationshipUpdateModeRemove,
-				},
-			},
-			models.Image{
-				TagIDs: []int{tagIDs[tagIdx2WithImage]},
-			},
-			false,
-		},
-		{
-			"remove performers",
-			imageIDs[imageIdxWithTwoPerformers],
-			models.ImagePartial{
-				PerformerIDs: &models.UpdateIDs{
-					IDs:  []int{performerIDs[performerIdx1WithImage]},
-					Mode: models.RelationshipUpdateModeRemove,
-				},
-			},
-			models.Image{
-				PerformerIDs: []int{performerIDs[performerIdx2WithImage]},
-			},
-			false,
-		},
-		{
-			"remove unrelated galleries",
-			imageIDs[imageIdxWithGallery],
-			models.ImagePartial{
-				GalleryIDs: &models.UpdateIDs{
-					IDs:  []int{galleryIDs[galleryIdx1WithImage]},
-					Mode: models.RelationshipUpdateModeRemove,
-				},
-			},
-			models.Image{
-				GalleryIDs: []int{galleryIDs[galleryIdxWithImage]},
-			},
-			false,
-		},
-		{
-			"remove unrelated tags",
-			imageIDs[imageIdxWithTwoTags],
-			models.ImagePartial{
-				TagIDs: &models.UpdateIDs{
-					IDs:  []int{tagIDs[tagIdx1WithPerformer]},
-					Mode: models.RelationshipUpdateModeRemove,
-				},
-			},
-			models.Image{
-				TagIDs: indexesToIDs(tagIDs, imageTags[imageIdxWithTwoTags]),
-			},
-			false,
-		},
-		{
-			"remove unrelated performers",
-			imageIDs[imageIdxWithTwoPerformers],
-			models.ImagePartial{
-				PerformerIDs: &models.UpdateIDs{
-					IDs:  []int{performerIDs[performerIdx1WithDupName]},
-					Mode: models.RelationshipUpdateModeRemove,
-				},
-			},
-			models.Image{
-				PerformerIDs: indexesToIDs(performerIDs, imagePerformers[imageIdxWithTwoPerformers]),
-			},
-			false,
-		},
-	}
-
-	for _, tt := range tests {
-		qb := db.Image
-
-		runWithRollbackTxn(t, tt.name, func(t *testing.T, ctx context.Context) {
-			assert := assert.New(t)
-
-			got, err := qb.UpdatePartial(ctx, tt.id, tt.partial)
-			if (err != nil) != tt.wantErr {
-				t.Errorf("imageQueryBuilder.UpdatePartial() error = %v, wantErr %v", err, tt.wantErr)
-				return
-			}
-
-			if tt.wantErr {
-				return
-			}
-
-			s, err := qb.Find(ctx, tt.id)
-			if err != nil {
-				t.Errorf("imageQueryBuilder.Find() error = %v", err)
-			}
-
-			// only compare fields that were in the partial
-			if tt.partial.PerformerIDs != nil {
-				assert.Equal(tt.want.PerformerIDs, got.PerformerIDs)
-				assert.Equal(tt.want.PerformerIDs, s.PerformerIDs)
-			}
-			if tt.partial.TagIDs != nil {
-				assert.Equal(tt.want.TagIDs, got.TagIDs)
-				assert.Equal(tt.want.TagIDs, s.TagIDs)
-			}
-			if tt.partial.GalleryIDs != nil {
-				assert.Equal(tt.want.GalleryIDs, got.GalleryIDs)
-				assert.Equal(tt.want.GalleryIDs, s.GalleryIDs)
-			}
-		})
-	}
-}
-
-func Test_imageQueryBuilder_IncrementOCounter(t *testing.T) {
-	tests := []struct {
-		name    string
-		id      int
-		want    int
-		wantErr bool
-	}{
-		{
-			"increment",
-			imageIDs[1],
-			2,
-			false,
-		},
-		{
-			"invalid",
-			invalidID,
-			0,
-			true,
-		},
-	}
-
-	qb := db.Image
-
-	for _, tt := range tests {
-		runWithRollbackTxn(t, tt.name, func(t *testing.T, ctx context.Context) {
-			got, err := qb.IncrementOCounter(ctx, tt.id)
-			if (err != nil) != tt.wantErr {
-				t.Errorf("imageQueryBuilder.IncrementOCounter() error = %v, wantErr %v", err, tt.wantErr)
-				return
-			}
-			if got != tt.want {
-				t.Errorf("imageQueryBuilder.IncrementOCounter() = %v, want %v", got, tt.want)
-			}
-		})
-	}
-}
-
-func Test_imageQueryBuilder_DecrementOCounter(t *testing.T) {
-	tests := []struct {
-		name    string
-		id      int
-		want    int
-		wantErr bool
-	}{
-		{
-			"decrement",
-			imageIDs[2],
-			1,
-			false,
-		},
-		{
-			"zero",
-			imageIDs[0],
-			0,
-			false,
-		},
-		{
-			"invalid",
-			invalidID,
-			0,
-			true,
-		},
-	}
-
-	qb := db.Image
-
-	for _, tt := range tests {
-		runWithRollbackTxn(t, tt.name, func(t *testing.T, ctx context.Context) {
-			got, err := qb.DecrementOCounter(ctx, tt.id)
-			if (err != nil) != tt.wantErr {
-				t.Errorf("imageQueryBuilder.DecrementOCounter() error = %v, wantErr %v", err, tt.wantErr)
-				return
-			}
-			if got != tt.want {
-				t.Errorf("imageQueryBuilder.DecrementOCounter() = %v, want %v", got, tt.want)
-			}
-		})
-	}
-}
-
-func Test_imageQueryBuilder_ResetOCounter(t *testing.T) {
-	tests := []struct {
-		name    string
-		id      int
-		want    int
-		wantErr bool
-	}{
-		{
-			"decrement",
-			imageIDs[2],
-			0,
-			false,
-		},
-		{
-			"zero",
-			imageIDs[0],
-			0,
-			false,
-		},
-		{
-			"invalid",
-			invalidID,
-			0,
-			true,
-		},
-	}
-
-	qb := db.Image
-
-	for _, tt := range tests {
-		runWithRollbackTxn(t, tt.name, func(t *testing.T, ctx context.Context) {
-			got, err := qb.ResetOCounter(ctx, tt.id)
-			if (err != nil) != tt.wantErr {
-				t.Errorf("imageQueryBuilder.ResetOCounter() error = %v, wantErr %v", err, tt.wantErr)
-				return
-			}
-			if got != tt.want {
-				t.Errorf("imageQueryBuilder.ResetOCounter() = %v, want %v", got, tt.want)
-			}
-		})
-	}
-}
-
-func Test_imageQueryBuilder_Destroy(t *testing.T) {
-	tests := []struct {
-		name    string
-		id      int
-		wantErr bool
-	}{
-		{
-			"valid",
-			imageIDs[imageIdxWithGallery],
-			false,
-		},
-		{
-			"invalid",
-			invalidID,
-			true,
-		},
-	}
-
-	qb := db.Image
-
-	for _, tt := range tests {
-		runWithRollbackTxn(t, tt.name, func(t *testing.T, ctx context.Context) {
-			assert := assert.New(t)
-			withRollbackTxn(func(ctx context.Context) error {
-				if err := qb.Destroy(ctx, tt.id); (err != nil) != tt.wantErr {
-					t.Errorf("imageQueryBuilder.Destroy() error = %v, wantErr %v", err, tt.wantErr)
-				}
-
-				// ensure cannot be found
-				i, err := qb.Find(ctx, tt.id)
-
-				assert.NotNil(err)
-				assert.Nil(i)
-				return nil
-			})
-		})
-	}
-}
-
-func makeImageWithID(index int) *models.Image {
-	ret := makeImage(index)
-	ret.ID = imageIDs[index]
-
-	ret.Files = []*file.ImageFile{makeImageFile(index)}
-
-	return ret
-}
-
-func Test_imageQueryBuilder_Find(t *testing.T) {
-	tests := []struct {
-		name    string
-		id      int
-		want    *models.Image
-		wantErr bool
-	}{
-		{
-			"valid",
-			imageIDs[imageIdxWithGallery],
-			makeImageWithID(imageIdxWithGallery),
-			false,
-		},
-		{
-			"invalid",
-			invalidID,
-			nil,
-			true,
-		},
-		{
-			"with performers",
-			imageIDs[imageIdxWithTwoPerformers],
-			makeImageWithID(imageIdxWithTwoPerformers),
-			false,
-		},
-		{
-			"with tags",
-			imageIDs[imageIdxWithTwoTags],
-			makeImageWithID(imageIdxWithTwoTags),
-			false,
-		},
-	}
-
-	qb := db.Image
-
-	for _, tt := range tests {
-		runWithRollbackTxn(t, tt.name, func(t *testing.T, ctx context.Context) {
-			assert := assert.New(t)
-			got, err := qb.Find(ctx, tt.id)
-			if (err != nil) != tt.wantErr {
-				t.Errorf("imageQueryBuilder.Find() error = %v, wantErr %v", err, tt.wantErr)
-				return
-			}
-
-			if got != nil {
-				clearImageFileIDs(got)
-			}
-			assert.Equal(tt.want, got)
-		})
-	}
-}
-
-=======
-}
-
-func clearImagePartial() models.ImagePartial {
-	// leave mandatory fields
-	return models.ImagePartial{
-		Title:        models.OptionalString{Set: true, Null: true},
-		Rating:       models.OptionalInt{Set: true, Null: true},
-		StudioID:     models.OptionalInt{Set: true, Null: true},
-		GalleryIDs:   &models.UpdateIDs{Mode: models.RelationshipUpdateModeSet},
-		TagIDs:       &models.UpdateIDs{Mode: models.RelationshipUpdateModeSet},
-		PerformerIDs: &models.UpdateIDs{Mode: models.RelationshipUpdateModeSet},
-	}
-}
-
-func Test_imageQueryBuilder_UpdatePartial(t *testing.T) {
-	var (
-		title     = "title"
-		rating    = 3
-		ocounter  = 5
-		createdAt = time.Date(2001, 1, 1, 0, 0, 0, 0, time.UTC)
-		updatedAt = time.Date(2001, 1, 1, 0, 0, 0, 0, time.UTC)
-	)
-
-	tests := []struct {
-		name    string
-		id      int
-		partial models.ImagePartial
-		want    models.Image
-		wantErr bool
-	}{
-		{
-			"full",
-			imageIDs[imageIdx1WithGallery],
-			models.ImagePartial{
-				Title:     models.NewOptionalString(title),
-				Rating:    models.NewOptionalInt(rating),
-				Organized: models.NewOptionalBool(true),
-				OCounter:  models.NewOptionalInt(ocounter),
-				StudioID:  models.NewOptionalInt(studioIDs[studioIdxWithImage]),
-				CreatedAt: models.NewOptionalTime(createdAt),
-				UpdatedAt: models.NewOptionalTime(updatedAt),
-				GalleryIDs: &models.UpdateIDs{
-					IDs:  []int{galleryIDs[galleryIdxWithImage]},
-					Mode: models.RelationshipUpdateModeSet,
-				},
-				TagIDs: &models.UpdateIDs{
-					IDs:  []int{tagIDs[tagIdx1WithImage], tagIDs[tagIdx1WithDupName]},
-					Mode: models.RelationshipUpdateModeSet,
-				},
-				PerformerIDs: &models.UpdateIDs{
-					IDs:  []int{performerIDs[performerIdx1WithImage], performerIDs[performerIdx1WithDupName]},
-					Mode: models.RelationshipUpdateModeSet,
-				},
-			},
-			models.Image{
-				ID:        imageIDs[imageIdx1WithGallery],
-				Title:     title,
-				Rating:    &rating,
-				Organized: true,
-				OCounter:  ocounter,
-				StudioID:  &studioIDs[studioIdxWithImage],
 				Files: models.NewRelatedImageFiles([]*file.ImageFile{
 					makeImageFile(imageIdx1WithGallery),
 				}),
@@ -1937,7 +1021,6 @@
 	return nil
 }
 
->>>>>>> c5033c36
 func Test_imageQueryBuilder_FindMany(t *testing.T) {
 	tests := []struct {
 		name    string
@@ -1973,14 +1056,9 @@
 				return
 			}
 
-<<<<<<< HEAD
-			for _, f := range got {
-				clearImageFileIDs(f)
-=======
 			if err := postFindImages(ctx, tt.want, got); err != nil {
 				t.Errorf("loadImageRelationships() error = %v", err)
 				return
->>>>>>> c5033c36
 			}
 
 			if !reflect.DeepEqual(got, tt.want) {
@@ -2038,14 +1116,9 @@
 				return
 			}
 
-<<<<<<< HEAD
-			for _, f := range got {
-				clearImageFileIDs(f)
-=======
 			if err := postFindImages(ctx, tt.want, got); err != nil {
 				t.Errorf("loadImageRelationships() error = %v", err)
 				return
->>>>>>> c5033c36
 			}
 
 			assert.Equal(tt.want, got)
@@ -2121,14 +1194,9 @@
 				return
 			}
 
-<<<<<<< HEAD
-			for _, f := range got {
-				clearImageFileIDs(f)
-=======
 			if err := postFindImages(ctx, tt.want, got); err != nil {
 				t.Errorf("loadImageRelationships() error = %v", err)
 				return
->>>>>>> c5033c36
 			}
 
 			assert.Equal(tt.want, got)
@@ -2168,14 +1236,9 @@
 				return
 			}
 
-<<<<<<< HEAD
-			for _, f := range got {
-				clearImageFileIDs(f)
-=======
 			if err := postFindImages(ctx, tt.want, got); err != nil {
 				t.Errorf("loadImageRelationships() error = %v", err)
 				return
->>>>>>> c5033c36
 			}
 
 			assert.Equal(tt.want, got)
@@ -2474,7 +1537,7 @@
 		assert.Equal(t, expected, len(images), "number of returned images")
 
 		for _, image := range images {
-			verifyString(t, image.Path(), pathCriterion)
+			verifyString(t, image.Path, pathCriterion)
 		}
 
 		return nil
@@ -2505,23 +1568,13 @@
 		sqb := db.Image
 
 		images := queryImages(ctx, t, sqb, &imageFilter, nil)
-<<<<<<< HEAD
 
 		if !assert.Len(t, images, 2) {
 			return nil
 		}
 
-		assert.Equal(t, image1Path, images[0].Path())
-		assert.Equal(t, image2Path, images[1].Path())
-=======
-
-		if !assert.Len(t, images, 2) {
-			return nil
-		}
-
 		assert.Equal(t, image1Path, images[0].Path)
 		assert.Equal(t, image2Path, images[1].Path)
->>>>>>> c5033c36
 
 		return nil
 	})
@@ -2551,11 +1604,7 @@
 		images := queryImages(ctx, t, sqb, &imageFilter, nil)
 
 		assert.Len(t, images, 1)
-<<<<<<< HEAD
-		assert.Equal(t, imagePath, images[0].Path())
-=======
 		assert.Equal(t, imagePath, images[0].Path)
->>>>>>> c5033c36
 		assert.Equal(t, int(imageRating.Int64), *images[0].Rating)
 
 		return nil
@@ -2590,7 +1639,7 @@
 		images := queryImages(ctx, t, sqb, &imageFilter, nil)
 
 		for _, image := range images {
-			verifyString(t, image.Path(), pathCriterion)
+			verifyString(t, image.Path, pathCriterion)
 			ratingCriterion.Modifier = models.CriterionModifierNotEquals
 			verifyIntPtr(t, image.Rating, ratingCriterion)
 		}
@@ -2744,16 +1793,12 @@
 		}
 
 		for _, image := range images {
-<<<<<<< HEAD
-			verifyImageResolution(t, image.Files[0].Height, resolution)
-=======
 			if err := image.LoadPrimaryFile(ctx, db.File); err != nil {
 				t.Errorf("Error loading primary file: %s", err.Error())
 				return nil
 			}
 
 			verifyImageResolution(t, image.Files.Primary().Height, resolution)
->>>>>>> c5033c36
 		}
 
 		return nil
@@ -3451,11 +2496,7 @@
 		},
 		{
 			"file size",
-<<<<<<< HEAD
-			"size",
-=======
 			"filesize",
->>>>>>> c5033c36
 			models.SortDirectionEnumDesc,
 			-1,
 			-1,
