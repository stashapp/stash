package sqlite

import (
	"database/sql"
	"fmt"

	"github.com/stashapp/stash/pkg/models"
)

const studioTable = "studios"
const studioIDColumn = "studio_id"

type studioQueryBuilder struct {
	repository
}

func NewStudioReaderWriter(tx dbi) *studioQueryBuilder {
	return &studioQueryBuilder{
		repository{
			tx:        tx,
			tableName: studioTable,
			idColumn:  idColumn,
		},
	}
}

func (qb *studioQueryBuilder) Create(newObject models.Studio) (*models.Studio, error) {
	var ret models.Studio
	if err := qb.insertObject(newObject, &ret); err != nil {
		return nil, err
	}

	return &ret, nil
}

func (qb *studioQueryBuilder) Update(updatedObject models.StudioPartial) (*models.Studio, error) {
	const partial = true
	if err := qb.update(updatedObject.ID, updatedObject, partial); err != nil {
		return nil, err
	}

	return qb.Find(updatedObject.ID)
}

func (qb *studioQueryBuilder) UpdateFull(updatedObject models.Studio) (*models.Studio, error) {
	const partial = false
	if err := qb.update(updatedObject.ID, updatedObject, partial); err != nil {
		return nil, err
	}

	return qb.Find(updatedObject.ID)
}

func (qb *studioQueryBuilder) Destroy(id int) error {
	// TODO - set null on foreign key in scraped items
	// remove studio from scraped items
	_, err := qb.tx.Exec("UPDATE scraped_items SET studio_id = null WHERE studio_id = ?", id)
	if err != nil {
		return err
	}

	return qb.destroyExisting([]int{id})
}

func (qb *studioQueryBuilder) Find(id int) (*models.Studio, error) {
	var ret models.Studio
	if err := qb.get(id, &ret); err != nil {
		if err == sql.ErrNoRows {
			return nil, nil
		}
		return nil, err
	}
	return &ret, nil
}

func (qb *studioQueryBuilder) FindMany(ids []int) ([]*models.Studio, error) {
	var studios []*models.Studio
	for _, id := range ids {
		studio, err := qb.Find(id)
		if err != nil {
			return nil, err
		}

		if studio == nil {
			return nil, fmt.Errorf("studio with id %d not found", id)
		}

		studios = append(studios, studio)
	}

	return studios, nil
}

func (qb *studioQueryBuilder) FindChildren(id int) ([]*models.Studio, error) {
	query := "SELECT studios.* FROM studios WHERE studios.parent_id = ?"
	args := []interface{}{id}
	return qb.queryStudios(query, args)
}

func (qb *studioQueryBuilder) FindBySceneID(sceneID int) (*models.Studio, error) {
	query := "SELECT studios.* FROM studios JOIN scenes ON studios.id = scenes.studio_id WHERE scenes.id = ? LIMIT 1"
	args := []interface{}{sceneID}
	return qb.queryStudio(query, args)
}

func (qb *studioQueryBuilder) FindByName(name string, nocase bool) (*models.Studio, error) {
	query := "SELECT * FROM studios WHERE name = ?"
	if nocase {
		query += " COLLATE NOCASE"
	}
	query += " LIMIT 1"
	args := []interface{}{name}
	return qb.queryStudio(query, args)
}

func (qb *studioQueryBuilder) Count() (int, error) {
	return qb.runCountQuery(qb.buildCountQuery("SELECT studios.id FROM studios"), nil)
}

func (qb *studioQueryBuilder) All() ([]*models.Studio, error) {
	return qb.queryStudios(selectAll("studios")+qb.getStudioSort(nil), nil)
}

func (qb *studioQueryBuilder) Query(studioFilter *models.StudioFilterType, findFilter *models.FindFilterType) ([]*models.Studio, int, error) {
	if studioFilter == nil {
		studioFilter = &models.StudioFilterType{}
	}
	if findFilter == nil {
		findFilter = &models.FindFilterType{}
	}

	query := qb.newQuery()

	query.body = selectDistinctIDs("studios")
	query.body += `
		left join scenes on studios.id = scenes.studio_id		
		left join studio_stash_ids on studio_stash_ids.studio_id = studios.id
	`

	if q := findFilter.Q; q != nil && *q != "" {
		searchColumns := []string{"studios.name"}

		clause, thisArgs := getSearchBinding(searchColumns, *q, false)
		query.addWhere(clause)
		query.addArg(thisArgs...)
	}

	if parentsFilter := studioFilter.Parents; parentsFilter != nil && len(parentsFilter.Value) > 0 {
		query.body += `
			left join studios as parent_studio on parent_studio.id = studios.parent_id
		`

		for _, studioID := range parentsFilter.Value {
			query.addArg(studioID)
		}

		whereClause, havingClause := getMultiCriterionClause("studios", "parent_studio", "", "", "parent_id", parentsFilter)

		query.addWhere(whereClause)
		query.addHaving(havingClause)
	}

	if stashIDFilter := studioFilter.StashID; stashIDFilter != nil {
		query.addWhere("studio_stash_ids.stash_id = ?")
		query.addArg(stashIDFilter)
	}

<<<<<<< HEAD
	if rating := studioFilter.Rating; rating != nil {
		whereClause, count := getIntCriterionWhereClause("studios.rating", *studioFilter.Rating)
		whereClauses = appendClause(whereClauses, whereClause)
		if count == 1 {
			args = append(args, studioFilter.Rating.Value)
		}
	}
=======
	query.handleStringCriterionInput(studioFilter.URL, "studios.url")
>>>>>>> 0b40017b

	if isMissingFilter := studioFilter.IsMissing; isMissingFilter != nil && *isMissingFilter != "" {
		switch *isMissingFilter {
		case "image":
			query.body += `left join studios_image on studios_image.studio_id = studios.id
			`
			query.addWhere("studios_image.studio_id IS NULL")
		case "stash_id":
			query.addWhere("studio_stash_ids.studio_id IS NULL")
		default:
			query.addWhere("studios." + *isMissingFilter + " IS NULL")
		}
	}

	query.sortAndPagination = qb.getStudioSort(findFilter) + getPagination(findFilter)
	idsResult, countResult, err := query.executeFind()
	if err != nil {
		return nil, 0, err
	}

	var studios []*models.Studio
	for _, id := range idsResult {
		studio, err := qb.Find(id)
		if err != nil {
			return nil, 0, err
		}

		studios = append(studios, studio)
	}

	return studios, countResult, nil
}

func (qb *studioQueryBuilder) getStudioSort(findFilter *models.FindFilterType) string {
	var sort string
	var direction string
	if findFilter == nil {
		sort = "name"
		direction = "ASC"
	} else {
		sort = findFilter.GetSort("name")
		direction = findFilter.GetDirection()
	}
	return getSort(sort, direction, "studios")
}

func (qb *studioQueryBuilder) queryStudio(query string, args []interface{}) (*models.Studio, error) {
	results, err := qb.queryStudios(query, args)
	if err != nil || len(results) < 1 {
		return nil, err
	}
	return results[0], nil
}

func (qb *studioQueryBuilder) queryStudios(query string, args []interface{}) ([]*models.Studio, error) {
	var ret models.Studios
	if err := qb.query(query, args, &ret); err != nil {
		return nil, err
	}

	return []*models.Studio(ret), nil
}

func (qb *studioQueryBuilder) imageRepository() *imageRepository {
	return &imageRepository{
		repository: repository{
			tx:        qb.tx,
			tableName: "studios_image",
			idColumn:  studioIDColumn,
		},
		imageColumn: "image",
	}
}

func (qb *studioQueryBuilder) GetImage(studioID int) ([]byte, error) {
	return qb.imageRepository().get(studioID)
}

func (qb *studioQueryBuilder) HasImage(studioID int) (bool, error) {
	return qb.imageRepository().exists(studioID)
}

func (qb *studioQueryBuilder) UpdateImage(studioID int, image []byte) error {
	return qb.imageRepository().replace(studioID, image)
}

func (qb *studioQueryBuilder) DestroyImage(studioID int) error {
	return qb.imageRepository().destroy([]int{studioID})
}

func (qb *studioQueryBuilder) stashIDRepository() *stashIDRepository {
	return &stashIDRepository{
		repository{
			tx:        qb.tx,
			tableName: "studio_stash_ids",
			idColumn:  studioIDColumn,
		},
	}
}

func (qb *studioQueryBuilder) GetStashIDs(studioID int) ([]*models.StashID, error) {
	return qb.stashIDRepository().get(studioID)
}

func (qb *studioQueryBuilder) UpdateStashIDs(studioID int, stashIDs []models.StashID) error {
	return qb.stashIDRepository().replace(studioID, stashIDs)
}<|MERGE_RESOLUTION|>--- conflicted
+++ resolved
@@ -165,7 +165,6 @@
 		query.addArg(stashIDFilter)
 	}
 
-<<<<<<< HEAD
 	if rating := studioFilter.Rating; rating != nil {
 		whereClause, count := getIntCriterionWhereClause("studios.rating", *studioFilter.Rating)
 		whereClauses = appendClause(whereClauses, whereClause)
@@ -173,9 +172,8 @@
 			args = append(args, studioFilter.Rating.Value)
 		}
 	}
-=======
+
 	query.handleStringCriterionInput(studioFilter.URL, "studios.url")
->>>>>>> 0b40017b
 
 	if isMissingFilter := studioFilter.IsMissing; isMissingFilter != nil && *isMissingFilter != "" {
 		switch *isMissingFilter {
