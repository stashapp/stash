package sqlite

import (
	"context"
	"database/sql"
	"fmt"
	"strconv"
	"strings"

	"github.com/doug-martin/goqu/v9"
	"github.com/doug-martin/goqu/v9/exp"
	"github.com/jmoiron/sqlx"
	"github.com/stashapp/stash/pkg/models"
	"github.com/stashapp/stash/pkg/sliceutil/intslice"
	"github.com/stashapp/stash/pkg/utils"
	"gopkg.in/guregu/null.v4"
	"gopkg.in/guregu/null.v4/zero"
)

const (
	performerTable         = "performers"
	performerIDColumn      = "performer_id"
	performersAliasesTable = "performer_aliases"
	performerAliasColumn   = "alias"
	performersTagsTable    = "performers_tags"
	performersImageTable   = "performers_image" // performer cover image
)

type performerRow struct {
<<<<<<< HEAD
	ID            int                    `db:"id" goqu:"skipinsert"`
	Name          string                 `db:"name"`
	Disambigation zero.String            `db:"disambiguation"`
	Gender        zero.String            `db:"gender"`
	URL           zero.String            `db:"url"`
	Twitter       zero.String            `db:"twitter"`
	Instagram     zero.String            `db:"instagram"`
	Birthdate     models.SQLiteDate      `db:"birthdate"`
	Ethnicity     zero.String            `db:"ethnicity"`
	Country       zero.String            `db:"country"`
	EyeColor      zero.String            `db:"eye_color"`
	Height        null.Int               `db:"height"`
	Measurements  zero.String            `db:"measurements"`
	FakeTits      zero.String            `db:"fake_tits"`
	CareerLength  zero.String            `db:"career_length"`
	Tattoos       zero.String            `db:"tattoos"`
	Piercings     zero.String            `db:"piercings"`
	Favorite      sql.NullBool           `db:"favorite"`
	CreatedAt     models.SQLiteTimestamp `db:"created_at"`
	UpdatedAt     models.SQLiteTimestamp `db:"updated_at"`
	Rating        null.Int               `db:"rating"`
	Details       zero.String            `db:"details"`
	DeathDate     models.SQLiteDate      `db:"death_date"`
	HairColor     zero.String            `db:"hair_color"`
	Weight        null.Int               `db:"weight"`
	IgnoreAutoTag bool                   `db:"ignore_auto_tag"`
=======
	ID           int                    `db:"id" goqu:"skipinsert"`
	Checksum     string                 `db:"checksum"`
	Name         zero.String            `db:"name"`
	Gender       zero.String            `db:"gender"`
	URL          zero.String            `db:"url"`
	Twitter      zero.String            `db:"twitter"`
	Instagram    zero.String            `db:"instagram"`
	Birthdate    models.SQLiteDate      `db:"birthdate"`
	Ethnicity    zero.String            `db:"ethnicity"`
	Country      zero.String            `db:"country"`
	EyeColor     zero.String            `db:"eye_color"`
	Height       null.Int               `db:"height"`
	Measurements zero.String            `db:"measurements"`
	FakeTits     zero.String            `db:"fake_tits"`
	CareerLength zero.String            `db:"career_length"`
	Tattoos      zero.String            `db:"tattoos"`
	Piercings    zero.String            `db:"piercings"`
	Aliases      zero.String            `db:"aliases"`
	Favorite     sql.NullBool           `db:"favorite"`
	CreatedAt    models.SQLiteTimestamp `db:"created_at"`
	UpdatedAt    models.SQLiteTimestamp `db:"updated_at"`
	// expressed as 1-100
	Rating        null.Int          `db:"rating"`
	Details       zero.String       `db:"details"`
	DeathDate     models.SQLiteDate `db:"death_date"`
	HairColor     zero.String       `db:"hair_color"`
	Weight        null.Int          `db:"weight"`
	IgnoreAutoTag bool              `db:"ignore_auto_tag"`
>>>>>>> 0443439f
}

func (r *performerRow) fromPerformer(o models.Performer) {
	r.ID = o.ID
	r.Name = o.Name
	r.Disambigation = zero.StringFrom(o.Disambiguation)
	if o.Gender.IsValid() {
		r.Gender = zero.StringFrom(o.Gender.String())
	}
	r.URL = zero.StringFrom(o.URL)
	r.Twitter = zero.StringFrom(o.Twitter)
	r.Instagram = zero.StringFrom(o.Instagram)
	if o.Birthdate != nil {
		_ = r.Birthdate.Scan(o.Birthdate.Time)
	}
	r.Ethnicity = zero.StringFrom(o.Ethnicity)
	r.Country = zero.StringFrom(o.Country)
	r.EyeColor = zero.StringFrom(o.EyeColor)
	r.Height = intFromPtr(o.Height)
	r.Measurements = zero.StringFrom(o.Measurements)
	r.FakeTits = zero.StringFrom(o.FakeTits)
	r.CareerLength = zero.StringFrom(o.CareerLength)
	r.Tattoos = zero.StringFrom(o.Tattoos)
	r.Piercings = zero.StringFrom(o.Piercings)
	r.Favorite = sql.NullBool{Bool: o.Favorite, Valid: true}
	r.CreatedAt = models.SQLiteTimestamp{Timestamp: o.CreatedAt}
	r.UpdatedAt = models.SQLiteTimestamp{Timestamp: o.UpdatedAt}
	r.Rating = intFromPtr(o.Rating)
	r.Details = zero.StringFrom(o.Details)
	if o.DeathDate != nil {
		_ = r.DeathDate.Scan(o.DeathDate.Time)
	}
	r.HairColor = zero.StringFrom(o.HairColor)
	r.Weight = intFromPtr(o.Weight)
	r.IgnoreAutoTag = o.IgnoreAutoTag
}

func (r *performerRow) resolve() *models.Performer {
	ret := &models.Performer{
<<<<<<< HEAD
		ID:             r.ID,
		Name:           r.Name,
		Disambiguation: r.Disambigation.String,
		Gender:         models.GenderEnum(r.Gender.String),
		URL:            r.URL.String,
		Twitter:        r.Twitter.String,
		Instagram:      r.Instagram.String,
		Birthdate:      r.Birthdate.DatePtr(),
		Ethnicity:      r.Ethnicity.String,
		Country:        r.Country.String,
		EyeColor:       r.EyeColor.String,
		Height:         nullIntPtr(r.Height),
		Measurements:   r.Measurements.String,
		FakeTits:       r.FakeTits.String,
		CareerLength:   r.CareerLength.String,
		Tattoos:        r.Tattoos.String,
		Piercings:      r.Piercings.String,
		Favorite:       r.Favorite.Bool,
		CreatedAt:      r.CreatedAt.Timestamp,
		UpdatedAt:      r.UpdatedAt.Timestamp,
		Rating:         nullIntPtr(r.Rating),
		Details:        r.Details.String,
		DeathDate:      r.DeathDate.DatePtr(),
		HairColor:      r.HairColor.String,
		Weight:         nullIntPtr(r.Weight),
		IgnoreAutoTag:  r.IgnoreAutoTag,
=======
		ID:           r.ID,
		Checksum:     r.Checksum,
		Name:         r.Name.String,
		Gender:       models.GenderEnum(r.Gender.String),
		URL:          r.URL.String,
		Twitter:      r.Twitter.String,
		Instagram:    r.Instagram.String,
		Birthdate:    r.Birthdate.DatePtr(),
		Ethnicity:    r.Ethnicity.String,
		Country:      r.Country.String,
		EyeColor:     r.EyeColor.String,
		Height:       nullIntPtr(r.Height),
		Measurements: r.Measurements.String,
		FakeTits:     r.FakeTits.String,
		CareerLength: r.CareerLength.String,
		Tattoos:      r.Tattoos.String,
		Piercings:    r.Piercings.String,
		Aliases:      r.Aliases.String,
		Favorite:     r.Favorite.Bool,
		CreatedAt:    r.CreatedAt.Timestamp,
		UpdatedAt:    r.UpdatedAt.Timestamp,
		// expressed as 1-100
		Rating:        nullIntPtr(r.Rating),
		Details:       r.Details.String,
		DeathDate:     r.DeathDate.DatePtr(),
		HairColor:     r.HairColor.String,
		Weight:        nullIntPtr(r.Weight),
		IgnoreAutoTag: r.IgnoreAutoTag,
>>>>>>> 0443439f
	}

	return ret
}

type performerRowRecord struct {
	updateRecord
}

func (r *performerRowRecord) fromPartial(o models.PerformerPartial) {
	r.setString("name", o.Name)
	r.setNullString("disambiguation", o.Disambiguation)
	r.setNullString("gender", o.Gender)
	r.setNullString("url", o.URL)
	r.setNullString("twitter", o.Twitter)
	r.setNullString("instagram", o.Instagram)
	r.setSQLiteDate("birthdate", o.Birthdate)
	r.setNullString("ethnicity", o.Ethnicity)
	r.setNullString("country", o.Country)
	r.setNullString("eye_color", o.EyeColor)
	r.setNullInt("height", o.Height)
	r.setNullString("measurements", o.Measurements)
	r.setNullString("fake_tits", o.FakeTits)
	r.setNullString("career_length", o.CareerLength)
	r.setNullString("tattoos", o.Tattoos)
	r.setNullString("piercings", o.Piercings)
	r.setBool("favorite", o.Favorite)
	r.setSQLiteTimestamp("created_at", o.CreatedAt)
	r.setSQLiteTimestamp("updated_at", o.UpdatedAt)
	r.setNullInt("rating", o.Rating)
	r.setNullString("details", o.Details)
	r.setSQLiteDate("death_date", o.DeathDate)
	r.setNullString("hair_color", o.HairColor)
	r.setNullInt("weight", o.Weight)
	r.setBool("ignore_auto_tag", o.IgnoreAutoTag)
}

type PerformerStore struct {
	repository

	tableMgr *table
}

func NewPerformerStore() *PerformerStore {
	return &PerformerStore{
		repository: repository{
			tableName: performerTable,
			idColumn:  idColumn,
		},
		tableMgr: performerTableMgr,
	}
}

func (qb *PerformerStore) Create(ctx context.Context, newObject *models.Performer) error {
	var r performerRow
	r.fromPerformer(*newObject)

	id, err := qb.tableMgr.insertID(ctx, r)
	if err != nil {
		return err
	}

	if newObject.Aliases.Loaded() {
		if err := performersAliasesTableMgr.insertJoins(ctx, id, newObject.Aliases.List()); err != nil {
			return err
		}
	}

	if newObject.TagIDs.Loaded() {
		if err := performersTagsTableMgr.insertJoins(ctx, id, newObject.TagIDs.List()); err != nil {
			return err
		}
	}

	if newObject.StashIDs.Loaded() {
		if err := performersStashIDsTableMgr.insertJoins(ctx, id, newObject.StashIDs.List()); err != nil {
			return err
		}
	}

	updated, err := qb.Find(ctx, id)
	if err != nil {
		return fmt.Errorf("finding after create: %w", err)
	}

	*newObject = *updated

	return nil
}

func (qb *PerformerStore) UpdatePartial(ctx context.Context, id int, partial models.PerformerPartial) (*models.Performer, error) {
	r := performerRowRecord{
		updateRecord{
			Record: make(exp.Record),
		},
	}

	r.fromPartial(partial)

	if len(r.Record) > 0 {
		if err := qb.tableMgr.updateByID(ctx, id, r.Record); err != nil {
			return nil, err
		}
	}

	if partial.Aliases != nil {
		if err := performersAliasesTableMgr.modifyJoins(ctx, id, partial.Aliases.Values, partial.Aliases.Mode); err != nil {
			return nil, err
		}
	}

	if partial.TagIDs != nil {
		if err := performersTagsTableMgr.modifyJoins(ctx, id, partial.TagIDs.IDs, partial.TagIDs.Mode); err != nil {
			return nil, err
		}
	}
	if partial.StashIDs != nil {
		if err := performersStashIDsTableMgr.modifyJoins(ctx, id, partial.StashIDs.StashIDs, partial.StashIDs.Mode); err != nil {
			return nil, err
		}
	}

	return qb.Find(ctx, id)
}

func (qb *PerformerStore) Update(ctx context.Context, updatedObject *models.Performer) error {
	var r performerRow
	r.fromPerformer(*updatedObject)

	if err := qb.tableMgr.updateByID(ctx, updatedObject.ID, r); err != nil {
		return err
	}

	if updatedObject.Aliases.Loaded() {
		if err := performersAliasesTableMgr.replaceJoins(ctx, updatedObject.ID, updatedObject.Aliases.List()); err != nil {
			return err
		}
	}

	if updatedObject.TagIDs.Loaded() {
		if err := performersTagsTableMgr.replaceJoins(ctx, updatedObject.ID, updatedObject.TagIDs.List()); err != nil {
			return err
		}
	}

	if updatedObject.StashIDs.Loaded() {
		if err := performersStashIDsTableMgr.replaceJoins(ctx, updatedObject.ID, updatedObject.StashIDs.List()); err != nil {
			return err
		}
	}

	return nil
}

func (qb *PerformerStore) Destroy(ctx context.Context, id int) error {
	return qb.destroyExisting(ctx, []int{id})
}

func (qb *PerformerStore) table() exp.IdentifierExpression {
	return qb.tableMgr.table
}

func (qb *PerformerStore) selectDataset() *goqu.SelectDataset {
	return dialect.From(qb.table()).Select(qb.table().All())
}

func (qb *PerformerStore) Find(ctx context.Context, id int) (*models.Performer, error) {
	q := qb.selectDataset().Where(qb.tableMgr.byID(id))

	ret, err := qb.get(ctx, q)
	if err != nil {
		return nil, fmt.Errorf("getting scene by id %d: %w", id, err)
	}

	return ret, nil
}

func (qb *PerformerStore) FindMany(ctx context.Context, ids []int) ([]*models.Performer, error) {
	tableMgr := performerTableMgr
	q := goqu.Select("*").From(tableMgr.table).Where(tableMgr.byIDInts(ids...))
	unsorted, err := qb.getMany(ctx, q)
	if err != nil {
		return nil, err
	}

	ret := make([]*models.Performer, len(ids))

	for _, s := range unsorted {
		i := intslice.IntIndex(ids, s.ID)
		ret[i] = s
	}

	for i := range ret {
		if ret[i] == nil {
			return nil, fmt.Errorf("performer with id %d not found", ids[i])
		}
	}

	return ret, nil
}

func (qb *PerformerStore) get(ctx context.Context, q *goqu.SelectDataset) (*models.Performer, error) {
	ret, err := qb.getMany(ctx, q)
	if err != nil {
		return nil, err
	}

	if len(ret) == 0 {
		return nil, sql.ErrNoRows
	}

	return ret[0], nil
}

func (qb *PerformerStore) getMany(ctx context.Context, q *goqu.SelectDataset) ([]*models.Performer, error) {
	const single = false
	var ret []*models.Performer
	if err := queryFunc(ctx, q, single, func(r *sqlx.Rows) error {
		var f performerRow
		if err := r.StructScan(&f); err != nil {
			return err
		}

		s := f.resolve()

		ret = append(ret, s)
		return nil
	}); err != nil {
		return nil, err
	}

	return ret, nil
}

func (qb *PerformerStore) findBySubquery(ctx context.Context, sq *goqu.SelectDataset) ([]*models.Performer, error) {
	table := qb.table()

	q := qb.selectDataset().Where(
		table.Col(idColumn).Eq(
			sq,
		),
	)

	return qb.getMany(ctx, q)
}

func (qb *PerformerStore) FindBySceneID(ctx context.Context, sceneID int) ([]*models.Performer, error) {
	sq := dialect.From(scenesPerformersJoinTable).Select(scenesPerformersJoinTable.Col(performerIDColumn)).Where(
		scenesPerformersJoinTable.Col(sceneIDColumn).Eq(sceneID),
	)
	ret, err := qb.findBySubquery(ctx, sq)

	if err != nil {
		return nil, fmt.Errorf("getting performers for scene %d: %w", sceneID, err)
	}

	return ret, nil
}

func (qb *PerformerStore) FindByImageID(ctx context.Context, imageID int) ([]*models.Performer, error) {
	sq := dialect.From(performersImagesJoinTable).Select(performersImagesJoinTable.Col(performerIDColumn)).Where(
		performersImagesJoinTable.Col(imageIDColumn).Eq(imageID),
	)
	ret, err := qb.findBySubquery(ctx, sq)

	if err != nil {
		return nil, fmt.Errorf("getting performers for image %d: %w", imageID, err)
	}

	return ret, nil
}

func (qb *PerformerStore) FindByGalleryID(ctx context.Context, galleryID int) ([]*models.Performer, error) {
	sq := dialect.From(performersGalleriesJoinTable).Select(performersGalleriesJoinTable.Col(performerIDColumn)).Where(
		performersGalleriesJoinTable.Col(galleryIDColumn).Eq(galleryID),
	)
	ret, err := qb.findBySubquery(ctx, sq)

	if err != nil {
		return nil, fmt.Errorf("getting performers for gallery %d: %w", galleryID, err)
	}

	return ret, nil
}

func (qb *PerformerStore) FindByNames(ctx context.Context, names []string, nocase bool) ([]*models.Performer, error) {
	clause := "name "
	if nocase {
		clause += "COLLATE NOCASE "
	}
	clause += "IN " + getInBinding(len(names))

	var args []interface{}
	for _, name := range names {
		args = append(args, name)
	}

	sq := qb.selectDataset().Prepared(true).Where(
		goqu.L(clause, args...),
	)
	ret, err := qb.getMany(ctx, sq)

	if err != nil {
		return nil, fmt.Errorf("getting performers by names: %w", err)
	}

	return ret, nil
}

func (qb *PerformerStore) CountByTagID(ctx context.Context, tagID int) (int, error) {
	joinTable := performersTagsJoinTable

	q := dialect.Select(goqu.COUNT("*")).From(joinTable).Where(joinTable.Col(tagIDColumn).Eq(tagID))
	return count(ctx, q)
}

func (qb *PerformerStore) Count(ctx context.Context) (int, error) {
	q := dialect.Select(goqu.COUNT("*")).From(qb.table())
	return count(ctx, q)
}

func (qb *PerformerStore) All(ctx context.Context) ([]*models.Performer, error) {
	table := qb.table()
	return qb.getMany(ctx, qb.selectDataset().Order(table.Col("name").Asc()))
}

func (qb *PerformerStore) QueryForAutoTag(ctx context.Context, words []string) ([]*models.Performer, error) {
	// TODO - Query needs to be changed to support queries of this type, and
	// this method should be removed
	table := qb.table()
	sq := dialect.From(table).Select(table.Col(idColumn)).LeftJoin(
		performersAliasesJoinTable,
		goqu.On(performersAliasesJoinTable.Col(performerIDColumn).Eq(table.Col(idColumn))),
	)

	var whereClauses []exp.Expression

	for _, w := range words {
		whereClauses = append(whereClauses, table.Col("name").Like(w+"%"))
		whereClauses = append(whereClauses, performersAliasesJoinTable.Col("alias").Like(w+"%"))
	}

	sq = sq.Where(
		goqu.Or(whereClauses...),
		table.Col("ignore_auto_tag").Eq(0),
	)

	ret, err := qb.findBySubquery(ctx, sq)

	if err != nil {
		return nil, fmt.Errorf("getting performers for autotag: %w", err)
	}

	return ret, nil
}

func (qb *PerformerStore) validateFilter(filter *models.PerformerFilterType) error {
	const and = "AND"
	const or = "OR"
	const not = "NOT"

	if filter.And != nil {
		if filter.Or != nil {
			return illegalFilterCombination(and, or)
		}
		if filter.Not != nil {
			return illegalFilterCombination(and, not)
		}

		return qb.validateFilter(filter.And)
	}

	if filter.Or != nil {
		if filter.Not != nil {
			return illegalFilterCombination(or, not)
		}

		return qb.validateFilter(filter.Or)
	}

	if filter.Not != nil {
		return qb.validateFilter(filter.Not)
	}

	// if legacy height filter used, ensure only supported modifiers are used
	if filter.Height != nil {
		// treat as an int filter
		intCrit := &models.IntCriterionInput{
			Modifier: filter.Height.Modifier,
		}
		if !intCrit.ValidModifier() {
			return fmt.Errorf("invalid height modifier: %s", filter.Height.Modifier)
		}

		// ensure value is a valid number
		if _, err := strconv.Atoi(filter.Height.Value); err != nil {
			return fmt.Errorf("invalid height value: %s", filter.Height.Value)
		}
	}

	return nil
}

func (qb *PerformerStore) makeFilter(ctx context.Context, filter *models.PerformerFilterType) *filterBuilder {
	query := &filterBuilder{}

	if filter.And != nil {
		query.and(qb.makeFilter(ctx, filter.And))
	}
	if filter.Or != nil {
		query.or(qb.makeFilter(ctx, filter.Or))
	}
	if filter.Not != nil {
		query.not(qb.makeFilter(ctx, filter.Not))
	}

	const tableName = performerTable
	query.handleCriterion(ctx, stringCriterionHandler(filter.Name, tableName+".name"))
	query.handleCriterion(ctx, stringCriterionHandler(filter.Disambiguation, tableName+".disambiguation"))
	query.handleCriterion(ctx, stringCriterionHandler(filter.Details, tableName+".details"))

	query.handleCriterion(ctx, boolCriterionHandler(filter.FilterFavorites, tableName+".favorite", nil))
	query.handleCriterion(ctx, boolCriterionHandler(filter.IgnoreAutoTag, tableName+".ignore_auto_tag", nil))

	query.handleCriterion(ctx, yearFilterCriterionHandler(filter.BirthYear, tableName+".birthdate"))
	query.handleCriterion(ctx, yearFilterCriterionHandler(filter.DeathYear, tableName+".death_date"))

	query.handleCriterion(ctx, performerAgeFilterCriterionHandler(filter.Age))

	query.handleCriterion(ctx, criterionHandlerFunc(func(ctx context.Context, f *filterBuilder) {
		if gender := filter.Gender; gender != nil {
			f.addWhere(tableName+".gender = ?", gender.Value.String())
		}
	}))

	query.handleCriterion(ctx, performerIsMissingCriterionHandler(qb, filter.IsMissing))
	query.handleCriterion(ctx, stringCriterionHandler(filter.Ethnicity, tableName+".ethnicity"))
	query.handleCriterion(ctx, stringCriterionHandler(filter.Country, tableName+".country"))
	query.handleCriterion(ctx, stringCriterionHandler(filter.EyeColor, tableName+".eye_color"))

	// special handler for legacy height filter
	heightCmCrit := filter.HeightCm
	if heightCmCrit == nil && filter.Height != nil {
		heightCm, _ := strconv.Atoi(filter.Height.Value) // already validated
		heightCmCrit = &models.IntCriterionInput{
			Value:    heightCm,
			Modifier: filter.Height.Modifier,
		}
	}

	query.handleCriterion(ctx, intCriterionHandler(heightCmCrit, tableName+".height", nil))

	query.handleCriterion(ctx, stringCriterionHandler(filter.Measurements, tableName+".measurements"))
	query.handleCriterion(ctx, stringCriterionHandler(filter.FakeTits, tableName+".fake_tits"))
	query.handleCriterion(ctx, stringCriterionHandler(filter.CareerLength, tableName+".career_length"))
	query.handleCriterion(ctx, stringCriterionHandler(filter.Tattoos, tableName+".tattoos"))
	query.handleCriterion(ctx, stringCriterionHandler(filter.Piercings, tableName+".piercings"))
	query.handleCriterion(ctx, intCriterionHandler(filter.Rating100, tableName+".rating", nil))
	// legacy rating handler
	query.handleCriterion(ctx, rating5CriterionHandler(filter.Rating, tableName+".rating", nil))
	query.handleCriterion(ctx, stringCriterionHandler(filter.HairColor, tableName+".hair_color"))
	query.handleCriterion(ctx, stringCriterionHandler(filter.URL, tableName+".url"))
	query.handleCriterion(ctx, intCriterionHandler(filter.Weight, tableName+".weight", nil))
	query.handleCriterion(ctx, criterionHandlerFunc(func(ctx context.Context, f *filterBuilder) {
		if filter.StashID != nil {
			performersStashIDsTableMgr.join(f, "performer_stash_ids", "performers.id")
			stringCriterionHandler(filter.StashID, "performer_stash_ids.stash_id")(ctx, f)
		}
	}))

	query.handleCriterion(ctx, performerAliasCriterionHandler(qb, filter.Aliases))

	query.handleCriterion(ctx, performerTagsCriterionHandler(qb, filter.Tags))

	query.handleCriterion(ctx, performerStudiosCriterionHandler(qb, filter.Studios))

	query.handleCriterion(ctx, performerTagCountCriterionHandler(qb, filter.TagCount))
	query.handleCriterion(ctx, performerSceneCountCriterionHandler(qb, filter.SceneCount))
	query.handleCriterion(ctx, performerImageCountCriterionHandler(qb, filter.ImageCount))
	query.handleCriterion(ctx, performerGalleryCountCriterionHandler(qb, filter.GalleryCount))
	query.handleCriterion(ctx, dateCriterionHandler(filter.Birthdate, tableName+".birthdate"))
	query.handleCriterion(ctx, dateCriterionHandler(filter.DeathDate, tableName+".death_date"))
	query.handleCriterion(ctx, timestampCriterionHandler(filter.CreatedAt, tableName+".created_at"))
	query.handleCriterion(ctx, timestampCriterionHandler(filter.UpdatedAt, tableName+".updated_at"))

	return query
}

func (qb *PerformerStore) Query(ctx context.Context, performerFilter *models.PerformerFilterType, findFilter *models.FindFilterType) ([]*models.Performer, int, error) {
	if performerFilter == nil {
		performerFilter = &models.PerformerFilterType{}
	}
	if findFilter == nil {
		findFilter = &models.FindFilterType{}
	}

	query := qb.newQuery()
	distinctIDs(&query, performerTable)

	if q := findFilter.Q; q != nil && *q != "" {
		query.join(performersAliasesTable, "", "performer_aliases.performer_id = performers.id")
		searchColumns := []string{"performers.name", "performer_aliases.alias"}
		query.parseQueryString(searchColumns, *q)
	}

	if err := qb.validateFilter(performerFilter); err != nil {
		return nil, 0, err
	}
	filter := qb.makeFilter(ctx, performerFilter)

	query.addFilter(filter)

	query.sortAndPagination = qb.getPerformerSort(findFilter) + getPagination(findFilter)
	idsResult, countResult, err := query.executeFind(ctx)
	if err != nil {
		return nil, 0, err
	}

	performers, err := qb.FindMany(ctx, idsResult)
	if err != nil {
		return nil, 0, err
	}

	return performers, countResult, nil
}

func performerIsMissingCriterionHandler(qb *PerformerStore, isMissing *string) criterionHandlerFunc {
	return func(ctx context.Context, f *filterBuilder) {
		if isMissing != nil && *isMissing != "" {
			switch *isMissing {
			case "scenes": // Deprecated: use `scene_count == 0` filter instead
				f.addLeftJoin(performersScenesTable, "scenes_join", "scenes_join.performer_id = performers.id")
				f.addWhere("scenes_join.scene_id IS NULL")
			case "image":
				f.addLeftJoin(performersImageTable, "image_join", "image_join.performer_id = performers.id")
				f.addWhere("image_join.performer_id IS NULL")
			case "stash_id":
				performersStashIDsTableMgr.join(f, "performer_stash_ids", "performers.id")
				f.addWhere("performer_stash_ids.performer_id IS NULL")
			default:
				f.addWhere("(performers." + *isMissing + " IS NULL OR TRIM(performers." + *isMissing + ") = '')")
			}
		}
	}
}

func yearFilterCriterionHandler(year *models.IntCriterionInput, col string) criterionHandlerFunc {
	return func(ctx context.Context, f *filterBuilder) {
		if year != nil && year.Modifier.IsValid() {
			clause, args := getIntCriterionWhereClause("cast(strftime('%Y', "+col+") as int)", *year)
			f.addWhere(clause, args...)
		}
	}
}

func performerAgeFilterCriterionHandler(age *models.IntCriterionInput) criterionHandlerFunc {
	return func(ctx context.Context, f *filterBuilder) {
		if age != nil && age.Modifier.IsValid() {
			clause, args := getIntCriterionWhereClause(
				"cast(IFNULL(strftime('%Y.%m%d', performers.death_date), strftime('%Y.%m%d', 'now')) - strftime('%Y.%m%d', performers.birthdate) as int)",
				*age,
			)
			f.addWhere(clause, args...)
		}
	}
}

func performerAliasCriterionHandler(qb *PerformerStore, alias *models.StringCriterionInput) criterionHandlerFunc {
	h := stringListCriterionHandlerBuilder{
		joinTable:    performersAliasesTable,
		stringColumn: performerAliasColumn,
		addJoinTable: func(f *filterBuilder) {
			performersAliasesTableMgr.join(f, "", "tags.id")
		},
	}

	return h.handler(alias)
}

func performerTagsCriterionHandler(qb *PerformerStore, tags *models.HierarchicalMultiCriterionInput) criterionHandlerFunc {
	h := joinedHierarchicalMultiCriterionHandlerBuilder{
		tx: qb.tx,

		primaryTable: performerTable,
		foreignTable: tagTable,
		foreignFK:    "tag_id",

		relationsTable: "tags_relations",
		joinAs:         "image_tag",
		joinTable:      performersTagsTable,
		primaryFK:      performerIDColumn,
	}

	return h.handler(tags)
}

func performerTagCountCriterionHandler(qb *PerformerStore, count *models.IntCriterionInput) criterionHandlerFunc {
	h := countCriterionHandlerBuilder{
		primaryTable: performerTable,
		joinTable:    performersTagsTable,
		primaryFK:    performerIDColumn,
	}

	return h.handler(count)
}

func performerSceneCountCriterionHandler(qb *PerformerStore, count *models.IntCriterionInput) criterionHandlerFunc {
	h := countCriterionHandlerBuilder{
		primaryTable: performerTable,
		joinTable:    performersScenesTable,
		primaryFK:    performerIDColumn,
	}

	return h.handler(count)
}

func performerImageCountCriterionHandler(qb *PerformerStore, count *models.IntCriterionInput) criterionHandlerFunc {
	h := countCriterionHandlerBuilder{
		primaryTable: performerTable,
		joinTable:    performersImagesTable,
		primaryFK:    performerIDColumn,
	}

	return h.handler(count)
}

func performerGalleryCountCriterionHandler(qb *PerformerStore, count *models.IntCriterionInput) criterionHandlerFunc {
	h := countCriterionHandlerBuilder{
		primaryTable: performerTable,
		joinTable:    performersGalleriesTable,
		primaryFK:    performerIDColumn,
	}

	return h.handler(count)
}

func performerStudiosCriterionHandler(qb *PerformerStore, studios *models.HierarchicalMultiCriterionInput) criterionHandlerFunc {
	return func(ctx context.Context, f *filterBuilder) {
		if studios != nil {
			formatMaps := []utils.StrFormatMap{
				{
					"primaryTable": sceneTable,
					"joinTable":    performersScenesTable,
					"primaryFK":    sceneIDColumn,
				},
				{
					"primaryTable": imageTable,
					"joinTable":    performersImagesTable,
					"primaryFK":    imageIDColumn,
				},
				{
					"primaryTable": galleryTable,
					"joinTable":    performersGalleriesTable,
					"primaryFK":    galleryIDColumn,
				},
			}

			if studios.Modifier == models.CriterionModifierIsNull || studios.Modifier == models.CriterionModifierNotNull {
				var notClause string
				if studios.Modifier == models.CriterionModifierNotNull {
					notClause = "NOT"
				}

				var conditions []string
				for _, c := range formatMaps {
					f.addLeftJoin(c["joinTable"].(string), "", fmt.Sprintf("%s.performer_id = performers.id", c["joinTable"]))
					f.addLeftJoin(c["primaryTable"].(string), "", fmt.Sprintf("%s.%s = %s.id", c["joinTable"], c["primaryFK"], c["primaryTable"]))

					conditions = append(conditions, fmt.Sprintf("%s.studio_id IS NULL", c["primaryTable"]))
				}

				f.addWhere(fmt.Sprintf("%s (%s)", notClause, strings.Join(conditions, " AND ")))
				return
			}

			if len(studios.Value) == 0 {
				return
			}

			var clauseCondition string

			switch studios.Modifier {
			case models.CriterionModifierIncludes:
				// return performers who appear in scenes/images/galleries with any of the given studios
				clauseCondition = "NOT"
			case models.CriterionModifierExcludes:
				// exclude performers who appear in scenes/images/galleries with any of the given studios
				clauseCondition = ""
			default:
				return
			}

			const derivedPerformerStudioTable = "performer_studio"
			valuesClause := getHierarchicalValues(ctx, qb.tx, studios.Value, studioTable, "", "parent_id", studios.Depth)
			f.addWith("studio(root_id, item_id) AS (" + valuesClause + ")")

			templStr := `SELECT performer_id FROM {primaryTable}
	INNER JOIN {joinTable} ON {primaryTable}.id = {joinTable}.{primaryFK}
	INNER JOIN studio ON {primaryTable}.studio_id = studio.item_id`

			var unions []string
			for _, c := range formatMaps {
				unions = append(unions, utils.StrFormat(templStr, c))
			}

			f.addWith(fmt.Sprintf("%s AS (%s)", derivedPerformerStudioTable, strings.Join(unions, " UNION ")))

			f.addLeftJoin(derivedPerformerStudioTable, "", fmt.Sprintf("performers.id = %s.performer_id", derivedPerformerStudioTable))
			f.addWhere(fmt.Sprintf("%s.performer_id IS %s NULL", derivedPerformerStudioTable, clauseCondition))
		}
	}
}

func (qb *PerformerStore) getPerformerSort(findFilter *models.FindFilterType) string {
	var sort string
	var direction string
	if findFilter == nil {
		sort = "name"
		direction = "ASC"
	} else {
		sort = findFilter.GetSort("name")
		direction = findFilter.GetDirection()
	}

	if sort == "tag_count" {
		return getCountSort(performerTable, performersTagsTable, performerIDColumn, direction)
	}
	if sort == "scenes_count" {
		return getCountSort(performerTable, performersScenesTable, performerIDColumn, direction)
	}
	if sort == "images_count" {
		return getCountSort(performerTable, performersImagesTable, performerIDColumn, direction)
	}
	if sort == "galleries_count" {
		return getCountSort(performerTable, performersGalleriesTable, performerIDColumn, direction)
	}

	return getSort(sort, direction, "performers")
}

func (qb *PerformerStore) tagsRepository() *joinRepository {
	return &joinRepository{
		repository: repository{
			tx:        qb.tx,
			tableName: performersTagsTable,
			idColumn:  performerIDColumn,
		},
		fkColumn: tagIDColumn,
	}
}

func (qb *PerformerStore) GetTagIDs(ctx context.Context, id int) ([]int, error) {
	return qb.tagsRepository().getIDs(ctx, id)
}

func (qb *PerformerStore) imageRepository() *imageRepository {
	return &imageRepository{
		repository: repository{
			tx:        qb.tx,
			tableName: "performers_image",
			idColumn:  performerIDColumn,
		},
		imageColumn: "image",
	}
}

func (qb *PerformerStore) GetImage(ctx context.Context, performerID int) ([]byte, error) {
	return qb.imageRepository().get(ctx, performerID)
}

func (qb *PerformerStore) UpdateImage(ctx context.Context, performerID int, image []byte) error {
	return qb.imageRepository().replace(ctx, performerID, image)
}

func (qb *PerformerStore) DestroyImage(ctx context.Context, performerID int) error {
	return qb.imageRepository().destroy(ctx, []int{performerID})
}

func (qb *PerformerStore) GetAliases(ctx context.Context, performerID int) ([]string, error) {
	return performersAliasesTableMgr.get(ctx, performerID)
}

func (qb *PerformerStore) GetStashIDs(ctx context.Context, performerID int) ([]models.StashID, error) {
	return performersStashIDsTableMgr.get(ctx, performerID)
}

func (qb *PerformerStore) FindByStashID(ctx context.Context, stashID models.StashID) ([]*models.Performer, error) {
	sq := dialect.From(performersStashIDsJoinTable).Select(performersStashIDsJoinTable.Col(performerIDColumn)).Where(
		performersStashIDsJoinTable.Col("stash_id").Eq(stashID.StashID),
		performersStashIDsJoinTable.Col("endpoint").Eq(stashID.Endpoint),
	)
	ret, err := qb.findBySubquery(ctx, sq)

	if err != nil {
		return nil, fmt.Errorf("getting performers for stash ID %s: %w", stashID.StashID, err)
	}

	return ret, nil
}

func (qb *PerformerStore) FindByStashIDStatus(ctx context.Context, hasStashID bool, stashboxEndpoint string) ([]*models.Performer, error) {
	table := qb.table()
	sq := dialect.From(table).LeftJoin(
		performersStashIDsJoinTable,
		goqu.On(table.Col(idColumn).Eq(performersStashIDsJoinTable.Col(performerIDColumn))),
	).Select(table.Col(idColumn))

	if hasStashID {
		sq = sq.Where(
			performersStashIDsJoinTable.Col("stash_id").IsNotNull(),
			performersStashIDsJoinTable.Col("endpoint").Eq(stashboxEndpoint),
		)
	} else {
		sq = sq.Where(
			performersStashIDsJoinTable.Col("stash_id").IsNull(),
		)
	}

	ret, err := qb.findBySubquery(ctx, sq)

	if err != nil {
		return nil, fmt.Errorf("getting performers for stash-box endpoint %s: %w", stashboxEndpoint, err)
	}

	return ret, nil
}<|MERGE_RESOLUTION|>--- conflicted
+++ resolved
@@ -27,7 +27,6 @@
 )
 
 type performerRow struct {
-<<<<<<< HEAD
 	ID            int                    `db:"id" goqu:"skipinsert"`
 	Name          string                 `db:"name"`
 	Disambigation zero.String            `db:"disambiguation"`
@@ -48,34 +47,6 @@
 	Favorite      sql.NullBool           `db:"favorite"`
 	CreatedAt     models.SQLiteTimestamp `db:"created_at"`
 	UpdatedAt     models.SQLiteTimestamp `db:"updated_at"`
-	Rating        null.Int               `db:"rating"`
-	Details       zero.String            `db:"details"`
-	DeathDate     models.SQLiteDate      `db:"death_date"`
-	HairColor     zero.String            `db:"hair_color"`
-	Weight        null.Int               `db:"weight"`
-	IgnoreAutoTag bool                   `db:"ignore_auto_tag"`
-=======
-	ID           int                    `db:"id" goqu:"skipinsert"`
-	Checksum     string                 `db:"checksum"`
-	Name         zero.String            `db:"name"`
-	Gender       zero.String            `db:"gender"`
-	URL          zero.String            `db:"url"`
-	Twitter      zero.String            `db:"twitter"`
-	Instagram    zero.String            `db:"instagram"`
-	Birthdate    models.SQLiteDate      `db:"birthdate"`
-	Ethnicity    zero.String            `db:"ethnicity"`
-	Country      zero.String            `db:"country"`
-	EyeColor     zero.String            `db:"eye_color"`
-	Height       null.Int               `db:"height"`
-	Measurements zero.String            `db:"measurements"`
-	FakeTits     zero.String            `db:"fake_tits"`
-	CareerLength zero.String            `db:"career_length"`
-	Tattoos      zero.String            `db:"tattoos"`
-	Piercings    zero.String            `db:"piercings"`
-	Aliases      zero.String            `db:"aliases"`
-	Favorite     sql.NullBool           `db:"favorite"`
-	CreatedAt    models.SQLiteTimestamp `db:"created_at"`
-	UpdatedAt    models.SQLiteTimestamp `db:"updated_at"`
 	// expressed as 1-100
 	Rating        null.Int          `db:"rating"`
 	Details       zero.String       `db:"details"`
@@ -83,7 +54,6 @@
 	HairColor     zero.String       `db:"hair_color"`
 	Weight        null.Int          `db:"weight"`
 	IgnoreAutoTag bool              `db:"ignore_auto_tag"`
->>>>>>> 0443439f
 }
 
 func (r *performerRow) fromPerformer(o models.Performer) {
@@ -123,7 +93,6 @@
 
 func (r *performerRow) resolve() *models.Performer {
 	ret := &models.Performer{
-<<<<<<< HEAD
 		ID:             r.ID,
 		Name:           r.Name,
 		Disambiguation: r.Disambigation.String,
@@ -144,34 +113,6 @@
 		Favorite:       r.Favorite.Bool,
 		CreatedAt:      r.CreatedAt.Timestamp,
 		UpdatedAt:      r.UpdatedAt.Timestamp,
-		Rating:         nullIntPtr(r.Rating),
-		Details:        r.Details.String,
-		DeathDate:      r.DeathDate.DatePtr(),
-		HairColor:      r.HairColor.String,
-		Weight:         nullIntPtr(r.Weight),
-		IgnoreAutoTag:  r.IgnoreAutoTag,
-=======
-		ID:           r.ID,
-		Checksum:     r.Checksum,
-		Name:         r.Name.String,
-		Gender:       models.GenderEnum(r.Gender.String),
-		URL:          r.URL.String,
-		Twitter:      r.Twitter.String,
-		Instagram:    r.Instagram.String,
-		Birthdate:    r.Birthdate.DatePtr(),
-		Ethnicity:    r.Ethnicity.String,
-		Country:      r.Country.String,
-		EyeColor:     r.EyeColor.String,
-		Height:       nullIntPtr(r.Height),
-		Measurements: r.Measurements.String,
-		FakeTits:     r.FakeTits.String,
-		CareerLength: r.CareerLength.String,
-		Tattoos:      r.Tattoos.String,
-		Piercings:    r.Piercings.String,
-		Aliases:      r.Aliases.String,
-		Favorite:     r.Favorite.Bool,
-		CreatedAt:    r.CreatedAt.Timestamp,
-		UpdatedAt:    r.UpdatedAt.Timestamp,
 		// expressed as 1-100
 		Rating:        nullIntPtr(r.Rating),
 		Details:       r.Details.String,
@@ -179,7 +120,6 @@
 		HairColor:     r.HairColor.String,
 		Weight:        nullIntPtr(r.Weight),
 		IgnoreAutoTag: r.IgnoreAutoTag,
->>>>>>> 0443439f
 	}
 
 	return ret
