package sqlite

import (
	"database/sql"
	"fmt"

	"github.com/stashapp/stash/pkg/models"
)

const galleryTable = "galleries"

const performersGalleriesTable = "performers_galleries"
const galleriesTagsTable = "galleries_tags"
const galleriesImagesTable = "galleries_images"
const galleriesScenesTable = "scenes_galleries"
const galleryIDColumn = "gallery_id"

type galleryQueryBuilder struct {
	repository
}

func NewGalleryReaderWriter(tx dbi) *galleryQueryBuilder {
	return &galleryQueryBuilder{
		repository{
			tx:        tx,
			tableName: galleryTable,
			idColumn:  idColumn,
		},
	}
}

func (qb *galleryQueryBuilder) Create(newObject models.Gallery) (*models.Gallery, error) {
	var ret models.Gallery
	if err := qb.insertObject(newObject, &ret); err != nil {
		return nil, err
	}

	return &ret, nil
}

func (qb *galleryQueryBuilder) Update(updatedObject models.Gallery) (*models.Gallery, error) {
	const partial = false
	if err := qb.update(updatedObject.ID, updatedObject, partial); err != nil {
		return nil, err
	}

	return qb.Find(updatedObject.ID)
}

func (qb *galleryQueryBuilder) UpdatePartial(updatedObject models.GalleryPartial) (*models.Gallery, error) {
	const partial = true
	if err := qb.update(updatedObject.ID, updatedObject, partial); err != nil {
		return nil, err
	}

	return qb.Find(updatedObject.ID)
}

func (qb *galleryQueryBuilder) UpdateChecksum(id int, checksum string) error {
	return qb.updateMap(id, map[string]interface{}{
		"checksum": checksum,
	})
}

func (qb *galleryQueryBuilder) UpdateFileModTime(id int, modTime models.NullSQLiteTimestamp) error {
	return qb.updateMap(id, map[string]interface{}{
		"file_mod_time": modTime,
	})
}

func (qb *galleryQueryBuilder) Destroy(id int) error {
	return qb.destroyExisting([]int{id})
}

func (qb *galleryQueryBuilder) Find(id int) (*models.Gallery, error) {
	var ret models.Gallery
	if err := qb.get(id, &ret); err != nil {
		if err == sql.ErrNoRows {
			return nil, nil
		}
		return nil, err
	}
	return &ret, nil
}

func (qb *galleryQueryBuilder) FindMany(ids []int) ([]*models.Gallery, error) {
	var galleries []*models.Gallery
	for _, id := range ids {
		gallery, err := qb.Find(id)
		if err != nil {
			return nil, err
		}

		if gallery == nil {
			return nil, fmt.Errorf("gallery with id %d not found", id)
		}

		galleries = append(galleries, gallery)
	}

	return galleries, nil
}

func (qb *galleryQueryBuilder) FindByChecksum(checksum string) (*models.Gallery, error) {
	query := "SELECT * FROM galleries WHERE checksum = ? LIMIT 1"
	args := []interface{}{checksum}
	return qb.queryGallery(query, args)
}

func (qb *galleryQueryBuilder) FindByChecksums(checksums []string) ([]*models.Gallery, error) {
	query := "SELECT * FROM galleries WHERE checksum IN " + getInBinding(len(checksums))
	var args []interface{}
	for _, checksum := range checksums {
		args = append(args, checksum)
	}
	return qb.queryGalleries(query, args)
}

func (qb *galleryQueryBuilder) FindByPath(path string) (*models.Gallery, error) {
	query := "SELECT * FROM galleries WHERE path = ? LIMIT 1"
	args := []interface{}{path}
	return qb.queryGallery(query, args)
}

func (qb *galleryQueryBuilder) FindBySceneID(sceneID int) ([]*models.Gallery, error) {
	query := selectAll(galleryTable) + `
		LEFT JOIN scenes_galleries as scenes_join on scenes_join.gallery_id = galleries.id
		WHERE scenes_join.scene_id = ?
		GROUP BY galleries.id
	`
	args := []interface{}{sceneID}
	return qb.queryGalleries(query, args)
}

func (qb *galleryQueryBuilder) FindByImageID(imageID int) ([]*models.Gallery, error) {
	query := selectAll(galleryTable) + `
	LEFT JOIN galleries_images as images_join on images_join.gallery_id = galleries.id
	WHERE images_join.image_id = ?
	GROUP BY galleries.id
	`
	args := []interface{}{imageID}
	return qb.queryGalleries(query, args)
}

func (qb *galleryQueryBuilder) CountByImageID(imageID int) (int, error) {
	query := `SELECT image_id FROM galleries_images
	WHERE image_id = ?
	GROUP BY gallery_id`
	args := []interface{}{imageID}
	return qb.runCountQuery(qb.buildCountQuery(query), args)
}

func (qb *galleryQueryBuilder) Count() (int, error) {
	return qb.runCountQuery(qb.buildCountQuery("SELECT galleries.id FROM galleries"), nil)
}

func (qb *galleryQueryBuilder) All() ([]*models.Gallery, error) {
	return qb.queryGalleries(selectAll("galleries")+qb.getGallerySort(nil), nil)
}

func (qb *galleryQueryBuilder) validateFilter(galleryFilter *models.GalleryFilterType) error {
	const and = "AND"
	const or = "OR"
	const not = "NOT"

	if galleryFilter.And != nil {
		if galleryFilter.Or != nil {
			return illegalFilterCombination(and, or)
		}
		if galleryFilter.Not != nil {
			return illegalFilterCombination(and, not)
		}

		return qb.validateFilter(galleryFilter.And)
	}

	if galleryFilter.Or != nil {
		if galleryFilter.Not != nil {
			return illegalFilterCombination(or, not)
		}

		return qb.validateFilter(galleryFilter.Or)
	}

	if galleryFilter.Not != nil {
		return qb.validateFilter(galleryFilter.Not)
	}

	return nil
}

func (qb *galleryQueryBuilder) makeFilter(galleryFilter *models.GalleryFilterType) *filterBuilder {
	query := &filterBuilder{}

	if galleryFilter.And != nil {
		query.and(qb.makeFilter(galleryFilter.And))
	}
	if galleryFilter.Or != nil {
		query.or(qb.makeFilter(galleryFilter.Or))
	}
	if galleryFilter.Not != nil {
		query.not(qb.makeFilter(galleryFilter.Not))
	}

	query.handleCriterion(stringCriterionHandler(galleryFilter.Title, "galleries.title"))
	query.handleCriterion(stringCriterionHandler(galleryFilter.Details, "galleries.details"))
	query.handleCriterion(stringCriterionHandler(galleryFilter.Checksum, "galleries.checksum"))
	query.handleCriterion(boolCriterionHandler(galleryFilter.IsZip, "galleries.zip"))
	query.handleCriterion(stringCriterionHandler(galleryFilter.Path, "galleries.path"))
	query.handleCriterion(intCriterionHandler(galleryFilter.Rating, "galleries.rating"))
	query.handleCriterion(stringCriterionHandler(galleryFilter.URL, "galleries.url"))
	query.handleCriterion(boolCriterionHandler(galleryFilter.Organized, "galleries.organized"))
	query.handleCriterion(galleryIsMissingCriterionHandler(qb, galleryFilter.IsMissing))
	query.handleCriterion(galleryTagsCriterionHandler(qb, galleryFilter.Tags))
	query.handleCriterion(galleryTagCountCriterionHandler(qb, galleryFilter.TagCount))
	query.handleCriterion(galleryPerformersCriterionHandler(qb, galleryFilter.Performers))
	query.handleCriterion(galleryPerformerCountCriterionHandler(qb, galleryFilter.PerformerCount))
	query.handleCriterion(galleryStudioCriterionHandler(qb, galleryFilter.Studios))
	query.handleCriterion(galleryPerformerTagsCriterionHandler(qb, galleryFilter.PerformerTags))
	query.handleCriterion(galleryAverageResolutionCriterionHandler(qb, galleryFilter.AverageResolution))
	query.handleCriterion(galleryImageCountCriterionHandler(qb, galleryFilter.ImageCount))

	return query
}

func (qb *galleryQueryBuilder) makeQuery(galleryFilter *models.GalleryFilterType, findFilter *models.FindFilterType) (*queryBuilder, error) {
	if galleryFilter == nil {
		galleryFilter = &models.GalleryFilterType{}
	}
	if findFilter == nil {
		findFilter = &models.FindFilterType{}
	}

	query := qb.newQuery()

	query.body = selectDistinctIDs(galleryTable)

	if q := findFilter.Q; q != nil && *q != "" {
		searchColumns := []string{"galleries.title", "galleries.path", "galleries.checksum"}
		clause, thisArgs := getSearchBinding(searchColumns, *q, false)
		query.addWhere(clause)
		query.addArg(thisArgs...)
	}

	if err := qb.validateFilter(galleryFilter); err != nil {
		return nil, err
	}
	filter := qb.makeFilter(galleryFilter)

	query.addFilter(filter)

	query.sortAndPagination = qb.getGallerySort(findFilter) + getPagination(findFilter)

	return &query, nil
}

func (qb *galleryQueryBuilder) Query(galleryFilter *models.GalleryFilterType, findFilter *models.FindFilterType) ([]*models.Gallery, int, error) {
	query, err := qb.makeQuery(galleryFilter, findFilter)
	if err != nil {
		return nil, 0, err
	}

	idsResult, countResult, err := query.executeFind()
	if err != nil {
		return nil, 0, err
	}

	var galleries []*models.Gallery
	for _, id := range idsResult {
		gallery, err := qb.Find(id)
		if err != nil {
			return nil, 0, err
		}

		galleries = append(galleries, gallery)
	}

	return galleries, countResult, nil
}

func (qb *galleryQueryBuilder) QueryCount(galleryFilter *models.GalleryFilterType, findFilter *models.FindFilterType) (int, error) {
	query, err := qb.makeQuery(galleryFilter, findFilter)
	if err != nil {
		return 0, err
	}

	return query.executeCount()
}

func galleryIsMissingCriterionHandler(qb *galleryQueryBuilder, isMissing *string) criterionHandlerFunc {
	return func(f *filterBuilder) {
		if isMissing != nil && *isMissing != "" {
			switch *isMissing {
			case "scenes":
				f.addJoin("scenes_galleries", "scenes_join", "scenes_join.gallery_id = galleries.id")
				f.addWhere("scenes_join.gallery_id IS NULL")
			case "studio":
				f.addWhere("galleries.studio_id IS NULL")
			case "performers":
				qb.performersRepository().join(f, "performers_join", "galleries.id")
				f.addWhere("performers_join.gallery_id IS NULL")
			case "date":
				f.addWhere("galleries.date IS \"\" OR galleries.date IS \"0001-01-01\"")
			case "tags":
				qb.tagsRepository().join(f, "tags_join", "galleries.id")
				f.addWhere("tags_join.gallery_id IS NULL")
			default:
				f.addWhere("(galleries." + *isMissing + " IS NULL OR TRIM(galleries." + *isMissing + ") = '')")
			}
		}
	}
}

<<<<<<< HEAD
func (qb *galleryQueryBuilder) getMultiCriterionHandlerBuilder(foreignTable, joinTable, foreignFK string, addJoinsFunc func(f *filterBuilder)) multiCriterionHandlerBuilder {
	return multiCriterionHandlerBuilder{
		primaryTable: galleryTable,
		foreignTable: foreignTable,
		joinTable:    joinTable,
		primaryFK:    galleryIDColumn,
		foreignFK:    foreignFK,
		addJoinsFunc: addJoinsFunc,
	}
}

func galleryTagsCriterionHandler(qb *galleryQueryBuilder, tags *models.HierarchicalMultiCriterionInput) criterionHandlerFunc {
	h := joinedHierarchicalMultiCriterionHandlerBuilder{
		tx: qb.tx,

=======
func galleryTagsCriterionHandler(qb *galleryQueryBuilder, tags *models.MultiCriterionInput) criterionHandlerFunc {
	h := joinedMultiCriterionHandlerBuilder{
>>>>>>> 82a41e17
		primaryTable: galleryTable,
		foreignTable: tagTable,
		foreignFK:    "tag_id",

		relationsTable: "tags_relations",
		joinAs:         "image_tag",
		joinTable:      galleriesTagsTable,
		primaryFK:      galleryIDColumn,
	}

	return h.handler(tags)
}

func galleryTagCountCriterionHandler(qb *galleryQueryBuilder, tagCount *models.IntCriterionInput) criterionHandlerFunc {
	h := countCriterionHandlerBuilder{
		primaryTable: galleryTable,
		joinTable:    galleriesTagsTable,
		primaryFK:    galleryIDColumn,
	}

	return h.handler(tagCount)
}

func galleryPerformersCriterionHandler(qb *galleryQueryBuilder, performers *models.MultiCriterionInput) criterionHandlerFunc {
	h := joinedMultiCriterionHandlerBuilder{
		primaryTable: galleryTable,
		joinTable:    performersGalleriesTable,
		joinAs:       "performers_join",
		primaryFK:    galleryIDColumn,
		foreignFK:    performerIDColumn,

		addJoinTable: func(f *filterBuilder) {
			qb.performersRepository().join(f, "performers_join", "galleries.id")
		},
	}

	return h.handler(performers)
}

func galleryPerformerCountCriterionHandler(qb *galleryQueryBuilder, performerCount *models.IntCriterionInput) criterionHandlerFunc {
	h := countCriterionHandlerBuilder{
		primaryTable: galleryTable,
		joinTable:    performersGalleriesTable,
		primaryFK:    galleryIDColumn,
	}

	return h.handler(performerCount)
}

func galleryImageCountCriterionHandler(qb *galleryQueryBuilder, imageCount *models.IntCriterionInput) criterionHandlerFunc {
	h := countCriterionHandlerBuilder{
		primaryTable: galleryTable,
		joinTable:    galleriesImagesTable,
		primaryFK:    galleryIDColumn,
	}

	return h.handler(imageCount)
}

func galleryStudioCriterionHandler(qb *galleryQueryBuilder, studios *models.HierarchicalMultiCriterionInput) criterionHandlerFunc {
	h := hierarchicalMultiCriterionHandlerBuilder{
		tx: qb.tx,

		primaryTable: galleryTable,
		foreignTable: studioTable,
		foreignFK:    studioIDColumn,
		derivedTable: "studio",
		parentFK:     "parent_id",
	}

	return h.handler(studios)
}

func galleryPerformerTagsCriterionHandler(qb *galleryQueryBuilder, tags *models.HierarchicalMultiCriterionInput) criterionHandlerFunc {
	return func(f *filterBuilder) {
		if tags != nil && len(tags.Value) > 0 {
			valuesClause := getHierarchicalValues(qb.tx, tags.Value, tagTable, "tags_relations", "", tags.Depth)

			f.addWith(`performer_tags AS (
SELECT pg.gallery_id, t.column1 AS root_tag_id FROM performers_galleries pg
INNER JOIN performers_tags pt ON pt.performer_id = pg.performer_id
INNER JOIN (` + valuesClause + `) t ON t.column2 = pt.tag_id
)`)

			f.addJoin("performer_tags", "", "performer_tags.gallery_id = galleries.id")

			addHierarchicalConditionClauses(f, tags, "performer_tags", "root_tag_id")
		}
	}
}

func galleryAverageResolutionCriterionHandler(qb *galleryQueryBuilder, resolution *models.ResolutionCriterionInput) criterionHandlerFunc {
	return func(f *filterBuilder) {
		if resolution != nil && resolution.Value.IsValid() {
			qb.imagesRepository().join(f, "images_join", "galleries.id")
			f.addJoin("images", "", "images_join.image_id = images.id")

			min := resolution.Value.GetMinResolution()
			max := resolution.Value.GetMaxResolution()

			const widthHeight = "avg(MIN(images.width, images.height))"

			if resolution.Modifier == models.CriterionModifierEquals {
				f.addHaving(fmt.Sprintf("%s BETWEEN %d AND %d", widthHeight, min, max))
			} else if resolution.Modifier == models.CriterionModifierNotEquals {
				f.addHaving(fmt.Sprintf("%s NOT BETWEEN %d AND %d", widthHeight, min, max))
			} else if resolution.Modifier == models.CriterionModifierLessThan {
				f.addHaving(fmt.Sprintf("%s < %d", widthHeight, min))
			} else if resolution.Modifier == models.CriterionModifierGreaterThan {
				f.addHaving(fmt.Sprintf("%s > %d", widthHeight, max))
			}
		}
	}
}

func (qb *galleryQueryBuilder) getGallerySort(findFilter *models.FindFilterType) string {
	var sort string
	var direction string
	if findFilter == nil {
		sort = "path"
		direction = "ASC"
	} else {
		sort = findFilter.GetSort("path")
		direction = findFilter.GetDirection()
	}

	switch sort {
	case "images_count":
		return getCountSort(galleryTable, galleriesImagesTable, galleryIDColumn, direction)
	case "tag_count":
		return getCountSort(galleryTable, galleriesTagsTable, galleryIDColumn, direction)
	case "performer_count":
		return getCountSort(galleryTable, performersGalleriesTable, galleryIDColumn, direction)
	default:
		return getSort(sort, direction, "galleries")
	}
}

func (qb *galleryQueryBuilder) queryGallery(query string, args []interface{}) (*models.Gallery, error) {
	results, err := qb.queryGalleries(query, args)
	if err != nil || len(results) < 1 {
		return nil, err
	}
	return results[0], nil
}

func (qb *galleryQueryBuilder) queryGalleries(query string, args []interface{}) ([]*models.Gallery, error) {
	var ret models.Galleries
	if err := qb.query(query, args, &ret); err != nil {
		return nil, err
	}

	return []*models.Gallery(ret), nil
}

func (qb *galleryQueryBuilder) performersRepository() *joinRepository {
	return &joinRepository{
		repository: repository{
			tx:        qb.tx,
			tableName: performersGalleriesTable,
			idColumn:  galleryIDColumn,
		},
		fkColumn: "performer_id",
	}
}

func (qb *galleryQueryBuilder) GetPerformerIDs(galleryID int) ([]int, error) {
	return qb.performersRepository().getIDs(galleryID)
}

func (qb *galleryQueryBuilder) UpdatePerformers(galleryID int, performerIDs []int) error {
	// Delete the existing joins and then create new ones
	return qb.performersRepository().replace(galleryID, performerIDs)
}

func (qb *galleryQueryBuilder) tagsRepository() *joinRepository {
	return &joinRepository{
		repository: repository{
			tx:        qb.tx,
			tableName: galleriesTagsTable,
			idColumn:  galleryIDColumn,
		},
		fkColumn: "tag_id",
	}
}

func (qb *galleryQueryBuilder) GetTagIDs(galleryID int) ([]int, error) {
	return qb.tagsRepository().getIDs(galleryID)
}

func (qb *galleryQueryBuilder) UpdateTags(galleryID int, tagIDs []int) error {
	// Delete the existing joins and then create new ones
	return qb.tagsRepository().replace(galleryID, tagIDs)
}

func (qb *galleryQueryBuilder) imagesRepository() *joinRepository {
	return &joinRepository{
		repository: repository{
			tx:        qb.tx,
			tableName: galleriesImagesTable,
			idColumn:  galleryIDColumn,
		},
		fkColumn: "image_id",
	}
}

func (qb *galleryQueryBuilder) GetImageIDs(galleryID int) ([]int, error) {
	return qb.imagesRepository().getIDs(galleryID)
}

func (qb *galleryQueryBuilder) UpdateImages(galleryID int, imageIDs []int) error {
	// Delete the existing joins and then create new ones
	return qb.imagesRepository().replace(galleryID, imageIDs)
}

func (qb *galleryQueryBuilder) scenesRepository() *joinRepository {
	return &joinRepository{
		repository: repository{
			tx:        qb.tx,
			tableName: galleriesScenesTable,
			idColumn:  galleryIDColumn,
		},
		fkColumn: sceneIDColumn,
	}
}

func (qb *galleryQueryBuilder) GetSceneIDs(galleryID int) ([]int, error) {
	return qb.scenesRepository().getIDs(galleryID)
}

func (qb *galleryQueryBuilder) UpdateScenes(galleryID int, sceneIDs []int) error {
	// Delete the existing joins and then create new ones
	return qb.scenesRepository().replace(galleryID, sceneIDs)
}<|MERGE_RESOLUTION|>--- conflicted
+++ resolved
@@ -311,26 +311,10 @@
 	}
 }
 
-<<<<<<< HEAD
-func (qb *galleryQueryBuilder) getMultiCriterionHandlerBuilder(foreignTable, joinTable, foreignFK string, addJoinsFunc func(f *filterBuilder)) multiCriterionHandlerBuilder {
-	return multiCriterionHandlerBuilder{
-		primaryTable: galleryTable,
-		foreignTable: foreignTable,
-		joinTable:    joinTable,
-		primaryFK:    galleryIDColumn,
-		foreignFK:    foreignFK,
-		addJoinsFunc: addJoinsFunc,
-	}
-}
-
 func galleryTagsCriterionHandler(qb *galleryQueryBuilder, tags *models.HierarchicalMultiCriterionInput) criterionHandlerFunc {
 	h := joinedHierarchicalMultiCriterionHandlerBuilder{
 		tx: qb.tx,
 
-=======
-func galleryTagsCriterionHandler(qb *galleryQueryBuilder, tags *models.MultiCriterionInput) criterionHandlerFunc {
-	h := joinedMultiCriterionHandlerBuilder{
->>>>>>> 82a41e17
 		primaryTable: galleryTable,
 		foreignTable: tagTable,
 		foreignFK:    "tag_id",
