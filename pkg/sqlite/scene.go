package sqlite

import (
	"database/sql"
	"fmt"
	"strconv"

	"github.com/jmoiron/sqlx"
	"github.com/stashapp/stash/pkg/models"
)

const sceneTable = "scenes"
const sceneIDColumn = "scene_id"
const performersScenesTable = "performers_scenes"
const scenesTagsTable = "scenes_tags"
const scenesGalleriesTable = "scenes_galleries"
const moviesScenesTable = "movies_scenes"

var scenesForPerformerQuery = selectAll(sceneTable) + `
LEFT JOIN performers_scenes as performers_join on performers_join.scene_id = scenes.id
WHERE performers_join.performer_id = ?
GROUP BY scenes.id
`

var countScenesForPerformerQuery = `
SELECT performer_id FROM performers_scenes as performers_join
WHERE performer_id = ?
GROUP BY scene_id
`

var scenesForStudioQuery = selectAll(sceneTable) + `
JOIN studios ON studios.id = scenes.studio_id
WHERE studios.id = ?
GROUP BY scenes.id
`
var scenesForMovieQuery = selectAll(sceneTable) + `
LEFT JOIN movies_scenes as movies_join on movies_join.scene_id = scenes.id
WHERE movies_join.movie_id = ?
GROUP BY scenes.id
`

var countScenesForTagQuery = `
SELECT tag_id AS id FROM scenes_tags
WHERE scenes_tags.tag_id = ?
GROUP BY scenes_tags.scene_id
`

var scenesForGalleryQuery = selectAll(sceneTable) + `
LEFT JOIN scenes_galleries as galleries_join on galleries_join.scene_id = scenes.id
WHERE galleries_join.gallery_id = ?
GROUP BY scenes.id
`

var countScenesForMissingChecksumQuery = `
SELECT id FROM scenes
WHERE scenes.checksum is null
`

var countScenesForMissingOSHashQuery = `
SELECT id FROM scenes
WHERE scenes.oshash is null
`

type sceneQueryBuilder struct {
	repository
}

func NewSceneReaderWriter(tx dbi) *sceneQueryBuilder {
	return &sceneQueryBuilder{
		repository{
			tx:        tx,
			tableName: sceneTable,
			idColumn:  idColumn,
		},
	}
}

func (qb *sceneQueryBuilder) Create(newObject models.Scene) (*models.Scene, error) {
	var ret models.Scene
	if err := qb.insertObject(newObject, &ret); err != nil {
		return nil, err
	}

	return &ret, nil
}

func (qb *sceneQueryBuilder) Update(updatedObject models.ScenePartial) (*models.Scene, error) {
	const partial = true
	if err := qb.update(updatedObject.ID, updatedObject, partial); err != nil {
		return nil, err
	}

	return qb.find(updatedObject.ID)
}

func (qb *sceneQueryBuilder) UpdateFull(updatedObject models.Scene) (*models.Scene, error) {
	const partial = false
	if err := qb.update(updatedObject.ID, updatedObject, partial); err != nil {
		return nil, err
	}

	return qb.find(updatedObject.ID)
}

func (qb *sceneQueryBuilder) UpdateFileModTime(id int, modTime models.NullSQLiteTimestamp) error {
	return qb.updateMap(id, map[string]interface{}{
		"file_mod_time": modTime,
	})
}

func (qb *sceneQueryBuilder) IncrementOCounter(id int) (int, error) {
	_, err := qb.tx.Exec(
		`UPDATE scenes SET o_counter = o_counter + 1 WHERE scenes.id = ?`,
		id,
	)
	if err != nil {
		return 0, err
	}

	scene, err := qb.find(id)
	if err != nil {
		return 0, err
	}

	return scene.OCounter, nil
}

func (qb *sceneQueryBuilder) DecrementOCounter(id int) (int, error) {
	_, err := qb.tx.Exec(
		`UPDATE scenes SET o_counter = o_counter - 1 WHERE scenes.id = ? and scenes.o_counter > 0`,
		id,
	)
	if err != nil {
		return 0, err
	}

	scene, err := qb.find(id)
	if err != nil {
		return 0, err
	}

	return scene.OCounter, nil
}

func (qb *sceneQueryBuilder) ResetOCounter(id int) (int, error) {
	_, err := qb.tx.Exec(
		`UPDATE scenes SET o_counter = 0 WHERE scenes.id = ?`,
		id,
	)
	if err != nil {
		return 0, err
	}

	scene, err := qb.find(id)
	if err != nil {
		return 0, err
	}

	return scene.OCounter, nil
}

func (qb *sceneQueryBuilder) Destroy(id int) error {
	// delete all related table rows
	// TODO - this should be handled by a delete cascade
	if err := qb.performersRepository().destroy([]int{id}); err != nil {
		return err
	}

	// scene markers should be handled prior to calling destroy
	// galleries should be handled prior to calling destroy

	return qb.destroyExisting([]int{id})
}

func (qb *sceneQueryBuilder) Find(id int) (*models.Scene, error) {
	return qb.find(id)
}

func (qb *sceneQueryBuilder) FindMany(ids []int) ([]*models.Scene, error) {
	var scenes []*models.Scene
	for _, id := range ids {
		scene, err := qb.Find(id)
		if err != nil {
			return nil, err
		}

		if scene == nil {
			return nil, fmt.Errorf("scene with id %d not found", id)
		}

		scenes = append(scenes, scene)
	}

	return scenes, nil
}

func (qb *sceneQueryBuilder) find(id int) (*models.Scene, error) {
	var ret models.Scene
	if err := qb.get(id, &ret); err != nil {
		if err == sql.ErrNoRows {
			return nil, nil
		}
		return nil, err
	}
	return &ret, nil
}

func (qb *sceneQueryBuilder) FindByChecksum(checksum string) (*models.Scene, error) {
	query := "SELECT * FROM scenes WHERE checksum = ? LIMIT 1"
	args := []interface{}{checksum}
	return qb.queryScene(query, args)
}

func (qb *sceneQueryBuilder) FindByOSHash(oshash string) (*models.Scene, error) {
	query := "SELECT * FROM scenes WHERE oshash = ? LIMIT 1"
	args := []interface{}{oshash}
	return qb.queryScene(query, args)
}

func (qb *sceneQueryBuilder) FindByPath(path string) (*models.Scene, error) {
	query := selectAll(sceneTable) + "WHERE path = ? LIMIT 1"
	args := []interface{}{path}
	return qb.queryScene(query, args)
}

func (qb *sceneQueryBuilder) FindByPerformerID(performerID int) ([]*models.Scene, error) {
	args := []interface{}{performerID}
	return qb.queryScenes(scenesForPerformerQuery, args)
}

func (qb *sceneQueryBuilder) FindByGalleryID(galleryID int) ([]*models.Scene, error) {
	args := []interface{}{galleryID}
	return qb.queryScenes(scenesForGalleryQuery, args)
}

func (qb *sceneQueryBuilder) CountByPerformerID(performerID int) (int, error) {
	args := []interface{}{performerID}
	return qb.runCountQuery(qb.buildCountQuery(countScenesForPerformerQuery), args)
}

func (qb *sceneQueryBuilder) FindByMovieID(movieID int) ([]*models.Scene, error) {
	args := []interface{}{movieID}
	return qb.queryScenes(scenesForMovieQuery, args)
}

func (qb *sceneQueryBuilder) CountByMovieID(movieID int) (int, error) {
	args := []interface{}{movieID}
	return qb.runCountQuery(qb.buildCountQuery(scenesForMovieQuery), args)
}

func (qb *sceneQueryBuilder) Count() (int, error) {
	return qb.runCountQuery(qb.buildCountQuery("SELECT scenes.id FROM scenes"), nil)
}

func (qb *sceneQueryBuilder) Size() (float64, error) {
	return qb.runSumQuery("SELECT SUM(cast(size as double)) as sum FROM scenes", nil)
}

func (qb *sceneQueryBuilder) CountByStudioID(studioID int) (int, error) {
	args := []interface{}{studioID}
	return qb.runCountQuery(qb.buildCountQuery(scenesForStudioQuery), args)
}

func (qb *sceneQueryBuilder) CountByTagID(tagID int) (int, error) {
	args := []interface{}{tagID}
	return qb.runCountQuery(qb.buildCountQuery(countScenesForTagQuery), args)
}

// CountMissingChecksum returns the number of scenes missing a checksum value.
func (qb *sceneQueryBuilder) CountMissingChecksum() (int, error) {
	return qb.runCountQuery(qb.buildCountQuery(countScenesForMissingChecksumQuery), []interface{}{})
}

// CountMissingOSHash returns the number of scenes missing an oshash value.
func (qb *sceneQueryBuilder) CountMissingOSHash() (int, error) {
	return qb.runCountQuery(qb.buildCountQuery(countScenesForMissingOSHashQuery), []interface{}{})
}

func (qb *sceneQueryBuilder) Wall(q *string) ([]*models.Scene, error) {
	s := ""
	if q != nil {
		s = *q
	}
	query := selectAll(sceneTable) + "WHERE scenes.details LIKE '%" + s + "%' ORDER BY RANDOM() LIMIT 80"
	return qb.queryScenes(query, nil)
}

func (qb *sceneQueryBuilder) All() ([]*models.Scene, error) {
	return qb.queryScenes(selectAll(sceneTable)+qb.getSceneSort(nil), nil)
}

func illegalFilterCombination(type1, type2 string) error {
	return fmt.Errorf("cannot have %s and %s in the same filter", type1, type2)
}

func (qb *sceneQueryBuilder) validateFilter(sceneFilter *models.SceneFilterType) error {
	const and = "AND"
	const or = "OR"
	const not = "NOT"

	if sceneFilter.And != nil {
		if sceneFilter.Or != nil {
			return illegalFilterCombination(and, or)
		}
		if sceneFilter.Not != nil {
			return illegalFilterCombination(and, not)
		}

		return qb.validateFilter(sceneFilter.And)
	}

	if sceneFilter.Or != nil {
		if sceneFilter.Not != nil {
			return illegalFilterCombination(or, not)
		}

		return qb.validateFilter(sceneFilter.Or)
	}

	if sceneFilter.Not != nil {
		return qb.validateFilter(sceneFilter.Not)
	}

	return nil
}

func (qb *sceneQueryBuilder) makeFilter(sceneFilter *models.SceneFilterType) *filterBuilder {
	query := &filterBuilder{}

	if sceneFilter.And != nil {
		query.and(qb.makeFilter(sceneFilter.And))
	}
	if sceneFilter.Or != nil {
		query.or(qb.makeFilter(sceneFilter.Or))
	}
	if sceneFilter.Not != nil {
		query.not(qb.makeFilter(sceneFilter.Not))
	}

	query.handleCriterionFunc(stringCriterionHandler(sceneFilter.Path, "scenes.path"))
	query.handleCriterionFunc(intCriterionHandler(sceneFilter.Rating, "scenes.rating"))
	query.handleCriterionFunc(intCriterionHandler(sceneFilter.OCounter, "scenes.o_counter"))
	query.handleCriterionFunc(boolCriterionHandler(sceneFilter.Organized, "scenes.organized"))
	query.handleCriterionFunc(durationCriterionHandler(sceneFilter.Duration, "scenes.duration"))
	query.handleCriterionFunc(resolutionCriterionHandler(sceneFilter.Resolution, "scenes.height", "scenes.width"))
	query.handleCriterionFunc(hasMarkersCriterionHandler(sceneFilter.HasMarkers))
	query.handleCriterionFunc(sceneIsMissingCriterionHandler(qb, sceneFilter.IsMissing))

	query.handleCriterionFunc(sceneTagsCriterionHandler(qb, sceneFilter.Tags))
	query.handleCriterionFunc(scenePerformersCriterionHandler(qb, sceneFilter.Performers))
	query.handleCriterionFunc(sceneStudioCriterionHandler(qb, sceneFilter.Studios))
	query.handleCriterionFunc(sceneMoviesCriterionHandler(qb, sceneFilter.Movies))
	query.handleCriterionFunc(sceneStashIDsHandler(qb, sceneFilter.StashID))

	return query
}

func (qb *sceneQueryBuilder) Query(sceneFilter *models.SceneFilterType, findFilter *models.FindFilterType) ([]*models.Scene, int, error) {
	if sceneFilter == nil {
		sceneFilter = &models.SceneFilterType{}
	}
	if findFilter == nil {
		findFilter = &models.FindFilterType{}
	}

	query := qb.newQuery()

	query.body = selectDistinctIDs(sceneTable)

	if q := findFilter.Q; q != nil && *q != "" {
		query.join("scene_markers", "", "scene_markers.scene_id = scenes.id")
		searchColumns := []string{"scenes.title", "scenes.details", "scenes.path", "scenes.oshash", "scenes.checksum", "scene_markers.title"}
		clause, thisArgs := getSearchBinding(searchColumns, *q, false)
		query.addWhere(clause)
		query.addArg(thisArgs...)
	}

<<<<<<< HEAD
	query.handleStringCriterionInput(sceneFilter.Path, "scenes.path")
	query.handleIntCriterionInput(sceneFilter.Rating, "scenes.rating")
	query.handleIntCriterionInput(sceneFilter.OCounter, "scenes.o_counter")

	if Organized := sceneFilter.Organized; Organized != nil {
		var organized string
		if *Organized == true {
			organized = "1"
		} else {
			organized = "0"
		}
		query.addWhere("scenes.organized = " + organized)
	}

	if durationFilter := sceneFilter.Duration; durationFilter != nil {
		clause, thisArgs := getDurationWhereClause(*durationFilter)
		query.addWhere(clause)
		query.addArg(thisArgs...)
	}

	if resolutionFilter := sceneFilter.Resolution; resolutionFilter != nil {
		if resolution := resolutionFilter.String(); resolutionFilter.IsValid() {
			switch resolution {
			case "VERY_LOW":
				query.addWhere("MIN(scenes.height, scenes.width) < 240")
			case "LOW":
				query.addWhere("(MIN(scenes.height, scenes.width) >= 240 AND MIN(scenes.height, scenes.width) < 360)")
			case "R360P":
				query.addWhere("(MIN(scenes.height, scenes.width) >= 360 AND MIN(scenes.height, scenes.width) < 480)")
			case "STANDARD":
				query.addWhere("(MIN(scenes.height, scenes.width) >= 480 AND MIN(scenes.height, scenes.width) < 540)")
			case "WEB_HD":
				query.addWhere("(MIN(scenes.height, scenes.width) >= 540 AND MIN(scenes.height, scenes.width) < 720)")
			case "STANDARD_HD":
				query.addWhere("(MIN(scenes.height, scenes.width) >= 720 AND MIN(scenes.height, scenes.width) < 1080)")
			case "FULL_HD":
				query.addWhere("(MIN(scenes.height, scenes.width) >= 1080 AND MIN(scenes.height, scenes.width) < 1440)")
			case "QUAD_HD":
				query.addWhere("(MIN(scenes.height, scenes.width) >= 1440 AND MIN(scenes.height, scenes.width) < 1920)")
			case "VR_HD":
				query.addWhere("(MIN(scenes.height, scenes.width) >= 1920 AND MIN(scenes.height, scenes.width) < 2160)")
			case "FOUR_K":
				query.addWhere("(MIN(scenes.height, scenes.width) >= 2160 AND MIN(scenes.height, scenes.width) < 2880)")
			case "FIVE_K":
				query.addWhere("(MIN(scenes.height, scenes.width) >= 2880 AND MIN(scenes.height, scenes.width) < 3384)")
			case "SIX_K":
				query.addWhere("(MIN(scenes.height, scenes.width) >= 3384 AND MIN(scenes.height, scenes.width) < 4320)")
			case "EIGHT_K":
				query.addWhere("(MIN(scenes.height, scenes.width) >= 4320")
			}
		}
	}

	if hasMarkersFilter := sceneFilter.HasMarkers; hasMarkersFilter != nil {
		if strings.Compare(*hasMarkersFilter, "true") == 0 {
			query.addHaving("count(scene_markers.scene_id) > 0")
		} else {
			query.addWhere("scene_markers.id IS NULL")
		}
	}

	if isMissingFilter := sceneFilter.IsMissing; isMissingFilter != nil && *isMissingFilter != "" {
		switch *isMissingFilter {
		case "galleries":
			query.addWhere("galleries_join.scene_id IS NULL")
		case "studio":
			query.addWhere("scenes.studio_id IS NULL")
		case "movie":
			query.addWhere("movies_join.scene_id IS NULL")
		case "performers":
			query.addWhere("performers_join.scene_id IS NULL")
		case "date":
			query.addWhere("scenes.date IS \"\" OR scenes.date IS \"0001-01-01\"")
		case "tags":
			query.addWhere("tags_join.scene_id IS NULL")
		case "stash_id":
			query.addWhere("scene_stash_ids.scene_id IS NULL")
		default:
			query.addWhere("(scenes." + *isMissingFilter + " IS NULL OR TRIM(scenes." + *isMissingFilter + ") = '')")
		}
	}

	if tagsFilter := sceneFilter.Tags; tagsFilter != nil && len(tagsFilter.Value) > 0 {
		for _, tagID := range tagsFilter.Value {
			query.addArg(tagID)
		}

		query.body += " LEFT JOIN tags on tags_join.tag_id = tags.id"
		whereClause, havingClause := getMultiCriterionClause("scenes", "tags", "scenes_tags", "scene_id", "tag_id", tagsFilter)
		query.addWhere(whereClause)
		query.addHaving(havingClause)
	}

	if performersFilter := sceneFilter.Performers; performersFilter != nil && len(performersFilter.Value) > 0 {
		for _, performerID := range performersFilter.Value {
			query.addArg(performerID)
		}

		query.body += " LEFT JOIN performers ON performers_join.performer_id = performers.id"
		whereClause, havingClause := getMultiCriterionClause("scenes", "performers", "performers_scenes", "scene_id", "performer_id", performersFilter)
		query.addWhere(whereClause)
		query.addHaving(havingClause)
	}

	handleScenePerformerTagsCriterion(&query, sceneFilter.PerformerTags)

	if studiosFilter := sceneFilter.Studios; studiosFilter != nil && len(studiosFilter.Value) > 0 {
		for _, studioID := range studiosFilter.Value {
			query.addArg(studioID)
		}

		whereClause, havingClause := getMultiCriterionClause("scenes", "studio", "", "", "studio_id", studiosFilter)
		query.addWhere(whereClause)
		query.addHaving(havingClause)
	}

	if moviesFilter := sceneFilter.Movies; moviesFilter != nil && len(moviesFilter.Value) > 0 {
		for _, movieID := range moviesFilter.Value {
			query.addArg(movieID)
		}

		query.body += " LEFT JOIN movies ON movies_join.movie_id = movies.id"
		whereClause, havingClause := getMultiCriterionClause("scenes", "movies", "movies_scenes", "scene_id", "movie_id", moviesFilter)
		query.addWhere(whereClause)
		query.addHaving(havingClause)
=======
	if err := qb.validateFilter(sceneFilter); err != nil {
		return nil, 0, err
>>>>>>> 698e21a0
	}
	filter := qb.makeFilter(sceneFilter)

	query.addFilter(filter)

	query.sortAndPagination = qb.getSceneSort(findFilter) + getPagination(findFilter)

	idsResult, countResult, err := query.executeFind()
	if err != nil {
		return nil, 0, err
	}

	var scenes []*models.Scene
	for _, id := range idsResult {
		scene, err := qb.Find(id)
		if err != nil {
			return nil, 0, err
		}
		scenes = append(scenes, scene)
	}

	return scenes, countResult, nil
}

func handleScenePerformerTagsCriterion(query *queryBuilder, performerTagsFilter *models.MultiCriterionInput) {
	if performerTagsFilter != nil && len(performerTagsFilter.Value) > 0 {
		for _, tagID := range performerTagsFilter.Value {
			query.addArg(tagID)
		}

		query.body += " LEFT JOIN performers_tags AS performer_tags_join on performers_join.performer_id = performer_tags_join.performer_id"

		if performerTagsFilter.Modifier == models.CriterionModifierIncludes {
			// includes any of the provided ids
			query.addWhere("performer_tags_join.tag_id IN " + getInBinding(len(performerTagsFilter.Value)))
		} else if performerTagsFilter.Modifier == models.CriterionModifierIncludesAll {
			// includes all of the provided ids
			query.addWhere("performer_tags_join.tag_id IN " + getInBinding(len(performerTagsFilter.Value)))
			query.addHaving(fmt.Sprintf("count(distinct performer_tags_join.tag_id) IS %d", len(performerTagsFilter.Value)))
		} else if performerTagsFilter.Modifier == models.CriterionModifierExcludes {
			query.addWhere(fmt.Sprintf(`not exists 
				(select performers_scenes.performer_id from performers_scenes 
					left join performers_tags on performers_tags.performer_id = performers_scenes.performer_id where
					performers_scenes.scene_id = scenes.id AND
					performers_tags.tag_id in %s)`, getInBinding(len(performerTagsFilter.Value))))
		}
	}
}

func appendClause(clauses []string, clause string) []string {
	if clause != "" {
		return append(clauses, clause)
	}

	return clauses
}

func durationCriterionHandler(durationFilter *models.IntCriterionInput, column string) criterionHandlerFunc {
	return func(f *filterBuilder) {
		if durationFilter != nil {
			clause, thisArgs := getDurationWhereClause(*durationFilter, column)
			f.addWhere(clause, thisArgs...)
		}
	}
}

func getDurationWhereClause(durationFilter models.IntCriterionInput, column string) (string, []interface{}) {
	// special case for duration. We accept duration as seconds as int but the
	// field is floating point. Change the equals filter to return a range
	// between x and x + 1
	// likewise, not equals needs to be duration < x OR duration >= x
	var clause string
	args := []interface{}{}

	value := durationFilter.Value
	if durationFilter.Modifier == models.CriterionModifierEquals {
		clause = fmt.Sprintf("%[1]s >= ? AND %[1]s < ?", column)
		args = append(args, value)
		args = append(args, value+1)
	} else if durationFilter.Modifier == models.CriterionModifierNotEquals {
		clause = fmt.Sprintf("(%[1]s < ? OR %[1]s >= ?)", column)
		args = append(args, value)
		args = append(args, value+1)
	} else {
		var count int
		clause, count = getIntCriterionWhereClause(column, durationFilter)
		if count == 1 {
			args = append(args, value)
		}
	}

	return clause, args
}

func resolutionCriterionHandler(resolution *models.ResolutionEnum, heightColumn string, widthColumn string) criterionHandlerFunc {
	return func(f *filterBuilder) {
		if resolution != nil && resolution.IsValid() {
			min := resolution.GetMinResolution()
			max := resolution.GetMaxResolution()

			widthHeight := fmt.Sprintf("MIN(%s, %s)", widthColumn, heightColumn)

			if min > 0 {
				f.addWhere(widthHeight + " >= " + strconv.Itoa(min))
			}

			if max > 0 {
				f.addWhere(widthHeight + " < " + strconv.Itoa(max))
			}
		}
	}
}

func hasMarkersCriterionHandler(hasMarkers *string) criterionHandlerFunc {
	return func(f *filterBuilder) {
		if hasMarkers != nil {
			f.addJoin("scene_markers", "", "scene_markers.scene_id = scenes.id")
			if *hasMarkers == "true" {
				f.addHaving("count(scene_markers.scene_id) > 0")
			} else {
				f.addWhere("scene_markers.id IS NULL")
			}
		}
	}
}

func sceneIsMissingCriterionHandler(qb *sceneQueryBuilder, isMissing *string) criterionHandlerFunc {
	return func(f *filterBuilder) {
		if isMissing != nil && *isMissing != "" {
			switch *isMissing {
			case "galleries":
				qb.galleriesRepository().join(f, "galleries_join", "scenes.id")
				f.addWhere("galleries_join.scene_id IS NULL")
			case "studio":
				f.addWhere("scenes.studio_id IS NULL")
			case "movie":
				qb.moviesRepository().join(f, "movies_join", "scenes.id")
				f.addWhere("movies_join.scene_id IS NULL")
			case "performers":
				qb.performersRepository().join(f, "performers_join", "scenes.id")
				f.addWhere("performers_join.scene_id IS NULL")
			case "date":
				f.addWhere("scenes.date IS \"\" OR scenes.date IS \"0001-01-01\"")
			case "tags":
				qb.tagsRepository().join(f, "tags_join", "scenes.id")
				f.addWhere("tags_join.scene_id IS NULL")
			case "stash_id":
				qb.stashIDRepository().join(f, "scene_stash_ids", "scenes.id")
				f.addWhere("scene_stash_ids.scene_id IS NULL")
			default:
				f.addWhere("(scenes." + *isMissing + " IS NULL OR TRIM(scenes." + *isMissing + ") = '')")
			}
		}
	}
}

func (qb *sceneQueryBuilder) getMultiCriterionHandlerBuilder(foreignTable, joinTable, foreignFK string, addJoinsFunc func(f *filterBuilder)) multiCriterionHandlerBuilder {
	return multiCriterionHandlerBuilder{
		primaryTable: sceneTable,
		foreignTable: foreignTable,
		joinTable:    joinTable,
		primaryFK:    sceneIDColumn,
		foreignFK:    foreignFK,
		addJoinsFunc: addJoinsFunc,
	}
}
func sceneTagsCriterionHandler(qb *sceneQueryBuilder, tags *models.MultiCriterionInput) criterionHandlerFunc {
	addJoinsFunc := func(f *filterBuilder) {
		qb.tagsRepository().join(f, "tags_join", "scenes.id")
		f.addJoin("tags", "", "tags_join.tag_id = tags.id")
	}
	h := qb.getMultiCriterionHandlerBuilder(tagTable, scenesTagsTable, tagIDColumn, addJoinsFunc)

	return h.handler(tags)
}

func scenePerformersCriterionHandler(qb *sceneQueryBuilder, performers *models.MultiCriterionInput) criterionHandlerFunc {
	addJoinsFunc := func(f *filterBuilder) {
		qb.performersRepository().join(f, "performers_join", "scenes.id")
		f.addJoin("performers", "", "performers_join.performer_id = performers.id")
	}
	h := qb.getMultiCriterionHandlerBuilder(performerTable, performersScenesTable, performerIDColumn, addJoinsFunc)

	return h.handler(performers)
}

func sceneStudioCriterionHandler(qb *sceneQueryBuilder, studios *models.MultiCriterionInput) criterionHandlerFunc {
	addJoinsFunc := func(f *filterBuilder) {
		f.addJoin("studios", "studio", "studio.id = scenes.studio_id")
	}
	h := qb.getMultiCriterionHandlerBuilder("studio", "", studioIDColumn, addJoinsFunc)

	return h.handler(studios)
}

func sceneMoviesCriterionHandler(qb *sceneQueryBuilder, movies *models.MultiCriterionInput) criterionHandlerFunc {
	addJoinsFunc := func(f *filterBuilder) {
		qb.moviesRepository().join(f, "movies_join", "scenes.id")
		f.addJoin("movies", "", "movies_join.movie_id = movies.id")
	}
	h := qb.getMultiCriterionHandlerBuilder(movieTable, moviesScenesTable, "movie_id", addJoinsFunc)
	return h.handler(movies)
}

func sceneStashIDsHandler(qb *sceneQueryBuilder, stashID *string) criterionHandlerFunc {
	return func(f *filterBuilder) {
		if stashID != nil && *stashID != "" {
			qb.stashIDRepository().join(f, "scene_stash_ids", "scenes.id")
			stringLiteralCriterionHandler(stashID, "scene_stash_ids.stash_id")(f)
		}
	}
}

func (qb *sceneQueryBuilder) getSceneSort(findFilter *models.FindFilterType) string {
	if findFilter == nil {
		return " ORDER BY scenes.path, scenes.date ASC "
	}
	sort := findFilter.GetSort("title")
	direction := findFilter.GetDirection()
	return getSort(sort, direction, "scenes")
}

func (qb *sceneQueryBuilder) queryScene(query string, args []interface{}) (*models.Scene, error) {
	results, err := qb.queryScenes(query, args)
	if err != nil || len(results) < 1 {
		return nil, err
	}
	return results[0], nil
}

func (qb *sceneQueryBuilder) queryScenes(query string, args []interface{}) ([]*models.Scene, error) {
	var ret models.Scenes
	if err := qb.query(query, args, &ret); err != nil {
		return nil, err
	}

	return []*models.Scene(ret), nil
}

func (qb *sceneQueryBuilder) imageRepository() *imageRepository {
	return &imageRepository{
		repository: repository{
			tx:        qb.tx,
			tableName: "scenes_cover",
			idColumn:  sceneIDColumn,
		},
		imageColumn: "cover",
	}
}

func (qb *sceneQueryBuilder) GetCover(sceneID int) ([]byte, error) {
	return qb.imageRepository().get(sceneID)
}

func (qb *sceneQueryBuilder) UpdateCover(sceneID int, image []byte) error {
	return qb.imageRepository().replace(sceneID, image)
}

func (qb *sceneQueryBuilder) DestroyCover(sceneID int) error {
	return qb.imageRepository().destroy([]int{sceneID})
}

func (qb *sceneQueryBuilder) moviesRepository() *repository {
	return &repository{
		tx:        qb.tx,
		tableName: moviesScenesTable,
		idColumn:  sceneIDColumn,
	}
}

func (qb *sceneQueryBuilder) GetMovies(id int) (ret []models.MoviesScenes, err error) {
	if err := qb.moviesRepository().getAll(id, func(rows *sqlx.Rows) error {
		var ms models.MoviesScenes
		if err := rows.StructScan(&ms); err != nil {
			return err
		}

		ret = append(ret, ms)
		return nil
	}); err != nil {
		return nil, err
	}

	return ret, nil
}

func (qb *sceneQueryBuilder) UpdateMovies(sceneID int, movies []models.MoviesScenes) error {
	// destroy existing joins
	r := qb.moviesRepository()
	if err := r.destroy([]int{sceneID}); err != nil {
		return err
	}

	for _, m := range movies {
		m.SceneID = sceneID
		if _, err := r.insert(m); err != nil {
			return err
		}
	}

	return nil
}

func (qb *sceneQueryBuilder) performersRepository() *joinRepository {
	return &joinRepository{
		repository: repository{
			tx:        qb.tx,
			tableName: performersScenesTable,
			idColumn:  sceneIDColumn,
		},
		fkColumn: performerIDColumn,
	}
}

func (qb *sceneQueryBuilder) GetPerformerIDs(id int) ([]int, error) {
	return qb.performersRepository().getIDs(id)
}

func (qb *sceneQueryBuilder) UpdatePerformers(id int, performerIDs []int) error {
	// Delete the existing joins and then create new ones
	return qb.performersRepository().replace(id, performerIDs)
}

func (qb *sceneQueryBuilder) tagsRepository() *joinRepository {
	return &joinRepository{
		repository: repository{
			tx:        qb.tx,
			tableName: scenesTagsTable,
			idColumn:  sceneIDColumn,
		},
		fkColumn: tagIDColumn,
	}
}

func (qb *sceneQueryBuilder) GetTagIDs(id int) ([]int, error) {
	return qb.tagsRepository().getIDs(id)
}

func (qb *sceneQueryBuilder) UpdateTags(id int, tagIDs []int) error {
	// Delete the existing joins and then create new ones
	return qb.tagsRepository().replace(id, tagIDs)
}

func (qb *sceneQueryBuilder) galleriesRepository() *joinRepository {
	return &joinRepository{
		repository: repository{
			tx:        qb.tx,
			tableName: scenesGalleriesTable,
			idColumn:  sceneIDColumn,
		},
		fkColumn: galleryIDColumn,
	}
}

func (qb *sceneQueryBuilder) GetGalleryIDs(id int) ([]int, error) {
	return qb.galleriesRepository().getIDs(id)
}

func (qb *sceneQueryBuilder) UpdateGalleries(id int, galleryIDs []int) error {
	// Delete the existing joins and then create new ones
	return qb.galleriesRepository().replace(id, galleryIDs)
}

func (qb *sceneQueryBuilder) stashIDRepository() *stashIDRepository {
	return &stashIDRepository{
		repository{
			tx:        qb.tx,
			tableName: "scene_stash_ids",
			idColumn:  sceneIDColumn,
		},
	}
}

func (qb *sceneQueryBuilder) GetStashIDs(sceneID int) ([]*models.StashID, error) {
	return qb.stashIDRepository().get(sceneID)
}

func (qb *sceneQueryBuilder) UpdateStashIDs(sceneID int, stashIDs []models.StashID) error {
	return qb.stashIDRepository().replace(sceneID, stashIDs)
}<|MERGE_RESOLUTION|>--- conflicted
+++ resolved
@@ -351,6 +351,7 @@
 	query.handleCriterionFunc(sceneStudioCriterionHandler(qb, sceneFilter.Studios))
 	query.handleCriterionFunc(sceneMoviesCriterionHandler(qb, sceneFilter.Movies))
 	query.handleCriterionFunc(sceneStashIDsHandler(qb, sceneFilter.StashID))
+	query.handleCriterionFunc(scenePerformerTagsCriterionHandler(qb, sceneFilter.PerformerTags))
 
 	return query
 }
@@ -375,136 +376,8 @@
 		query.addArg(thisArgs...)
 	}
 
-<<<<<<< HEAD
-	query.handleStringCriterionInput(sceneFilter.Path, "scenes.path")
-	query.handleIntCriterionInput(sceneFilter.Rating, "scenes.rating")
-	query.handleIntCriterionInput(sceneFilter.OCounter, "scenes.o_counter")
-
-	if Organized := sceneFilter.Organized; Organized != nil {
-		var organized string
-		if *Organized == true {
-			organized = "1"
-		} else {
-			organized = "0"
-		}
-		query.addWhere("scenes.organized = " + organized)
-	}
-
-	if durationFilter := sceneFilter.Duration; durationFilter != nil {
-		clause, thisArgs := getDurationWhereClause(*durationFilter)
-		query.addWhere(clause)
-		query.addArg(thisArgs...)
-	}
-
-	if resolutionFilter := sceneFilter.Resolution; resolutionFilter != nil {
-		if resolution := resolutionFilter.String(); resolutionFilter.IsValid() {
-			switch resolution {
-			case "VERY_LOW":
-				query.addWhere("MIN(scenes.height, scenes.width) < 240")
-			case "LOW":
-				query.addWhere("(MIN(scenes.height, scenes.width) >= 240 AND MIN(scenes.height, scenes.width) < 360)")
-			case "R360P":
-				query.addWhere("(MIN(scenes.height, scenes.width) >= 360 AND MIN(scenes.height, scenes.width) < 480)")
-			case "STANDARD":
-				query.addWhere("(MIN(scenes.height, scenes.width) >= 480 AND MIN(scenes.height, scenes.width) < 540)")
-			case "WEB_HD":
-				query.addWhere("(MIN(scenes.height, scenes.width) >= 540 AND MIN(scenes.height, scenes.width) < 720)")
-			case "STANDARD_HD":
-				query.addWhere("(MIN(scenes.height, scenes.width) >= 720 AND MIN(scenes.height, scenes.width) < 1080)")
-			case "FULL_HD":
-				query.addWhere("(MIN(scenes.height, scenes.width) >= 1080 AND MIN(scenes.height, scenes.width) < 1440)")
-			case "QUAD_HD":
-				query.addWhere("(MIN(scenes.height, scenes.width) >= 1440 AND MIN(scenes.height, scenes.width) < 1920)")
-			case "VR_HD":
-				query.addWhere("(MIN(scenes.height, scenes.width) >= 1920 AND MIN(scenes.height, scenes.width) < 2160)")
-			case "FOUR_K":
-				query.addWhere("(MIN(scenes.height, scenes.width) >= 2160 AND MIN(scenes.height, scenes.width) < 2880)")
-			case "FIVE_K":
-				query.addWhere("(MIN(scenes.height, scenes.width) >= 2880 AND MIN(scenes.height, scenes.width) < 3384)")
-			case "SIX_K":
-				query.addWhere("(MIN(scenes.height, scenes.width) >= 3384 AND MIN(scenes.height, scenes.width) < 4320)")
-			case "EIGHT_K":
-				query.addWhere("(MIN(scenes.height, scenes.width) >= 4320")
-			}
-		}
-	}
-
-	if hasMarkersFilter := sceneFilter.HasMarkers; hasMarkersFilter != nil {
-		if strings.Compare(*hasMarkersFilter, "true") == 0 {
-			query.addHaving("count(scene_markers.scene_id) > 0")
-		} else {
-			query.addWhere("scene_markers.id IS NULL")
-		}
-	}
-
-	if isMissingFilter := sceneFilter.IsMissing; isMissingFilter != nil && *isMissingFilter != "" {
-		switch *isMissingFilter {
-		case "galleries":
-			query.addWhere("galleries_join.scene_id IS NULL")
-		case "studio":
-			query.addWhere("scenes.studio_id IS NULL")
-		case "movie":
-			query.addWhere("movies_join.scene_id IS NULL")
-		case "performers":
-			query.addWhere("performers_join.scene_id IS NULL")
-		case "date":
-			query.addWhere("scenes.date IS \"\" OR scenes.date IS \"0001-01-01\"")
-		case "tags":
-			query.addWhere("tags_join.scene_id IS NULL")
-		case "stash_id":
-			query.addWhere("scene_stash_ids.scene_id IS NULL")
-		default:
-			query.addWhere("(scenes." + *isMissingFilter + " IS NULL OR TRIM(scenes." + *isMissingFilter + ") = '')")
-		}
-	}
-
-	if tagsFilter := sceneFilter.Tags; tagsFilter != nil && len(tagsFilter.Value) > 0 {
-		for _, tagID := range tagsFilter.Value {
-			query.addArg(tagID)
-		}
-
-		query.body += " LEFT JOIN tags on tags_join.tag_id = tags.id"
-		whereClause, havingClause := getMultiCriterionClause("scenes", "tags", "scenes_tags", "scene_id", "tag_id", tagsFilter)
-		query.addWhere(whereClause)
-		query.addHaving(havingClause)
-	}
-
-	if performersFilter := sceneFilter.Performers; performersFilter != nil && len(performersFilter.Value) > 0 {
-		for _, performerID := range performersFilter.Value {
-			query.addArg(performerID)
-		}
-
-		query.body += " LEFT JOIN performers ON performers_join.performer_id = performers.id"
-		whereClause, havingClause := getMultiCriterionClause("scenes", "performers", "performers_scenes", "scene_id", "performer_id", performersFilter)
-		query.addWhere(whereClause)
-		query.addHaving(havingClause)
-	}
-
-	handleScenePerformerTagsCriterion(&query, sceneFilter.PerformerTags)
-
-	if studiosFilter := sceneFilter.Studios; studiosFilter != nil && len(studiosFilter.Value) > 0 {
-		for _, studioID := range studiosFilter.Value {
-			query.addArg(studioID)
-		}
-
-		whereClause, havingClause := getMultiCriterionClause("scenes", "studio", "", "", "studio_id", studiosFilter)
-		query.addWhere(whereClause)
-		query.addHaving(havingClause)
-	}
-
-	if moviesFilter := sceneFilter.Movies; moviesFilter != nil && len(moviesFilter.Value) > 0 {
-		for _, movieID := range moviesFilter.Value {
-			query.addArg(movieID)
-		}
-
-		query.body += " LEFT JOIN movies ON movies_join.movie_id = movies.id"
-		whereClause, havingClause := getMultiCriterionClause("scenes", "movies", "movies_scenes", "scene_id", "movie_id", moviesFilter)
-		query.addWhere(whereClause)
-		query.addHaving(havingClause)
-=======
 	if err := qb.validateFilter(sceneFilter); err != nil {
 		return nil, 0, err
->>>>>>> 698e21a0
 	}
 	filter := qb.makeFilter(sceneFilter)
 
@@ -527,31 +400,6 @@
 	}
 
 	return scenes, countResult, nil
-}
-
-func handleScenePerformerTagsCriterion(query *queryBuilder, performerTagsFilter *models.MultiCriterionInput) {
-	if performerTagsFilter != nil && len(performerTagsFilter.Value) > 0 {
-		for _, tagID := range performerTagsFilter.Value {
-			query.addArg(tagID)
-		}
-
-		query.body += " LEFT JOIN performers_tags AS performer_tags_join on performers_join.performer_id = performer_tags_join.performer_id"
-
-		if performerTagsFilter.Modifier == models.CriterionModifierIncludes {
-			// includes any of the provided ids
-			query.addWhere("performer_tags_join.tag_id IN " + getInBinding(len(performerTagsFilter.Value)))
-		} else if performerTagsFilter.Modifier == models.CriterionModifierIncludesAll {
-			// includes all of the provided ids
-			query.addWhere("performer_tags_join.tag_id IN " + getInBinding(len(performerTagsFilter.Value)))
-			query.addHaving(fmt.Sprintf("count(distinct performer_tags_join.tag_id) IS %d", len(performerTagsFilter.Value)))
-		} else if performerTagsFilter.Modifier == models.CriterionModifierExcludes {
-			query.addWhere(fmt.Sprintf(`not exists 
-				(select performers_scenes.performer_id from performers_scenes 
-					left join performers_tags on performers_tags.performer_id = performers_scenes.performer_id where
-					performers_scenes.scene_id = scenes.id AND
-					performers_tags.tag_id in %s)`, getInBinding(len(performerTagsFilter.Value))))
-		}
-	}
 }
 
 func appendClause(clauses []string, clause string) []string {
@@ -718,6 +566,60 @@
 	}
 }
 
+func scenePerformerTagsCriterionHandler(qb *sceneQueryBuilder, performerTagsFilter *models.MultiCriterionInput) criterionHandlerFunc {
+	return func(f *filterBuilder) {
+		if performerTagsFilter != nil && len(performerTagsFilter.Value) > 0 {
+			qb.performersRepository().join(f, "performers_join", "scenes.id")
+			f.addJoin("performers_tags", "performer_tags_join", "performers_join.performer_id = performer_tags_join.performer_id")
+
+			var args []interface{}
+			for _, tagID := range performerTagsFilter.Value {
+				args = append(args, tagID)
+			}
+
+			if performerTagsFilter.Modifier == models.CriterionModifierIncludes {
+				// includes any of the provided ids
+				f.addWhere("performer_tags_join.tag_id IN "+getInBinding(len(performerTagsFilter.Value)), args...)
+			} else if performerTagsFilter.Modifier == models.CriterionModifierIncludesAll {
+				// includes all of the provided ids
+				f.addWhere("performer_tags_join.tag_id IN "+getInBinding(len(performerTagsFilter.Value)), args...)
+				f.addHaving(fmt.Sprintf("count(distinct performer_tags_join.tag_id) IS %d", len(performerTagsFilter.Value)))
+			} else if performerTagsFilter.Modifier == models.CriterionModifierExcludes {
+				f.addWhere(fmt.Sprintf(`not exists 
+					(select performers_scenes.performer_id from performers_scenes 
+						left join performers_tags on performers_tags.performer_id = performers_scenes.performer_id where
+						performers_scenes.scene_id = scenes.id AND
+						performers_tags.tag_id in %s)`, getInBinding(len(performerTagsFilter.Value))), args...)
+			}
+		}
+	}
+}
+
+func handleScenePerformerTagsCriterion(query *queryBuilder, performerTagsFilter *models.MultiCriterionInput) {
+	if performerTagsFilter != nil && len(performerTagsFilter.Value) > 0 {
+		for _, tagID := range performerTagsFilter.Value {
+			query.addArg(tagID)
+		}
+
+		query.body += " LEFT JOIN performers_tags AS performer_tags_join on performers_join.performer_id = performer_tags_join.performer_id"
+
+		if performerTagsFilter.Modifier == models.CriterionModifierIncludes {
+			// includes any of the provided ids
+			query.addWhere("performer_tags_join.tag_id IN " + getInBinding(len(performerTagsFilter.Value)))
+		} else if performerTagsFilter.Modifier == models.CriterionModifierIncludesAll {
+			// includes all of the provided ids
+			query.addWhere("performer_tags_join.tag_id IN " + getInBinding(len(performerTagsFilter.Value)))
+			query.addHaving(fmt.Sprintf("count(distinct performer_tags_join.tag_id) IS %d", len(performerTagsFilter.Value)))
+		} else if performerTagsFilter.Modifier == models.CriterionModifierExcludes {
+			query.addWhere(fmt.Sprintf(`not exists 
+				(select performers_scenes.performer_id from performers_scenes 
+					left join performers_tags on performers_tags.performer_id = performers_scenes.performer_id where
+					performers_scenes.scene_id = scenes.id AND
+					performers_tags.tag_id in %s)`, getInBinding(len(performerTagsFilter.Value))))
+		}
+	}
+}
+
 func (qb *sceneQueryBuilder) getSceneSort(findFilter *models.FindFilterType) string {
 	if findFilter == nil {
 		return " ORDER BY scenes.path, scenes.date ASC "
