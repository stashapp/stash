--- conflicted
+++ resolved
@@ -1210,7 +1210,6 @@
 		query.sortAndPagination += fmt.Sprintf(" ORDER BY (SELECT MAX(o_date) FROM %s AS sort WHERE sort.%s = %s.id) %s", scenesODatesTable, sceneIDColumn, sceneTable, getSortDirection(direction))
 	case "o_counter":
 		query.sortAndPagination += getCountSort(sceneTable, scenesODatesTable, sceneIDColumn, direction)
-<<<<<<< HEAD
 	case "performer_age":
 		// Looking at the youngest performer by default
 		aggregation := "MIN"
@@ -1234,11 +1233,9 @@
 			sceneTable,
 			getSortDirection(direction),
 		)
-=======
 	case "studio":
 		query.join(studioTable, "", "scenes.studio_id = studios.id")
 		query.sortAndPagination += getSort("name", direction, studioTable)
->>>>>>> 289b6985
 	default:
 		query.sortAndPagination += getSort(sort, direction, "scenes")
 	}
