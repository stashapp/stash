package sqlite

import (
	"context"
	"database/sql"
	"errors"
	"fmt"
	"path/filepath"
	"strconv"
	"strings"

	"github.com/doug-martin/goqu/v9"
	"github.com/doug-martin/goqu/v9/exp"
	"github.com/jmoiron/sqlx"
	"gopkg.in/guregu/null.v4"
	"gopkg.in/guregu/null.v4/zero"

	"github.com/stashapp/stash/pkg/file"
	"github.com/stashapp/stash/pkg/models"
	"github.com/stashapp/stash/pkg/sliceutil/intslice"
	"github.com/stashapp/stash/pkg/utils"
)

const (
	sceneTable            = "scenes"
	scenesFilesTable      = "scenes_files"
	sceneIDColumn         = "scene_id"
	performersScenesTable = "performers_scenes"
	scenesTagsTable       = "scenes_tags"
	scenesGalleriesTable  = "scenes_galleries"
	moviesScenesTable     = "movies_scenes"
)

var findExactDuplicateQuery = `
SELECT GROUP_CONCAT(scenes.id) as ids
FROM scenes
INNER JOIN scenes_files ON (scenes.id = scenes_files.scene_id) 
INNER JOIN files ON (scenes_files.file_id = files.id) 
INNER JOIN files_fingerprints ON (scenes_files.file_id = files_fingerprints.file_id AND files_fingerprints.type = 'phash')
GROUP BY files_fingerprints.fingerprint
HAVING COUNT(files_fingerprints.fingerprint) > 1 AND COUNT(DISTINCT scenes.id) > 1
ORDER BY SUM(files.size) DESC;
`

var findAllPhashesQuery = `
SELECT scenes.id as id, files_fingerprints.fingerprint as phash
FROM scenes
INNER JOIN scenes_files ON (scenes.id = scenes_files.scene_id) 
INNER JOIN files ON (scenes_files.file_id = files.id) 
INNER JOIN files_fingerprints ON (scenes_files.file_id = files_fingerprints.file_id AND files_fingerprints.type = 'phash')
ORDER BY files.size DESC
`

type sceneRow struct {
<<<<<<< HEAD
	ID      int               `db:"id" goqu:"skipinsert"`
	Title   zero.String       `db:"title"`
	Details zero.String       `db:"details"`
	URL     zero.String       `db:"url"`
	Date    models.SQLiteDate `db:"date"`
	// expressed as 1-100
=======
	ID        int                    `db:"id" goqu:"skipinsert"`
	Title     zero.String            `db:"title"`
	Code      zero.String            `db:"code"`
	Details   zero.String            `db:"details"`
	Director  zero.String            `db:"director"`
	URL       zero.String            `db:"url"`
	Date      models.SQLiteDate      `db:"date"`
>>>>>>> f1c454eb
	Rating    null.Int               `db:"rating"`
	Organized bool                   `db:"organized"`
	OCounter  int                    `db:"o_counter"`
	StudioID  null.Int               `db:"studio_id,omitempty"`
	CreatedAt models.SQLiteTimestamp `db:"created_at"`
	UpdatedAt models.SQLiteTimestamp `db:"updated_at"`
}

func (r *sceneRow) fromScene(o models.Scene) {
	r.ID = o.ID
	r.Title = zero.StringFrom(o.Title)
	r.Code = zero.StringFrom(o.Code)
	r.Details = zero.StringFrom(o.Details)
	r.Director = zero.StringFrom(o.Director)
	r.URL = zero.StringFrom(o.URL)
	if o.Date != nil {
		_ = r.Date.Scan(o.Date.Time)
	}
	r.Rating = intFromPtr(o.Rating)
	r.Organized = o.Organized
	r.OCounter = o.OCounter
	r.StudioID = intFromPtr(o.StudioID)
	r.CreatedAt = models.SQLiteTimestamp{Timestamp: o.CreatedAt}
	r.UpdatedAt = models.SQLiteTimestamp{Timestamp: o.UpdatedAt}
}

type sceneQueryRow struct {
	sceneRow
	PrimaryFileID         null.Int    `db:"primary_file_id"`
	PrimaryFileFolderPath zero.String `db:"primary_file_folder_path"`
	PrimaryFileBasename   zero.String `db:"primary_file_basename"`
	PrimaryFileOshash     zero.String `db:"primary_file_oshash"`
	PrimaryFileChecksum   zero.String `db:"primary_file_checksum"`
}

func (r *sceneQueryRow) resolve() *models.Scene {
	ret := &models.Scene{
		ID:        r.ID,
		Title:     r.Title.String,
		Code:      r.Code.String,
		Details:   r.Details.String,
		Director:  r.Director.String,
		URL:       r.URL.String,
		Date:      r.Date.DatePtr(),
		Rating:    nullIntPtr(r.Rating),
		Organized: r.Organized,
		OCounter:  r.OCounter,
		StudioID:  nullIntPtr(r.StudioID),

		PrimaryFileID: nullIntFileIDPtr(r.PrimaryFileID),
		OSHash:        r.PrimaryFileOshash.String,
		Checksum:      r.PrimaryFileChecksum.String,

		CreatedAt: r.CreatedAt.Timestamp,
		UpdatedAt: r.UpdatedAt.Timestamp,
	}

	if r.PrimaryFileFolderPath.Valid && r.PrimaryFileBasename.Valid {
		ret.Path = filepath.Join(r.PrimaryFileFolderPath.String, r.PrimaryFileBasename.String)
	}

	return ret
}

type sceneRowRecord struct {
	updateRecord
}

func (r *sceneRowRecord) fromPartial(o models.ScenePartial) {
	r.setNullString("title", o.Title)
	r.setNullString("code", o.Code)
	r.setNullString("details", o.Details)
	r.setNullString("director", o.Director)
	r.setNullString("url", o.URL)
	r.setSQLiteDate("date", o.Date)
	r.setNullInt("rating", o.Rating)
	r.setBool("organized", o.Organized)
	r.setInt("o_counter", o.OCounter)
	r.setNullInt("studio_id", o.StudioID)
	r.setSQLiteTimestamp("created_at", o.CreatedAt)
	r.setSQLiteTimestamp("updated_at", o.UpdatedAt)
}

type SceneStore struct {
	repository

	tableMgr *table
	oCounterManager

	fileStore *FileStore
}

func NewSceneStore(fileStore *FileStore) *SceneStore {
	return &SceneStore{
		repository: repository{
			tableName: sceneTable,
			idColumn:  idColumn,
		},

		tableMgr:        sceneTableMgr,
		oCounterManager: oCounterManager{sceneTableMgr},
		fileStore:       fileStore,
	}
}

func (qb *SceneStore) table() exp.IdentifierExpression {
	return qb.tableMgr.table
}

func (qb *SceneStore) Create(ctx context.Context, newObject *models.Scene, fileIDs []file.ID) error {
	var r sceneRow
	r.fromScene(*newObject)

	id, err := qb.tableMgr.insertID(ctx, r)
	if err != nil {
		return err
	}

	if len(fileIDs) > 0 {
		const firstPrimary = true
		if err := scenesFilesTableMgr.insertJoins(ctx, id, firstPrimary, fileIDs); err != nil {
			return err
		}
	}

	if newObject.PerformerIDs.Loaded() {
		if err := scenesPerformersTableMgr.insertJoins(ctx, id, newObject.PerformerIDs.List()); err != nil {
			return err
		}
	}
	if newObject.TagIDs.Loaded() {
		if err := scenesTagsTableMgr.insertJoins(ctx, id, newObject.TagIDs.List()); err != nil {
			return err
		}
	}

	if newObject.GalleryIDs.Loaded() {
		if err := scenesGalleriesTableMgr.insertJoins(ctx, id, newObject.GalleryIDs.List()); err != nil {
			return err
		}
	}

	if newObject.StashIDs.Loaded() {
		if err := scenesStashIDsTableMgr.insertJoins(ctx, id, newObject.StashIDs.List()); err != nil {
			return err
		}
	}

	if newObject.Movies.Loaded() {
		if err := scenesMoviesTableMgr.insertJoins(ctx, id, newObject.Movies.List()); err != nil {
			return err
		}
	}

	updated, err := qb.find(ctx, id)
	if err != nil {
		return fmt.Errorf("finding after create: %w", err)
	}

	*newObject = *updated

	return nil
}

func (qb *SceneStore) UpdatePartial(ctx context.Context, id int, partial models.ScenePartial) (*models.Scene, error) {
	r := sceneRowRecord{
		updateRecord{
			Record: make(exp.Record),
		},
	}

	r.fromPartial(partial)

	if len(r.Record) > 0 {
		if err := qb.tableMgr.updateByID(ctx, id, r.Record); err != nil {
			return nil, err
		}
	}

	if partial.PerformerIDs != nil {
		if err := scenesPerformersTableMgr.modifyJoins(ctx, id, partial.PerformerIDs.IDs, partial.PerformerIDs.Mode); err != nil {
			return nil, err
		}
	}
	if partial.TagIDs != nil {
		if err := scenesTagsTableMgr.modifyJoins(ctx, id, partial.TagIDs.IDs, partial.TagIDs.Mode); err != nil {
			return nil, err
		}
	}
	if partial.GalleryIDs != nil {
		if err := scenesGalleriesTableMgr.modifyJoins(ctx, id, partial.GalleryIDs.IDs, partial.GalleryIDs.Mode); err != nil {
			return nil, err
		}
	}
	if partial.StashIDs != nil {
		if err := scenesStashIDsTableMgr.modifyJoins(ctx, id, partial.StashIDs.StashIDs, partial.StashIDs.Mode); err != nil {
			return nil, err
		}
	}
	if partial.MovieIDs != nil {
		if err := scenesMoviesTableMgr.modifyJoins(ctx, id, partial.MovieIDs.Movies, partial.MovieIDs.Mode); err != nil {
			return nil, err
		}
	}
	if partial.PrimaryFileID != nil {
		if err := scenesFilesTableMgr.setPrimary(ctx, id, *partial.PrimaryFileID); err != nil {
			return nil, err
		}
	}

	return qb.Find(ctx, id)
}

func (qb *SceneStore) Update(ctx context.Context, updatedObject *models.Scene) error {
	var r sceneRow
	r.fromScene(*updatedObject)

	if err := qb.tableMgr.updateByID(ctx, updatedObject.ID, r); err != nil {
		return err
	}

	if updatedObject.PerformerIDs.Loaded() {
		if err := scenesPerformersTableMgr.replaceJoins(ctx, updatedObject.ID, updatedObject.PerformerIDs.List()); err != nil {
			return err
		}
	}

	if updatedObject.TagIDs.Loaded() {
		if err := scenesTagsTableMgr.replaceJoins(ctx, updatedObject.ID, updatedObject.TagIDs.List()); err != nil {
			return err
		}
	}

	if updatedObject.GalleryIDs.Loaded() {
		if err := scenesGalleriesTableMgr.replaceJoins(ctx, updatedObject.ID, updatedObject.GalleryIDs.List()); err != nil {
			return err
		}
	}

	if updatedObject.StashIDs.Loaded() {
		if err := scenesStashIDsTableMgr.replaceJoins(ctx, updatedObject.ID, updatedObject.StashIDs.List()); err != nil {
			return err
		}
	}

	if updatedObject.Movies.Loaded() {
		if err := scenesMoviesTableMgr.replaceJoins(ctx, updatedObject.ID, updatedObject.Movies.List()); err != nil {
			return err
		}
	}

	if updatedObject.Files.Loaded() {
		fileIDs := make([]file.ID, len(updatedObject.Files.List()))
		for i, f := range updatedObject.Files.List() {
			fileIDs[i] = f.ID
		}

		if err := scenesFilesTableMgr.replaceJoins(ctx, updatedObject.ID, fileIDs); err != nil {
			return err
		}
	}

	return nil
}

func (qb *SceneStore) Destroy(ctx context.Context, id int) error {
	// scene markers should be handled prior to calling destroy
	// galleries should be handled prior to calling destroy

	return qb.tableMgr.destroyExisting(ctx, []int{id})
}

func (qb *SceneStore) Find(ctx context.Context, id int) (*models.Scene, error) {
	return qb.find(ctx, id)
}

func (qb *SceneStore) FindMany(ctx context.Context, ids []int) ([]*models.Scene, error) {
	table := qb.table()
	q := qb.selectDataset().Prepared(true).Where(table.Col(idColumn).In(ids))
	unsorted, err := qb.getMany(ctx, q)
	if err != nil {
		return nil, err
	}

	scenes := make([]*models.Scene, len(ids))

	for _, s := range unsorted {
		i := intslice.IntIndex(ids, s.ID)
		scenes[i] = s
	}

	for i := range scenes {
		if scenes[i] == nil {
			return nil, fmt.Errorf("scene with id %d not found", ids[i])
		}
	}

	return scenes, nil
}

func (qb *SceneStore) selectDataset() *goqu.SelectDataset {
	table := qb.table()
	files := fileTableMgr.table
	folders := folderTableMgr.table
	checksum := fingerprintTableMgr.table.As("fingerprint_md5")
	oshash := fingerprintTableMgr.table.As("fingerprint_oshash")

	return dialect.From(table).LeftJoin(
		scenesFilesJoinTable,
		goqu.On(
			scenesFilesJoinTable.Col(sceneIDColumn).Eq(table.Col(idColumn)),
			scenesFilesJoinTable.Col("primary").Eq(1),
		),
	).LeftJoin(
		files,
		goqu.On(files.Col(idColumn).Eq(scenesFilesJoinTable.Col(fileIDColumn))),
	).LeftJoin(
		folders,
		goqu.On(folders.Col(idColumn).Eq(files.Col("parent_folder_id"))),
	).LeftJoin(
		checksum,
		goqu.On(
			checksum.Col(fileIDColumn).Eq(scenesFilesJoinTable.Col(fileIDColumn)),
			checksum.Col("type").Eq(file.FingerprintTypeMD5),
		),
	).LeftJoin(
		oshash,
		goqu.On(
			oshash.Col(fileIDColumn).Eq(scenesFilesJoinTable.Col(fileIDColumn)),
			oshash.Col("type").Eq(file.FingerprintTypeOshash),
		),
	).Select(
		qb.table().All(),
		scenesFilesJoinTable.Col(fileIDColumn).As("primary_file_id"),
		folders.Col("path").As("primary_file_folder_path"),
		files.Col("basename").As("primary_file_basename"),
		checksum.Col("fingerprint").As("primary_file_checksum"),
		oshash.Col("fingerprint").As("primary_file_oshash"),
	)
}

func (qb *SceneStore) get(ctx context.Context, q *goqu.SelectDataset) (*models.Scene, error) {
	ret, err := qb.getMany(ctx, q)
	if err != nil {
		return nil, err
	}

	if len(ret) == 0 {
		return nil, sql.ErrNoRows
	}

	return ret[0], nil
}

func (qb *SceneStore) getMany(ctx context.Context, q *goqu.SelectDataset) ([]*models.Scene, error) {
	const single = false
	var ret []*models.Scene
	var lastID int
	if err := queryFunc(ctx, q, single, func(r *sqlx.Rows) error {
		var f sceneQueryRow
		if err := r.StructScan(&f); err != nil {
			return err
		}

		s := f.resolve()
		if s.ID == lastID {
			return fmt.Errorf("internal error: multiple rows returned for single scene id %d", s.ID)
		}
		lastID = s.ID

		ret = append(ret, s)
		return nil
	}); err != nil {
		return nil, err
	}

	return ret, nil
}

func (qb *SceneStore) GetFiles(ctx context.Context, id int) ([]*file.VideoFile, error) {
	fileIDs, err := qb.filesRepository().get(ctx, id)
	if err != nil {
		return nil, err
	}

	// use fileStore to load files
	files, err := qb.fileStore.Find(ctx, fileIDs...)
	if err != nil {
		return nil, err
	}

	ret := make([]*file.VideoFile, len(files))
	for i, f := range files {
		var ok bool
		ret[i], ok = f.(*file.VideoFile)
		if !ok {
			return nil, fmt.Errorf("expected file to be *file.VideoFile not %T", f)
		}
	}

	return ret, nil
}

func (qb *SceneStore) GetManyFileIDs(ctx context.Context, ids []int) ([][]file.ID, error) {
	const primaryOnly = false
	return qb.filesRepository().getMany(ctx, ids, primaryOnly)
}

func (qb *SceneStore) find(ctx context.Context, id int) (*models.Scene, error) {
	q := qb.selectDataset().Where(qb.tableMgr.byID(id))

	ret, err := qb.get(ctx, q)
	if err != nil {
		return nil, fmt.Errorf("getting scene by id %d: %w", id, err)
	}

	return ret, nil
}

func (qb *SceneStore) FindByFileID(ctx context.Context, fileID file.ID) ([]*models.Scene, error) {
	sq := dialect.From(scenesFilesJoinTable).Select(scenesFilesJoinTable.Col(sceneIDColumn)).Where(
		scenesFilesJoinTable.Col(fileIDColumn).Eq(fileID),
	)

	ret, err := qb.findBySubquery(ctx, sq)
	if err != nil {
		return nil, fmt.Errorf("getting scenes by file id %d: %w", fileID, err)
	}

	return ret, nil
}

func (qb *SceneStore) FindByPrimaryFileID(ctx context.Context, fileID file.ID) ([]*models.Scene, error) {
	sq := dialect.From(scenesFilesJoinTable).Select(scenesFilesJoinTable.Col(sceneIDColumn)).Where(
		scenesFilesJoinTable.Col(fileIDColumn).Eq(fileID),
		scenesFilesJoinTable.Col("primary").Eq(1),
	)

	ret, err := qb.findBySubquery(ctx, sq)
	if err != nil {
		return nil, fmt.Errorf("getting scenes by primary file id %d: %w", fileID, err)
	}

	return ret, nil
}

func (qb *SceneStore) CountByFileID(ctx context.Context, fileID file.ID) (int, error) {
	joinTable := scenesFilesJoinTable

	q := dialect.Select(goqu.COUNT("*")).From(joinTable).Where(joinTable.Col(fileIDColumn).Eq(fileID))
	return count(ctx, q)
}

func (qb *SceneStore) FindByFingerprints(ctx context.Context, fp []file.Fingerprint) ([]*models.Scene, error) {
	fingerprintTable := fingerprintTableMgr.table

	var ex []exp.Expression

	for _, v := range fp {
		ex = append(ex, goqu.And(
			fingerprintTable.Col("type").Eq(v.Type),
			fingerprintTable.Col("fingerprint").Eq(v.Fingerprint),
		))
	}

	sq := dialect.From(scenesFilesJoinTable).
		InnerJoin(
			fingerprintTable,
			goqu.On(fingerprintTable.Col(fileIDColumn).Eq(scenesFilesJoinTable.Col(fileIDColumn))),
		).
		Select(scenesFilesJoinTable.Col(sceneIDColumn)).Where(goqu.Or(ex...))

	ret, err := qb.findBySubquery(ctx, sq)
	if err != nil {
		return nil, fmt.Errorf("getting scenes by fingerprints: %w", err)
	}

	return ret, nil
}

func (qb *SceneStore) FindByChecksum(ctx context.Context, checksum string) ([]*models.Scene, error) {
	return qb.FindByFingerprints(ctx, []file.Fingerprint{
		{
			Type:        file.FingerprintTypeMD5,
			Fingerprint: checksum,
		},
	})
}

func (qb *SceneStore) FindByOSHash(ctx context.Context, oshash string) ([]*models.Scene, error) {
	return qb.FindByFingerprints(ctx, []file.Fingerprint{
		{
			Type:        file.FingerprintTypeOshash,
			Fingerprint: oshash,
		},
	})
}

func (qb *SceneStore) FindByPath(ctx context.Context, p string) ([]*models.Scene, error) {
	filesTable := fileTableMgr.table
	foldersTable := folderTableMgr.table
	basename := filepath.Base(p)
	dir := filepath.Dir(p)

	// replace wildcards
	basename = strings.ReplaceAll(basename, "*", "%")
	dir = strings.ReplaceAll(dir, "*", "%")

	sq := dialect.From(scenesFilesJoinTable).InnerJoin(
		filesTable,
		goqu.On(filesTable.Col(idColumn).Eq(scenesFilesJoinTable.Col(fileIDColumn))),
	).InnerJoin(
		foldersTable,
		goqu.On(foldersTable.Col(idColumn).Eq(filesTable.Col("parent_folder_id"))),
	).Select(scenesFilesJoinTable.Col(sceneIDColumn)).Where(
		foldersTable.Col("path").Like(dir),
		filesTable.Col("basename").Like(basename),
	)

	ret, err := qb.findBySubquery(ctx, sq)
	if err != nil && !errors.Is(err, sql.ErrNoRows) {
		return nil, fmt.Errorf("getting scene by path %s: %w", p, err)
	}

	return ret, nil
}

func (qb *SceneStore) findBySubquery(ctx context.Context, sq *goqu.SelectDataset) ([]*models.Scene, error) {
	table := qb.table()

	q := qb.selectDataset().Where(
		table.Col(idColumn).Eq(
			sq,
		),
	)

	return qb.getMany(ctx, q)
}

func (qb *SceneStore) FindByPerformerID(ctx context.Context, performerID int) ([]*models.Scene, error) {
	sq := dialect.From(scenesPerformersJoinTable).Select(scenesPerformersJoinTable.Col(sceneIDColumn)).Where(
		scenesPerformersJoinTable.Col(performerIDColumn).Eq(performerID),
	)
	ret, err := qb.findBySubquery(ctx, sq)

	if err != nil {
		return nil, fmt.Errorf("getting scenes for performer %d: %w", performerID, err)
	}

	return ret, nil
}

func (qb *SceneStore) FindByGalleryID(ctx context.Context, galleryID int) ([]*models.Scene, error) {
	sq := dialect.From(galleriesScenesJoinTable).Select(galleriesScenesJoinTable.Col(sceneIDColumn)).Where(
		galleriesScenesJoinTable.Col(galleryIDColumn).Eq(galleryID),
	)
	ret, err := qb.findBySubquery(ctx, sq)

	if err != nil {
		return nil, fmt.Errorf("getting scenes for gallery %d: %w", galleryID, err)
	}

	return ret, nil
}

func (qb *SceneStore) CountByPerformerID(ctx context.Context, performerID int) (int, error) {
	joinTable := scenesPerformersJoinTable

	q := dialect.Select(goqu.COUNT("*")).From(joinTable).Where(joinTable.Col(performerIDColumn).Eq(performerID))
	return count(ctx, q)
}

func (qb *SceneStore) FindByMovieID(ctx context.Context, movieID int) ([]*models.Scene, error) {
	sq := dialect.From(scenesMoviesJoinTable).Select(scenesMoviesJoinTable.Col(sceneIDColumn)).Where(
		scenesMoviesJoinTable.Col(movieIDColumn).Eq(movieID),
	)
	ret, err := qb.findBySubquery(ctx, sq)

	if err != nil {
		return nil, fmt.Errorf("getting scenes for movie %d: %w", movieID, err)
	}

	return ret, nil
}

func (qb *SceneStore) CountByMovieID(ctx context.Context, movieID int) (int, error) {
	joinTable := scenesMoviesJoinTable

	q := dialect.Select(goqu.COUNT("*")).From(joinTable).Where(joinTable.Col(movieIDColumn).Eq(movieID))
	return count(ctx, q)
}

func (qb *SceneStore) Count(ctx context.Context) (int, error) {
	q := dialect.Select(goqu.COUNT("*")).From(qb.table())
	return count(ctx, q)
}

func (qb *SceneStore) Size(ctx context.Context) (float64, error) {
	table := qb.table()
	fileTable := fileTableMgr.table
	q := dialect.Select(
		goqu.SUM(fileTableMgr.table.Col("size")),
	).From(table).InnerJoin(
		scenesFilesJoinTable,
		goqu.On(table.Col(idColumn).Eq(scenesFilesJoinTable.Col(sceneIDColumn))),
	).InnerJoin(
		fileTable,
		goqu.On(scenesFilesJoinTable.Col(fileIDColumn).Eq(fileTable.Col(idColumn))),
	)
	var ret float64
	if err := querySimple(ctx, q, &ret); err != nil {
		return 0, err
	}

	return ret, nil
}

func (qb *SceneStore) Duration(ctx context.Context) (float64, error) {
	table := qb.table()
	videoFileTable := videoFileTableMgr.table

	q := dialect.Select(
		goqu.SUM(videoFileTable.Col("duration"))).From(table).InnerJoin(
		scenesFilesJoinTable,
		goqu.On(scenesFilesJoinTable.Col("scene_id").Eq(table.Col(idColumn))),
	).InnerJoin(
		videoFileTable,
		goqu.On(videoFileTable.Col("file_id").Eq(scenesFilesJoinTable.Col("file_id"))),
	)

	var ret float64
	if err := querySimple(ctx, q, &ret); err != nil {
		return 0, err
	}

	return ret, nil
}

func (qb *SceneStore) CountByStudioID(ctx context.Context, studioID int) (int, error) {
	table := qb.table()

	q := dialect.Select(goqu.COUNT("*")).From(table).Where(table.Col(studioIDColumn).Eq(studioID))
	return count(ctx, q)
}

func (qb *SceneStore) CountByTagID(ctx context.Context, tagID int) (int, error) {
	joinTable := scenesTagsJoinTable

	q := dialect.Select(goqu.COUNT("*")).From(joinTable).Where(joinTable.Col(tagIDColumn).Eq(tagID))
	return count(ctx, q)
}

func (qb *SceneStore) countMissingFingerprints(ctx context.Context, fpType string) (int, error) {
	fpTable := fingerprintTableMgr.table.As("fingerprints_temp")

	q := dialect.From(scenesFilesJoinTable).LeftJoin(
		fpTable,
		goqu.On(
			scenesFilesJoinTable.Col(fileIDColumn).Eq(fpTable.Col(fileIDColumn)),
			fpTable.Col("type").Eq(fpType),
		),
	).Select(goqu.COUNT(goqu.DISTINCT(scenesFilesJoinTable.Col(sceneIDColumn)))).Where(fpTable.Col("fingerprint").IsNull())

	return count(ctx, q)
}

// CountMissingChecksum returns the number of scenes missing a checksum value.
func (qb *SceneStore) CountMissingChecksum(ctx context.Context) (int, error) {
	return qb.countMissingFingerprints(ctx, "md5")
}

// CountMissingOSHash returns the number of scenes missing an oshash value.
func (qb *SceneStore) CountMissingOSHash(ctx context.Context) (int, error) {
	return qb.countMissingFingerprints(ctx, "oshash")
}

func (qb *SceneStore) Wall(ctx context.Context, q *string) ([]*models.Scene, error) {
	s := ""
	if q != nil {
		s = *q
	}

	table := qb.table()
	qq := qb.selectDataset().Prepared(true).Where(table.Col("details").Like("%" + s + "%")).Order(goqu.L("RANDOM()").Asc()).Limit(80)
	return qb.getMany(ctx, qq)
}

func (qb *SceneStore) All(ctx context.Context) ([]*models.Scene, error) {
	table := qb.table()
	fileTable := fileTableMgr.table
	folderTable := folderTableMgr.table

	return qb.getMany(ctx, qb.selectDataset().Order(
		folderTable.Col("path").Asc(),
		fileTable.Col("basename").Asc(),
		table.Col("date").Asc(),
	))
}

func illegalFilterCombination(type1, type2 string) error {
	return fmt.Errorf("cannot have %s and %s in the same filter", type1, type2)
}

func (qb *SceneStore) validateFilter(sceneFilter *models.SceneFilterType) error {
	const and = "AND"
	const or = "OR"
	const not = "NOT"

	if sceneFilter.And != nil {
		if sceneFilter.Or != nil {
			return illegalFilterCombination(and, or)
		}
		if sceneFilter.Not != nil {
			return illegalFilterCombination(and, not)
		}

		return qb.validateFilter(sceneFilter.And)
	}

	if sceneFilter.Or != nil {
		if sceneFilter.Not != nil {
			return illegalFilterCombination(or, not)
		}

		return qb.validateFilter(sceneFilter.Or)
	}

	if sceneFilter.Not != nil {
		return qb.validateFilter(sceneFilter.Not)
	}

	return nil
}

func (qb *SceneStore) makeFilter(ctx context.Context, sceneFilter *models.SceneFilterType) *filterBuilder {
	query := &filterBuilder{}

	if sceneFilter.And != nil {
		query.and(qb.makeFilter(ctx, sceneFilter.And))
	}
	if sceneFilter.Or != nil {
		query.or(qb.makeFilter(ctx, sceneFilter.Or))
	}
	if sceneFilter.Not != nil {
		query.not(qb.makeFilter(ctx, sceneFilter.Not))
	}

	query.handleCriterion(ctx, pathCriterionHandler(sceneFilter.Path, "folders.path", "files.basename", qb.addFoldersTable))
	query.handleCriterion(ctx, sceneFileCountCriterionHandler(qb, sceneFilter.FileCount))
	query.handleCriterion(ctx, stringCriterionHandler(sceneFilter.Title, "scenes.title"))
	query.handleCriterion(ctx, stringCriterionHandler(sceneFilter.Code, "scenes.code"))
	query.handleCriterion(ctx, stringCriterionHandler(sceneFilter.Details, "scenes.details"))
	query.handleCriterion(ctx, stringCriterionHandler(sceneFilter.Director, "scenes.director"))
	query.handleCriterion(ctx, criterionHandlerFunc(func(ctx context.Context, f *filterBuilder) {
		if sceneFilter.Oshash != nil {
			qb.addSceneFilesTable(f)
			f.addLeftJoin(fingerprintTable, "fingerprints_oshash", "scenes_files.file_id = fingerprints_oshash.file_id AND fingerprints_oshash.type = 'oshash'")
		}

		stringCriterionHandler(sceneFilter.Oshash, "fingerprints_oshash.fingerprint")(ctx, f)
	}))

	query.handleCriterion(ctx, criterionHandlerFunc(func(ctx context.Context, f *filterBuilder) {
		if sceneFilter.Checksum != nil {
			qb.addSceneFilesTable(f)
			f.addLeftJoin(fingerprintTable, "fingerprints_md5", "scenes_files.file_id = fingerprints_md5.file_id AND fingerprints_md5.type = 'md5'")
		}

		stringCriterionHandler(sceneFilter.Checksum, "fingerprints_md5.fingerprint")(ctx, f)
	}))

	query.handleCriterion(ctx, criterionHandlerFunc(func(ctx context.Context, f *filterBuilder) {
		if sceneFilter.Phash != nil {
			qb.addSceneFilesTable(f)
			f.addLeftJoin(fingerprintTable, "fingerprints_phash", "scenes_files.file_id = fingerprints_phash.file_id AND fingerprints_phash.type = 'phash'")

			value, _ := utils.StringToPhash(sceneFilter.Phash.Value)
			intCriterionHandler(&models.IntCriterionInput{
				Value:    int(value),
				Modifier: sceneFilter.Phash.Modifier,
			}, "fingerprints_phash.fingerprint", nil)(ctx, f)
		}
	}))

	query.handleCriterion(ctx, intCriterionHandler(sceneFilter.Rating100, "scenes.rating", nil))
	// legacy rating handler
	query.handleCriterion(ctx, rating5CriterionHandler(sceneFilter.Rating, "scenes.rating", nil))
	query.handleCriterion(ctx, intCriterionHandler(sceneFilter.OCounter, "scenes.o_counter", nil))
	query.handleCriterion(ctx, boolCriterionHandler(sceneFilter.Organized, "scenes.organized", nil))

	query.handleCriterion(ctx, durationCriterionHandler(sceneFilter.Duration, "video_files.duration", qb.addVideoFilesTable))
	query.handleCriterion(ctx, resolutionCriterionHandler(sceneFilter.Resolution, "video_files.height", "video_files.width", qb.addVideoFilesTable))

	query.handleCriterion(ctx, hasMarkersCriterionHandler(sceneFilter.HasMarkers))
	query.handleCriterion(ctx, sceneIsMissingCriterionHandler(qb, sceneFilter.IsMissing))
	query.handleCriterion(ctx, stringCriterionHandler(sceneFilter.URL, "scenes.url"))

	query.handleCriterion(ctx, criterionHandlerFunc(func(ctx context.Context, f *filterBuilder) {
		if sceneFilter.StashID != nil {
			qb.stashIDRepository().join(f, "scene_stash_ids", "scenes.id")
			stringCriterionHandler(sceneFilter.StashID, "scene_stash_ids.stash_id")(ctx, f)
		}
	}))

	query.handleCriterion(ctx, boolCriterionHandler(sceneFilter.Interactive, "video_files.interactive", qb.addVideoFilesTable))
	query.handleCriterion(ctx, intCriterionHandler(sceneFilter.InteractiveSpeed, "video_files.interactive_speed", qb.addVideoFilesTable))

	query.handleCriterion(ctx, sceneCaptionCriterionHandler(qb, sceneFilter.Captions))

	query.handleCriterion(ctx, sceneTagsCriterionHandler(qb, sceneFilter.Tags))
	query.handleCriterion(ctx, sceneTagCountCriterionHandler(qb, sceneFilter.TagCount))
	query.handleCriterion(ctx, scenePerformersCriterionHandler(qb, sceneFilter.Performers))
	query.handleCriterion(ctx, scenePerformerCountCriterionHandler(qb, sceneFilter.PerformerCount))
	query.handleCriterion(ctx, sceneStudioCriterionHandler(qb, sceneFilter.Studios))
	query.handleCriterion(ctx, sceneMoviesCriterionHandler(qb, sceneFilter.Movies))
	query.handleCriterion(ctx, scenePerformerTagsCriterionHandler(qb, sceneFilter.PerformerTags))
	query.handleCriterion(ctx, scenePerformerFavoriteCriterionHandler(sceneFilter.PerformerFavorite))
	query.handleCriterion(ctx, scenePerformerAgeCriterionHandler(sceneFilter.PerformerAge))
	query.handleCriterion(ctx, scenePhashDuplicatedCriterionHandler(sceneFilter.Duplicated, qb.addSceneFilesTable))

	return query
}

func (qb *SceneStore) addSceneFilesTable(f *filterBuilder) {
	f.addLeftJoin(scenesFilesTable, "", "scenes_files.scene_id = scenes.id")
}

func (qb *SceneStore) addFilesTable(f *filterBuilder) {
	qb.addSceneFilesTable(f)
	f.addLeftJoin(fileTable, "", "scenes_files.file_id = files.id")
}

func (qb *SceneStore) addFoldersTable(f *filterBuilder) {
	qb.addFilesTable(f)
	f.addLeftJoin(folderTable, "", "files.parent_folder_id = folders.id")
}

func (qb *SceneStore) addVideoFilesTable(f *filterBuilder) {
	qb.addSceneFilesTable(f)
	f.addLeftJoin(videoFileTable, "", "video_files.file_id = scenes_files.file_id")
}

func (qb *SceneStore) Query(ctx context.Context, options models.SceneQueryOptions) (*models.SceneQueryResult, error) {
	sceneFilter := options.SceneFilter
	findFilter := options.FindFilter

	if sceneFilter == nil {
		sceneFilter = &models.SceneFilterType{}
	}
	if findFilter == nil {
		findFilter = &models.FindFilterType{}
	}

	query := qb.newQuery()
	distinctIDs(&query, sceneTable)

	if q := findFilter.Q; q != nil && *q != "" {
		query.addJoins(
			join{
				table:    scenesFilesTable,
				onClause: "scenes_files.scene_id = scenes.id",
			},
			join{
				table:    fileTable,
				onClause: "scenes_files.file_id = files.id",
			},
			join{
				table:    folderTable,
				onClause: "files.parent_folder_id = folders.id",
			},
			join{
				table:    fingerprintTable,
				onClause: "files_fingerprints.file_id = scenes_files.file_id",
			},
			join{
				table:    sceneMarkerTable,
				onClause: "scene_markers.scene_id = scenes.id",
			},
		)

		filepathColumn := "folders.path || '" + string(filepath.Separator) + "' || files.basename"
		searchColumns := []string{"scenes.title", "scenes.details", filepathColumn, "files_fingerprints.fingerprint", "scene_markers.title"}
		query.parseQueryString(searchColumns, *q)
	}

	if err := qb.validateFilter(sceneFilter); err != nil {
		return nil, err
	}
	filter := qb.makeFilter(ctx, sceneFilter)

	query.addFilter(filter)

	qb.setSceneSort(&query, findFilter)
	query.sortAndPagination += getPagination(findFilter)

	result, err := qb.queryGroupedFields(ctx, options, query)
	if err != nil {
		return nil, fmt.Errorf("error querying aggregate fields: %w", err)
	}

	idsResult, err := query.findIDs(ctx)
	if err != nil {
		return nil, fmt.Errorf("error finding IDs: %w", err)
	}

	result.IDs = idsResult
	return result, nil
}

func (qb *SceneStore) queryGroupedFields(ctx context.Context, options models.SceneQueryOptions, query queryBuilder) (*models.SceneQueryResult, error) {
	if !options.Count && !options.TotalDuration && !options.TotalSize {
		// nothing to do - return empty result
		return models.NewSceneQueryResult(qb), nil
	}

	aggregateQuery := qb.newQuery()

	if options.Count {
		aggregateQuery.addColumn("COUNT(temp.id) as total")
	}

	if options.TotalDuration {
		query.addJoins(
			join{
				table:    scenesFilesTable,
				onClause: "scenes_files.scene_id = scenes.id",
			},
			join{
				table:    videoFileTable,
				onClause: "scenes_files.file_id = video_files.file_id",
			},
		)
		query.addColumn("COALESCE(video_files.duration, 0) as duration")
		aggregateQuery.addColumn("SUM(temp.duration) as duration")
	}

	if options.TotalSize {
		query.addJoins(
			join{
				table:    scenesFilesTable,
				onClause: "scenes_files.scene_id = scenes.id",
			},
			join{
				table:    fileTable,
				onClause: "scenes_files.file_id = files.id",
			},
		)
		query.addColumn("COALESCE(files.size, 0) as size")
		aggregateQuery.addColumn("SUM(temp.size) as size")
	}

	const includeSortPagination = false
	aggregateQuery.from = fmt.Sprintf("(%s) as temp", query.toSQL(includeSortPagination))

	out := struct {
		Total    int
		Duration null.Float
		Size     null.Float
	}{}
	if err := qb.repository.queryStruct(ctx, aggregateQuery.toSQL(includeSortPagination), query.args, &out); err != nil {
		return nil, err
	}

	ret := models.NewSceneQueryResult(qb)
	ret.Count = out.Total
	ret.TotalDuration = out.Duration.Float64
	ret.TotalSize = out.Size.Float64
	return ret, nil
}

func sceneFileCountCriterionHandler(qb *SceneStore, fileCount *models.IntCriterionInput) criterionHandlerFunc {
	h := countCriterionHandlerBuilder{
		primaryTable: sceneTable,
		joinTable:    scenesFilesTable,
		primaryFK:    sceneIDColumn,
	}

	return h.handler(fileCount)
}

func scenePhashDuplicatedCriterionHandler(duplicatedFilter *models.PHashDuplicationCriterionInput, addJoinFn func(f *filterBuilder)) criterionHandlerFunc {
	return func(ctx context.Context, f *filterBuilder) {
		// TODO: Wishlist item: Implement Distance matching
		if duplicatedFilter != nil {
			if addJoinFn != nil {
				addJoinFn(f)
			}

			var v string
			if *duplicatedFilter.Duplicated {
				v = ">"
			} else {
				v = "="
			}

			f.addInnerJoin("(SELECT file_id FROM files_fingerprints INNER JOIN (SELECT fingerprint FROM files_fingerprints WHERE type = 'phash' GROUP BY fingerprint HAVING COUNT (fingerprint) "+v+" 1) dupes on files_fingerprints.fingerprint = dupes.fingerprint)", "scph", "scenes_files.file_id = scph.file_id")
		}
	}
}

func durationCriterionHandler(durationFilter *models.IntCriterionInput, column string, addJoinFn func(f *filterBuilder)) criterionHandlerFunc {
	return func(ctx context.Context, f *filterBuilder) {
		if durationFilter != nil {
			if addJoinFn != nil {
				addJoinFn(f)
			}
			clause, args := getIntCriterionWhereClause("cast("+column+" as int)", *durationFilter)
			f.addWhere(clause, args...)
		}
	}
}

func resolutionCriterionHandler(resolution *models.ResolutionCriterionInput, heightColumn string, widthColumn string, addJoinFn func(f *filterBuilder)) criterionHandlerFunc {
	return func(ctx context.Context, f *filterBuilder) {
		if resolution != nil && resolution.Value.IsValid() {
			if addJoinFn != nil {
				addJoinFn(f)
			}

			min := resolution.Value.GetMinResolution()
			max := resolution.Value.GetMaxResolution()

			widthHeight := fmt.Sprintf("MIN(%s, %s)", widthColumn, heightColumn)

			switch resolution.Modifier {
			case models.CriterionModifierEquals:
				f.addWhere(fmt.Sprintf("%s BETWEEN %d AND %d", widthHeight, min, max))
			case models.CriterionModifierNotEquals:
				f.addWhere(fmt.Sprintf("%s NOT BETWEEN %d AND %d", widthHeight, min, max))
			case models.CriterionModifierLessThan:
				f.addWhere(fmt.Sprintf("%s < %d", widthHeight, min))
			case models.CriterionModifierGreaterThan:
				f.addWhere(fmt.Sprintf("%s > %d", widthHeight, max))
			}
		}
	}
}

func hasMarkersCriterionHandler(hasMarkers *string) criterionHandlerFunc {
	return func(ctx context.Context, f *filterBuilder) {
		if hasMarkers != nil {
			f.addLeftJoin("scene_markers", "", "scene_markers.scene_id = scenes.id")
			if *hasMarkers == "true" {
				f.addHaving("count(scene_markers.scene_id) > 0")
			} else {
				f.addWhere("scene_markers.id IS NULL")
			}
		}
	}
}

func sceneIsMissingCriterionHandler(qb *SceneStore, isMissing *string) criterionHandlerFunc {
	return func(ctx context.Context, f *filterBuilder) {
		if isMissing != nil && *isMissing != "" {
			switch *isMissing {
			case "galleries":
				qb.galleriesRepository().join(f, "galleries_join", "scenes.id")
				f.addWhere("galleries_join.scene_id IS NULL")
			case "studio":
				f.addWhere("scenes.studio_id IS NULL")
			case "movie":
				qb.moviesRepository().join(f, "movies_join", "scenes.id")
				f.addWhere("movies_join.scene_id IS NULL")
			case "performers":
				qb.performersRepository().join(f, "performers_join", "scenes.id")
				f.addWhere("performers_join.scene_id IS NULL")
			case "date":
				f.addWhere(`scenes.date IS NULL OR scenes.date IS "" OR scenes.date IS "0001-01-01"`)
			case "tags":
				qb.tagsRepository().join(f, "tags_join", "scenes.id")
				f.addWhere("tags_join.scene_id IS NULL")
			case "stash_id":
				qb.stashIDRepository().join(f, "scene_stash_ids", "scenes.id")
				f.addWhere("scene_stash_ids.scene_id IS NULL")
			case "phash":
				qb.addSceneFilesTable(f)
				f.addLeftJoin(fingerprintTable, "fingerprints_phash", "scenes_files.file_id = fingerprints_phash.file_id AND fingerprints_phash.type = 'phash'")
				f.addWhere("fingerprints_phash.fingerprint IS NULL")
			default:
				f.addWhere("(scenes." + *isMissing + " IS NULL OR TRIM(scenes." + *isMissing + ") = '')")
			}
		}
	}
}

func (qb *SceneStore) getMultiCriterionHandlerBuilder(foreignTable, joinTable, foreignFK string, addJoinsFunc func(f *filterBuilder)) multiCriterionHandlerBuilder {
	return multiCriterionHandlerBuilder{
		primaryTable: sceneTable,
		foreignTable: foreignTable,
		joinTable:    joinTable,
		primaryFK:    sceneIDColumn,
		foreignFK:    foreignFK,
		addJoinsFunc: addJoinsFunc,
	}
}

func sceneCaptionCriterionHandler(qb *SceneStore, captions *models.StringCriterionInput) criterionHandlerFunc {
	h := stringListCriterionHandlerBuilder{
		joinTable:    videoCaptionsTable,
		stringColumn: captionCodeColumn,
		addJoinTable: func(f *filterBuilder) {
			qb.addSceneFilesTable(f)
			f.addLeftJoin(videoCaptionsTable, "", "video_captions.file_id = scenes_files.file_id")
		},
	}

	return h.handler(captions)
}

func sceneTagsCriterionHandler(qb *SceneStore, tags *models.HierarchicalMultiCriterionInput) criterionHandlerFunc {
	h := joinedHierarchicalMultiCriterionHandlerBuilder{
		tx: qb.tx,

		primaryTable: sceneTable,
		foreignTable: tagTable,
		foreignFK:    "tag_id",

		relationsTable: "tags_relations",
		joinAs:         "scene_tag",
		joinTable:      scenesTagsTable,
		primaryFK:      sceneIDColumn,
	}

	return h.handler(tags)
}

func sceneTagCountCriterionHandler(qb *SceneStore, tagCount *models.IntCriterionInput) criterionHandlerFunc {
	h := countCriterionHandlerBuilder{
		primaryTable: sceneTable,
		joinTable:    scenesTagsTable,
		primaryFK:    sceneIDColumn,
	}

	return h.handler(tagCount)
}

func scenePerformersCriterionHandler(qb *SceneStore, performers *models.MultiCriterionInput) criterionHandlerFunc {
	h := joinedMultiCriterionHandlerBuilder{
		primaryTable: sceneTable,
		joinTable:    performersScenesTable,
		joinAs:       "performers_join",
		primaryFK:    sceneIDColumn,
		foreignFK:    performerIDColumn,

		addJoinTable: func(f *filterBuilder) {
			qb.performersRepository().join(f, "performers_join", "scenes.id")
		},
	}

	return h.handler(performers)
}

func scenePerformerCountCriterionHandler(qb *SceneStore, performerCount *models.IntCriterionInput) criterionHandlerFunc {
	h := countCriterionHandlerBuilder{
		primaryTable: sceneTable,
		joinTable:    performersScenesTable,
		primaryFK:    sceneIDColumn,
	}

	return h.handler(performerCount)
}

func scenePerformerFavoriteCriterionHandler(performerfavorite *bool) criterionHandlerFunc {
	return func(ctx context.Context, f *filterBuilder) {
		if performerfavorite != nil {
			f.addLeftJoin("performers_scenes", "", "scenes.id = performers_scenes.scene_id")

			if *performerfavorite {
				// contains at least one favorite
				f.addLeftJoin("performers", "", "performers.id = performers_scenes.performer_id")
				f.addWhere("performers.favorite = 1")
			} else {
				// contains zero favorites
				f.addLeftJoin(`(SELECT performers_scenes.scene_id as id FROM performers_scenes
JOIN performers ON performers.id = performers_scenes.performer_id
GROUP BY performers_scenes.scene_id HAVING SUM(performers.favorite) = 0)`, "nofaves", "scenes.id = nofaves.id")
				f.addWhere("performers_scenes.scene_id IS NULL OR nofaves.id IS NOT NULL")
			}
		}
	}
}

func scenePerformerAgeCriterionHandler(performerAge *models.IntCriterionInput) criterionHandlerFunc {
	return func(ctx context.Context, f *filterBuilder) {
		if performerAge != nil {
			f.addInnerJoin("performers_scenes", "", "scenes.id = performers_scenes.scene_id")
			f.addInnerJoin("performers", "", "performers_scenes.performer_id = performers.id")

			f.addWhere("scenes.date != '' AND performers.birthdate != ''")
			f.addWhere("scenes.date IS NOT NULL AND performers.birthdate IS NOT NULL")
			f.addWhere("scenes.date != '0001-01-01' AND performers.birthdate != '0001-01-01'")

			ageCalc := "cast(strftime('%Y.%m%d', scenes.date) - strftime('%Y.%m%d', performers.birthdate) as int)"
			whereClause, args := getIntWhereClause(ageCalc, performerAge.Modifier, performerAge.Value, performerAge.Value2)
			f.addWhere(whereClause, args...)
		}
	}
}

func sceneStudioCriterionHandler(qb *SceneStore, studios *models.HierarchicalMultiCriterionInput) criterionHandlerFunc {
	h := hierarchicalMultiCriterionHandlerBuilder{
		tx: qb.tx,

		primaryTable: sceneTable,
		foreignTable: studioTable,
		foreignFK:    studioIDColumn,
		parentFK:     "parent_id",
	}

	return h.handler(studios)
}

func sceneMoviesCriterionHandler(qb *SceneStore, movies *models.MultiCriterionInput) criterionHandlerFunc {
	addJoinsFunc := func(f *filterBuilder) {
		qb.moviesRepository().join(f, "", "scenes.id")
		f.addLeftJoin("movies", "", "movies_scenes.movie_id = movies.id")
	}
	h := qb.getMultiCriterionHandlerBuilder(movieTable, moviesScenesTable, "movie_id", addJoinsFunc)
	return h.handler(movies)
}

func scenePerformerTagsCriterionHandler(qb *SceneStore, tags *models.HierarchicalMultiCriterionInput) criterionHandlerFunc {
	return func(ctx context.Context, f *filterBuilder) {
		if tags != nil {
			if tags.Modifier == models.CriterionModifierIsNull || tags.Modifier == models.CriterionModifierNotNull {
				var notClause string
				if tags.Modifier == models.CriterionModifierNotNull {
					notClause = "NOT"
				}

				f.addLeftJoin("performers_scenes", "", "scenes.id = performers_scenes.scene_id")
				f.addLeftJoin("performers_tags", "", "performers_scenes.performer_id = performers_tags.performer_id")

				f.addWhere(fmt.Sprintf("performers_tags.tag_id IS %s NULL", notClause))
				return
			}

			if len(tags.Value) == 0 {
				return
			}

			valuesClause := getHierarchicalValues(ctx, qb.tx, tags.Value, tagTable, "tags_relations", "", tags.Depth)

			f.addWith(`performer_tags AS (
SELECT ps.scene_id, t.column1 AS root_tag_id FROM performers_scenes ps
INNER JOIN performers_tags pt ON pt.performer_id = ps.performer_id
INNER JOIN (` + valuesClause + `) t ON t.column2 = pt.tag_id
)`)

			f.addLeftJoin("performer_tags", "", "performer_tags.scene_id = scenes.id")

			addHierarchicalConditionClauses(f, tags, "performer_tags", "root_tag_id")
		}
	}
}

func (qb *SceneStore) setSceneSort(query *queryBuilder, findFilter *models.FindFilterType) {
	if findFilter == nil || findFilter.Sort == nil || *findFilter.Sort == "" {
		return
	}
	sort := findFilter.GetSort("title")

	addFileTable := func() {
		query.addJoins(
			join{
				table:    scenesFilesTable,
				onClause: "scenes_files.scene_id = scenes.id",
			},
			join{
				table:    fileTable,
				onClause: "scenes_files.file_id = files.id",
			},
		)
	}

	addVideoFileTable := func() {
		addFileTable()
		query.addJoins(
			join{
				table:    videoFileTable,
				onClause: "video_files.file_id = scenes_files.file_id",
			},
		)
	}

	addFolderTable := func() {
		query.addJoins(
			join{
				table:    folderTable,
				onClause: "files.parent_folder_id = folders.id",
			},
		)
	}

	direction := findFilter.GetDirection()
	switch sort {
	case "movie_scene_number":
		query.join(moviesScenesTable, "movies_join", "scenes.id = movies_join.scene_id")
		query.sortAndPagination += fmt.Sprintf(" ORDER BY movies_join.scene_index %s", getSortDirection(direction))
	case "tag_count":
		query.sortAndPagination += getCountSort(sceneTable, scenesTagsTable, sceneIDColumn, direction)
	case "performer_count":
		query.sortAndPagination += getCountSort(sceneTable, performersScenesTable, sceneIDColumn, direction)
	case "file_count":
		query.sortAndPagination += getCountSort(sceneTable, scenesFilesTable, sceneIDColumn, direction)
	case "path":
		// special handling for path
		addFileTable()
		addFolderTable()
		query.sortAndPagination += fmt.Sprintf(" ORDER BY folders.path %s, files.basename %[1]s", direction)
	case "perceptual_similarity":
		// special handling for phash
		addFileTable()
		query.addJoins(
			join{
				table:    fingerprintTable,
				as:       "fingerprints_phash",
				onClause: "scenes_files.file_id = fingerprints_phash.file_id AND fingerprints_phash.type = 'phash'",
			},
		)

		query.sortAndPagination += " ORDER BY fingerprints_phash.fingerprint " + direction + ", files.size DESC"
	case "bitrate":
		sort = "bit_rate"
		addVideoFileTable()
		query.sortAndPagination += getSort(sort, direction, videoFileTable)
	case "file_mod_time":
		sort = "mod_time"
		addFileTable()
		query.sortAndPagination += getSort(sort, direction, fileTable)
	case "framerate":
		sort = "frame_rate"
		addVideoFileTable()
		query.sortAndPagination += getSort(sort, direction, videoFileTable)
	case "filesize":
		addFileTable()
		query.sortAndPagination += getSort(sort, direction, fileTable)
	case "duration":
		addVideoFileTable()
		query.sortAndPagination += getSort(sort, direction, videoFileTable)
	case "interactive", "interactive_speed":
		addVideoFileTable()
		query.sortAndPagination += getSort(sort, direction, videoFileTable)
	case "title":
		addFileTable()
		addFolderTable()
		query.sortAndPagination += " ORDER BY scenes.title COLLATE NATURAL_CS " + direction + ", folders.path " + direction + ", files.basename COLLATE NATURAL_CS " + direction
	default:
		query.sortAndPagination += getSort(sort, direction, "scenes")
	}
}

func (qb *SceneStore) imageRepository() *imageRepository {
	return &imageRepository{
		repository: repository{
			tx:        qb.tx,
			tableName: "scenes_cover",
			idColumn:  sceneIDColumn,
		},
		imageColumn: "cover",
	}
}

func (qb *SceneStore) GetCover(ctx context.Context, sceneID int) ([]byte, error) {
	return qb.imageRepository().get(ctx, sceneID)
}

func (qb *SceneStore) UpdateCover(ctx context.Context, sceneID int, image []byte) error {
	return qb.imageRepository().replace(ctx, sceneID, image)
}

func (qb *SceneStore) DestroyCover(ctx context.Context, sceneID int) error {
	return qb.imageRepository().destroy(ctx, []int{sceneID})
}

func (qb *SceneStore) moviesRepository() *repository {
	return &repository{
		tx:        qb.tx,
		tableName: moviesScenesTable,
		idColumn:  sceneIDColumn,
	}
}

func (qb *SceneStore) GetMovies(ctx context.Context, id int) (ret []models.MoviesScenes, err error) {
	ret = []models.MoviesScenes{}

	if err := qb.moviesRepository().getAll(ctx, id, func(rows *sqlx.Rows) error {
		var ms moviesScenesRow
		if err := rows.StructScan(&ms); err != nil {
			return err
		}

		ret = append(ret, ms.resolve(id))
		return nil
	}); err != nil {
		return nil, err
	}

	return ret, nil
}

func (qb *SceneStore) filesRepository() *filesRepository {
	return &filesRepository{
		repository: repository{
			tx:        qb.tx,
			tableName: scenesFilesTable,
			idColumn:  sceneIDColumn,
		},
	}
}

func (qb *SceneStore) AddFileID(ctx context.Context, id int, fileID file.ID) error {
	const firstPrimary = false
	return scenesFilesTableMgr.insertJoins(ctx, id, firstPrimary, []file.ID{fileID})
}

func (qb *SceneStore) performersRepository() *joinRepository {
	return &joinRepository{
		repository: repository{
			tx:        qb.tx,
			tableName: performersScenesTable,
			idColumn:  sceneIDColumn,
		},
		fkColumn: performerIDColumn,
	}
}

func (qb *SceneStore) GetPerformerIDs(ctx context.Context, id int) ([]int, error) {
	return qb.performersRepository().getIDs(ctx, id)
}

func (qb *SceneStore) tagsRepository() *joinRepository {
	return &joinRepository{
		repository: repository{
			tx:        qb.tx,
			tableName: scenesTagsTable,
			idColumn:  sceneIDColumn,
		},
		fkColumn:     tagIDColumn,
		foreignTable: tagTable,
		orderBy:      "tags.name ASC",
	}
}

func (qb *SceneStore) GetTagIDs(ctx context.Context, id int) ([]int, error) {
	return qb.tagsRepository().getIDs(ctx, id)
}

func (qb *SceneStore) galleriesRepository() *joinRepository {
	return &joinRepository{
		repository: repository{
			tx:        qb.tx,
			tableName: scenesGalleriesTable,
			idColumn:  sceneIDColumn,
		},
		fkColumn: galleryIDColumn,
	}
}

func (qb *SceneStore) GetGalleryIDs(ctx context.Context, id int) ([]int, error) {
	return qb.galleriesRepository().getIDs(ctx, id)
}

func (qb *SceneStore) AddGalleryIDs(ctx context.Context, sceneID int, galleryIDs []int) error {
	return scenesGalleriesTableMgr.addJoins(ctx, sceneID, galleryIDs)
}

func (qb *SceneStore) stashIDRepository() *stashIDRepository {
	return &stashIDRepository{
		repository{
			tx:        qb.tx,
			tableName: "scene_stash_ids",
			idColumn:  sceneIDColumn,
		},
	}
}

func (qb *SceneStore) GetStashIDs(ctx context.Context, sceneID int) ([]models.StashID, error) {
	return qb.stashIDRepository().get(ctx, sceneID)
}

func (qb *SceneStore) FindDuplicates(ctx context.Context, distance int) ([][]*models.Scene, error) {
	var dupeIds [][]int
	if distance == 0 {
		var ids []string
		if err := qb.tx.Select(ctx, &ids, findExactDuplicateQuery); err != nil {
			return nil, err
		}

		for _, id := range ids {
			strIds := strings.Split(id, ",")
			var sceneIds []int
			for _, strId := range strIds {
				if intId, err := strconv.Atoi(strId); err == nil {
					sceneIds = intslice.IntAppendUnique(sceneIds, intId)
				}
			}
			// filter out
			if len(sceneIds) > 1 {
				dupeIds = append(dupeIds, sceneIds)
			}
		}
	} else {
		var hashes []*utils.Phash

		if err := qb.queryFunc(ctx, findAllPhashesQuery, nil, false, func(rows *sqlx.Rows) error {
			phash := utils.Phash{
				Bucket: -1,
			}
			if err := rows.StructScan(&phash); err != nil {
				return err
			}

			hashes = append(hashes, &phash)
			return nil
		}); err != nil {
			return nil, err
		}

		dupeIds = utils.FindDuplicates(hashes, distance)
	}

	var duplicates [][]*models.Scene
	for _, sceneIds := range dupeIds {
		if scenes, err := qb.FindMany(ctx, sceneIds); err == nil {
			duplicates = append(duplicates, scenes)
		}
	}

	return duplicates, nil
}<|MERGE_RESOLUTION|>--- conflicted
+++ resolved
@@ -52,14 +52,6 @@
 `
 
 type sceneRow struct {
-<<<<<<< HEAD
-	ID      int               `db:"id" goqu:"skipinsert"`
-	Title   zero.String       `db:"title"`
-	Details zero.String       `db:"details"`
-	URL     zero.String       `db:"url"`
-	Date    models.SQLiteDate `db:"date"`
-	// expressed as 1-100
-=======
 	ID        int                    `db:"id" goqu:"skipinsert"`
 	Title     zero.String            `db:"title"`
 	Code      zero.String            `db:"code"`
@@ -67,7 +59,7 @@
 	Director  zero.String            `db:"director"`
 	URL       zero.String            `db:"url"`
 	Date      models.SQLiteDate      `db:"date"`
->>>>>>> f1c454eb
+	// expressed as 1-100
 	Rating    null.Int               `db:"rating"`
 	Organized bool                   `db:"organized"`
 	OCounter  int                    `db:"o_counter"`
