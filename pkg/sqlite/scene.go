--- conflicted
+++ resolved
@@ -256,14 +256,11 @@
 			return nil, err
 		}
 	}
-<<<<<<< HEAD
-=======
 	if partial.PrimaryFileID != nil {
 		if err := scenesFilesTableMgr.setPrimary(ctx, id, *partial.PrimaryFileID); err != nil {
 			return nil, err
 		}
 	}
->>>>>>> cfc8222b
 
 	return qb.Find(ctx, id)
 }
@@ -450,7 +447,6 @@
 	files, err := qb.fileStore.Find(ctx, fileIDs...)
 	if err != nil {
 		return nil, err
-<<<<<<< HEAD
 	}
 
 	ret := make([]*file.VideoFile, len(files))
@@ -462,19 +458,6 @@
 		}
 	}
 
-=======
-	}
-
-	ret := make([]*file.VideoFile, len(files))
-	for i, f := range files {
-		var ok bool
-		ret[i], ok = f.(*file.VideoFile)
-		if !ok {
-			return nil, fmt.Errorf("expected file to be *file.VideoFile not %T", f)
-		}
-	}
-
->>>>>>> cfc8222b
 	return ret, nil
 }
 
@@ -539,7 +522,6 @@
 	}
 
 	return ret, nil
-<<<<<<< HEAD
 }
 
 func (qb *SceneStore) FindByChecksum(ctx context.Context, checksum string) ([]*models.Scene, error) {
@@ -604,71 +586,6 @@
 func (qb *SceneStore) FindByPerformerID(ctx context.Context, performerID int) ([]*models.Scene, error) {
 	sq := dialect.From(scenesPerformersJoinTable).Select(scenesPerformersJoinTable.Col(sceneIDColumn)).Where(
 		scenesPerformersJoinTable.Col(performerIDColumn).Eq(performerID),
-=======
-}
-
-func (qb *SceneStore) FindByChecksum(ctx context.Context, checksum string) ([]*models.Scene, error) {
-	return qb.FindByFingerprints(ctx, []file.Fingerprint{
-		{
-			Type:        file.FingerprintTypeMD5,
-			Fingerprint: checksum,
-		},
-	})
-}
-
-func (qb *SceneStore) FindByOSHash(ctx context.Context, oshash string) ([]*models.Scene, error) {
-	return qb.FindByFingerprints(ctx, []file.Fingerprint{
-		{
-			Type:        file.FingerprintTypeOshash,
-			Fingerprint: oshash,
-		},
-	})
-}
-
-func (qb *SceneStore) FindByPath(ctx context.Context, p string) ([]*models.Scene, error) {
-	filesTable := fileTableMgr.table
-	foldersTable := folderTableMgr.table
-	basename := filepath.Base(p)
-	dir := filepath.Dir(p)
-
-	// replace wildcards
-	basename = strings.ReplaceAll(basename, "*", "%")
-	dir = strings.ReplaceAll(dir, "*", "%")
-
-	sq := dialect.From(scenesFilesJoinTable).InnerJoin(
-		filesTable,
-		goqu.On(filesTable.Col(idColumn).Eq(scenesFilesJoinTable.Col(fileIDColumn))),
-	).InnerJoin(
-		foldersTable,
-		goqu.On(foldersTable.Col(idColumn).Eq(filesTable.Col("parent_folder_id"))),
-	).Select(scenesFilesJoinTable.Col(sceneIDColumn)).Where(
-		foldersTable.Col("path").Like(dir),
-		filesTable.Col("basename").Like(basename),
-	)
-
-	ret, err := qb.findBySubquery(ctx, sq)
-	if err != nil && !errors.Is(err, sql.ErrNoRows) {
-		return nil, fmt.Errorf("getting scene by path %s: %w", p, err)
-	}
-
-	return ret, nil
-}
-
-func (qb *SceneStore) findBySubquery(ctx context.Context, sq *goqu.SelectDataset) ([]*models.Scene, error) {
-	table := qb.table()
-
-	q := qb.selectDataset().Where(
-		table.Col(idColumn).Eq(
-			sq,
-		),
-	)
-
-	return qb.getMany(ctx, q)
-}
-
-func (qb *SceneStore) FindByPerformerID(ctx context.Context, performerID int) ([]*models.Scene, error) {
-	sq := dialect.From(scenesPerformersJoinTable).Select(scenesPerformersJoinTable.Col(sceneIDColumn)).Where(
-		scenesPerformersJoinTable.Col(performerIDColumn).Eq(performerID),
 	)
 	ret, err := qb.findBySubquery(ctx, sq)
 
@@ -679,25 +596,6 @@
 	return ret, nil
 }
 
-func (qb *SceneStore) FindByGalleryID(ctx context.Context, galleryID int) ([]*models.Scene, error) {
-	sq := dialect.From(galleriesScenesJoinTable).Select(galleriesScenesJoinTable.Col(sceneIDColumn)).Where(
-		galleriesScenesJoinTable.Col(galleryIDColumn).Eq(galleryID),
->>>>>>> cfc8222b
-	)
-	ret, err := qb.findBySubquery(ctx, sq)
-
-	if err != nil {
-<<<<<<< HEAD
-		return nil, fmt.Errorf("getting scenes for performer %d: %w", performerID, err)
-=======
-		return nil, fmt.Errorf("getting scenes for gallery %d: %w", galleryID, err)
->>>>>>> cfc8222b
-	}
-
-	return ret, nil
-}
-
-<<<<<<< HEAD
 func (qb *SceneStore) FindByGalleryID(ctx context.Context, galleryID int) ([]*models.Scene, error) {
 	sq := dialect.From(galleriesScenesJoinTable).Select(galleriesScenesJoinTable.Col(sceneIDColumn)).Where(
 		galleriesScenesJoinTable.Col(galleryIDColumn).Eq(galleryID),
@@ -711,51 +609,6 @@
 	return ret, nil
 }
 
-func (qb *SceneStore) CountByPerformerID(ctx context.Context, performerID int) (int, error) {
-	joinTable := scenesPerformersJoinTable
-
-	q := dialect.Select(goqu.COUNT("*")).From(joinTable).Where(joinTable.Col(performerIDColumn).Eq(performerID))
-	return count(ctx, q)
-}
-
-func (qb *SceneStore) FindByMovieID(ctx context.Context, movieID int) ([]*models.Scene, error) {
-	sq := dialect.From(scenesMoviesJoinTable).Select(scenesMoviesJoinTable.Col(sceneIDColumn)).Where(
-		scenesMoviesJoinTable.Col(movieIDColumn).Eq(movieID),
-	)
-	ret, err := qb.findBySubquery(ctx, sq)
-
-	if err != nil {
-		return nil, fmt.Errorf("getting scenes for movie %d: %w", movieID, err)
-	}
-
-	return ret, nil
-}
-
-func (qb *SceneStore) CountByMovieID(ctx context.Context, movieID int) (int, error) {
-	joinTable := scenesMoviesJoinTable
-
-	q := dialect.Select(goqu.COUNT("*")).From(joinTable).Where(joinTable.Col(movieIDColumn).Eq(movieID))
-	return count(ctx, q)
-}
-
-func (qb *SceneStore) Count(ctx context.Context) (int, error) {
-	q := dialect.Select(goqu.COUNT("*")).From(qb.table())
-	return count(ctx, q)
-}
-
-func (qb *SceneStore) Size(ctx context.Context) (float64, error) {
-	table := qb.table()
-	fileTable := fileTableMgr.table
-	q := dialect.Select(
-		goqu.SUM(fileTableMgr.table.Col("size")),
-	).From(table).InnerJoin(
-		scenesFilesJoinTable,
-		goqu.On(table.Col(idColumn).Eq(scenesFilesJoinTable.Col(sceneIDColumn))),
-	).InnerJoin(
-		fileTable,
-		goqu.On(scenesFilesJoinTable.Col(fileIDColumn).Eq(fileTable.Col(idColumn))),
-	)
-=======
 func (qb *SceneStore) CountByPerformerID(ctx context.Context, performerID int) (int, error) {
 	joinTable := scenesPerformersJoinTable
 
@@ -821,7 +674,6 @@
 		goqu.On(videoFileTable.Col("file_id").Eq(scenesFilesJoinTable.Col("file_id"))),
 	)
 
->>>>>>> cfc8222b
 	var ret float64
 	if err := querySimple(ctx, q, &ret); err != nil {
 		return 0, err
@@ -830,28 +682,6 @@
 	return ret, nil
 }
 
-<<<<<<< HEAD
-func (qb *SceneStore) Duration(ctx context.Context) (float64, error) {
-	table := qb.table()
-	videoFileTable := videoFileTableMgr.table
-
-	q := dialect.Select(
-		goqu.SUM(videoFileTable.Col("duration"))).From(table).InnerJoin(
-		scenesFilesJoinTable,
-		goqu.On(scenesFilesJoinTable.Col("scene_id").Eq(table.Col(idColumn))),
-	).InnerJoin(
-		videoFileTable,
-		goqu.On(videoFileTable.Col("file_id").Eq(scenesFilesJoinTable.Col("file_id"))),
-	)
-
-	var ret float64
-	if err := querySimple(ctx, q, &ret); err != nil {
-		return 0, err
-	}
-
-	return ret, nil
-}
-
 func (qb *SceneStore) CountByStudioID(ctx context.Context, studioID int) (int, error) {
 	table := qb.table()
 
@@ -866,22 +696,6 @@
 	return count(ctx, q)
 }
 
-=======
-func (qb *SceneStore) CountByStudioID(ctx context.Context, studioID int) (int, error) {
-	table := qb.table()
-
-	q := dialect.Select(goqu.COUNT("*")).From(table).Where(table.Col(studioIDColumn).Eq(studioID))
-	return count(ctx, q)
-}
-
-func (qb *SceneStore) CountByTagID(ctx context.Context, tagID int) (int, error) {
-	joinTable := scenesTagsJoinTable
-
-	q := dialect.Select(goqu.COUNT("*")).From(joinTable).Where(joinTable.Col(tagIDColumn).Eq(tagID))
-	return count(ctx, q)
-}
-
->>>>>>> cfc8222b
 func (qb *SceneStore) countMissingFingerprints(ctx context.Context, fpType string) (int, error) {
 	fpTable := fingerprintTableMgr.table.As("fingerprints_temp")
 
