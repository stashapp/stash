package sqlite

import (
	"context"
	"database/sql"
	"errors"
	"fmt"
	"path/filepath"
	"strconv"
	"strings"
	"time"

	"github.com/doug-martin/goqu/v9"
	"github.com/doug-martin/goqu/v9/exp"
	"github.com/jmoiron/sqlx"
	"gopkg.in/guregu/null.v4"
	"gopkg.in/guregu/null.v4/zero"

	"github.com/stashapp/stash/pkg/file"
	"github.com/stashapp/stash/pkg/models"
	"github.com/stashapp/stash/pkg/sliceutil/intslice"
	"github.com/stashapp/stash/pkg/utils"
)

const (
	sceneTable            = "scenes"
	scenesFilesTable      = "scenes_files"
	sceneIDColumn         = "scene_id"
	performersScenesTable = "performers_scenes"
	scenesTagsTable       = "scenes_tags"
	scenesGalleriesTable  = "scenes_galleries"
	moviesScenesTable     = "movies_scenes"
)

var findExactDuplicateQuery = `
SELECT GROUP_CONCAT(scenes.id) as ids
FROM scenes
INNER JOIN scenes_files ON (scenes.id = scenes_files.scene_id) 
INNER JOIN files ON (scenes_files.file_id = files.id) 
INNER JOIN files_fingerprints ON (scenes_files.file_id = files_fingerprints.file_id AND files_fingerprints.type = 'phash')
GROUP BY files_fingerprints.fingerprint
HAVING COUNT(files_fingerprints.fingerprint) > 1 AND COUNT(DISTINCT scenes.id) > 1
ORDER BY SUM(files.size) DESC;
`

var findAllPhashesQuery = `
SELECT scenes.id as id, files_fingerprints.fingerprint as phash
FROM scenes
INNER JOIN scenes_files ON (scenes.id = scenes_files.scene_id) 
INNER JOIN files ON (scenes_files.file_id = files.id) 
INNER JOIN files_fingerprints ON (scenes_files.file_id = files_fingerprints.file_id AND files_fingerprints.type = 'phash')
ORDER BY files.size DESC
`

type sceneRow struct {
<<<<<<< HEAD
	ID           int                        `db:"id" goqu:"skipinsert"`
	Title        zero.String                `db:"title"`
	Code         zero.String                `db:"code"`
	Details      zero.String                `db:"details"`
	Director     zero.String                `db:"director"`
	URL          zero.String                `db:"url"`
	Date         models.SQLiteDate          `db:"date"`
	Rating       null.Int                   `db:"rating"`
	Organized    bool                       `db:"organized"`
	OCounter     int                        `db:"o_counter"`
	StudioID     null.Int                   `db:"studio_id,omitempty"`
	CreatedAt    models.SQLiteTimestamp     `db:"created_at"`
	UpdatedAt    models.SQLiteTimestamp     `db:"updated_at"`
	LastPlayedAt models.NullSQLiteTimestamp `db:"last_played_at"`
	ResumeTime   float64                    `db:"resume_time"`
	PlayDuration float64                    `db:"play_duration"`
	PlayCount    int                        `db:"play_count"`
=======
	ID       int               `db:"id" goqu:"skipinsert"`
	Title    zero.String       `db:"title"`
	Code     zero.String       `db:"code"`
	Details  zero.String       `db:"details"`
	Director zero.String       `db:"director"`
	URL      zero.String       `db:"url"`
	Date     models.SQLiteDate `db:"date"`
	// expressed as 1-100
	Rating    null.Int               `db:"rating"`
	Organized bool                   `db:"organized"`
	OCounter  int                    `db:"o_counter"`
	StudioID  null.Int               `db:"studio_id,omitempty"`
	CreatedAt models.SQLiteTimestamp `db:"created_at"`
	UpdatedAt models.SQLiteTimestamp `db:"updated_at"`
>>>>>>> 0443439f
}

func (r *sceneRow) fromScene(o models.Scene) {
	r.ID = o.ID
	r.Title = zero.StringFrom(o.Title)
	r.Code = zero.StringFrom(o.Code)
	r.Details = zero.StringFrom(o.Details)
	r.Director = zero.StringFrom(o.Director)
	r.URL = zero.StringFrom(o.URL)
	if o.Date != nil {
		_ = r.Date.Scan(o.Date.Time)
	}
	r.Rating = intFromPtr(o.Rating)
	r.Organized = o.Organized
	r.OCounter = o.OCounter
	r.StudioID = intFromPtr(o.StudioID)
	r.CreatedAt = models.SQLiteTimestamp{Timestamp: o.CreatedAt}
	r.UpdatedAt = models.SQLiteTimestamp{Timestamp: o.UpdatedAt}
	r.ResumeTime = o.ResumeTime
	r.PlayDuration = o.PlayDuration
	r.PlayCount = o.PlayCount
}

type sceneQueryRow struct {
	sceneRow
	PrimaryFileID         null.Int    `db:"primary_file_id"`
	PrimaryFileFolderPath zero.String `db:"primary_file_folder_path"`
	PrimaryFileBasename   zero.String `db:"primary_file_basename"`
	PrimaryFileOshash     zero.String `db:"primary_file_oshash"`
	PrimaryFileChecksum   zero.String `db:"primary_file_checksum"`
}

func (r *sceneQueryRow) resolve() *models.Scene {
	ret := &models.Scene{
		ID:        r.ID,
		Title:     r.Title.String,
		Code:      r.Code.String,
		Details:   r.Details.String,
		Director:  r.Director.String,
		URL:       r.URL.String,
		Date:      r.Date.DatePtr(),
		Rating:    nullIntPtr(r.Rating),
		Organized: r.Organized,
		OCounter:  r.OCounter,
		StudioID:  nullIntPtr(r.StudioID),

		PrimaryFileID: nullIntFileIDPtr(r.PrimaryFileID),
		OSHash:        r.PrimaryFileOshash.String,
		Checksum:      r.PrimaryFileChecksum.String,

		CreatedAt: r.CreatedAt.Timestamp,
		UpdatedAt: r.UpdatedAt.Timestamp,

		LastPlayedAt: r.LastPlayedAt.Timestamp,
		ResumeTime:   r.ResumeTime,
		PlayDuration: r.PlayDuration,
		PlayCount:    r.PlayCount,
	}

	if r.PrimaryFileFolderPath.Valid && r.PrimaryFileBasename.Valid {
		ret.Path = filepath.Join(r.PrimaryFileFolderPath.String, r.PrimaryFileBasename.String)
	}

	return ret
}

type sceneRowRecord struct {
	updateRecord
}

func (r *sceneRowRecord) fromPartial(o models.ScenePartial) {
	r.setNullString("title", o.Title)
	r.setNullString("code", o.Code)
	r.setNullString("details", o.Details)
	r.setNullString("director", o.Director)
	r.setNullString("url", o.URL)
	r.setSQLiteDate("date", o.Date)
	r.setNullInt("rating", o.Rating)
	r.setBool("organized", o.Organized)
	r.setInt("o_counter", o.OCounter)
	r.setNullInt("studio_id", o.StudioID)
	r.setSQLiteTimestamp("created_at", o.CreatedAt)
	r.setSQLiteTimestamp("updated_at", o.UpdatedAt)
	r.setSQLiteTimestamp("last_played_at ", o.LastPlayedAt)
	r.setFloat64("resume_time", o.ResumeTime)
	r.setFloat64("play_duration", o.PlayDuration)
	r.setInt("play_count", o.PlayCount)
}

type SceneStore struct {
	repository

	tableMgr *table
	oCounterManager

	fileStore *FileStore
}

func NewSceneStore(fileStore *FileStore) *SceneStore {
	return &SceneStore{
		repository: repository{
			tableName: sceneTable,
			idColumn:  idColumn,
		},

		tableMgr:        sceneTableMgr,
		oCounterManager: oCounterManager{sceneTableMgr},
		fileStore:       fileStore,
	}
}

func (qb *SceneStore) table() exp.IdentifierExpression {
	return qb.tableMgr.table
}

func (qb *SceneStore) Create(ctx context.Context, newObject *models.Scene, fileIDs []file.ID) error {
	var r sceneRow
	r.fromScene(*newObject)

	id, err := qb.tableMgr.insertID(ctx, r)
	if err != nil {
		return err
	}

	if len(fileIDs) > 0 {
		const firstPrimary = true
		if err := scenesFilesTableMgr.insertJoins(ctx, id, firstPrimary, fileIDs); err != nil {
			return err
		}
	}

	if newObject.PerformerIDs.Loaded() {
		if err := scenesPerformersTableMgr.insertJoins(ctx, id, newObject.PerformerIDs.List()); err != nil {
			return err
		}
	}
	if newObject.TagIDs.Loaded() {
		if err := scenesTagsTableMgr.insertJoins(ctx, id, newObject.TagIDs.List()); err != nil {
			return err
		}
	}

	if newObject.GalleryIDs.Loaded() {
		if err := scenesGalleriesTableMgr.insertJoins(ctx, id, newObject.GalleryIDs.List()); err != nil {
			return err
		}
	}

	if newObject.StashIDs.Loaded() {
		if err := scenesStashIDsTableMgr.insertJoins(ctx, id, newObject.StashIDs.List()); err != nil {
			return err
		}
	}

	if newObject.Movies.Loaded() {
		if err := scenesMoviesTableMgr.insertJoins(ctx, id, newObject.Movies.List()); err != nil {
			return err
		}
	}

	updated, err := qb.find(ctx, id)
	if err != nil {
		return fmt.Errorf("finding after create: %w", err)
	}

	*newObject = *updated

	return nil
}

func (qb *SceneStore) UpdatePartial(ctx context.Context, id int, partial models.ScenePartial) (*models.Scene, error) {
	r := sceneRowRecord{
		updateRecord{
			Record: make(exp.Record),
		},
	}

	r.fromPartial(partial)

	if len(r.Record) > 0 {
		if err := qb.tableMgr.updateByID(ctx, id, r.Record); err != nil {
			return nil, err
		}
	}

	if partial.PerformerIDs != nil {
		if err := scenesPerformersTableMgr.modifyJoins(ctx, id, partial.PerformerIDs.IDs, partial.PerformerIDs.Mode); err != nil {
			return nil, err
		}
	}
	if partial.TagIDs != nil {
		if err := scenesTagsTableMgr.modifyJoins(ctx, id, partial.TagIDs.IDs, partial.TagIDs.Mode); err != nil {
			return nil, err
		}
	}
	if partial.GalleryIDs != nil {
		if err := scenesGalleriesTableMgr.modifyJoins(ctx, id, partial.GalleryIDs.IDs, partial.GalleryIDs.Mode); err != nil {
			return nil, err
		}
	}
	if partial.StashIDs != nil {
		if err := scenesStashIDsTableMgr.modifyJoins(ctx, id, partial.StashIDs.StashIDs, partial.StashIDs.Mode); err != nil {
			return nil, err
		}
	}
	if partial.MovieIDs != nil {
		if err := scenesMoviesTableMgr.modifyJoins(ctx, id, partial.MovieIDs.Movies, partial.MovieIDs.Mode); err != nil {
			return nil, err
		}
	}
	if partial.PrimaryFileID != nil {
		if err := scenesFilesTableMgr.setPrimary(ctx, id, *partial.PrimaryFileID); err != nil {
			return nil, err
		}
	}

	return qb.Find(ctx, id)
}

func (qb *SceneStore) Update(ctx context.Context, updatedObject *models.Scene) error {
	var r sceneRow
	r.fromScene(*updatedObject)

	if err := qb.tableMgr.updateByID(ctx, updatedObject.ID, r); err != nil {
		return err
	}

	if updatedObject.PerformerIDs.Loaded() {
		if err := scenesPerformersTableMgr.replaceJoins(ctx, updatedObject.ID, updatedObject.PerformerIDs.List()); err != nil {
			return err
		}
	}

	if updatedObject.TagIDs.Loaded() {
		if err := scenesTagsTableMgr.replaceJoins(ctx, updatedObject.ID, updatedObject.TagIDs.List()); err != nil {
			return err
		}
	}

	if updatedObject.GalleryIDs.Loaded() {
		if err := scenesGalleriesTableMgr.replaceJoins(ctx, updatedObject.ID, updatedObject.GalleryIDs.List()); err != nil {
			return err
		}
	}

	if updatedObject.StashIDs.Loaded() {
		if err := scenesStashIDsTableMgr.replaceJoins(ctx, updatedObject.ID, updatedObject.StashIDs.List()); err != nil {
			return err
		}
	}

	if updatedObject.Movies.Loaded() {
		if err := scenesMoviesTableMgr.replaceJoins(ctx, updatedObject.ID, updatedObject.Movies.List()); err != nil {
			return err
		}
	}

	if updatedObject.Files.Loaded() {
		fileIDs := make([]file.ID, len(updatedObject.Files.List()))
		for i, f := range updatedObject.Files.List() {
			fileIDs[i] = f.ID
		}

		if err := scenesFilesTableMgr.replaceJoins(ctx, updatedObject.ID, fileIDs); err != nil {
			return err
		}
	}

	return nil
}

func (qb *SceneStore) Destroy(ctx context.Context, id int) error {
	// scene markers should be handled prior to calling destroy
	// galleries should be handled prior to calling destroy

	return qb.tableMgr.destroyExisting(ctx, []int{id})
}

func (qb *SceneStore) Find(ctx context.Context, id int) (*models.Scene, error) {
	return qb.find(ctx, id)
}

func (qb *SceneStore) FindMany(ctx context.Context, ids []int) ([]*models.Scene, error) {
	table := qb.table()
	q := qb.selectDataset().Prepared(true).Where(table.Col(idColumn).In(ids))
	unsorted, err := qb.getMany(ctx, q)
	if err != nil {
		return nil, err
	}

	scenes := make([]*models.Scene, len(ids))

	for _, s := range unsorted {
		i := intslice.IntIndex(ids, s.ID)
		scenes[i] = s
	}

	for i := range scenes {
		if scenes[i] == nil {
			return nil, fmt.Errorf("scene with id %d not found", ids[i])
		}
	}

	return scenes, nil
}

func (qb *SceneStore) selectDataset() *goqu.SelectDataset {
	table := qb.table()
	files := fileTableMgr.table
	folders := folderTableMgr.table
	checksum := fingerprintTableMgr.table.As("fingerprint_md5")
	oshash := fingerprintTableMgr.table.As("fingerprint_oshash")

	return dialect.From(table).LeftJoin(
		scenesFilesJoinTable,
		goqu.On(
			scenesFilesJoinTable.Col(sceneIDColumn).Eq(table.Col(idColumn)),
			scenesFilesJoinTable.Col("primary").Eq(1),
		),
	).LeftJoin(
		files,
		goqu.On(files.Col(idColumn).Eq(scenesFilesJoinTable.Col(fileIDColumn))),
	).LeftJoin(
		folders,
		goqu.On(folders.Col(idColumn).Eq(files.Col("parent_folder_id"))),
	).LeftJoin(
		checksum,
		goqu.On(
			checksum.Col(fileIDColumn).Eq(scenesFilesJoinTable.Col(fileIDColumn)),
			checksum.Col("type").Eq(file.FingerprintTypeMD5),
		),
	).LeftJoin(
		oshash,
		goqu.On(
			oshash.Col(fileIDColumn).Eq(scenesFilesJoinTable.Col(fileIDColumn)),
			oshash.Col("type").Eq(file.FingerprintTypeOshash),
		),
	).Select(
		qb.table().All(),
		scenesFilesJoinTable.Col(fileIDColumn).As("primary_file_id"),
		folders.Col("path").As("primary_file_folder_path"),
		files.Col("basename").As("primary_file_basename"),
		checksum.Col("fingerprint").As("primary_file_checksum"),
		oshash.Col("fingerprint").As("primary_file_oshash"),
	)
}

func (qb *SceneStore) get(ctx context.Context, q *goqu.SelectDataset) (*models.Scene, error) {
	ret, err := qb.getMany(ctx, q)
	if err != nil {
		return nil, err
	}

	if len(ret) == 0 {
		return nil, sql.ErrNoRows
	}

	return ret[0], nil
}

func (qb *SceneStore) getMany(ctx context.Context, q *goqu.SelectDataset) ([]*models.Scene, error) {
	const single = false
	var ret []*models.Scene
	var lastID int
	if err := queryFunc(ctx, q, single, func(r *sqlx.Rows) error {
		var f sceneQueryRow
		if err := r.StructScan(&f); err != nil {
			return err
		}

		s := f.resolve()
		if s.ID == lastID {
			return fmt.Errorf("internal error: multiple rows returned for single scene id %d", s.ID)
		}
		lastID = s.ID

		ret = append(ret, s)
		return nil
	}); err != nil {
		return nil, err
	}

	return ret, nil
}

func (qb *SceneStore) GetFiles(ctx context.Context, id int) ([]*file.VideoFile, error) {
	fileIDs, err := qb.filesRepository().get(ctx, id)
	if err != nil {
		return nil, err
	}

	// use fileStore to load files
	files, err := qb.fileStore.Find(ctx, fileIDs...)
	if err != nil {
		return nil, err
	}

	ret := make([]*file.VideoFile, len(files))
	for i, f := range files {
		var ok bool
		ret[i], ok = f.(*file.VideoFile)
		if !ok {
			return nil, fmt.Errorf("expected file to be *file.VideoFile not %T", f)
		}
	}

	return ret, nil
}

func (qb *SceneStore) GetManyFileIDs(ctx context.Context, ids []int) ([][]file.ID, error) {
	const primaryOnly = false
	return qb.filesRepository().getMany(ctx, ids, primaryOnly)
}

func (qb *SceneStore) find(ctx context.Context, id int) (*models.Scene, error) {
	q := qb.selectDataset().Where(qb.tableMgr.byID(id))

	ret, err := qb.get(ctx, q)
	if err != nil {
		return nil, fmt.Errorf("getting scene by id %d: %w", id, err)
	}

	return ret, nil
}

func (qb *SceneStore) FindByFileID(ctx context.Context, fileID file.ID) ([]*models.Scene, error) {
	sq := dialect.From(scenesFilesJoinTable).Select(scenesFilesJoinTable.Col(sceneIDColumn)).Where(
		scenesFilesJoinTable.Col(fileIDColumn).Eq(fileID),
	)

	ret, err := qb.findBySubquery(ctx, sq)
	if err != nil {
		return nil, fmt.Errorf("getting scenes by file id %d: %w", fileID, err)
	}

	return ret, nil
}

func (qb *SceneStore) FindByPrimaryFileID(ctx context.Context, fileID file.ID) ([]*models.Scene, error) {
	sq := dialect.From(scenesFilesJoinTable).Select(scenesFilesJoinTable.Col(sceneIDColumn)).Where(
		scenesFilesJoinTable.Col(fileIDColumn).Eq(fileID),
		scenesFilesJoinTable.Col("primary").Eq(1),
	)

	ret, err := qb.findBySubquery(ctx, sq)
	if err != nil {
		return nil, fmt.Errorf("getting scenes by primary file id %d: %w", fileID, err)
	}

	return ret, nil
}

func (qb *SceneStore) CountByFileID(ctx context.Context, fileID file.ID) (int, error) {
	joinTable := scenesFilesJoinTable

	q := dialect.Select(goqu.COUNT("*")).From(joinTable).Where(joinTable.Col(fileIDColumn).Eq(fileID))
	return count(ctx, q)
}

func (qb *SceneStore) FindByFingerprints(ctx context.Context, fp []file.Fingerprint) ([]*models.Scene, error) {
	fingerprintTable := fingerprintTableMgr.table

	var ex []exp.Expression

	for _, v := range fp {
		ex = append(ex, goqu.And(
			fingerprintTable.Col("type").Eq(v.Type),
			fingerprintTable.Col("fingerprint").Eq(v.Fingerprint),
		))
	}

	sq := dialect.From(scenesFilesJoinTable).
		InnerJoin(
			fingerprintTable,
			goqu.On(fingerprintTable.Col(fileIDColumn).Eq(scenesFilesJoinTable.Col(fileIDColumn))),
		).
		Select(scenesFilesJoinTable.Col(sceneIDColumn)).Where(goqu.Or(ex...))

	ret, err := qb.findBySubquery(ctx, sq)
	if err != nil {
		return nil, fmt.Errorf("getting scenes by fingerprints: %w", err)
	}

	return ret, nil
}

func (qb *SceneStore) FindByChecksum(ctx context.Context, checksum string) ([]*models.Scene, error) {
	return qb.FindByFingerprints(ctx, []file.Fingerprint{
		{
			Type:        file.FingerprintTypeMD5,
			Fingerprint: checksum,
		},
	})
}

func (qb *SceneStore) FindByOSHash(ctx context.Context, oshash string) ([]*models.Scene, error) {
	return qb.FindByFingerprints(ctx, []file.Fingerprint{
		{
			Type:        file.FingerprintTypeOshash,
			Fingerprint: oshash,
		},
	})
}

func (qb *SceneStore) FindByPath(ctx context.Context, p string) ([]*models.Scene, error) {
	filesTable := fileTableMgr.table
	foldersTable := folderTableMgr.table
	basename := filepath.Base(p)
	dir := filepath.Dir(p)

	// replace wildcards
	basename = strings.ReplaceAll(basename, "*", "%")
	dir = strings.ReplaceAll(dir, "*", "%")

	sq := dialect.From(scenesFilesJoinTable).InnerJoin(
		filesTable,
		goqu.On(filesTable.Col(idColumn).Eq(scenesFilesJoinTable.Col(fileIDColumn))),
	).InnerJoin(
		foldersTable,
		goqu.On(foldersTable.Col(idColumn).Eq(filesTable.Col("parent_folder_id"))),
	).Select(scenesFilesJoinTable.Col(sceneIDColumn)).Where(
		foldersTable.Col("path").Like(dir),
		filesTable.Col("basename").Like(basename),
	)

	ret, err := qb.findBySubquery(ctx, sq)
	if err != nil && !errors.Is(err, sql.ErrNoRows) {
		return nil, fmt.Errorf("getting scene by path %s: %w", p, err)
	}

	return ret, nil
}

func (qb *SceneStore) findBySubquery(ctx context.Context, sq *goqu.SelectDataset) ([]*models.Scene, error) {
	table := qb.table()

	q := qb.selectDataset().Where(
		table.Col(idColumn).Eq(
			sq,
		),
	)

	return qb.getMany(ctx, q)
}

func (qb *SceneStore) FindByPerformerID(ctx context.Context, performerID int) ([]*models.Scene, error) {
	sq := dialect.From(scenesPerformersJoinTable).Select(scenesPerformersJoinTable.Col(sceneIDColumn)).Where(
		scenesPerformersJoinTable.Col(performerIDColumn).Eq(performerID),
	)
	ret, err := qb.findBySubquery(ctx, sq)

	if err != nil {
		return nil, fmt.Errorf("getting scenes for performer %d: %w", performerID, err)
	}

	return ret, nil
}

func (qb *SceneStore) FindByGalleryID(ctx context.Context, galleryID int) ([]*models.Scene, error) {
	sq := dialect.From(galleriesScenesJoinTable).Select(galleriesScenesJoinTable.Col(sceneIDColumn)).Where(
		galleriesScenesJoinTable.Col(galleryIDColumn).Eq(galleryID),
	)
	ret, err := qb.findBySubquery(ctx, sq)

	if err != nil {
		return nil, fmt.Errorf("getting scenes for gallery %d: %w", galleryID, err)
	}

	return ret, nil
}

func (qb *SceneStore) CountByPerformerID(ctx context.Context, performerID int) (int, error) {
	joinTable := scenesPerformersJoinTable

	q := dialect.Select(goqu.COUNT("*")).From(joinTable).Where(joinTable.Col(performerIDColumn).Eq(performerID))
	return count(ctx, q)
}

func (qb *SceneStore) FindByMovieID(ctx context.Context, movieID int) ([]*models.Scene, error) {
	sq := dialect.From(scenesMoviesJoinTable).Select(scenesMoviesJoinTable.Col(sceneIDColumn)).Where(
		scenesMoviesJoinTable.Col(movieIDColumn).Eq(movieID),
	)
	ret, err := qb.findBySubquery(ctx, sq)

	if err != nil {
		return nil, fmt.Errorf("getting scenes for movie %d: %w", movieID, err)
	}

	return ret, nil
}

func (qb *SceneStore) CountByMovieID(ctx context.Context, movieID int) (int, error) {
	joinTable := scenesMoviesJoinTable

	q := dialect.Select(goqu.COUNT("*")).From(joinTable).Where(joinTable.Col(movieIDColumn).Eq(movieID))
	return count(ctx, q)
}

func (qb *SceneStore) Count(ctx context.Context) (int, error) {
	q := dialect.Select(goqu.COUNT("*")).From(qb.table())
	return count(ctx, q)
}

func (qb *SceneStore) Size(ctx context.Context) (float64, error) {
	table := qb.table()
	fileTable := fileTableMgr.table
	q := dialect.Select(
		goqu.SUM(fileTableMgr.table.Col("size")),
	).From(table).InnerJoin(
		scenesFilesJoinTable,
		goqu.On(table.Col(idColumn).Eq(scenesFilesJoinTable.Col(sceneIDColumn))),
	).InnerJoin(
		fileTable,
		goqu.On(scenesFilesJoinTable.Col(fileIDColumn).Eq(fileTable.Col(idColumn))),
	)
	var ret float64
	if err := querySimple(ctx, q, &ret); err != nil {
		return 0, err
	}

	return ret, nil
}

func (qb *SceneStore) Duration(ctx context.Context) (float64, error) {
	table := qb.table()
	videoFileTable := videoFileTableMgr.table

	q := dialect.Select(
		goqu.SUM(videoFileTable.Col("duration"))).From(table).InnerJoin(
		scenesFilesJoinTable,
		goqu.On(scenesFilesJoinTable.Col("scene_id").Eq(table.Col(idColumn))),
	).InnerJoin(
		videoFileTable,
		goqu.On(videoFileTable.Col("file_id").Eq(scenesFilesJoinTable.Col("file_id"))),
	)

	var ret float64
	if err := querySimple(ctx, q, &ret); err != nil {
		return 0, err
	}

	return ret, nil
}

func (qb *SceneStore) CountByStudioID(ctx context.Context, studioID int) (int, error) {
	table := qb.table()

	q := dialect.Select(goqu.COUNT("*")).From(table).Where(table.Col(studioIDColumn).Eq(studioID))
	return count(ctx, q)
}

func (qb *SceneStore) CountByTagID(ctx context.Context, tagID int) (int, error) {
	joinTable := scenesTagsJoinTable

	q := dialect.Select(goqu.COUNT("*")).From(joinTable).Where(joinTable.Col(tagIDColumn).Eq(tagID))
	return count(ctx, q)
}

func (qb *SceneStore) countMissingFingerprints(ctx context.Context, fpType string) (int, error) {
	fpTable := fingerprintTableMgr.table.As("fingerprints_temp")

	q := dialect.From(scenesFilesJoinTable).LeftJoin(
		fpTable,
		goqu.On(
			scenesFilesJoinTable.Col(fileIDColumn).Eq(fpTable.Col(fileIDColumn)),
			fpTable.Col("type").Eq(fpType),
		),
	).Select(goqu.COUNT(goqu.DISTINCT(scenesFilesJoinTable.Col(sceneIDColumn)))).Where(fpTable.Col("fingerprint").IsNull())

	return count(ctx, q)
}

// CountMissingChecksum returns the number of scenes missing a checksum value.
func (qb *SceneStore) CountMissingChecksum(ctx context.Context) (int, error) {
	return qb.countMissingFingerprints(ctx, "md5")
}

// CountMissingOSHash returns the number of scenes missing an oshash value.
func (qb *SceneStore) CountMissingOSHash(ctx context.Context) (int, error) {
	return qb.countMissingFingerprints(ctx, "oshash")
}

func (qb *SceneStore) Wall(ctx context.Context, q *string) ([]*models.Scene, error) {
	s := ""
	if q != nil {
		s = *q
	}

	table := qb.table()
	qq := qb.selectDataset().Prepared(true).Where(table.Col("details").Like("%" + s + "%")).Order(goqu.L("RANDOM()").Asc()).Limit(80)
	return qb.getMany(ctx, qq)
}

func (qb *SceneStore) All(ctx context.Context) ([]*models.Scene, error) {
	table := qb.table()
	fileTable := fileTableMgr.table
	folderTable := folderTableMgr.table

	return qb.getMany(ctx, qb.selectDataset().Order(
		folderTable.Col("path").Asc(),
		fileTable.Col("basename").Asc(),
		table.Col("date").Asc(),
	))
}

func illegalFilterCombination(type1, type2 string) error {
	return fmt.Errorf("cannot have %s and %s in the same filter", type1, type2)
}

func (qb *SceneStore) validateFilter(sceneFilter *models.SceneFilterType) error {
	const and = "AND"
	const or = "OR"
	const not = "NOT"

	if sceneFilter.And != nil {
		if sceneFilter.Or != nil {
			return illegalFilterCombination(and, or)
		}
		if sceneFilter.Not != nil {
			return illegalFilterCombination(and, not)
		}

		return qb.validateFilter(sceneFilter.And)
	}

	if sceneFilter.Or != nil {
		if sceneFilter.Not != nil {
			return illegalFilterCombination(or, not)
		}

		return qb.validateFilter(sceneFilter.Or)
	}

	if sceneFilter.Not != nil {
		return qb.validateFilter(sceneFilter.Not)
	}

	return nil
}

func (qb *SceneStore) makeFilter(ctx context.Context, sceneFilter *models.SceneFilterType) *filterBuilder {
	query := &filterBuilder{}

	if sceneFilter.And != nil {
		query.and(qb.makeFilter(ctx, sceneFilter.And))
	}
	if sceneFilter.Or != nil {
		query.or(qb.makeFilter(ctx, sceneFilter.Or))
	}
	if sceneFilter.Not != nil {
		query.not(qb.makeFilter(ctx, sceneFilter.Not))
	}

	query.handleCriterion(ctx, intCriterionHandler(sceneFilter.ID, "scenes.id", nil))
	query.handleCriterion(ctx, pathCriterionHandler(sceneFilter.Path, "folders.path", "files.basename", qb.addFoldersTable))
	query.handleCriterion(ctx, sceneFileCountCriterionHandler(qb, sceneFilter.FileCount))
	query.handleCriterion(ctx, stringCriterionHandler(sceneFilter.Title, "scenes.title"))
	query.handleCriterion(ctx, stringCriterionHandler(sceneFilter.Code, "scenes.code"))
	query.handleCriterion(ctx, stringCriterionHandler(sceneFilter.Details, "scenes.details"))
	query.handleCriterion(ctx, stringCriterionHandler(sceneFilter.Director, "scenes.director"))
	query.handleCriterion(ctx, criterionHandlerFunc(func(ctx context.Context, f *filterBuilder) {
		if sceneFilter.Oshash != nil {
			qb.addSceneFilesTable(f)
			f.addLeftJoin(fingerprintTable, "fingerprints_oshash", "scenes_files.file_id = fingerprints_oshash.file_id AND fingerprints_oshash.type = 'oshash'")
		}

		stringCriterionHandler(sceneFilter.Oshash, "fingerprints_oshash.fingerprint")(ctx, f)
	}))

	query.handleCriterion(ctx, criterionHandlerFunc(func(ctx context.Context, f *filterBuilder) {
		if sceneFilter.Checksum != nil {
			qb.addSceneFilesTable(f)
			f.addLeftJoin(fingerprintTable, "fingerprints_md5", "scenes_files.file_id = fingerprints_md5.file_id AND fingerprints_md5.type = 'md5'")
		}

		stringCriterionHandler(sceneFilter.Checksum, "fingerprints_md5.fingerprint")(ctx, f)
	}))

	query.handleCriterion(ctx, criterionHandlerFunc(func(ctx context.Context, f *filterBuilder) {
		if sceneFilter.Phash != nil {
			qb.addSceneFilesTable(f)
			f.addLeftJoin(fingerprintTable, "fingerprints_phash", "scenes_files.file_id = fingerprints_phash.file_id AND fingerprints_phash.type = 'phash'")

			value, _ := utils.StringToPhash(sceneFilter.Phash.Value)
			intCriterionHandler(&models.IntCriterionInput{
				Value:    int(value),
				Modifier: sceneFilter.Phash.Modifier,
			}, "fingerprints_phash.fingerprint", nil)(ctx, f)
		}
	}))

	query.handleCriterion(ctx, intCriterionHandler(sceneFilter.Rating100, "scenes.rating", nil))
	// legacy rating handler
	query.handleCriterion(ctx, rating5CriterionHandler(sceneFilter.Rating, "scenes.rating", nil))
	query.handleCriterion(ctx, intCriterionHandler(sceneFilter.OCounter, "scenes.o_counter", nil))
	query.handleCriterion(ctx, boolCriterionHandler(sceneFilter.Organized, "scenes.organized", nil))

	query.handleCriterion(ctx, durationCriterionHandler(sceneFilter.Duration, "video_files.duration", qb.addVideoFilesTable))
	query.handleCriterion(ctx, resolutionCriterionHandler(sceneFilter.Resolution, "video_files.height", "video_files.width", qb.addVideoFilesTable))

	query.handleCriterion(ctx, hasMarkersCriterionHandler(sceneFilter.HasMarkers))
	query.handleCriterion(ctx, sceneIsMissingCriterionHandler(qb, sceneFilter.IsMissing))
	query.handleCriterion(ctx, stringCriterionHandler(sceneFilter.URL, "scenes.url"))

	query.handleCriterion(ctx, criterionHandlerFunc(func(ctx context.Context, f *filterBuilder) {
		if sceneFilter.StashID != nil {
			qb.stashIDRepository().join(f, "scene_stash_ids", "scenes.id")
			stringCriterionHandler(sceneFilter.StashID, "scene_stash_ids.stash_id")(ctx, f)
		}
	}))

	query.handleCriterion(ctx, boolCriterionHandler(sceneFilter.Interactive, "video_files.interactive", qb.addVideoFilesTable))
	query.handleCriterion(ctx, intCriterionHandler(sceneFilter.InteractiveSpeed, "video_files.interactive_speed", qb.addVideoFilesTable))

	query.handleCriterion(ctx, sceneCaptionCriterionHandler(qb, sceneFilter.Captions))

	query.handleCriterion(ctx, intCriterionHandler(sceneFilter.ResumeTime, "scenes.resume_time", nil))
	query.handleCriterion(ctx, intCriterionHandler(sceneFilter.PlayDuration, "scenes.play_duration", nil))
	query.handleCriterion(ctx, intCriterionHandler(sceneFilter.PlayCount, "scenes.play_count", nil))

	query.handleCriterion(ctx, sceneTagsCriterionHandler(qb, sceneFilter.Tags))
	query.handleCriterion(ctx, sceneTagCountCriterionHandler(qb, sceneFilter.TagCount))
	query.handleCriterion(ctx, scenePerformersCriterionHandler(qb, sceneFilter.Performers))
	query.handleCriterion(ctx, scenePerformerCountCriterionHandler(qb, sceneFilter.PerformerCount))
	query.handleCriterion(ctx, sceneStudioCriterionHandler(qb, sceneFilter.Studios))
	query.handleCriterion(ctx, sceneMoviesCriterionHandler(qb, sceneFilter.Movies))
	query.handleCriterion(ctx, scenePerformerTagsCriterionHandler(qb, sceneFilter.PerformerTags))
	query.handleCriterion(ctx, scenePerformerFavoriteCriterionHandler(sceneFilter.PerformerFavorite))
	query.handleCriterion(ctx, scenePerformerAgeCriterionHandler(sceneFilter.PerformerAge))
	query.handleCriterion(ctx, scenePhashDuplicatedCriterionHandler(sceneFilter.Duplicated, qb.addSceneFilesTable))
	query.handleCriterion(ctx, dateCriterionHandler(sceneFilter.Date, "scenes.date"))
	query.handleCriterion(ctx, timestampCriterionHandler(sceneFilter.CreatedAt, "scenes.created_at"))
	query.handleCriterion(ctx, timestampCriterionHandler(sceneFilter.UpdatedAt, "scenes.updated_at"))

	return query
}

func (qb *SceneStore) addSceneFilesTable(f *filterBuilder) {
	f.addLeftJoin(scenesFilesTable, "", "scenes_files.scene_id = scenes.id")
}

func (qb *SceneStore) addFilesTable(f *filterBuilder) {
	qb.addSceneFilesTable(f)
	f.addLeftJoin(fileTable, "", "scenes_files.file_id = files.id")
}

func (qb *SceneStore) addFoldersTable(f *filterBuilder) {
	qb.addFilesTable(f)
	f.addLeftJoin(folderTable, "", "files.parent_folder_id = folders.id")
}

func (qb *SceneStore) addVideoFilesTable(f *filterBuilder) {
	qb.addSceneFilesTable(f)
	f.addLeftJoin(videoFileTable, "", "video_files.file_id = scenes_files.file_id")
}

func (qb *SceneStore) Query(ctx context.Context, options models.SceneQueryOptions) (*models.SceneQueryResult, error) {
	sceneFilter := options.SceneFilter
	findFilter := options.FindFilter

	if sceneFilter == nil {
		sceneFilter = &models.SceneFilterType{}
	}
	if findFilter == nil {
		findFilter = &models.FindFilterType{}
	}

	query := qb.newQuery()
	distinctIDs(&query, sceneTable)

	if q := findFilter.Q; q != nil && *q != "" {
		query.addJoins(
			join{
				table:    scenesFilesTable,
				onClause: "scenes_files.scene_id = scenes.id",
			},
			join{
				table:    fileTable,
				onClause: "scenes_files.file_id = files.id",
			},
			join{
				table:    folderTable,
				onClause: "files.parent_folder_id = folders.id",
			},
			join{
				table:    fingerprintTable,
				onClause: "files_fingerprints.file_id = scenes_files.file_id",
			},
			join{
				table:    sceneMarkerTable,
				onClause: "scene_markers.scene_id = scenes.id",
			},
		)

		filepathColumn := "folders.path || '" + string(filepath.Separator) + "' || files.basename"
		searchColumns := []string{"scenes.title", "scenes.details", filepathColumn, "files_fingerprints.fingerprint", "scene_markers.title"}
		query.parseQueryString(searchColumns, *q)
	}

	if err := qb.validateFilter(sceneFilter); err != nil {
		return nil, err
	}
	filter := qb.makeFilter(ctx, sceneFilter)

	query.addFilter(filter)

	qb.setSceneSort(&query, findFilter)
	query.sortAndPagination += getPagination(findFilter)

	result, err := qb.queryGroupedFields(ctx, options, query)
	if err != nil {
		return nil, fmt.Errorf("error querying aggregate fields: %w", err)
	}

	idsResult, err := query.findIDs(ctx)
	if err != nil {
		return nil, fmt.Errorf("error finding IDs: %w", err)
	}

	result.IDs = idsResult
	return result, nil
}

func (qb *SceneStore) queryGroupedFields(ctx context.Context, options models.SceneQueryOptions, query queryBuilder) (*models.SceneQueryResult, error) {
	if !options.Count && !options.TotalDuration && !options.TotalSize {
		// nothing to do - return empty result
		return models.NewSceneQueryResult(qb), nil
	}

	aggregateQuery := qb.newQuery()

	if options.Count {
		aggregateQuery.addColumn("COUNT(DISTINCT temp.id) as total")
	}

	if options.TotalDuration {
		query.addJoins(
			join{
				table:    scenesFilesTable,
				onClause: "scenes_files.scene_id = scenes.id",
			},
			join{
				table:    videoFileTable,
				onClause: "scenes_files.file_id = video_files.file_id",
			},
		)
		query.addColumn("COALESCE(video_files.duration, 0) as duration")
		aggregateQuery.addColumn("SUM(temp.duration) as duration")
	}

	if options.TotalSize {
		query.addJoins(
			join{
				table:    scenesFilesTable,
				onClause: "scenes_files.scene_id = scenes.id",
			},
			join{
				table:    fileTable,
				onClause: "scenes_files.file_id = files.id",
			},
		)
		query.addColumn("COALESCE(files.size, 0) as size")
		aggregateQuery.addColumn("SUM(temp.size) as size")
	}

	const includeSortPagination = false
	aggregateQuery.from = fmt.Sprintf("(%s) as temp", query.toSQL(includeSortPagination))

	out := struct {
		Total    int
		Duration null.Float
		Size     null.Float
	}{}
	if err := qb.repository.queryStruct(ctx, aggregateQuery.toSQL(includeSortPagination), query.args, &out); err != nil {
		return nil, err
	}

	ret := models.NewSceneQueryResult(qb)
	ret.Count = out.Total
	ret.TotalDuration = out.Duration.Float64
	ret.TotalSize = out.Size.Float64
	return ret, nil
}

func sceneFileCountCriterionHandler(qb *SceneStore, fileCount *models.IntCriterionInput) criterionHandlerFunc {
	h := countCriterionHandlerBuilder{
		primaryTable: sceneTable,
		joinTable:    scenesFilesTable,
		primaryFK:    sceneIDColumn,
	}

	return h.handler(fileCount)
}

func scenePhashDuplicatedCriterionHandler(duplicatedFilter *models.PHashDuplicationCriterionInput, addJoinFn func(f *filterBuilder)) criterionHandlerFunc {
	return func(ctx context.Context, f *filterBuilder) {
		// TODO: Wishlist item: Implement Distance matching
		if duplicatedFilter != nil {
			if addJoinFn != nil {
				addJoinFn(f)
			}

			var v string
			if *duplicatedFilter.Duplicated {
				v = ">"
			} else {
				v = "="
			}

			f.addInnerJoin("(SELECT file_id FROM files_fingerprints INNER JOIN (SELECT fingerprint FROM files_fingerprints WHERE type = 'phash' GROUP BY fingerprint HAVING COUNT (fingerprint) "+v+" 1) dupes on files_fingerprints.fingerprint = dupes.fingerprint)", "scph", "scenes_files.file_id = scph.file_id")
		}
	}
}

func durationCriterionHandler(durationFilter *models.IntCriterionInput, column string, addJoinFn func(f *filterBuilder)) criterionHandlerFunc {
	return func(ctx context.Context, f *filterBuilder) {
		if durationFilter != nil {
			if addJoinFn != nil {
				addJoinFn(f)
			}
			clause, args := getIntCriterionWhereClause("cast("+column+" as int)", *durationFilter)
			f.addWhere(clause, args...)
		}
	}
}

func resolutionCriterionHandler(resolution *models.ResolutionCriterionInput, heightColumn string, widthColumn string, addJoinFn func(f *filterBuilder)) criterionHandlerFunc {
	return func(ctx context.Context, f *filterBuilder) {
		if resolution != nil && resolution.Value.IsValid() {
			if addJoinFn != nil {
				addJoinFn(f)
			}

			min := resolution.Value.GetMinResolution()
			max := resolution.Value.GetMaxResolution()

			widthHeight := fmt.Sprintf("MIN(%s, %s)", widthColumn, heightColumn)

			switch resolution.Modifier {
			case models.CriterionModifierEquals:
				f.addWhere(fmt.Sprintf("%s BETWEEN %d AND %d", widthHeight, min, max))
			case models.CriterionModifierNotEquals:
				f.addWhere(fmt.Sprintf("%s NOT BETWEEN %d AND %d", widthHeight, min, max))
			case models.CriterionModifierLessThan:
				f.addWhere(fmt.Sprintf("%s < %d", widthHeight, min))
			case models.CriterionModifierGreaterThan:
				f.addWhere(fmt.Sprintf("%s > %d", widthHeight, max))
			}
		}
	}
}

func hasMarkersCriterionHandler(hasMarkers *string) criterionHandlerFunc {
	return func(ctx context.Context, f *filterBuilder) {
		if hasMarkers != nil {
			f.addLeftJoin("scene_markers", "", "scene_markers.scene_id = scenes.id")
			if *hasMarkers == "true" {
				f.addHaving("count(scene_markers.scene_id) > 0")
			} else {
				f.addWhere("scene_markers.id IS NULL")
			}
		}
	}
}

func sceneIsMissingCriterionHandler(qb *SceneStore, isMissing *string) criterionHandlerFunc {
	return func(ctx context.Context, f *filterBuilder) {
		if isMissing != nil && *isMissing != "" {
			switch *isMissing {
			case "galleries":
				qb.galleriesRepository().join(f, "galleries_join", "scenes.id")
				f.addWhere("galleries_join.scene_id IS NULL")
			case "studio":
				f.addWhere("scenes.studio_id IS NULL")
			case "movie":
				qb.moviesRepository().join(f, "movies_join", "scenes.id")
				f.addWhere("movies_join.scene_id IS NULL")
			case "performers":
				qb.performersRepository().join(f, "performers_join", "scenes.id")
				f.addWhere("performers_join.scene_id IS NULL")
			case "date":
				f.addWhere(`scenes.date IS NULL OR scenes.date IS "" OR scenes.date IS "0001-01-01"`)
			case "tags":
				qb.tagsRepository().join(f, "tags_join", "scenes.id")
				f.addWhere("tags_join.scene_id IS NULL")
			case "stash_id":
				qb.stashIDRepository().join(f, "scene_stash_ids", "scenes.id")
				f.addWhere("scene_stash_ids.scene_id IS NULL")
			case "phash":
				qb.addSceneFilesTable(f)
				f.addLeftJoin(fingerprintTable, "fingerprints_phash", "scenes_files.file_id = fingerprints_phash.file_id AND fingerprints_phash.type = 'phash'")
				f.addWhere("fingerprints_phash.fingerprint IS NULL")
			default:
				f.addWhere("(scenes." + *isMissing + " IS NULL OR TRIM(scenes." + *isMissing + ") = '')")
			}
		}
	}
}

func (qb *SceneStore) getMultiCriterionHandlerBuilder(foreignTable, joinTable, foreignFK string, addJoinsFunc func(f *filterBuilder)) multiCriterionHandlerBuilder {
	return multiCriterionHandlerBuilder{
		primaryTable: sceneTable,
		foreignTable: foreignTable,
		joinTable:    joinTable,
		primaryFK:    sceneIDColumn,
		foreignFK:    foreignFK,
		addJoinsFunc: addJoinsFunc,
	}
}

func sceneCaptionCriterionHandler(qb *SceneStore, captions *models.StringCriterionInput) criterionHandlerFunc {
	h := stringListCriterionHandlerBuilder{
		joinTable:    videoCaptionsTable,
		stringColumn: captionCodeColumn,
		addJoinTable: func(f *filterBuilder) {
			qb.addSceneFilesTable(f)
			f.addLeftJoin(videoCaptionsTable, "", "video_captions.file_id = scenes_files.file_id")
		},
	}

	return h.handler(captions)
}

func sceneTagsCriterionHandler(qb *SceneStore, tags *models.HierarchicalMultiCriterionInput) criterionHandlerFunc {
	h := joinedHierarchicalMultiCriterionHandlerBuilder{
		tx: qb.tx,

		primaryTable: sceneTable,
		foreignTable: tagTable,
		foreignFK:    "tag_id",

		relationsTable: "tags_relations",
		joinAs:         "scene_tag",
		joinTable:      scenesTagsTable,
		primaryFK:      sceneIDColumn,
	}

	return h.handler(tags)
}

func sceneTagCountCriterionHandler(qb *SceneStore, tagCount *models.IntCriterionInput) criterionHandlerFunc {
	h := countCriterionHandlerBuilder{
		primaryTable: sceneTable,
		joinTable:    scenesTagsTable,
		primaryFK:    sceneIDColumn,
	}

	return h.handler(tagCount)
}

func scenePerformersCriterionHandler(qb *SceneStore, performers *models.MultiCriterionInput) criterionHandlerFunc {
	h := joinedMultiCriterionHandlerBuilder{
		primaryTable: sceneTable,
		joinTable:    performersScenesTable,
		joinAs:       "performers_join",
		primaryFK:    sceneIDColumn,
		foreignFK:    performerIDColumn,

		addJoinTable: func(f *filterBuilder) {
			qb.performersRepository().join(f, "performers_join", "scenes.id")
		},
	}

	return h.handler(performers)
}

func scenePerformerCountCriterionHandler(qb *SceneStore, performerCount *models.IntCriterionInput) criterionHandlerFunc {
	h := countCriterionHandlerBuilder{
		primaryTable: sceneTable,
		joinTable:    performersScenesTable,
		primaryFK:    sceneIDColumn,
	}

	return h.handler(performerCount)
}

func scenePerformerFavoriteCriterionHandler(performerfavorite *bool) criterionHandlerFunc {
	return func(ctx context.Context, f *filterBuilder) {
		if performerfavorite != nil {
			f.addLeftJoin("performers_scenes", "", "scenes.id = performers_scenes.scene_id")

			if *performerfavorite {
				// contains at least one favorite
				f.addLeftJoin("performers", "", "performers.id = performers_scenes.performer_id")
				f.addWhere("performers.favorite = 1")
			} else {
				// contains zero favorites
				f.addLeftJoin(`(SELECT performers_scenes.scene_id as id FROM performers_scenes
JOIN performers ON performers.id = performers_scenes.performer_id
GROUP BY performers_scenes.scene_id HAVING SUM(performers.favorite) = 0)`, "nofaves", "scenes.id = nofaves.id")
				f.addWhere("performers_scenes.scene_id IS NULL OR nofaves.id IS NOT NULL")
			}
		}
	}
}

func scenePerformerAgeCriterionHandler(performerAge *models.IntCriterionInput) criterionHandlerFunc {
	return func(ctx context.Context, f *filterBuilder) {
		if performerAge != nil {
			f.addInnerJoin("performers_scenes", "", "scenes.id = performers_scenes.scene_id")
			f.addInnerJoin("performers", "", "performers_scenes.performer_id = performers.id")

			f.addWhere("scenes.date != '' AND performers.birthdate != ''")
			f.addWhere("scenes.date IS NOT NULL AND performers.birthdate IS NOT NULL")
			f.addWhere("scenes.date != '0001-01-01' AND performers.birthdate != '0001-01-01'")

			ageCalc := "cast(strftime('%Y.%m%d', scenes.date) - strftime('%Y.%m%d', performers.birthdate) as int)"
			whereClause, args := getIntWhereClause(ageCalc, performerAge.Modifier, performerAge.Value, performerAge.Value2)
			f.addWhere(whereClause, args...)
		}
	}
}

func sceneStudioCriterionHandler(qb *SceneStore, studios *models.HierarchicalMultiCriterionInput) criterionHandlerFunc {
	h := hierarchicalMultiCriterionHandlerBuilder{
		tx: qb.tx,

		primaryTable: sceneTable,
		foreignTable: studioTable,
		foreignFK:    studioIDColumn,
		parentFK:     "parent_id",
	}

	return h.handler(studios)
}

func sceneMoviesCriterionHandler(qb *SceneStore, movies *models.MultiCriterionInput) criterionHandlerFunc {
	addJoinsFunc := func(f *filterBuilder) {
		qb.moviesRepository().join(f, "", "scenes.id")
		f.addLeftJoin("movies", "", "movies_scenes.movie_id = movies.id")
	}
	h := qb.getMultiCriterionHandlerBuilder(movieTable, moviesScenesTable, "movie_id", addJoinsFunc)
	return h.handler(movies)
}

func scenePerformerTagsCriterionHandler(qb *SceneStore, tags *models.HierarchicalMultiCriterionInput) criterionHandlerFunc {
	return func(ctx context.Context, f *filterBuilder) {
		if tags != nil {
			if tags.Modifier == models.CriterionModifierIsNull || tags.Modifier == models.CriterionModifierNotNull {
				var notClause string
				if tags.Modifier == models.CriterionModifierNotNull {
					notClause = "NOT"
				}

				f.addLeftJoin("performers_scenes", "", "scenes.id = performers_scenes.scene_id")
				f.addLeftJoin("performers_tags", "", "performers_scenes.performer_id = performers_tags.performer_id")

				f.addWhere(fmt.Sprintf("performers_tags.tag_id IS %s NULL", notClause))
				return
			}

			if len(tags.Value) == 0 {
				return
			}

			valuesClause := getHierarchicalValues(ctx, qb.tx, tags.Value, tagTable, "tags_relations", "", tags.Depth)

			f.addWith(`performer_tags AS (
SELECT ps.scene_id, t.column1 AS root_tag_id FROM performers_scenes ps
INNER JOIN performers_tags pt ON pt.performer_id = ps.performer_id
INNER JOIN (` + valuesClause + `) t ON t.column2 = pt.tag_id
)`)

			f.addLeftJoin("performer_tags", "", "performer_tags.scene_id = scenes.id")

			addHierarchicalConditionClauses(f, tags, "performer_tags", "root_tag_id")
		}
	}
}

func (qb *SceneStore) setSceneSort(query *queryBuilder, findFilter *models.FindFilterType) {
	if findFilter == nil || findFilter.Sort == nil || *findFilter.Sort == "" {
		return
	}
	sort := findFilter.GetSort("title")

	addFileTable := func() {
		query.addJoins(
			join{
				table:    scenesFilesTable,
				onClause: "scenes_files.scene_id = scenes.id",
			},
			join{
				table:    fileTable,
				onClause: "scenes_files.file_id = files.id",
			},
		)
	}

	addVideoFileTable := func() {
		addFileTable()
		query.addJoins(
			join{
				table:    videoFileTable,
				onClause: "video_files.file_id = scenes_files.file_id",
			},
		)
	}

	addFolderTable := func() {
		query.addJoins(
			join{
				table:    folderTable,
				onClause: "files.parent_folder_id = folders.id",
			},
		)
	}

	direction := findFilter.GetDirection()
	switch sort {
	case "movie_scene_number":
		query.join(moviesScenesTable, "movies_join", "scenes.id = movies_join.scene_id")
		query.sortAndPagination += fmt.Sprintf(" ORDER BY movies_join.scene_index %s", getSortDirection(direction))
	case "tag_count":
		query.sortAndPagination += getCountSort(sceneTable, scenesTagsTable, sceneIDColumn, direction)
	case "performer_count":
		query.sortAndPagination += getCountSort(sceneTable, performersScenesTable, sceneIDColumn, direction)
	case "file_count":
		query.sortAndPagination += getCountSort(sceneTable, scenesFilesTable, sceneIDColumn, direction)
	case "path":
		// special handling for path
		addFileTable()
		addFolderTable()
		query.sortAndPagination += fmt.Sprintf(" ORDER BY folders.path %s, files.basename %[1]s", direction)
	case "perceptual_similarity":
		// special handling for phash
		addFileTable()
		query.addJoins(
			join{
				table:    fingerprintTable,
				as:       "fingerprints_phash",
				onClause: "scenes_files.file_id = fingerprints_phash.file_id AND fingerprints_phash.type = 'phash'",
			},
		)

		query.sortAndPagination += " ORDER BY fingerprints_phash.fingerprint " + direction + ", files.size DESC"
	case "bitrate":
		sort = "bit_rate"
		addVideoFileTable()
		query.sortAndPagination += getSort(sort, direction, videoFileTable)
	case "file_mod_time":
		sort = "mod_time"
		addFileTable()
		query.sortAndPagination += getSort(sort, direction, fileTable)
	case "framerate":
		sort = "frame_rate"
		addVideoFileTable()
		query.sortAndPagination += getSort(sort, direction, videoFileTable)
	case "filesize":
		addFileTable()
		query.sortAndPagination += getSort(sort, direction, fileTable)
	case "duration":
		addVideoFileTable()
		query.sortAndPagination += getSort(sort, direction, videoFileTable)
	case "interactive", "interactive_speed":
		addVideoFileTable()
		query.sortAndPagination += getSort(sort, direction, videoFileTable)
	case "title":
		addFileTable()
		addFolderTable()
		query.sortAndPagination += " ORDER BY scenes.title COLLATE NATURAL_CS " + direction + ", folders.path " + direction + ", files.basename COLLATE NATURAL_CS " + direction
	default:
		query.sortAndPagination += getSort(sort, direction, "scenes")
	}
}

func (qb *SceneStore) imageRepository() *imageRepository {
	return &imageRepository{
		repository: repository{
			tx:        qb.tx,
			tableName: "scenes_cover",
			idColumn:  sceneIDColumn,
		},
		imageColumn: "cover",
	}
}

// func (qb *SceneStore) getResumeTime(ctx context.Context, id int) (float64, error) {
// 	q := dialect.From(qb.tableMgr.table).Select("resume_time").Where(goqu.Ex{"id": id})

// 	const single = true
// 	var ret float64
// 	if err := queryFunc(ctx, q, single, func(rows *sqlx.Rows) error {
// 		if err := rows.Scan(&ret); err != nil {
// 			return err
// 		}
// 		return nil
// 	}); err != nil {
// 		return 0, err
// 	}

// 	return ret, nil
// }

// func (qb *SceneStore) getPlayDuration(ctx context.Context, id int) (float64, error) {
// 	q := dialect.From(qb.tableMgr.table).Select("play_duration").Where(goqu.Ex{"id": id})

// 	const single = true
// 	var ret float64
// 	if err := queryFunc(ctx, q, single, func(rows *sqlx.Rows) error {
// 		if err := rows.Scan(&ret); err != nil {
// 			return err
// 		}
// 		return nil
// 	}); err != nil {
// 		return 0, err
// 	}

// 	return ret, nil
// }

func (qb *SceneStore) getPlayCount(ctx context.Context, id int) (int, error) {
	q := dialect.From(qb.tableMgr.table).Select("play_count").Where(goqu.Ex{"id": id})

	const single = true
	var ret int
	if err := queryFunc(ctx, q, single, func(rows *sqlx.Rows) error {
		if err := rows.Scan(&ret); err != nil {
			return err
		}
		return nil
	}); err != nil {
		return 0, err
	}

	return ret, nil
}

func (qb *SceneStore) SaveActivity(ctx context.Context, id int, resumeTime *float64, playDuration *float64) (bool, error) {
	if err := qb.tableMgr.checkIDExists(ctx, id); err != nil {
		return false, err
	}

	if resumeTime != nil {
		if err := qb.tableMgr.updateByID(ctx, id, goqu.Record{
			"play_duration": goqu.L("play_duration + ?", playDuration),
		}); err != nil {
			return false, err
		}
	}

	if playDuration != nil {
		if err := qb.tableMgr.updateByID(ctx, id, goqu.Record{
			"resume_time": resumeTime,
		}); err != nil {
			return false, err
		}
	}

	return true, nil
}

func (qb *SceneStore) IncrementWatchCount(ctx context.Context, id int) (int, error) {
	if err := qb.tableMgr.checkIDExists(ctx, id); err != nil {
		return 0, err
	}

	if err := qb.tableMgr.updateByID(ctx, id, goqu.Record{
		"play_count":     goqu.L("play_count + 1"),
		"last_played_at": time.Now(),
	}); err != nil {
		return 0, err
	}

	return qb.getPlayCount(ctx, id)
}

func (qb *SceneStore) GetCover(ctx context.Context, sceneID int) ([]byte, error) {
	return qb.imageRepository().get(ctx, sceneID)
}

func (qb *SceneStore) UpdateCover(ctx context.Context, sceneID int, image []byte) error {
	return qb.imageRepository().replace(ctx, sceneID, image)
}

func (qb *SceneStore) DestroyCover(ctx context.Context, sceneID int) error {
	return qb.imageRepository().destroy(ctx, []int{sceneID})
}

func (qb *SceneStore) AssignFiles(ctx context.Context, sceneID int, fileIDs []file.ID) error {
	// assuming a file can only be assigned to a single scene
	if err := scenesFilesTableMgr.destroyJoins(ctx, fileIDs); err != nil {
		return err
	}

	// assign primary only if destination has no files
	existingFileIDs, err := qb.filesRepository().get(ctx, sceneID)
	if err != nil {
		return err
	}

	firstPrimary := len(existingFileIDs) == 0
	return scenesFilesTableMgr.insertJoins(ctx, sceneID, firstPrimary, fileIDs)
}

func (qb *SceneStore) moviesRepository() *repository {
	return &repository{
		tx:        qb.tx,
		tableName: moviesScenesTable,
		idColumn:  sceneIDColumn,
	}
}

func (qb *SceneStore) GetMovies(ctx context.Context, id int) (ret []models.MoviesScenes, err error) {
	ret = []models.MoviesScenes{}

	if err := qb.moviesRepository().getAll(ctx, id, func(rows *sqlx.Rows) error {
		var ms moviesScenesRow
		if err := rows.StructScan(&ms); err != nil {
			return err
		}

		ret = append(ret, ms.resolve(id))
		return nil
	}); err != nil {
		return nil, err
	}

	return ret, nil
}

func (qb *SceneStore) filesRepository() *filesRepository {
	return &filesRepository{
		repository: repository{
			tx:        qb.tx,
			tableName: scenesFilesTable,
			idColumn:  sceneIDColumn,
		},
	}
}

func (qb *SceneStore) AddFileID(ctx context.Context, id int, fileID file.ID) error {
	const firstPrimary = false
	return scenesFilesTableMgr.insertJoins(ctx, id, firstPrimary, []file.ID{fileID})
}

func (qb *SceneStore) performersRepository() *joinRepository {
	return &joinRepository{
		repository: repository{
			tx:        qb.tx,
			tableName: performersScenesTable,
			idColumn:  sceneIDColumn,
		},
		fkColumn: performerIDColumn,
	}
}

func (qb *SceneStore) GetPerformerIDs(ctx context.Context, id int) ([]int, error) {
	return qb.performersRepository().getIDs(ctx, id)
}

func (qb *SceneStore) tagsRepository() *joinRepository {
	return &joinRepository{
		repository: repository{
			tx:        qb.tx,
			tableName: scenesTagsTable,
			idColumn:  sceneIDColumn,
		},
		fkColumn:     tagIDColumn,
		foreignTable: tagTable,
		orderBy:      "tags.name ASC",
	}
}

func (qb *SceneStore) GetTagIDs(ctx context.Context, id int) ([]int, error) {
	return qb.tagsRepository().getIDs(ctx, id)
}

func (qb *SceneStore) galleriesRepository() *joinRepository {
	return &joinRepository{
		repository: repository{
			tx:        qb.tx,
			tableName: scenesGalleriesTable,
			idColumn:  sceneIDColumn,
		},
		fkColumn: galleryIDColumn,
	}
}

func (qb *SceneStore) GetGalleryIDs(ctx context.Context, id int) ([]int, error) {
	return qb.galleriesRepository().getIDs(ctx, id)
}

func (qb *SceneStore) AddGalleryIDs(ctx context.Context, sceneID int, galleryIDs []int) error {
	return scenesGalleriesTableMgr.addJoins(ctx, sceneID, galleryIDs)
}

func (qb *SceneStore) stashIDRepository() *stashIDRepository {
	return &stashIDRepository{
		repository{
			tx:        qb.tx,
			tableName: "scene_stash_ids",
			idColumn:  sceneIDColumn,
		},
	}
}

func (qb *SceneStore) GetStashIDs(ctx context.Context, sceneID int) ([]models.StashID, error) {
	return qb.stashIDRepository().get(ctx, sceneID)
}

func (qb *SceneStore) FindDuplicates(ctx context.Context, distance int) ([][]*models.Scene, error) {
	var dupeIds [][]int
	if distance == 0 {
		var ids []string
		if err := qb.tx.Select(ctx, &ids, findExactDuplicateQuery); err != nil {
			return nil, err
		}

		for _, id := range ids {
			strIds := strings.Split(id, ",")
			var sceneIds []int
			for _, strId := range strIds {
				if intId, err := strconv.Atoi(strId); err == nil {
					sceneIds = intslice.IntAppendUnique(sceneIds, intId)
				}
			}
			// filter out
			if len(sceneIds) > 1 {
				dupeIds = append(dupeIds, sceneIds)
			}
		}
	} else {
		var hashes []*utils.Phash

		if err := qb.queryFunc(ctx, findAllPhashesQuery, nil, false, func(rows *sqlx.Rows) error {
			phash := utils.Phash{
				Bucket: -1,
			}
			if err := rows.StructScan(&phash); err != nil {
				return err
			}

			hashes = append(hashes, &phash)
			return nil
		}); err != nil {
			return nil, err
		}

		dupeIds = utils.FindDuplicates(hashes, distance)
	}

	var duplicates [][]*models.Scene
	for _, sceneIds := range dupeIds {
		if scenes, err := qb.FindMany(ctx, sceneIds); err == nil {
			duplicates = append(duplicates, scenes)
		}
	}

	return duplicates, nil
}<|MERGE_RESOLUTION|>--- conflicted
+++ resolved
@@ -53,14 +53,14 @@
 `
 
 type sceneRow struct {
-<<<<<<< HEAD
-	ID           int                        `db:"id" goqu:"skipinsert"`
-	Title        zero.String                `db:"title"`
-	Code         zero.String                `db:"code"`
-	Details      zero.String                `db:"details"`
-	Director     zero.String                `db:"director"`
-	URL          zero.String                `db:"url"`
-	Date         models.SQLiteDate          `db:"date"`
+	ID       int               `db:"id" goqu:"skipinsert"`
+	Title    zero.String       `db:"title"`
+	Code     zero.String       `db:"code"`
+	Details  zero.String       `db:"details"`
+	Director zero.String       `db:"director"`
+	URL      zero.String       `db:"url"`
+	Date     models.SQLiteDate `db:"date"`
+	// expressed as 1-100
 	Rating       null.Int                   `db:"rating"`
 	Organized    bool                       `db:"organized"`
 	OCounter     int                        `db:"o_counter"`
@@ -71,22 +71,6 @@
 	ResumeTime   float64                    `db:"resume_time"`
 	PlayDuration float64                    `db:"play_duration"`
 	PlayCount    int                        `db:"play_count"`
-=======
-	ID       int               `db:"id" goqu:"skipinsert"`
-	Title    zero.String       `db:"title"`
-	Code     zero.String       `db:"code"`
-	Details  zero.String       `db:"details"`
-	Director zero.String       `db:"director"`
-	URL      zero.String       `db:"url"`
-	Date     models.SQLiteDate `db:"date"`
-	// expressed as 1-100
-	Rating    null.Int               `db:"rating"`
-	Organized bool                   `db:"organized"`
-	OCounter  int                    `db:"o_counter"`
-	StudioID  null.Int               `db:"studio_id,omitempty"`
-	CreatedAt models.SQLiteTimestamp `db:"created_at"`
-	UpdatedAt models.SQLiteTimestamp `db:"updated_at"`
->>>>>>> 0443439f
 }
 
 func (r *sceneRow) fromScene(o models.Scene) {
