--- conflicted
+++ resolved
@@ -82,7 +82,42 @@
 	r.UpdatedAt = o.UpdatedAt
 }
 
-<<<<<<< HEAD
+type sceneQueryRow struct {
+	sceneRow
+	PrimaryFileID         null.Int    `db:"primary_file_id"`
+	PrimaryFileFolderPath zero.String `db:"primary_file_folder_path"`
+	PrimaryFileBasename   zero.String `db:"primary_file_basename"`
+	PrimaryFileOshash     zero.String `db:"primary_file_oshash"`
+	PrimaryFileChecksum   zero.String `db:"primary_file_checksum"`
+}
+
+func (r *sceneQueryRow) resolve() *models.Scene {
+	ret := &models.Scene{
+		ID:        r.ID,
+		Title:     r.Title.String,
+		Details:   r.Details.String,
+		URL:       r.URL.String,
+		Date:      r.Date.DatePtr(),
+		Rating:    nullIntPtr(r.Rating),
+		Organized: r.Organized,
+		OCounter:  r.OCounter,
+		StudioID:  nullIntPtr(r.StudioID),
+
+		PrimaryFileID: nullIntFileIDPtr(r.PrimaryFileID),
+		OSHash:        r.PrimaryFileOshash.String,
+		Checksum:      r.PrimaryFileChecksum.String,
+
+		CreatedAt: r.CreatedAt,
+		UpdatedAt: r.UpdatedAt,
+	}
+
+	if r.PrimaryFileFolderPath.Valid && r.PrimaryFileBasename.Valid {
+		ret.Path = filepath.Join(r.PrimaryFileFolderPath.String, r.PrimaryFileBasename.String)
+	}
+
+	return ret
+}
+
 type sceneRowRecord struct {
 	updateRecord
 }
@@ -100,96 +135,6 @@
 	r.setTime("updated_at", o.UpdatedAt)
 }
 
-type sceneQueryRow struct {
-	sceneRow
-
-	relatedFileQueryRow
-
-	GalleryID   null.Int `db:"gallery_id"`
-	TagID       null.Int `db:"tag_id"`
-	PerformerID null.Int `db:"performer_id"`
-
-	moviesScenesRow
-	stashIDRow
-=======
-type sceneQueryRow struct {
-	sceneRow
-	PrimaryFileID         null.Int    `db:"primary_file_id"`
-	PrimaryFileFolderPath zero.String `db:"primary_file_folder_path"`
-	PrimaryFileBasename   zero.String `db:"primary_file_basename"`
-	PrimaryFileOshash     zero.String `db:"primary_file_oshash"`
-	PrimaryFileChecksum   zero.String `db:"primary_file_checksum"`
->>>>>>> c5033c36
-}
-
-func (r *sceneQueryRow) resolve() *models.Scene {
-	ret := &models.Scene{
-		ID:        r.ID,
-		Title:     r.Title.String,
-		Details:   r.Details.String,
-		URL:       r.URL.String,
-		Date:      r.Date.DatePtr(),
-		Rating:    nullIntPtr(r.Rating),
-		Organized: r.Organized,
-		OCounter:  r.OCounter,
-		StudioID:  nullIntPtr(r.StudioID),
-<<<<<<< HEAD
-=======
-
-		PrimaryFileID: nullIntFileIDPtr(r.PrimaryFileID),
-		OSHash:        r.PrimaryFileOshash.String,
-		Checksum:      r.PrimaryFileChecksum.String,
-
->>>>>>> c5033c36
-		CreatedAt: r.CreatedAt,
-		UpdatedAt: r.UpdatedAt,
-	}
-
-<<<<<<< HEAD
-	r.appendRelationships(ret)
-=======
-	if r.PrimaryFileFolderPath.Valid && r.PrimaryFileBasename.Valid {
-		ret.Path = filepath.Join(r.PrimaryFileFolderPath.String, r.PrimaryFileBasename.String)
-	}
->>>>>>> c5033c36
-
-	return ret
-}
-
-<<<<<<< HEAD
-func movieAppendUnique(e []models.MoviesScenes, toAdd models.MoviesScenes) []models.MoviesScenes {
-	for _, ee := range e {
-		if ee.Equal(toAdd) {
-			return e
-		}
-	}
-
-	return append(e, toAdd)
-}
-
-func stashIDAppendUnique(e []models.StashID, toAdd models.StashID) []models.StashID {
-	for _, ee := range e {
-		if ee == toAdd {
-			return e
-		}
-=======
-type sceneRowRecord struct {
-	updateRecord
-}
-
-func (r *sceneRowRecord) fromPartial(o models.ScenePartial) {
-	r.setNullString("title", o.Title)
-	r.setNullString("details", o.Details)
-	r.setNullString("url", o.URL)
-	r.setSQLiteDate("date", o.Date)
-	r.setNullInt("rating", o.Rating)
-	r.setBool("organized", o.Organized)
-	r.setInt("o_counter", o.OCounter)
-	r.setNullInt("studio_id", o.StudioID)
-	r.setTime("created_at", o.CreatedAt)
-	r.setTime("updated_at", o.UpdatedAt)
-}
-
 type SceneStore struct {
 	repository
 
@@ -209,98 +154,9 @@
 		tableMgr:        sceneTableMgr,
 		oCounterManager: oCounterManager{sceneTableMgr},
 		fileStore:       fileStore,
->>>>>>> c5033c36
-	}
-
-	return append(e, toAdd)
-}
-
-<<<<<<< HEAD
-func appendVideoFileUnique(vs []*file.VideoFile, toAdd *file.VideoFile, isPrimary bool) []*file.VideoFile {
-	// check in reverse, since it's most likely to be the last one
-	for i := len(vs) - 1; i >= 0; i-- {
-		if vs[i].Base().ID == toAdd.Base().ID {
-
-			// merge the two
-			mergeFiles(vs[i], toAdd)
-			return vs
-		}
-	}
-
-	if !isPrimary {
-		return append(vs, toAdd)
-	}
-
-	// primary should be first
-	return append([]*file.VideoFile{toAdd}, vs...)
-}
-
-func (r *sceneQueryRow) appendRelationships(i *models.Scene) {
-	if r.TagID.Valid {
-		i.TagIDs = intslice.IntAppendUnique(i.TagIDs, int(r.TagID.Int64))
-	}
-	if r.PerformerID.Valid {
-		i.PerformerIDs = intslice.IntAppendUnique(i.PerformerIDs, int(r.PerformerID.Int64))
-	}
-	if r.GalleryID.Valid {
-		i.GalleryIDs = intslice.IntAppendUnique(i.GalleryIDs, int(r.GalleryID.Int64))
-	}
-	if r.MovieID.Valid {
-		i.Movies = movieAppendUnique(i.Movies, models.MoviesScenes{
-			MovieID:    int(r.MovieID.Int64),
-			SceneIndex: nullIntPtr(r.SceneIndex),
-		})
-	}
-	if r.StashID.Valid {
-		i.StashIDs = stashIDAppendUnique(i.StashIDs, models.StashID{
-			StashID:  r.StashID.String,
-			Endpoint: r.Endpoint.String,
-		})
-	}
-
-	if r.relatedFileQueryRow.FileID.Valid {
-		f := r.fileQueryRow.resolve().(*file.VideoFile)
-		i.Files = appendVideoFileUnique(i.Files, f, r.Primary.Bool)
-	}
-}
-
-type sceneQueryRows []sceneQueryRow
-
-func (r sceneQueryRows) resolve() []*models.Scene {
-	var ret []*models.Scene
-	var last *models.Scene
-	var lastID int
-
-	for _, row := range r {
-		if last == nil || lastID != row.ID {
-			f := row.resolve()
-			last = f
-			lastID = row.ID
-			ret = append(ret, last)
-			continue
-		}
-
-		// must be merging with previous row
-		row.appendRelationships(last)
-	}
-
-	return ret
-}
-
-type SceneStore struct {
-	repository
-
-	tableMgr      *table
-	queryTableMgr *table
-	oCounterManager
-}
-
-func NewSceneStore() *SceneStore {
-	return &SceneStore{
-		repository: repository{
-			tableName: sceneTable,
-			idColumn:  idColumn,
-=======
+	}
+}
+
 func (qb *SceneStore) table() exp.IdentifierExpression {
 	return qb.tableMgr.table
 }
@@ -348,111 +204,6 @@
 		if err := scenesMoviesTableMgr.insertJoins(ctx, id, newObject.Movies.List()); err != nil {
 			return err
 		}
-	}
-
-	updated, err := qb.find(ctx, id)
-	if err != nil {
-		return fmt.Errorf("finding after create: %w", err)
-	}
-
-	*newObject = *updated
-
-	return nil
-}
-
-func (qb *SceneStore) UpdatePartial(ctx context.Context, id int, partial models.ScenePartial) (*models.Scene, error) {
-	r := sceneRowRecord{
-		updateRecord{
-			Record: make(exp.Record),
->>>>>>> c5033c36
-		},
-
-		tableMgr:        sceneTableMgr,
-		queryTableMgr:   sceneQueryTableMgr,
-		oCounterManager: oCounterManager{sceneTableMgr},
-	}
-
-	r.fromPartial(partial)
-
-	if len(r.Record) > 0 {
-		if err := qb.tableMgr.updateByID(ctx, id, r.Record); err != nil {
-			return nil, err
-		}
-	}
-
-	if partial.PerformerIDs != nil {
-		if err := scenesPerformersTableMgr.modifyJoins(ctx, id, partial.PerformerIDs.IDs, partial.PerformerIDs.Mode); err != nil {
-			return nil, err
-		}
-	}
-	if partial.TagIDs != nil {
-		if err := scenesTagsTableMgr.modifyJoins(ctx, id, partial.TagIDs.IDs, partial.TagIDs.Mode); err != nil {
-			return nil, err
-		}
-	}
-	if partial.GalleryIDs != nil {
-		if err := scenesGalleriesTableMgr.modifyJoins(ctx, id, partial.GalleryIDs.IDs, partial.GalleryIDs.Mode); err != nil {
-			return nil, err
-		}
-	}
-	if partial.StashIDs != nil {
-		if err := scenesStashIDsTableMgr.modifyJoins(ctx, id, partial.StashIDs.StashIDs, partial.StashIDs.Mode); err != nil {
-			return nil, err
-		}
-	}
-	if partial.MovieIDs != nil {
-		if err := scenesMoviesTableMgr.modifyJoins(ctx, id, partial.MovieIDs.Movies, partial.MovieIDs.Mode); err != nil {
-			return nil, err
-		}
-	}
-	if partial.PrimaryFileID != nil {
-		if err := scenesFilesTableMgr.setPrimary(ctx, id, *partial.PrimaryFileID); err != nil {
-			return nil, err
-		}
-	}
-
-	return qb.Find(ctx, id)
-}
-
-<<<<<<< HEAD
-func (qb *SceneStore) table() exp.IdentifierExpression {
-	return qb.tableMgr.table
-}
-
-func (qb *SceneStore) queryTable() exp.IdentifierExpression {
-	return qb.queryTableMgr.table
-}
-
-func (qb *SceneStore) Create(ctx context.Context, newObject *models.Scene, fileIDs []file.ID) error {
-	var r sceneRow
-	r.fromScene(*newObject)
-
-	id, err := qb.tableMgr.insertID(ctx, r)
-	if err != nil {
-		return err
-	}
-
-	if len(fileIDs) > 0 {
-		const firstPrimary = true
-		if err := scenesFilesTableMgr.insertJoins(ctx, id, firstPrimary, fileIDs); err != nil {
-			return err
-		}
-	}
-
-	if err := scenesPerformersTableMgr.insertJoins(ctx, id, newObject.PerformerIDs); err != nil {
-		return err
-	}
-	if err := scenesTagsTableMgr.insertJoins(ctx, id, newObject.TagIDs); err != nil {
-		return err
-	}
-	if err := scenesGalleriesTableMgr.insertJoins(ctx, id, newObject.GalleryIDs); err != nil {
-		return err
-	}
-	if err := scenesStashIDsTableMgr.insertJoins(ctx, id, newObject.StashIDs); err != nil {
-		return err
-	}
-	if err := scenesMoviesTableMgr.insertJoins(ctx, id, newObject.Movies); err != nil {
-		return err
 	}
 
 	updated, err := qb.find(ctx, id)
@@ -505,52 +256,15 @@
 			return nil, err
 		}
 	}
+	if partial.PrimaryFileID != nil {
+		if err := scenesFilesTableMgr.setPrimary(ctx, id, *partial.PrimaryFileID); err != nil {
+			return nil, err
+		}
+	}
 
 	return qb.Find(ctx, id)
 }
 
-func (qb *SceneStore) Update(ctx context.Context, updatedObject *models.Scene) error {
-	var r sceneRow
-	r.fromScene(*updatedObject)
-
-	if err := qb.tableMgr.updateByID(ctx, updatedObject.ID, r); err != nil {
-		return err
-	}
-
-	if err := scenesPerformersTableMgr.replaceJoins(ctx, updatedObject.ID, updatedObject.PerformerIDs); err != nil {
-		return err
-	}
-	if err := scenesTagsTableMgr.replaceJoins(ctx, updatedObject.ID, updatedObject.TagIDs); err != nil {
-		return err
-	}
-	if err := scenesGalleriesTableMgr.replaceJoins(ctx, updatedObject.ID, updatedObject.GalleryIDs); err != nil {
-		return err
-	}
-	if err := scenesStashIDsTableMgr.replaceJoins(ctx, updatedObject.ID, updatedObject.StashIDs); err != nil {
-		return err
-	}
-	if err := scenesMoviesTableMgr.replaceJoins(ctx, updatedObject.ID, updatedObject.Movies); err != nil {
-		return err
-	}
-
-	fileIDs := make([]file.ID, len(updatedObject.Files))
-	for i, f := range updatedObject.Files {
-		fileIDs[i] = f.ID
-	}
-
-	if err := scenesFilesTableMgr.replaceJoins(ctx, updatedObject.ID, fileIDs); err != nil {
-		return err
-	}
-
-	return nil
-}
-
-func (qb *SceneStore) Destroy(ctx context.Context, id int) error {
-	// delete all related table rows
-	// TODO - this should be handled by a delete cascade
-	if err := qb.performersRepository().destroy(ctx, []int{id}); err != nil {
-		return err
-=======
 func (qb *SceneStore) Update(ctx context.Context, updatedObject *models.Scene) error {
 	var r sceneRow
 	r.fromScene(*updatedObject)
@@ -758,110 +472,6 @@
 	ret, err := qb.get(ctx, q)
 	if err != nil {
 		return nil, fmt.Errorf("getting scene by id %d: %w", id, err)
->>>>>>> c5033c36
-	}
-
-	return ret, nil
-}
-
-func (qb *SceneStore) FindByFileID(ctx context.Context, fileID file.ID) ([]*models.Scene, error) {
-	sq := dialect.From(scenesFilesJoinTable).Select(scenesFilesJoinTable.Col(sceneIDColumn)).Where(
-		scenesFilesJoinTable.Col(fileIDColumn).Eq(fileID),
-	)
-
-<<<<<<< HEAD
-	return qb.tableMgr.destroyExisting(ctx, []int{id})
-}
-
-func (qb *SceneStore) Find(ctx context.Context, id int) (*models.Scene, error) {
-	return qb.find(ctx, id)
-}
-
-func (qb *SceneStore) FindMany(ctx context.Context, ids []int) ([]*models.Scene, error) {
-	var scenes []*models.Scene
-	for _, id := range ids {
-		scene, err := qb.Find(ctx, id)
-		if err != nil {
-			return nil, err
-		}
-=======
-	ret, err := qb.findBySubquery(ctx, sq)
-	if err != nil {
-		return nil, fmt.Errorf("getting scenes by file id %d: %w", fileID, err)
-	}
-
-	return ret, nil
-}
-
-func (qb *SceneStore) CountByFileID(ctx context.Context, fileID file.ID) (int, error) {
-	joinTable := scenesFilesJoinTable
-
-	q := dialect.Select(goqu.COUNT("*")).From(joinTable).Where(joinTable.Col(fileIDColumn).Eq(fileID))
-	return count(ctx, q)
-}
-
-func (qb *SceneStore) FindByFingerprints(ctx context.Context, fp []file.Fingerprint) ([]*models.Scene, error) {
-	fingerprintTable := fingerprintTableMgr.table
->>>>>>> c5033c36
-
-	var ex []exp.Expression
-
-	for _, v := range fp {
-		ex = append(ex, goqu.And(
-			fingerprintTable.Col("type").Eq(v.Type),
-			fingerprintTable.Col("fingerprint").Eq(v.Fingerprint),
-		))
-	}
-
-	sq := dialect.From(scenesFilesJoinTable).
-		InnerJoin(
-			fingerprintTable,
-			goqu.On(fingerprintTable.Col(fileIDColumn).Eq(scenesFilesJoinTable.Col(fileIDColumn))),
-		).
-		Select(scenesFilesJoinTable.Col(sceneIDColumn)).Where(goqu.Or(ex...))
-
-<<<<<<< HEAD
-func (qb *SceneStore) selectDataset() *goqu.SelectDataset {
-	return dialect.From(scenesQueryTable).Select(scenesQueryTable.All())
-}
-
-func (qb *SceneStore) get(ctx context.Context, q *goqu.SelectDataset) (*models.Scene, error) {
-	ret, err := qb.getMany(ctx, q)
-	if err != nil {
-		return nil, err
-	}
-
-	if len(ret) == 0 {
-		return nil, sql.ErrNoRows
-	}
-
-	return ret[0], nil
-}
-
-func (qb *SceneStore) getMany(ctx context.Context, q *goqu.SelectDataset) ([]*models.Scene, error) {
-	const single = false
-	var rows sceneQueryRows
-	if err := queryFunc(ctx, q, single, func(r *sqlx.Rows) error {
-		var f sceneQueryRow
-		if err := r.StructScan(&f); err != nil {
-			return err
-		}
-
-		rows = append(rows, f)
-		return nil
-	}); err != nil {
-		return nil, err
-	}
-
-	return rows.resolve(), nil
-}
-
-func (qb *SceneStore) find(ctx context.Context, id int) (*models.Scene, error) {
-	q := qb.selectDataset().Where(qb.queryTableMgr.byID(id))
-
-	ret, err := qb.get(ctx, q)
-	if err != nil {
-		return nil, fmt.Errorf("getting scene by id %d: %w", id, err)
 	}
 
 	return ret, nil
@@ -936,13 +546,11 @@
 	filesTable := fileTableMgr.table
 	foldersTable := folderTableMgr.table
 	basename := filepath.Base(p)
-	dirStr := filepath.Dir(p)
+	dir := filepath.Dir(p)
 
 	// replace wildcards
 	basename = strings.ReplaceAll(basename, "*", "%")
-	dirStr = strings.ReplaceAll(dirStr, "*", "%")
-
-	dir, _ := path(dirStr).Value()
+	dir = strings.ReplaceAll(dir, "*", "%")
 
 	sq := dialect.From(scenesFilesJoinTable).InnerJoin(
 		filesTable,
@@ -964,7 +572,7 @@
 }
 
 func (qb *SceneStore) findBySubquery(ctx context.Context, sq *goqu.SelectDataset) ([]*models.Scene, error) {
-	table := qb.queryTable()
+	table := qb.table()
 
 	q := qb.selectDataset().Where(
 		table.Col(idColumn).Eq(
@@ -988,88 +596,6 @@
 	return ret, nil
 }
 
-=======
-	ret, err := qb.findBySubquery(ctx, sq)
-	if err != nil {
-		return nil, fmt.Errorf("getting scenes by fingerprints: %w", err)
-	}
-
-	return ret, nil
-}
-
-func (qb *SceneStore) FindByChecksum(ctx context.Context, checksum string) ([]*models.Scene, error) {
-	return qb.FindByFingerprints(ctx, []file.Fingerprint{
-		{
-			Type:        file.FingerprintTypeMD5,
-			Fingerprint: checksum,
-		},
-	})
-}
-
-func (qb *SceneStore) FindByOSHash(ctx context.Context, oshash string) ([]*models.Scene, error) {
-	return qb.FindByFingerprints(ctx, []file.Fingerprint{
-		{
-			Type:        file.FingerprintTypeOshash,
-			Fingerprint: oshash,
-		},
-	})
-}
-
-func (qb *SceneStore) FindByPath(ctx context.Context, p string) ([]*models.Scene, error) {
-	filesTable := fileTableMgr.table
-	foldersTable := folderTableMgr.table
-	basename := filepath.Base(p)
-	dir := filepath.Dir(p)
-
-	// replace wildcards
-	basename = strings.ReplaceAll(basename, "*", "%")
-	dir = strings.ReplaceAll(dir, "*", "%")
-
-	sq := dialect.From(scenesFilesJoinTable).InnerJoin(
-		filesTable,
-		goqu.On(filesTable.Col(idColumn).Eq(scenesFilesJoinTable.Col(fileIDColumn))),
-	).InnerJoin(
-		foldersTable,
-		goqu.On(foldersTable.Col(idColumn).Eq(filesTable.Col("parent_folder_id"))),
-	).Select(scenesFilesJoinTable.Col(sceneIDColumn)).Where(
-		foldersTable.Col("path").Like(dir),
-		filesTable.Col("basename").Like(basename),
-	)
-
-	ret, err := qb.findBySubquery(ctx, sq)
-	if err != nil && !errors.Is(err, sql.ErrNoRows) {
-		return nil, fmt.Errorf("getting scene by path %s: %w", p, err)
-	}
-
-	return ret, nil
-}
-
-func (qb *SceneStore) findBySubquery(ctx context.Context, sq *goqu.SelectDataset) ([]*models.Scene, error) {
-	table := qb.table()
-
-	q := qb.selectDataset().Where(
-		table.Col(idColumn).Eq(
-			sq,
-		),
-	)
-
-	return qb.getMany(ctx, q)
-}
-
-func (qb *SceneStore) FindByPerformerID(ctx context.Context, performerID int) ([]*models.Scene, error) {
-	sq := dialect.From(scenesPerformersJoinTable).Select(scenesPerformersJoinTable.Col(sceneIDColumn)).Where(
-		scenesPerformersJoinTable.Col(performerIDColumn).Eq(performerID),
-	)
-	ret, err := qb.findBySubquery(ctx, sq)
-
-	if err != nil {
-		return nil, fmt.Errorf("getting scenes for performer %d: %w", performerID, err)
-	}
-
-	return ret, nil
-}
-
->>>>>>> c5033c36
 func (qb *SceneStore) FindByGalleryID(ctx context.Context, galleryID int) ([]*models.Scene, error) {
 	sq := dialect.From(galleriesScenesJoinTable).Select(galleriesScenesJoinTable.Col(sceneIDColumn)).Where(
 		galleriesScenesJoinTable.Col(galleryIDColumn).Eq(galleryID),
@@ -1200,22 +726,12 @@
 		s = *q
 	}
 
-<<<<<<< HEAD
-	table := qb.queryTable()
-=======
 	table := qb.table()
->>>>>>> c5033c36
 	qq := qb.selectDataset().Prepared(true).Where(table.Col("details").Like("%" + s + "%")).Order(goqu.L("RANDOM()").Asc()).Limit(80)
 	return qb.getMany(ctx, qq)
 }
 
 func (qb *SceneStore) All(ctx context.Context) ([]*models.Scene, error) {
-<<<<<<< HEAD
-	return qb.getMany(ctx, qb.selectDataset().Order(
-		qb.queryTable().Col("parent_folder_path").Asc(),
-		qb.queryTable().Col("basename").Asc(),
-		qb.queryTable().Col("date").Asc(),
-=======
 	table := qb.table()
 	fileTable := fileTableMgr.table
 	folderTable := folderTableMgr.table
@@ -1224,7 +740,6 @@
 		folderTable.Col("path").Asc(),
 		fileTable.Col("basename").Asc(),
 		table.Col("date").Asc(),
->>>>>>> c5033c36
 	))
 }
 
@@ -1855,22 +1370,15 @@
 		sort = "frame_rate"
 		addVideoFileTable()
 		query.sortAndPagination += getSort(sort, direction, videoFileTable)
-<<<<<<< HEAD
-	case "size":
-=======
 	case "filesize":
->>>>>>> c5033c36
 		addFileTable()
 		query.sortAndPagination += getSort(sort, direction, fileTable)
 	case "duration":
 		addVideoFileTable()
 		query.sortAndPagination += getSort(sort, direction, videoFileTable)
-<<<<<<< HEAD
-=======
 	case "interactive", "interactive_speed":
 		addVideoFileTable()
 		query.sortAndPagination += getSort(sort, direction, videoFileTable)
->>>>>>> c5033c36
 	default:
 		query.sortAndPagination += getSort(sort, direction, "scenes")
 	}
@@ -1907,8 +1415,6 @@
 	}
 }
 
-<<<<<<< HEAD
-=======
 func (qb *SceneStore) GetMovies(ctx context.Context, id int) (ret []models.MoviesScenes, err error) {
 	ret = []models.MoviesScenes{}
 
@@ -1942,7 +1448,6 @@
 	return scenesFilesTableMgr.insertJoins(ctx, id, firstPrimary, []file.ID{fileID})
 }
 
->>>>>>> c5033c36
 func (qb *SceneStore) performersRepository() *joinRepository {
 	return &joinRepository{
 		repository: repository{
@@ -1954,13 +1459,10 @@
 	}
 }
 
-<<<<<<< HEAD
-=======
 func (qb *SceneStore) GetPerformerIDs(ctx context.Context, id int) ([]int, error) {
 	return qb.performersRepository().getIDs(ctx, id)
 }
 
->>>>>>> c5033c36
 func (qb *SceneStore) tagsRepository() *joinRepository {
 	return &joinRepository{
 		repository: repository{
@@ -1972,13 +1474,10 @@
 	}
 }
 
-<<<<<<< HEAD
-=======
 func (qb *SceneStore) GetTagIDs(ctx context.Context, id int) ([]int, error) {
 	return qb.tagsRepository().getIDs(ctx, id)
 }
 
->>>>>>> c5033c36
 func (qb *SceneStore) galleriesRepository() *joinRepository {
 	return &joinRepository{
 		repository: repository{
@@ -1990,8 +1489,6 @@
 	}
 }
 
-<<<<<<< HEAD
-=======
 func (qb *SceneStore) GetGalleryIDs(ctx context.Context, id int) ([]int, error) {
 	return qb.galleriesRepository().getIDs(ctx, id)
 }
@@ -2000,7 +1497,6 @@
 	return scenesGalleriesTableMgr.addJoins(ctx, sceneID, galleryIDs)
 }
 
->>>>>>> c5033c36
 func (qb *SceneStore) stashIDRepository() *stashIDRepository {
 	return &stashIDRepository{
 		repository{
@@ -2011,13 +1507,10 @@
 	}
 }
 
-<<<<<<< HEAD
-=======
 func (qb *SceneStore) GetStashIDs(ctx context.Context, sceneID int) ([]models.StashID, error) {
 	return qb.stashIDRepository().get(ctx, sceneID)
 }
 
->>>>>>> c5033c36
 func (qb *SceneStore) FindDuplicates(ctx context.Context, distance int) ([][]*models.Scene, error) {
 	var dupeIds [][]int
 	if distance == 0 {
