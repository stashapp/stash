package sqlite

import (
	"context"
	"database/sql"
	"errors"
	"fmt"
	"path/filepath"
	"sort"
	"strconv"
	"strings"

	"github.com/doug-martin/goqu/v9"
	"github.com/doug-martin/goqu/v9/exp"
	"github.com/jmoiron/sqlx"
	"gopkg.in/guregu/null.v4"
	"gopkg.in/guregu/null.v4/zero"

	"github.com/stashapp/stash/pkg/file"
	"github.com/stashapp/stash/pkg/models"
	"github.com/stashapp/stash/pkg/sliceutil/intslice"
	"github.com/stashapp/stash/pkg/utils"
)

const (
	sceneTable            = "scenes"
	scenesFilesTable      = "scenes_files"
	sceneIDColumn         = "scene_id"
	performersScenesTable = "performers_scenes"
	scenesTagsTable       = "scenes_tags"
	scenesGalleriesTable  = "scenes_galleries"
	moviesScenesTable     = "movies_scenes"
	scenesURLsTable       = "scene_urls"
	sceneURLColumn        = "url"

	sceneCoverBlobColumn = "cover_blob"
)

var findExactDuplicateQuery = `
SELECT GROUP_CONCAT(DISTINCT scene_id) as ids
FROM (
	SELECT scenes.id as scene_id
		, video_files.duration as file_duration
		, files.size as file_size
		, files_fingerprints.fingerprint as phash
		, abs(max(video_files.duration) OVER (PARTITION by files_fingerprints.fingerprint) - video_files.duration) as durationDiff
	FROM scenes
	INNER JOIN scenes_files ON (scenes.id = scenes_files.scene_id)
	INNER JOIN files ON (scenes_files.file_id = files.id)
	INNER JOIN files_fingerprints ON (scenes_files.file_id = files_fingerprints.file_id AND files_fingerprints.type = 'phash')
	INNER JOIN video_files ON (files.id == video_files.file_id)
)
WHERE durationDiff <= ?1
    OR ?1 < 0   --  Always TRUE if the parameter is negative.
                --  That will disable the durationDiff checking.
GROUP BY phash
HAVING COUNT(phash) > 1
	AND COUNT(DISTINCT scene_id) > 1
ORDER BY SUM(file_size) DESC;
`

var findAllPhashesQuery = `
SELECT scenes.id as id
    , files_fingerprints.fingerprint as phash
    , video_files.duration as duration
FROM scenes
INNER JOIN scenes_files ON (scenes.id = scenes_files.scene_id)
INNER JOIN files ON (scenes_files.file_id = files.id)
INNER JOIN files_fingerprints ON (scenes_files.file_id = files_fingerprints.file_id AND files_fingerprints.type = 'phash')
INNER JOIN video_files ON (files.id == video_files.file_id)
ORDER BY files.size DESC;
`

type sceneRow struct {
	ID       int         `db:"id" goqu:"skipinsert"`
	Title    zero.String `db:"title"`
	Code     zero.String `db:"code"`
	Details  zero.String `db:"details"`
	Director zero.String `db:"director"`
	Date     NullDate    `db:"date"`
	// expressed as 1-100
	Rating       null.Int      `db:"rating"`
	Organized    bool          `db:"organized"`
	OCounter     int           `db:"o_counter"`
	StudioID     null.Int      `db:"studio_id,omitempty"`
	CreatedAt    Timestamp     `db:"created_at"`
	UpdatedAt    Timestamp     `db:"updated_at"`
	LastPlayedAt NullTimestamp `db:"last_played_at"`
	ResumeTime   float64       `db:"resume_time"`
	PlayDuration float64       `db:"play_duration"`
	PlayCount    int           `db:"play_count"`

	// not used in resolutions or updates
	CoverBlob zero.String `db:"cover_blob"`
}

func (r *sceneRow) fromScene(o models.Scene) {
	r.ID = o.ID
	r.Title = zero.StringFrom(o.Title)
	r.Code = zero.StringFrom(o.Code)
	r.Details = zero.StringFrom(o.Details)
	r.Director = zero.StringFrom(o.Director)
	r.Date = NullDateFromDatePtr(o.Date)
	r.Rating = intFromPtr(o.Rating)
	r.Organized = o.Organized
	r.OCounter = o.OCounter
	r.StudioID = intFromPtr(o.StudioID)
	r.CreatedAt = Timestamp{Timestamp: o.CreatedAt}
	r.UpdatedAt = Timestamp{Timestamp: o.UpdatedAt}
	r.LastPlayedAt = NullTimestampFromTimePtr(o.LastPlayedAt)
	r.ResumeTime = o.ResumeTime
	r.PlayDuration = o.PlayDuration
	r.PlayCount = o.PlayCount
}

type sceneQueryRow struct {
	sceneRow
	PrimaryFileID         null.Int    `db:"primary_file_id"`
	PrimaryFileFolderPath zero.String `db:"primary_file_folder_path"`
	PrimaryFileBasename   zero.String `db:"primary_file_basename"`
	PrimaryFileOshash     zero.String `db:"primary_file_oshash"`
	PrimaryFileChecksum   zero.String `db:"primary_file_checksum"`
}

func (r *sceneQueryRow) resolve() *models.Scene {
	ret := &models.Scene{
		ID:        r.ID,
		Title:     r.Title.String,
		Code:      r.Code.String,
		Details:   r.Details.String,
		Director:  r.Director.String,
		Date:      r.Date.DatePtr(),
		Rating:    nullIntPtr(r.Rating),
		Organized: r.Organized,
		OCounter:  r.OCounter,
		StudioID:  nullIntPtr(r.StudioID),

		PrimaryFileID: nullIntFileIDPtr(r.PrimaryFileID),
		OSHash:        r.PrimaryFileOshash.String,
		Checksum:      r.PrimaryFileChecksum.String,

		CreatedAt: r.CreatedAt.Timestamp,
		UpdatedAt: r.UpdatedAt.Timestamp,

		LastPlayedAt: r.LastPlayedAt.TimePtr(),
		ResumeTime:   r.ResumeTime,
		PlayDuration: r.PlayDuration,
		PlayCount:    r.PlayCount,
	}

	if r.PrimaryFileFolderPath.Valid && r.PrimaryFileBasename.Valid {
		ret.Path = filepath.Join(r.PrimaryFileFolderPath.String, r.PrimaryFileBasename.String)
	}

	return ret
}

type sceneRowRecord struct {
	updateRecord
}

func (r *sceneRowRecord) fromPartial(o models.ScenePartial) {
	r.setNullString("title", o.Title)
	r.setNullString("code", o.Code)
	r.setNullString("details", o.Details)
	r.setNullString("director", o.Director)
	r.setNullDate("date", o.Date)
	r.setNullInt("rating", o.Rating)
	r.setBool("organized", o.Organized)
	r.setInt("o_counter", o.OCounter)
	r.setNullInt("studio_id", o.StudioID)
	r.setTimestamp("created_at", o.CreatedAt)
	r.setTimestamp("updated_at", o.UpdatedAt)
	r.setNullTimestamp("last_played_at", o.LastPlayedAt)
	r.setFloat64("resume_time", o.ResumeTime)
	r.setFloat64("play_duration", o.PlayDuration)
	r.setInt("play_count", o.PlayCount)
}

type SceneStore struct {
	repository
	blobJoinQueryBuilder

	tableMgr *table
	oCounterManager
	playCounterManager

	fileStore *FileStore
}

func NewSceneStore(fileStore *FileStore, blobStore *BlobStore) *SceneStore {
	return &SceneStore{
		repository: repository{
			tableName: sceneTable,
			idColumn:  idColumn,
		},
		blobJoinQueryBuilder: blobJoinQueryBuilder{
			blobStore: blobStore,
			joinTable: sceneTable,
		},

		tableMgr:           sceneTableMgr,
		oCounterManager:    oCounterManager{sceneTableMgr},
		playCounterManager: playCounterManager{sceneTableMgr},
		fileStore:          fileStore,
	}
}

func (qb *SceneStore) table() exp.IdentifierExpression {
	return qb.tableMgr.table
}

func (qb *SceneStore) selectDataset() *goqu.SelectDataset {
	table := qb.table()
	files := fileTableMgr.table
	folders := folderTableMgr.table
	checksum := fingerprintTableMgr.table.As("fingerprint_md5")
	oshash := fingerprintTableMgr.table.As("fingerprint_oshash")

	return dialect.From(table).LeftJoin(
		scenesFilesJoinTable,
		goqu.On(
			scenesFilesJoinTable.Col(sceneIDColumn).Eq(table.Col(idColumn)),
			scenesFilesJoinTable.Col("primary").Eq(1),
		),
	).LeftJoin(
		files,
		goqu.On(files.Col(idColumn).Eq(scenesFilesJoinTable.Col(fileIDColumn))),
	).LeftJoin(
		folders,
		goqu.On(folders.Col(idColumn).Eq(files.Col("parent_folder_id"))),
	).LeftJoin(
		checksum,
		goqu.On(
			checksum.Col(fileIDColumn).Eq(scenesFilesJoinTable.Col(fileIDColumn)),
			checksum.Col("type").Eq(file.FingerprintTypeMD5),
		),
	).LeftJoin(
		oshash,
		goqu.On(
			oshash.Col(fileIDColumn).Eq(scenesFilesJoinTable.Col(fileIDColumn)),
			oshash.Col("type").Eq(file.FingerprintTypeOshash),
		),
	).Select(
		qb.table().All(),
		scenesFilesJoinTable.Col(fileIDColumn).As("primary_file_id"),
		folders.Col("path").As("primary_file_folder_path"),
		files.Col("basename").As("primary_file_basename"),
		checksum.Col("fingerprint").As("primary_file_checksum"),
		oshash.Col("fingerprint").As("primary_file_oshash"),
	)
}

func (qb *SceneStore) Create(ctx context.Context, newObject *models.Scene, fileIDs []file.ID) error {
	var r sceneRow
	r.fromScene(*newObject)

	id, err := qb.tableMgr.insertID(ctx, r)
	if err != nil {
		return err
	}

	if len(fileIDs) > 0 {
		const firstPrimary = true
		if err := scenesFilesTableMgr.insertJoins(ctx, id, firstPrimary, fileIDs); err != nil {
			return err
		}
	}

	if newObject.URLs.Loaded() {
		const startPos = 0
		if err := scenesURLsTableMgr.insertJoins(ctx, id, startPos, newObject.URLs.List()); err != nil {
			return err
		}
	}

	if newObject.PerformerIDs.Loaded() {
		if err := scenesPerformersTableMgr.insertJoins(ctx, id, newObject.PerformerIDs.List()); err != nil {
			return err
		}
	}
	if newObject.TagIDs.Loaded() {
		if err := scenesTagsTableMgr.insertJoins(ctx, id, newObject.TagIDs.List()); err != nil {
			return err
		}
	}

	if newObject.GalleryIDs.Loaded() {
		if err := scenesGalleriesTableMgr.insertJoins(ctx, id, newObject.GalleryIDs.List()); err != nil {
			return err
		}
	}

	if newObject.StashIDs.Loaded() {
		if err := scenesStashIDsTableMgr.insertJoins(ctx, id, newObject.StashIDs.List()); err != nil {
			return err
		}
	}

	if newObject.Movies.Loaded() {
		if err := scenesMoviesTableMgr.insertJoins(ctx, id, newObject.Movies.List()); err != nil {
			return err
		}
	}

	updated, err := qb.find(ctx, id)
	if err != nil {
		return fmt.Errorf("finding after create: %w", err)
	}

	*newObject = *updated

	return nil
}

func (qb *SceneStore) UpdatePartial(ctx context.Context, id int, partial models.ScenePartial) (*models.Scene, error) {
	r := sceneRowRecord{
		updateRecord{
			Record: make(exp.Record),
		},
	}

	r.fromPartial(partial)

	if len(r.Record) > 0 {
		if err := qb.tableMgr.updateByID(ctx, id, r.Record); err != nil {
			return nil, err
		}
	}

	if partial.URLs != nil {
		if err := scenesURLsTableMgr.modifyJoins(ctx, id, partial.URLs.Values, partial.URLs.Mode); err != nil {
			return nil, err
		}
	}
	if partial.PerformerIDs != nil {
		if err := scenesPerformersTableMgr.modifyJoins(ctx, id, partial.PerformerIDs.IDs, partial.PerformerIDs.Mode); err != nil {
			return nil, err
		}
	}
	if partial.TagIDs != nil {
		if err := scenesTagsTableMgr.modifyJoins(ctx, id, partial.TagIDs.IDs, partial.TagIDs.Mode); err != nil {
			return nil, err
		}
	}
	if partial.GalleryIDs != nil {
		if err := scenesGalleriesTableMgr.modifyJoins(ctx, id, partial.GalleryIDs.IDs, partial.GalleryIDs.Mode); err != nil {
			return nil, err
		}
	}
	if partial.StashIDs != nil {
		if err := scenesStashIDsTableMgr.modifyJoins(ctx, id, partial.StashIDs.StashIDs, partial.StashIDs.Mode); err != nil {
			return nil, err
		}
	}
	if partial.MovieIDs != nil {
		if err := scenesMoviesTableMgr.modifyJoins(ctx, id, partial.MovieIDs.Movies, partial.MovieIDs.Mode); err != nil {
			return nil, err
		}
	}
	if partial.PrimaryFileID != nil {
		if err := scenesFilesTableMgr.setPrimary(ctx, id, *partial.PrimaryFileID); err != nil {
			return nil, err
		}
	}

	return qb.find(ctx, id)
}

func (qb *SceneStore) Update(ctx context.Context, updatedObject *models.Scene) error {
	var r sceneRow
	r.fromScene(*updatedObject)

	if err := qb.tableMgr.updateByID(ctx, updatedObject.ID, r); err != nil {
		return err
	}

	if updatedObject.URLs.Loaded() {
		if err := scenesURLsTableMgr.replaceJoins(ctx, updatedObject.ID, updatedObject.URLs.List()); err != nil {
			return err
		}
	}

	if updatedObject.PerformerIDs.Loaded() {
		if err := scenesPerformersTableMgr.replaceJoins(ctx, updatedObject.ID, updatedObject.PerformerIDs.List()); err != nil {
			return err
		}
	}

	if updatedObject.TagIDs.Loaded() {
		if err := scenesTagsTableMgr.replaceJoins(ctx, updatedObject.ID, updatedObject.TagIDs.List()); err != nil {
			return err
		}
	}

	if updatedObject.GalleryIDs.Loaded() {
		if err := scenesGalleriesTableMgr.replaceJoins(ctx, updatedObject.ID, updatedObject.GalleryIDs.List()); err != nil {
			return err
		}
	}

	if updatedObject.StashIDs.Loaded() {
		if err := scenesStashIDsTableMgr.replaceJoins(ctx, updatedObject.ID, updatedObject.StashIDs.List()); err != nil {
			return err
		}
	}

	if updatedObject.Movies.Loaded() {
		if err := scenesMoviesTableMgr.replaceJoins(ctx, updatedObject.ID, updatedObject.Movies.List()); err != nil {
			return err
		}
	}

	if updatedObject.Files.Loaded() {
		fileIDs := make([]file.ID, len(updatedObject.Files.List()))
		for i, f := range updatedObject.Files.List() {
			fileIDs[i] = f.ID
		}

		if err := scenesFilesTableMgr.replaceJoins(ctx, updatedObject.ID, fileIDs); err != nil {
			return err
		}
	}

	return nil
}

func (qb *SceneStore) Destroy(ctx context.Context, id int) error {
	// must handle image checksums manually
	if err := qb.destroyCover(ctx, id); err != nil {
		return err
	}

	// scene markers should be handled prior to calling destroy
	// galleries should be handled prior to calling destroy

	return qb.tableMgr.destroyExisting(ctx, []int{id})
}

// returns nil, nil if not found
func (qb *SceneStore) Find(ctx context.Context, id int) (*models.Scene, error) {
	ret, err := qb.find(ctx, id)
	if errors.Is(err, sql.ErrNoRows) {
		return nil, nil
	}
	return ret, err
}

func (qb *SceneStore) FindMany(ctx context.Context, ids []int) ([]*models.Scene, error) {
	scenes := make([]*models.Scene, len(ids))

	table := qb.table()
	if err := batchExec(ids, defaultBatchSize, func(batch []int) error {
		q := qb.selectDataset().Prepared(true).Where(table.Col(idColumn).In(batch))
		unsorted, err := qb.getMany(ctx, q)
		if err != nil {
			return err
		}

		for _, s := range unsorted {
			i := intslice.IntIndex(ids, s.ID)
			scenes[i] = s
		}

		return nil
	}); err != nil {
		return nil, err
	}

	for i := range scenes {
		if scenes[i] == nil {
			return nil, fmt.Errorf("scene with id %d not found", ids[i])
		}
	}

	return scenes, nil
}

// returns nil, sql.ErrNoRows if not found
func (qb *SceneStore) find(ctx context.Context, id int) (*models.Scene, error) {
	q := qb.selectDataset().Where(qb.tableMgr.byID(id))

	ret, err := qb.get(ctx, q)
	if err != nil {
		return nil, err
	}

	return ret, nil
}

func (qb *SceneStore) findBySubquery(ctx context.Context, sq *goqu.SelectDataset) ([]*models.Scene, error) {
	table := qb.table()

	q := qb.selectDataset().Where(
		table.Col(idColumn).Eq(
			sq,
		),
	)

	return qb.getMany(ctx, q)
}

// returns nil, sql.ErrNoRows if not found
func (qb *SceneStore) get(ctx context.Context, q *goqu.SelectDataset) (*models.Scene, error) {
	ret, err := qb.getMany(ctx, q)
	if err != nil {
		return nil, err
	}

	if len(ret) == 0 {
		return nil, sql.ErrNoRows
	}

	return ret[0], nil
}

func (qb *SceneStore) getMany(ctx context.Context, q *goqu.SelectDataset) ([]*models.Scene, error) {
	const single = false
	var ret []*models.Scene
	var lastID int
	if err := queryFunc(ctx, q, single, func(r *sqlx.Rows) error {
		var f sceneQueryRow
		if err := r.StructScan(&f); err != nil {
			return err
		}

		s := f.resolve()
		if s.ID == lastID {
			return fmt.Errorf("internal error: multiple rows returned for single scene id %d", s.ID)
		}
		lastID = s.ID

		ret = append(ret, s)
		return nil
	}); err != nil {
		return nil, err
	}

	return ret, nil
}

func (qb *SceneStore) GetFiles(ctx context.Context, id int) ([]*file.VideoFile, error) {
	fileIDs, err := qb.filesRepository().get(ctx, id)
	if err != nil {
		return nil, err
	}

	// use fileStore to load files
	files, err := qb.fileStore.Find(ctx, fileIDs...)
	if err != nil {
		return nil, err
	}

	ret := make([]*file.VideoFile, len(files))
	for i, f := range files {
		var ok bool
		ret[i], ok = f.(*file.VideoFile)
		if !ok {
			return nil, fmt.Errorf("expected file to be *file.VideoFile not %T", f)
		}
	}

	return ret, nil
}

func (qb *SceneStore) GetManyFileIDs(ctx context.Context, ids []int) ([][]file.ID, error) {
	const primaryOnly = false
	return qb.filesRepository().getMany(ctx, ids, primaryOnly)
}

func (qb *SceneStore) FindByFileID(ctx context.Context, fileID file.ID) ([]*models.Scene, error) {
	sq := dialect.From(scenesFilesJoinTable).Select(scenesFilesJoinTable.Col(sceneIDColumn)).Where(
		scenesFilesJoinTable.Col(fileIDColumn).Eq(fileID),
	)

	ret, err := qb.findBySubquery(ctx, sq)
	if err != nil {
		return nil, fmt.Errorf("getting scenes by file id %d: %w", fileID, err)
	}

	return ret, nil
}

func (qb *SceneStore) FindByPrimaryFileID(ctx context.Context, fileID file.ID) ([]*models.Scene, error) {
	sq := dialect.From(scenesFilesJoinTable).Select(scenesFilesJoinTable.Col(sceneIDColumn)).Where(
		scenesFilesJoinTable.Col(fileIDColumn).Eq(fileID),
		scenesFilesJoinTable.Col("primary").Eq(1),
	)

	ret, err := qb.findBySubquery(ctx, sq)
	if err != nil {
		return nil, fmt.Errorf("getting scenes by primary file id %d: %w", fileID, err)
	}

	return ret, nil
}

func (qb *SceneStore) CountByFileID(ctx context.Context, fileID file.ID) (int, error) {
	joinTable := scenesFilesJoinTable

	q := dialect.Select(goqu.COUNT("*")).From(joinTable).Where(joinTable.Col(fileIDColumn).Eq(fileID))
	return count(ctx, q)
}

func (qb *SceneStore) FindByFingerprints(ctx context.Context, fp []file.Fingerprint) ([]*models.Scene, error) {
	fingerprintTable := fingerprintTableMgr.table

	var ex []exp.Expression

	for _, v := range fp {
		ex = append(ex, goqu.And(
			fingerprintTable.Col("type").Eq(v.Type),
			fingerprintTable.Col("fingerprint").Eq(v.Fingerprint),
		))
	}

	sq := dialect.From(scenesFilesJoinTable).
		InnerJoin(
			fingerprintTable,
			goqu.On(fingerprintTable.Col(fileIDColumn).Eq(scenesFilesJoinTable.Col(fileIDColumn))),
		).
		Select(scenesFilesJoinTable.Col(sceneIDColumn)).Where(goqu.Or(ex...))

	ret, err := qb.findBySubquery(ctx, sq)
	if err != nil {
		return nil, fmt.Errorf("getting scenes by fingerprints: %w", err)
	}

	return ret, nil
}

func (qb *SceneStore) FindByChecksum(ctx context.Context, checksum string) ([]*models.Scene, error) {
	return qb.FindByFingerprints(ctx, []file.Fingerprint{
		{
			Type:        file.FingerprintTypeMD5,
			Fingerprint: checksum,
		},
	})
}

func (qb *SceneStore) FindByOSHash(ctx context.Context, oshash string) ([]*models.Scene, error) {
	return qb.FindByFingerprints(ctx, []file.Fingerprint{
		{
			Type:        file.FingerprintTypeOshash,
			Fingerprint: oshash,
		},
	})
}

func (qb *SceneStore) FindByPath(ctx context.Context, p string) ([]*models.Scene, error) {
	filesTable := fileTableMgr.table
	foldersTable := folderTableMgr.table
	basename := filepath.Base(p)
	dir := filepath.Dir(p)

	// replace wildcards
	basename = strings.ReplaceAll(basename, "*", "%")
	dir = strings.ReplaceAll(dir, "*", "%")

	sq := dialect.From(scenesFilesJoinTable).InnerJoin(
		filesTable,
		goqu.On(filesTable.Col(idColumn).Eq(scenesFilesJoinTable.Col(fileIDColumn))),
	).InnerJoin(
		foldersTable,
		goqu.On(foldersTable.Col(idColumn).Eq(filesTable.Col("parent_folder_id"))),
	).Select(scenesFilesJoinTable.Col(sceneIDColumn)).Where(
		foldersTable.Col("path").Like(dir),
		filesTable.Col("basename").Like(basename),
	)

	ret, err := qb.findBySubquery(ctx, sq)
	if err != nil && !errors.Is(err, sql.ErrNoRows) {
		return nil, fmt.Errorf("getting scene by path %s: %w", p, err)
	}

	return ret, nil
}

func (qb *SceneStore) FindByPerformerID(ctx context.Context, performerID int) ([]*models.Scene, error) {
	sq := dialect.From(scenesPerformersJoinTable).Select(scenesPerformersJoinTable.Col(sceneIDColumn)).Where(
		scenesPerformersJoinTable.Col(performerIDColumn).Eq(performerID),
	)
	ret, err := qb.findBySubquery(ctx, sq)

	if err != nil {
		return nil, fmt.Errorf("getting scenes for performer %d: %w", performerID, err)
	}

	return ret, nil
}

func (qb *SceneStore) FindByGalleryID(ctx context.Context, galleryID int) ([]*models.Scene, error) {
	sq := dialect.From(galleriesScenesJoinTable).Select(galleriesScenesJoinTable.Col(sceneIDColumn)).Where(
		galleriesScenesJoinTable.Col(galleryIDColumn).Eq(galleryID),
	)
	ret, err := qb.findBySubquery(ctx, sq)

	if err != nil {
		return nil, fmt.Errorf("getting scenes for gallery %d: %w", galleryID, err)
	}

	return ret, nil
}

func (qb *SceneStore) CountByPerformerID(ctx context.Context, performerID int) (int, error) {
	joinTable := scenesPerformersJoinTable

	q := dialect.Select(goqu.COUNT("*")).From(joinTable).Where(joinTable.Col(performerIDColumn).Eq(performerID))
	return count(ctx, q)
}

func (qb *SceneStore) OCountByPerformerID(ctx context.Context, performerID int) (int, error) {
	table := qb.table()
	joinTable := scenesPerformersJoinTable

	q := dialect.Select(goqu.COALESCE(goqu.SUM("o_counter"), 0)).From(table).InnerJoin(joinTable, goqu.On(table.Col(idColumn).Eq(joinTable.Col(sceneIDColumn)))).Where(joinTable.Col(performerIDColumn).Eq(performerID))
	var ret int
	if err := querySimple(ctx, q, &ret); err != nil {
		return 0, err
	}

	return ret, nil
}

func (qb *SceneStore) OCount(ctx context.Context) (int, error) {
	table := qb.table()

	q := dialect.Select(goqu.COALESCE(goqu.SUM("o_counter"), 0)).From(table)
	var ret int
	if err := querySimple(ctx, q, &ret); err != nil {
		return 0, err
	}

	return ret, nil
}

func (qb *SceneStore) FindByMovieID(ctx context.Context, movieID int) ([]*models.Scene, error) {
	sq := dialect.From(scenesMoviesJoinTable).Select(scenesMoviesJoinTable.Col(sceneIDColumn)).Where(
		scenesMoviesJoinTable.Col(movieIDColumn).Eq(movieID),
	)
	ret, err := qb.findBySubquery(ctx, sq)

	if err != nil {
		return nil, fmt.Errorf("getting scenes for movie %d: %w", movieID, err)
	}

	return ret, nil
}

func (qb *SceneStore) CountByMovieID(ctx context.Context, movieID int) (int, error) {
	joinTable := scenesMoviesJoinTable

	q := dialect.Select(goqu.COUNT("*")).From(joinTable).Where(joinTable.Col(movieIDColumn).Eq(movieID))
	return count(ctx, q)
}

func (qb *SceneStore) Count(ctx context.Context) (int, error) {
	q := dialect.Select(goqu.COUNT("*")).From(qb.table())
	return count(ctx, q)
}

func (qb *SceneStore) PlayCount(ctx context.Context) (int, error) {
	q := dialect.Select(goqu.COALESCE(goqu.SUM("play_count"), 0)).From(qb.table())

	var ret int
	if err := querySimple(ctx, q, &ret); err != nil {
		return 0, err
	}

	return ret, nil
}

func (qb *SceneStore) UniqueScenePlayCount(ctx context.Context) (int, error) {
	table := qb.table()
	q := dialect.Select(goqu.COUNT("*")).From(table).Where(table.Col("play_count").Gt(0))

	return count(ctx, q)
}

func (qb *SceneStore) Size(ctx context.Context) (float64, error) {
	table := qb.table()
	fileTable := fileTableMgr.table
	q := dialect.Select(
		goqu.SUM(fileTableMgr.table.Col("size")),
	).From(table).InnerJoin(
		scenesFilesJoinTable,
		goqu.On(table.Col(idColumn).Eq(scenesFilesJoinTable.Col(sceneIDColumn))),
	).InnerJoin(
		fileTable,
		goqu.On(scenesFilesJoinTable.Col(fileIDColumn).Eq(fileTable.Col(idColumn))),
	)
	var ret float64
	if err := querySimple(ctx, q, &ret); err != nil {
		return 0, err
	}

	return ret, nil
}

func (qb *SceneStore) Duration(ctx context.Context) (float64, error) {
	table := qb.table()
	videoFileTable := videoFileTableMgr.table

	q := dialect.Select(
		goqu.SUM(videoFileTable.Col("duration"))).From(table).InnerJoin(
		scenesFilesJoinTable,
		goqu.On(scenesFilesJoinTable.Col("scene_id").Eq(table.Col(idColumn))),
	).InnerJoin(
		videoFileTable,
		goqu.On(videoFileTable.Col("file_id").Eq(scenesFilesJoinTable.Col("file_id"))),
	)

	var ret float64
	if err := querySimple(ctx, q, &ret); err != nil {
		return 0, err
	}

	return ret, nil
}

func (qb *SceneStore) PlayDuration(ctx context.Context) (float64, error) {
	table := qb.table()

	q := dialect.Select(goqu.COALESCE(goqu.SUM("play_duration"), 0)).From(table)

	var ret float64
	if err := querySimple(ctx, q, &ret); err != nil {
		return 0, err
	}

	return ret, nil
}

func (qb *SceneStore) CountByStudioID(ctx context.Context, studioID int) (int, error) {
	table := qb.table()

	q := dialect.Select(goqu.COUNT("*")).From(table).Where(table.Col(studioIDColumn).Eq(studioID))
	return count(ctx, q)
}

func (qb *SceneStore) CountByTagID(ctx context.Context, tagID int) (int, error) {
	joinTable := scenesTagsJoinTable

	q := dialect.Select(goqu.COUNT("*")).From(joinTable).Where(joinTable.Col(tagIDColumn).Eq(tagID))
	return count(ctx, q)
}

func (qb *SceneStore) countMissingFingerprints(ctx context.Context, fpType string) (int, error) {
	fpTable := fingerprintTableMgr.table.As("fingerprints_temp")

	q := dialect.From(scenesFilesJoinTable).LeftJoin(
		fpTable,
		goqu.On(
			scenesFilesJoinTable.Col(fileIDColumn).Eq(fpTable.Col(fileIDColumn)),
			fpTable.Col("type").Eq(fpType),
		),
	).Select(goqu.COUNT(goqu.DISTINCT(scenesFilesJoinTable.Col(sceneIDColumn)))).Where(fpTable.Col("fingerprint").IsNull())

	return count(ctx, q)
}

// CountMissingChecksum returns the number of scenes missing a checksum value.
func (qb *SceneStore) CountMissingChecksum(ctx context.Context) (int, error) {
	return qb.countMissingFingerprints(ctx, "md5")
}

// CountMissingOSHash returns the number of scenes missing an oshash value.
func (qb *SceneStore) CountMissingOSHash(ctx context.Context) (int, error) {
	return qb.countMissingFingerprints(ctx, "oshash")
}

func (qb *SceneStore) Wall(ctx context.Context, q *string) ([]*models.Scene, error) {
	s := ""
	if q != nil {
		s = *q
	}

	table := qb.table()
	qq := qb.selectDataset().Prepared(true).Where(table.Col("details").Like("%" + s + "%")).Order(goqu.L("RANDOM()").Asc()).Limit(80)
	return qb.getMany(ctx, qq)
}

func (qb *SceneStore) All(ctx context.Context) ([]*models.Scene, error) {
	table := qb.table()
	fileTable := fileTableMgr.table
	folderTable := folderTableMgr.table

	return qb.getMany(ctx, qb.selectDataset().Order(
		folderTable.Col("path").Asc(),
		fileTable.Col("basename").Asc(),
		table.Col("date").Asc(),
	))
}

func illegalFilterCombination(type1, type2 string) error {
	return fmt.Errorf("cannot have %s and %s in the same filter", type1, type2)
}

func (qb *SceneStore) validateFilter(sceneFilter *models.SceneFilterType) error {
	const and = "AND"
	const or = "OR"
	const not = "NOT"

	if sceneFilter.And != nil {
		if sceneFilter.Or != nil {
			return illegalFilterCombination(and, or)
		}
		if sceneFilter.Not != nil {
			return illegalFilterCombination(and, not)
		}

		return qb.validateFilter(sceneFilter.And)
	}

	if sceneFilter.Or != nil {
		if sceneFilter.Not != nil {
			return illegalFilterCombination(or, not)
		}

		return qb.validateFilter(sceneFilter.Or)
	}

	if sceneFilter.Not != nil {
		return qb.validateFilter(sceneFilter.Not)
	}

	return nil
}

func (qb *SceneStore) makeFilter(ctx context.Context, sceneFilter *models.SceneFilterType) *filterBuilder {
	query := &filterBuilder{}

	if sceneFilter.And != nil {
		query.and(qb.makeFilter(ctx, sceneFilter.And))
	}
	if sceneFilter.Or != nil {
		query.or(qb.makeFilter(ctx, sceneFilter.Or))
	}
	if sceneFilter.Not != nil {
		query.not(qb.makeFilter(ctx, sceneFilter.Not))
	}

	query.handleCriterion(ctx, intCriterionHandler(sceneFilter.ID, "scenes.id", nil))
	query.handleCriterion(ctx, pathCriterionHandler(sceneFilter.Path, "folders.path", "files.basename", qb.addFoldersTable))
	query.handleCriterion(ctx, sceneFileCountCriterionHandler(qb, sceneFilter.FileCount))
	query.handleCriterion(ctx, stringCriterionHandler(sceneFilter.Title, "scenes.title"))
	query.handleCriterion(ctx, stringCriterionHandler(sceneFilter.Code, "scenes.code"))
	query.handleCriterion(ctx, stringCriterionHandler(sceneFilter.Details, "scenes.details"))
	query.handleCriterion(ctx, stringCriterionHandler(sceneFilter.Director, "scenes.director"))
	query.handleCriterion(ctx, criterionHandlerFunc(func(ctx context.Context, f *filterBuilder) {
		if sceneFilter.Oshash != nil {
			qb.addSceneFilesTable(f)
			f.addLeftJoin(fingerprintTable, "fingerprints_oshash", "scenes_files.file_id = fingerprints_oshash.file_id AND fingerprints_oshash.type = 'oshash'")
		}

		stringCriterionHandler(sceneFilter.Oshash, "fingerprints_oshash.fingerprint")(ctx, f)
	}))

	query.handleCriterion(ctx, criterionHandlerFunc(func(ctx context.Context, f *filterBuilder) {
		if sceneFilter.Checksum != nil {
			qb.addSceneFilesTable(f)
			f.addLeftJoin(fingerprintTable, "fingerprints_md5", "scenes_files.file_id = fingerprints_md5.file_id AND fingerprints_md5.type = 'md5'")
		}

		stringCriterionHandler(sceneFilter.Checksum, "fingerprints_md5.fingerprint")(ctx, f)
	}))

	query.handleCriterion(ctx, criterionHandlerFunc(func(ctx context.Context, f *filterBuilder) {
		if sceneFilter.Phash != nil {
			// backwards compatibility
			scenePhashDistanceCriterionHandler(qb, &models.PhashDistanceCriterionInput{
				Value:    sceneFilter.Phash.Value,
				Modifier: sceneFilter.Phash.Modifier,
			})(ctx, f)
		}
	}))

	query.handleCriterion(ctx, scenePhashDistanceCriterionHandler(qb, sceneFilter.PhashDistance))

	query.handleCriterion(ctx, intCriterionHandler(sceneFilter.Rating100, "scenes.rating", nil))
	// legacy rating handler
	query.handleCriterion(ctx, rating5CriterionHandler(sceneFilter.Rating, "scenes.rating", nil))
	query.handleCriterion(ctx, intCriterionHandler(sceneFilter.OCounter, "scenes.o_counter", nil))
	query.handleCriterion(ctx, boolCriterionHandler(sceneFilter.Organized, "scenes.organized", nil))

	query.handleCriterion(ctx, floatIntCriterionHandler(sceneFilter.Duration, "video_files.duration", qb.addVideoFilesTable))
	query.handleCriterion(ctx, resolutionCriterionHandler(sceneFilter.Resolution, "video_files.height", "video_files.width", qb.addVideoFilesTable))

	query.handleCriterion(ctx, codecCriterionHandler(sceneFilter.VideoCodec, "video_files.video_codec", qb.addVideoFilesTable))
	query.handleCriterion(ctx, codecCriterionHandler(sceneFilter.AudioCodec, "video_files.audio_codec", qb.addVideoFilesTable))

	query.handleCriterion(ctx, hasMarkersCriterionHandler(sceneFilter.HasMarkers))
	query.handleCriterion(ctx, sceneIsMissingCriterionHandler(qb, sceneFilter.IsMissing))
	query.handleCriterion(ctx, sceneURLsCriterionHandler(sceneFilter.URL))

	query.handleCriterion(ctx, criterionHandlerFunc(func(ctx context.Context, f *filterBuilder) {
		if sceneFilter.StashID != nil {
			qb.stashIDRepository().join(f, "scene_stash_ids", "scenes.id")
			stringCriterionHandler(sceneFilter.StashID, "scene_stash_ids.stash_id")(ctx, f)
		}
	}))
	query.handleCriterion(ctx, &stashIDCriterionHandler{
		c:                 sceneFilter.StashIDEndpoint,
		stashIDRepository: qb.stashIDRepository(),
		stashIDTableAs:    "scene_stash_ids",
		parentIDCol:       "scenes.id",
	})

	query.handleCriterion(ctx, boolCriterionHandler(sceneFilter.Interactive, "video_files.interactive", qb.addVideoFilesTable))
	query.handleCriterion(ctx, intCriterionHandler(sceneFilter.InteractiveSpeed, "video_files.interactive_speed", qb.addVideoFilesTable))

	query.handleCriterion(ctx, sceneCaptionCriterionHandler(qb, sceneFilter.Captions))

	query.handleCriterion(ctx, floatIntCriterionHandler(sceneFilter.ResumeTime, "scenes.resume_time", nil))
	query.handleCriterion(ctx, floatIntCriterionHandler(sceneFilter.PlayDuration, "scenes.play_duration", nil))
	query.handleCriterion(ctx, intCriterionHandler(sceneFilter.PlayCount, "scenes.play_count", nil))

	query.handleCriterion(ctx, sceneTagsCriterionHandler(qb, sceneFilter.Tags))
	query.handleCriterion(ctx, sceneTagCountCriterionHandler(qb, sceneFilter.TagCount))
	query.handleCriterion(ctx, scenePerformersCriterionHandler(qb, sceneFilter.Performers))
	query.handleCriterion(ctx, scenePerformerCountCriterionHandler(qb, sceneFilter.PerformerCount))
	query.handleCriterion(ctx, studioCriterionHandler(sceneTable, sceneFilter.Studios))
	query.handleCriterion(ctx, sceneMoviesCriterionHandler(qb, sceneFilter.Movies))
	query.handleCriterion(ctx, scenePerformerTagsCriterionHandler(qb, sceneFilter.PerformerTags))
	query.handleCriterion(ctx, scenePerformerFavoriteCriterionHandler(sceneFilter.PerformerFavorite))
	query.handleCriterion(ctx, scenePerformerAgeCriterionHandler(sceneFilter.PerformerAge))
	query.handleCriterion(ctx, scenePhashDuplicatedCriterionHandler(sceneFilter.Duplicated, qb.addSceneFilesTable))
	query.handleCriterion(ctx, dateCriterionHandler(sceneFilter.Date, "scenes.date"))
	query.handleCriterion(ctx, timestampCriterionHandler(sceneFilter.CreatedAt, "scenes.created_at"))
	query.handleCriterion(ctx, timestampCriterionHandler(sceneFilter.UpdatedAt, "scenes.updated_at"))

	return query
}

func (qb *SceneStore) addSceneFilesTable(f *filterBuilder) {
	f.addLeftJoin(scenesFilesTable, "", "scenes_files.scene_id = scenes.id")
}

func (qb *SceneStore) addFilesTable(f *filterBuilder) {
	qb.addSceneFilesTable(f)
	f.addLeftJoin(fileTable, "", "scenes_files.file_id = files.id")
}

func (qb *SceneStore) addFoldersTable(f *filterBuilder) {
	qb.addFilesTable(f)
	f.addLeftJoin(folderTable, "", "files.parent_folder_id = folders.id")
}

func (qb *SceneStore) addVideoFilesTable(f *filterBuilder) {
	qb.addSceneFilesTable(f)
	f.addLeftJoin(videoFileTable, "", "video_files.file_id = scenes_files.file_id")
}

func (qb *SceneStore) makeQuery(ctx context.Context, sceneFilter *models.SceneFilterType, findFilter *models.FindFilterType) (*queryBuilder, error) {
	if sceneFilter == nil {
		sceneFilter = &models.SceneFilterType{}
	}
	if findFilter == nil {
		findFilter = &models.FindFilterType{}
	}

	query := qb.newQuery()
	distinctIDs(&query, sceneTable)

	if q := findFilter.Q; q != nil && *q != "" {
		query.addJoins(
			join{
				table:    scenesFilesTable,
				onClause: "scenes_files.scene_id = scenes.id",
			},
			join{
				table:    fileTable,
				onClause: "scenes_files.file_id = files.id",
			},
			join{
				table:    folderTable,
				onClause: "files.parent_folder_id = folders.id",
			},
			join{
				table:    fingerprintTable,
				onClause: "files_fingerprints.file_id = scenes_files.file_id",
			},
			join{
				table:    sceneMarkerTable,
				onClause: "scene_markers.scene_id = scenes.id",
			},
		)

		filepathColumn := "folders.path || '" + string(filepath.Separator) + "' || files.basename"
		searchColumns := []string{"scenes.title", "scenes.details", filepathColumn, "files_fingerprints.fingerprint", "scene_markers.title"}
		query.parseQueryString(searchColumns, *q)
	}

	if err := qb.validateFilter(sceneFilter); err != nil {
		return nil, err
	}
	filter := qb.makeFilter(ctx, sceneFilter)

	if err := query.addFilter(filter); err != nil {
		return nil, err
	}

	qb.setSceneSort(&query, findFilter)
	query.sortAndPagination += getPagination(findFilter)

	return &query, nil
}

func (qb *SceneStore) Query(ctx context.Context, options models.SceneQueryOptions) (*models.SceneQueryResult, error) {
	query, err := qb.makeQuery(ctx, options.SceneFilter, options.FindFilter)
	if err != nil {
		return nil, err
	}

	result, err := qb.queryGroupedFields(ctx, options, *query)
	if err != nil {
		return nil, fmt.Errorf("error querying aggregate fields: %w", err)
	}

	idsResult, err := query.findIDs(ctx)
	if err != nil {
		return nil, fmt.Errorf("error finding IDs: %w", err)
	}

	result.IDs = idsResult
	return result, nil
}

func (qb *SceneStore) queryGroupedFields(ctx context.Context, options models.SceneQueryOptions, query queryBuilder) (*models.SceneQueryResult, error) {
	if !options.Count && !options.TotalDuration && !options.TotalSize {
		// nothing to do - return empty result
		return models.NewSceneQueryResult(qb), nil
	}

	aggregateQuery := qb.newQuery()

	if options.Count {
		aggregateQuery.addColumn("COUNT(DISTINCT temp.id) as total")
	}

	if options.TotalDuration {
		query.addJoins(
			join{
				table:    scenesFilesTable,
				onClause: "scenes_files.scene_id = scenes.id",
			},
			join{
				table:    videoFileTable,
				onClause: "scenes_files.file_id = video_files.file_id",
			},
		)
		query.addColumn("COALESCE(video_files.duration, 0) as duration")
		aggregateQuery.addColumn("SUM(temp.duration) as duration")
	}

	if options.TotalSize {
		query.addJoins(
			join{
				table:    scenesFilesTable,
				onClause: "scenes_files.scene_id = scenes.id",
			},
			join{
				table:    fileTable,
				onClause: "scenes_files.file_id = files.id",
			},
		)
		query.addColumn("COALESCE(files.size, 0) as size")
		aggregateQuery.addColumn("SUM(temp.size) as size")
	}

	const includeSortPagination = false
	aggregateQuery.from = fmt.Sprintf("(%s) as temp", query.toSQL(includeSortPagination))

	out := struct {
		Total    int
		Duration null.Float
		Size     null.Float
	}{}
	if err := qb.repository.queryStruct(ctx, aggregateQuery.toSQL(includeSortPagination), query.args, &out); err != nil {
		return nil, err
	}

	ret := models.NewSceneQueryResult(qb)
	ret.Count = out.Total
	ret.TotalDuration = out.Duration.Float64
	ret.TotalSize = out.Size.Float64
	return ret, nil
}

func (qb *SceneStore) QueryCount(ctx context.Context, sceneFilter *models.SceneFilterType, findFilter *models.FindFilterType) (int, error) {
	query, err := qb.makeQuery(ctx, sceneFilter, findFilter)
	if err != nil {
		return 0, err
	}

	return query.executeCount(ctx)
}

func sceneFileCountCriterionHandler(qb *SceneStore, fileCount *models.IntCriterionInput) criterionHandlerFunc {
	h := countCriterionHandlerBuilder{
		primaryTable: sceneTable,
		joinTable:    scenesFilesTable,
		primaryFK:    sceneIDColumn,
	}

	return h.handler(fileCount)
}

func scenePhashDuplicatedCriterionHandler(duplicatedFilter *models.PHashDuplicationCriterionInput, addJoinFn func(f *filterBuilder)) criterionHandlerFunc {
	return func(ctx context.Context, f *filterBuilder) {
		// TODO: Wishlist item: Implement Distance matching
		if duplicatedFilter != nil {
			if addJoinFn != nil {
				addJoinFn(f)
			}

			var v string
			if *duplicatedFilter.Duplicated {
				v = ">"
			} else {
				v = "="
			}

			f.addInnerJoin("(SELECT file_id FROM files_fingerprints INNER JOIN (SELECT fingerprint FROM files_fingerprints WHERE type = 'phash' GROUP BY fingerprint HAVING COUNT (fingerprint) "+v+" 1) dupes on files_fingerprints.fingerprint = dupes.fingerprint)", "scph", "scenes_files.file_id = scph.file_id")
		}
	}
}

func floatIntCriterionHandler(durationFilter *models.IntCriterionInput, column string, addJoinFn func(f *filterBuilder)) criterionHandlerFunc {
	return func(ctx context.Context, f *filterBuilder) {
		if durationFilter != nil {
			if addJoinFn != nil {
				addJoinFn(f)
			}
			clause, args := getIntCriterionWhereClause("cast("+column+" as int)", *durationFilter)
			f.addWhere(clause, args...)
		}
	}
}

func resolutionCriterionHandler(resolution *models.ResolutionCriterionInput, heightColumn string, widthColumn string, addJoinFn func(f *filterBuilder)) criterionHandlerFunc {
	return func(ctx context.Context, f *filterBuilder) {
		if resolution != nil && resolution.Value.IsValid() {
			if addJoinFn != nil {
				addJoinFn(f)
			}

			min := resolution.Value.GetMinResolution()
			max := resolution.Value.GetMaxResolution()

			widthHeight := fmt.Sprintf("MIN(%s, %s)", widthColumn, heightColumn)

			switch resolution.Modifier {
			case models.CriterionModifierEquals:
				f.addWhere(fmt.Sprintf("%s BETWEEN %d AND %d", widthHeight, min, max))
			case models.CriterionModifierNotEquals:
				f.addWhere(fmt.Sprintf("%s NOT BETWEEN %d AND %d", widthHeight, min, max))
			case models.CriterionModifierLessThan:
				f.addWhere(fmt.Sprintf("%s < %d", widthHeight, min))
			case models.CriterionModifierGreaterThan:
				f.addWhere(fmt.Sprintf("%s > %d", widthHeight, max))
			}
		}
	}
}

func codecCriterionHandler(codec *models.StringCriterionInput, codecColumn string, addJoinFn func(f *filterBuilder)) criterionHandlerFunc {
	return func(ctx context.Context, f *filterBuilder) {
		if codec != nil {
			if addJoinFn != nil {
				addJoinFn(f)
			}

			stringCriterionHandler(codec, codecColumn)(ctx, f)
		}
	}
}

func hasMarkersCriterionHandler(hasMarkers *string) criterionHandlerFunc {
	return func(ctx context.Context, f *filterBuilder) {
		if hasMarkers != nil {
			f.addLeftJoin("scene_markers", "", "scene_markers.scene_id = scenes.id")
			if *hasMarkers == "true" {
				f.addHaving("count(scene_markers.scene_id) > 0")
			} else {
				f.addWhere("scene_markers.id IS NULL")
			}
		}
	}
}

func sceneIsMissingCriterionHandler(qb *SceneStore, isMissing *string) criterionHandlerFunc {
	return func(ctx context.Context, f *filterBuilder) {
		if isMissing != nil && *isMissing != "" {
			switch *isMissing {
			case "galleries":
				qb.galleriesRepository().join(f, "galleries_join", "scenes.id")
				f.addWhere("galleries_join.scene_id IS NULL")
			case "studio":
				f.addWhere("scenes.studio_id IS NULL")
			case "movie":
				qb.moviesRepository().join(f, "movies_join", "scenes.id")
				f.addWhere("movies_join.scene_id IS NULL")
			case "performers":
				qb.performersRepository().join(f, "performers_join", "scenes.id")
				f.addWhere("performers_join.scene_id IS NULL")
			case "date":
				f.addWhere(`scenes.date IS NULL OR scenes.date IS "" OR scenes.date IS "0001-01-01"`)
			case "tags":
				qb.tagsRepository().join(f, "tags_join", "scenes.id")
				f.addWhere("tags_join.scene_id IS NULL")
			case "stash_id":
				qb.stashIDRepository().join(f, "scene_stash_ids", "scenes.id")
				f.addWhere("scene_stash_ids.scene_id IS NULL")
			case "phash":
				qb.addSceneFilesTable(f)
				f.addLeftJoin(fingerprintTable, "fingerprints_phash", "scenes_files.file_id = fingerprints_phash.file_id AND fingerprints_phash.type = 'phash'")
				f.addWhere("fingerprints_phash.fingerprint IS NULL")
			case "cover":
				f.addWhere("scenes.cover_blob IS NULL")
			default:
				f.addWhere("(scenes." + *isMissing + " IS NULL OR TRIM(scenes." + *isMissing + ") = '')")
			}
		}
	}
}

func sceneURLsCriterionHandler(url *models.StringCriterionInput) criterionHandlerFunc {
	h := stringListCriterionHandlerBuilder{
		joinTable:    scenesURLsTable,
		stringColumn: sceneURLColumn,
		addJoinTable: func(f *filterBuilder) {
			scenesURLsTableMgr.join(f, "", "scenes.id")
		},
	}

	return h.handler(url)
}

func (qb *SceneStore) getMultiCriterionHandlerBuilder(foreignTable, joinTable, foreignFK string, addJoinsFunc func(f *filterBuilder)) multiCriterionHandlerBuilder {
	return multiCriterionHandlerBuilder{
		primaryTable: sceneTable,
		foreignTable: foreignTable,
		joinTable:    joinTable,
		primaryFK:    sceneIDColumn,
		foreignFK:    foreignFK,
		addJoinsFunc: addJoinsFunc,
	}
}

func sceneCaptionCriterionHandler(qb *SceneStore, captions *models.StringCriterionInput) criterionHandlerFunc {
	h := stringListCriterionHandlerBuilder{
		joinTable:    videoCaptionsTable,
		stringColumn: captionCodeColumn,
		addJoinTable: func(f *filterBuilder) {
			qb.addSceneFilesTable(f)
			f.addLeftJoin(videoCaptionsTable, "", "video_captions.file_id = scenes_files.file_id")
		},
	}

	return h.handler(captions)
}

func sceneTagsCriterionHandler(qb *SceneStore, tags *models.HierarchicalMultiCriterionInput) criterionHandlerFunc {
	h := joinedHierarchicalMultiCriterionHandlerBuilder{
		tx: qb.tx,

		primaryTable: sceneTable,
		foreignTable: tagTable,
		foreignFK:    "tag_id",

		relationsTable: "tags_relations",
		joinAs:         "scene_tag",
		joinTable:      scenesTagsTable,
		primaryFK:      sceneIDColumn,
	}

	return h.handler(tags)
}

func sceneTagCountCriterionHandler(qb *SceneStore, tagCount *models.IntCriterionInput) criterionHandlerFunc {
	h := countCriterionHandlerBuilder{
		primaryTable: sceneTable,
		joinTable:    scenesTagsTable,
		primaryFK:    sceneIDColumn,
	}

	return h.handler(tagCount)
}

func scenePerformersCriterionHandler(qb *SceneStore, performers *models.MultiCriterionInput) criterionHandlerFunc {
	h := joinedMultiCriterionHandlerBuilder{
		primaryTable: sceneTable,
		joinTable:    performersScenesTable,
		joinAs:       "performers_join",
		primaryFK:    sceneIDColumn,
		foreignFK:    performerIDColumn,

		addJoinTable: func(f *filterBuilder) {
			qb.performersRepository().join(f, "performers_join", "scenes.id")
		},
	}

	return h.handler(performers)
}

func scenePerformerCountCriterionHandler(qb *SceneStore, performerCount *models.IntCriterionInput) criterionHandlerFunc {
	h := countCriterionHandlerBuilder{
		primaryTable: sceneTable,
		joinTable:    performersScenesTable,
		primaryFK:    sceneIDColumn,
	}

	return h.handler(performerCount)
}

func scenePerformerFavoriteCriterionHandler(performerfavorite *bool) criterionHandlerFunc {
	return func(ctx context.Context, f *filterBuilder) {
		if performerfavorite != nil {
			f.addLeftJoin("performers_scenes", "", "scenes.id = performers_scenes.scene_id")

			if *performerfavorite {
				// contains at least one favorite
				f.addLeftJoin("performers", "", "performers.id = performers_scenes.performer_id")
				f.addWhere("performers.favorite = 1")
			} else {
				// contains zero favorites
				f.addLeftJoin(`(SELECT performers_scenes.scene_id as id FROM performers_scenes
JOIN performers ON performers.id = performers_scenes.performer_id
GROUP BY performers_scenes.scene_id HAVING SUM(performers.favorite) = 0)`, "nofaves", "scenes.id = nofaves.id")
				f.addWhere("performers_scenes.scene_id IS NULL OR nofaves.id IS NOT NULL")
			}
		}
	}
}

func scenePerformerAgeCriterionHandler(performerAge *models.IntCriterionInput) criterionHandlerFunc {
	return func(ctx context.Context, f *filterBuilder) {
		if performerAge != nil {
			f.addInnerJoin("performers_scenes", "", "scenes.id = performers_scenes.scene_id")
			f.addInnerJoin("performers", "", "performers_scenes.performer_id = performers.id")

			f.addWhere("scenes.date != '' AND performers.birthdate != ''")
			f.addWhere("scenes.date IS NOT NULL AND performers.birthdate IS NOT NULL")
			f.addWhere("scenes.date != '0001-01-01' AND performers.birthdate != '0001-01-01'")

			ageCalc := "cast(strftime('%Y.%m%d', scenes.date) - strftime('%Y.%m%d', performers.birthdate) as int)"
			whereClause, args := getIntWhereClause(ageCalc, performerAge.Modifier, performerAge.Value, performerAge.Value2)
			f.addWhere(whereClause, args...)
		}
	}
}

func sceneMoviesCriterionHandler(qb *SceneStore, movies *models.MultiCriterionInput) criterionHandlerFunc {
	addJoinsFunc := func(f *filterBuilder) {
		qb.moviesRepository().join(f, "", "scenes.id")
		f.addLeftJoin("movies", "", "movies_scenes.movie_id = movies.id")
	}
	h := qb.getMultiCriterionHandlerBuilder(movieTable, moviesScenesTable, "movie_id", addJoinsFunc)
	return h.handler(movies)
}

func scenePerformerTagsCriterionHandler(qb *SceneStore, tags *models.HierarchicalMultiCriterionInput) criterionHandler {
	return &joinedPerformerTagsHandler{
		criterion:      tags,
		primaryTable:   sceneTable,
		joinTable:      performersScenesTable,
		joinPrimaryKey: sceneIDColumn,
	}
}

func scenePhashDistanceCriterionHandler(qb *SceneStore, phashDistance *models.PhashDistanceCriterionInput) criterionHandlerFunc {
	return func(ctx context.Context, f *filterBuilder) {
		if phashDistance != nil {
			qb.addSceneFilesTable(f)
			f.addLeftJoin(fingerprintTable, "fingerprints_phash", "scenes_files.file_id = fingerprints_phash.file_id AND fingerprints_phash.type = 'phash'")

			value, _ := utils.StringToPhash(phashDistance.Value)
			distance := 0
			if phashDistance.Distance != nil {
				distance = *phashDistance.Distance
			}

			if distance == 0 {
				// use the default handler
				intCriterionHandler(&models.IntCriterionInput{
					Value:    int(value),
					Modifier: phashDistance.Modifier,
				}, "fingerprints_phash.fingerprint", nil)(ctx, f)
			}

			switch {
			case phashDistance.Modifier == models.CriterionModifierEquals && distance > 0:
				// needed to avoid a type mismatch
				f.addWhere("typeof(fingerprints_phash.fingerprint) = 'integer'")
				f.addWhere("phash_distance(fingerprints_phash.fingerprint, ?) < ?", value, distance)
			case phashDistance.Modifier == models.CriterionModifierNotEquals && distance > 0:
				// needed to avoid a type mismatch
				f.addWhere("typeof(fingerprints_phash.fingerprint) = 'integer'")
				f.addWhere("phash_distance(fingerprints_phash.fingerprint, ?) > ?", value, distance)
			default:
				intCriterionHandler(&models.IntCriterionInput{
					Value:    int(value),
					Modifier: phashDistance.Modifier,
				}, "fingerprints_phash.fingerprint", nil)(ctx, f)
			}
		}
	}
}

func (qb *SceneStore) setSceneSort(query *queryBuilder, findFilter *models.FindFilterType) {
	if findFilter == nil || findFilter.Sort == nil || *findFilter.Sort == "" {
		return
	}
	sort := findFilter.GetSort("title")

	addFileTable := func() {
		query.addJoins(
			join{
				table:    scenesFilesTable,
				onClause: "scenes_files.scene_id = scenes.id",
			},
			join{
				table:    fileTable,
				onClause: "scenes_files.file_id = files.id",
			},
		)
	}

	addVideoFileTable := func() {
		addFileTable()
		query.addJoins(
			join{
				table:    videoFileTable,
				onClause: "video_files.file_id = scenes_files.file_id",
			},
		)
	}

	addFolderTable := func() {
		query.addJoins(
			join{
				table:    folderTable,
				onClause: "files.parent_folder_id = folders.id",
			},
		)
	}

	direction := findFilter.GetDirection()
	switch sort {
	case "movie_scene_number":
		query.join(moviesScenesTable, "movies_join", "scenes.id = movies_join.scene_id")
		query.sortAndPagination += fmt.Sprintf(" ORDER BY movies_join.scene_index %s", getSortDirection(direction))
	case "tag_count":
		query.sortAndPagination += getCountSort(sceneTable, scenesTagsTable, sceneIDColumn, direction)
	case "performer_count":
		query.sortAndPagination += getCountSort(sceneTable, performersScenesTable, sceneIDColumn, direction)
	case "file_count":
		query.sortAndPagination += getCountSort(sceneTable, scenesFilesTable, sceneIDColumn, direction)
	case "path":
		// special handling for path
		addFileTable()
		addFolderTable()
		query.sortAndPagination += fmt.Sprintf(" ORDER BY COALESCE(folders.path, '') || COALESCE(files.basename, '') COLLATE NATURAL_CI %s", direction)
	case "perceptual_similarity":
		// special handling for phash
		addFileTable()
		query.addJoins(
			join{
				table:    fingerprintTable,
				as:       "fingerprints_phash",
				onClause: "scenes_files.file_id = fingerprints_phash.file_id AND fingerprints_phash.type = 'phash'",
			},
		)

		query.sortAndPagination += " ORDER BY fingerprints_phash.fingerprint " + direction + ", files.size DESC"
	case "bitrate":
		sort = "bit_rate"
		addVideoFileTable()
		query.sortAndPagination += getSort(sort, direction, videoFileTable)
	case "file_mod_time":
		sort = "mod_time"
		addFileTable()
		query.sortAndPagination += getSort(sort, direction, fileTable)
	case "framerate":
		sort = "frame_rate"
		addVideoFileTable()
		query.sortAndPagination += getSort(sort, direction, videoFileTable)
	case "filesize":
		addFileTable()
		query.sortAndPagination += getSort(sort, direction, fileTable)
	case "duration":
		addVideoFileTable()
		query.sortAndPagination += getSort(sort, direction, videoFileTable)
	case "interactive", "interactive_speed":
		addVideoFileTable()
		query.sortAndPagination += getSort(sort, direction, videoFileTable)
	case "title":
		addFileTable()
		addFolderTable()
		query.sortAndPagination += " ORDER BY COALESCE(scenes.title, files.basename) COLLATE NATURAL_CI " + direction + ", folders.path COLLATE NATURAL_CI " + direction
	case "play_count":
		// handle here since getSort has special handling for _count suffix
		query.sortAndPagination += " ORDER BY scenes.play_count " + direction
	default:
		query.sortAndPagination += getSort(sort, direction, "scenes")
	}

	// Whatever the sorting, always use title/id as a final sort
	query.sortAndPagination += ", COALESCE(scenes.title, scenes.id) COLLATE NATURAL_CI ASC"
}

func (qb *SceneStore) SaveActivity(ctx context.Context, id int, resumeTime *float64, playDuration *float64) (bool, error) {
	if err := qb.tableMgr.checkIDExists(ctx, id); err != nil {
		return false, err
	}

	record := goqu.Record{}

	if resumeTime != nil {
		record["resume_time"] = resumeTime
	}

	if playDuration != nil {
		record["play_duration"] = goqu.L("play_duration + ?", playDuration)
	}

	if len(record) > 0 {
		if err := qb.tableMgr.updateByID(ctx, id, record); err != nil {
			return false, err
		}
	}

	return true, nil
}

<<<<<<< HEAD
=======
func (qb *SceneStore) IncrementWatchCount(ctx context.Context, id int) (int, error) {
	if err := qb.tableMgr.checkIDExists(ctx, id); err != nil {
		return 0, err
	}

	if err := qb.tableMgr.updateByID(ctx, id, goqu.Record{
		"play_count":     goqu.L("play_count + 1"),
		"last_played_at": time.Now(),
	}); err != nil {
		return 0, err
	}

	return qb.getPlayCount(ctx, id)
}

func (qb *SceneStore) GetURLs(ctx context.Context, sceneID int) ([]string, error) {
	return scenesURLsTableMgr.get(ctx, sceneID)
}

>>>>>>> 67d4f972
func (qb *SceneStore) GetCover(ctx context.Context, sceneID int) ([]byte, error) {
	return qb.GetImage(ctx, sceneID, sceneCoverBlobColumn)
}

func (qb *SceneStore) HasCover(ctx context.Context, sceneID int) (bool, error) {
	return qb.HasImage(ctx, sceneID, sceneCoverBlobColumn)
}

func (qb *SceneStore) UpdateCover(ctx context.Context, sceneID int, image []byte) error {
	return qb.UpdateImage(ctx, sceneID, sceneCoverBlobColumn, image)
}

func (qb *SceneStore) destroyCover(ctx context.Context, sceneID int) error {
	return qb.DestroyImage(ctx, sceneID, sceneCoverBlobColumn)
}

func (qb *SceneStore) AssignFiles(ctx context.Context, sceneID int, fileIDs []file.ID) error {
	// assuming a file can only be assigned to a single scene
	if err := scenesFilesTableMgr.destroyJoins(ctx, fileIDs); err != nil {
		return err
	}

	// assign primary only if destination has no files
	existingFileIDs, err := qb.filesRepository().get(ctx, sceneID)
	if err != nil {
		return err
	}

	firstPrimary := len(existingFileIDs) == 0
	return scenesFilesTableMgr.insertJoins(ctx, sceneID, firstPrimary, fileIDs)
}

func (qb *SceneStore) moviesRepository() *repository {
	return &repository{
		tx:        qb.tx,
		tableName: moviesScenesTable,
		idColumn:  sceneIDColumn,
	}
}

func (qb *SceneStore) GetMovies(ctx context.Context, id int) (ret []models.MoviesScenes, err error) {
	ret = []models.MoviesScenes{}

	if err := qb.moviesRepository().getAll(ctx, id, func(rows *sqlx.Rows) error {
		var ms moviesScenesRow
		if err := rows.StructScan(&ms); err != nil {
			return err
		}

		ret = append(ret, ms.resolve(id))
		return nil
	}); err != nil {
		return nil, err
	}

	return ret, nil
}

func (qb *SceneStore) filesRepository() *filesRepository {
	return &filesRepository{
		repository: repository{
			tx:        qb.tx,
			tableName: scenesFilesTable,
			idColumn:  sceneIDColumn,
		},
	}
}

func (qb *SceneStore) AddFileID(ctx context.Context, id int, fileID file.ID) error {
	const firstPrimary = false
	return scenesFilesTableMgr.insertJoins(ctx, id, firstPrimary, []file.ID{fileID})
}

func (qb *SceneStore) performersRepository() *joinRepository {
	return &joinRepository{
		repository: repository{
			tx:        qb.tx,
			tableName: performersScenesTable,
			idColumn:  sceneIDColumn,
		},
		fkColumn: performerIDColumn,
	}
}

func (qb *SceneStore) GetPerformerIDs(ctx context.Context, id int) ([]int, error) {
	return qb.performersRepository().getIDs(ctx, id)
}

func (qb *SceneStore) tagsRepository() *joinRepository {
	return &joinRepository{
		repository: repository{
			tx:        qb.tx,
			tableName: scenesTagsTable,
			idColumn:  sceneIDColumn,
		},
		fkColumn:     tagIDColumn,
		foreignTable: tagTable,
		orderBy:      "tags.name ASC",
	}
}

func (qb *SceneStore) GetTagIDs(ctx context.Context, id int) ([]int, error) {
	return qb.tagsRepository().getIDs(ctx, id)
}

func (qb *SceneStore) galleriesRepository() *joinRepository {
	return &joinRepository{
		repository: repository{
			tx:        qb.tx,
			tableName: scenesGalleriesTable,
			idColumn:  sceneIDColumn,
		},
		fkColumn: galleryIDColumn,
	}
}

func (qb *SceneStore) GetGalleryIDs(ctx context.Context, id int) ([]int, error) {
	return qb.galleriesRepository().getIDs(ctx, id)
}

func (qb *SceneStore) AddGalleryIDs(ctx context.Context, sceneID int, galleryIDs []int) error {
	return scenesGalleriesTableMgr.addJoins(ctx, sceneID, galleryIDs)
}

func (qb *SceneStore) stashIDRepository() *stashIDRepository {
	return &stashIDRepository{
		repository{
			tx:        qb.tx,
			tableName: "scene_stash_ids",
			idColumn:  sceneIDColumn,
		},
	}
}

func (qb *SceneStore) GetStashIDs(ctx context.Context, sceneID int) ([]models.StashID, error) {
	return qb.stashIDRepository().get(ctx, sceneID)
}

func (qb *SceneStore) FindDuplicates(ctx context.Context, distance int, durationDiff float64) ([][]*models.Scene, error) {
	var dupeIds [][]int
	if distance == 0 {
		var ids []string
		if err := qb.tx.Select(ctx, &ids, findExactDuplicateQuery, durationDiff); err != nil {
			return nil, err
		}

		for _, id := range ids {
			strIds := strings.Split(id, ",")
			var sceneIds []int
			for _, strId := range strIds {
				if intId, err := strconv.Atoi(strId); err == nil {
					sceneIds = intslice.IntAppendUnique(sceneIds, intId)
				}
			}
			// filter out
			if len(sceneIds) > 1 {
				dupeIds = append(dupeIds, sceneIds)
			}
		}
	} else {
		var hashes []*utils.Phash

		if err := qb.queryFunc(ctx, findAllPhashesQuery, nil, false, func(rows *sqlx.Rows) error {
			phash := utils.Phash{
				Bucket:   -1,
				Duration: -1,
			}
			if err := rows.StructScan(&phash); err != nil {
				return err
			}

			hashes = append(hashes, &phash)
			return nil
		}); err != nil {
			return nil, err
		}

		dupeIds = utils.FindDuplicates(hashes, distance, durationDiff)
	}

	var duplicates [][]*models.Scene
	for _, sceneIds := range dupeIds {
		if scenes, err := qb.FindMany(ctx, sceneIds); err == nil {
			duplicates = append(duplicates, scenes)
		}
	}

	sortByPath(duplicates)

	return duplicates, nil
}

func sortByPath(scenes [][]*models.Scene) {
	lessFunc := func(i int, j int) bool {
		firstPathI := getFirstPath(scenes[i])
		firstPathJ := getFirstPath(scenes[j])
		return firstPathI < firstPathJ
	}
	sort.SliceStable(scenes, lessFunc)
}

func getFirstPath(scenes []*models.Scene) string {
	var firstPath string
	for i, scene := range scenes {
		if i == 0 || scene.Path < firstPath {
			firstPath = scene.Path
		}
	}
	return firstPath
}<|MERGE_RESOLUTION|>--- conflicted
+++ resolved
@@ -9,6 +9,7 @@
 	"sort"
 	"strconv"
 	"strings"
+	"time"
 
 	"github.com/doug-martin/goqu/v9"
 	"github.com/doug-martin/goqu/v9/exp"
@@ -1634,8 +1635,6 @@
 	return true, nil
 }
 
-<<<<<<< HEAD
-=======
 func (qb *SceneStore) IncrementWatchCount(ctx context.Context, id int) (int, error) {
 	if err := qb.tableMgr.checkIDExists(ctx, id); err != nil {
 		return 0, err
@@ -1655,7 +1654,6 @@
 	return scenesURLsTableMgr.get(ctx, sceneID)
 }
 
->>>>>>> 67d4f972
 func (qb *SceneStore) GetCover(ctx context.Context, sceneID int) ([]byte, error) {
 	return qb.GetImage(ctx, sceneID, sceneCoverBlobColumn)
 }
