package sqlite

import (
	"context"
	"errors"
	"fmt"
	"runtime/debug"

	"github.com/jmoiron/sqlx"
	"github.com/mattn/go-sqlite3"
	"github.com/stashapp/stash/pkg/logger"
	"github.com/stashapp/stash/pkg/models"
)

type key int

const (
	txnKey key = iota + 1
	dbKey
	exclusiveKey
)

func (db *Database) WithDatabase(ctx context.Context) (context.Context, error) {
	// if we are already in a transaction or have a database already, just use it
	if tx, _ := getDBReader(ctx); tx != nil {
		return ctx, nil
	}

	return context.WithValue(ctx, dbKey, db.db), nil
}

func (db *Database) Begin(ctx context.Context, exclusive bool) (context.Context, error) {
	if tx, _ := getTx(ctx); tx != nil {
		// log the stack trace so we can see
		logger.Error(string(debug.Stack()))

		return nil, fmt.Errorf("already in transaction")
	}

	if exclusive {
		if err := db.lock(ctx); err != nil {
			return nil, err
		}
	}

	tx, err := db.db.BeginTxx(ctx, nil)
	if err != nil {
		// begin failed, unlock
		if exclusive {
			db.unlock()
		}
		return nil, fmt.Errorf("beginning transaction: %w", err)
	}

	ctx = context.WithValue(ctx, exclusiveKey, exclusive)

	return context.WithValue(ctx, txnKey, tx), nil
}

func (db *Database) Commit(ctx context.Context) error {
	tx, err := getTx(ctx)
	if err != nil {
		return err
	}

	defer db.txnComplete(ctx)

	if err := tx.Commit(); err != nil {
		return err
	}

	return nil
}

func (db *Database) Rollback(ctx context.Context) error {
	tx, err := getTx(ctx)
	if err != nil {
		return err
	}

	defer db.txnComplete(ctx)

	if err := tx.Rollback(); err != nil {
		return err
	}

	return nil
}

func (db *Database) txnComplete(ctx context.Context) {
	if exclusive := ctx.Value(exclusiveKey).(bool); exclusive {
		db.unlock()
	}
}

func getTx(ctx context.Context) (*sqlx.Tx, error) {
	tx, ok := ctx.Value(txnKey).(*sqlx.Tx)
	if !ok || tx == nil {
		return nil, fmt.Errorf("not in transaction")
	}
	return tx, nil
}

func getDBReader(ctx context.Context) (dbReader, error) {
	// get transaction first if present
	tx, ok := ctx.Value(txnKey).(*sqlx.Tx)
	if !ok || tx == nil {
		// try to get database if present
		db, ok := ctx.Value(dbKey).(*sqlx.DB)
		if !ok || db == nil {
			return nil, fmt.Errorf("not in transaction")
		}
		return db, nil
	}
	return tx, nil
}

func (db *Database) IsLocked(err error) bool {
	var sqliteError sqlite3.Error
	if errors.As(err, &sqliteError) {
		return sqliteError.Code == sqlite3.ErrBusy
	}
	return false
}

func (db *Database) TxnRepository() models.Repository {
	return models.Repository{
<<<<<<< HEAD
		TxnManager:  db,
		File:        db.File,
		Folder:      db.Folder,
		Gallery:     db.Gallery,
		Image:       db.Image,
		Movie:       MovieReaderWriter,
		Performer:   db.Performer,
		Scene:       db.Scene,
		SceneMarker: SceneMarkerReaderWriter,
		ScrapedItem: ScrapedItemReaderWriter,
		Studio:      db.Studio,
		Tag:         TagReaderWriter,
		SavedFilter: SavedFilterReaderWriter,
=======
		TxnManager:     db,
		File:           db.File,
		Folder:         db.Folder,
		Gallery:        db.Gallery,
		GalleryChapter: GalleryChapterReaderWriter,
		Image:          db.Image,
		Movie:          db.Movie,
		Performer:      db.Performer,
		Scene:          db.Scene,
		SceneMarker:    SceneMarkerReaderWriter,
		ScrapedItem:    ScrapedItemReaderWriter,
		Studio:         db.Studio,
		Tag:            db.Tag,
		SavedFilter:    SavedFilterReaderWriter,
>>>>>>> e685f80e
	}
}<|MERGE_RESOLUTION|>--- conflicted
+++ resolved
@@ -125,21 +125,6 @@
 
 func (db *Database) TxnRepository() models.Repository {
 	return models.Repository{
-<<<<<<< HEAD
-		TxnManager:  db,
-		File:        db.File,
-		Folder:      db.Folder,
-		Gallery:     db.Gallery,
-		Image:       db.Image,
-		Movie:       MovieReaderWriter,
-		Performer:   db.Performer,
-		Scene:       db.Scene,
-		SceneMarker: SceneMarkerReaderWriter,
-		ScrapedItem: ScrapedItemReaderWriter,
-		Studio:      db.Studio,
-		Tag:         TagReaderWriter,
-		SavedFilter: SavedFilterReaderWriter,
-=======
 		TxnManager:     db,
 		File:           db.File,
 		Folder:         db.Folder,
@@ -154,6 +139,5 @@
 		Studio:         db.Studio,
 		Tag:            db.Tag,
 		SavedFilter:    SavedFilterReaderWriter,
->>>>>>> e685f80e
 	}
 }