--- conflicted
+++ resolved
@@ -1480,7 +1480,6 @@
 		t.Error(err.Error())
 	}
 }
-<<<<<<< HEAD
 
 func testPerformerStashIDs(ctx context.Context, t *testing.T, s *models.Performer) {
 	// ensure no stash IDs to begin with
@@ -1534,10 +1533,7 @@
 	assert.Len(t, s.StashIDs.List(), 0)
 }
 
-func TestPerformerQueryRating(t *testing.T) {
-=======
 func TestPerformerQueryLegacyRating(t *testing.T) {
->>>>>>> 0443439f
 	const rating = 3
 	ratingCriterion := models.IntCriterionInput{
 		Value:    rating,
