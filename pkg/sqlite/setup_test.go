//go:build integration
// +build integration

package sqlite_test

import (
	"context"
	"database/sql"
	"errors"
	"fmt"
	"os"
	"path/filepath"
	"strconv"
	"testing"
	"time"

	"github.com/stashapp/stash/pkg/file"
	"github.com/stashapp/stash/pkg/models"
	"github.com/stashapp/stash/pkg/sliceutil/intslice"
	"github.com/stashapp/stash/pkg/sqlite"
	"github.com/stashapp/stash/pkg/txn"

	// necessary to register custom migrations
	_ "github.com/stashapp/stash/pkg/sqlite/migrations"
)

const (
	spacedSceneTitle = "zzz yyy xxx"
)

const (
	folderIdxWithSubFolder = iota
	folderIdxWithParentFolder
	folderIdxWithFiles
	folderIdxInZip

	folderIdxForObjectFiles
	folderIdxWithImageFiles
	folderIdxWithGalleryFiles
	folderIdxWithSceneFiles

	totalFolders
)

const (
	fileIdxZip = iota
	fileIdxInZip

	fileIdxStartVideoFiles
	fileIdxStartImageFiles
	fileIdxStartGalleryFiles

	totalFiles
)

const (
	sceneIdxWithMovie = iota
	sceneIdxWithGallery
	sceneIdxWithPerformer
	sceneIdx1WithPerformer
	sceneIdx2WithPerformer
	sceneIdxWithTwoPerformers
	sceneIdxWithThreePerformers
	sceneIdxWithTag
	sceneIdxWithTwoTags
	sceneIdxWithThreeTags
	sceneIdxWithMarkerAndTag
	sceneIdxWithMarkerTwoTags
	sceneIdxWithStudio
	sceneIdx1WithStudio
	sceneIdx2WithStudio
	sceneIdxWithMarkers
	sceneIdxWithPerformerTag
	sceneIdxWithTwoPerformerTag
	sceneIdxWithPerformerTwoTags
	sceneIdxWithSpacedName
	sceneIdxWithStudioPerformer
	sceneIdxWithGrandChildStudio
	sceneIdxMissingPhash
	sceneIdxWithPerformerParentTag
	// new indexes above
	lastSceneIdx

	totalScenes = lastSceneIdx + 3
)

const dupeScenePhashes = 2

const (
	imageIdxWithGallery = iota
	imageIdx1WithGallery
	imageIdx2WithGallery
	imageIdxWithTwoGalleries
	imageIdxWithPerformer
	imageIdx1WithPerformer
	imageIdx2WithPerformer
	imageIdxWithTwoPerformers
	imageIdxWithThreePerformers
	imageIdxWithTag
	imageIdxWithTwoTags
	imageIdxWithThreeTags
	imageIdxWithStudio
	imageIdx1WithStudio
	imageIdx2WithStudio
	imageIdxWithStudioPerformer
	imageIdxInZip
	imageIdxWithPerformerTag
	imageIdxWithTwoPerformerTag
	imageIdxWithPerformerTwoTags
	imageIdxWithGrandChildStudio
	imageIdxWithPerformerParentTag
	// new indexes above
	totalImages
)

const (
	performerIdxWithScene = iota
	performerIdx1WithScene
	performerIdx2WithScene
	performerIdx3WithScene
	performerIdxWithTwoScenes
	performerIdxWithImage
	performerIdxWithTwoImages
	performerIdx1WithImage
	performerIdx2WithImage
	performerIdx3WithImage
	performerIdxWithTag
	performerIdx2WithTag
	performerIdxWithTwoTags
	performerIdxWithGallery
	performerIdxWithTwoGalleries
	performerIdx1WithGallery
	performerIdx2WithGallery
	performerIdx3WithGallery
	performerIdxWithSceneStudio
	performerIdxWithImageStudio
	performerIdxWithGalleryStudio
	performerIdxWithParentTag
	// new indexes above
	// performers with dup names start from the end
	performerIdx1WithDupName
	performerIdxWithDupName

	performersNameCase   = performerIdx1WithDupName
	performersNameNoCase = 2

	totalPerformers = performersNameCase + performersNameNoCase
)

const (
	movieIdxWithScene = iota
	movieIdxWithStudio
	// movies with dup names start from the end
	// create 10 more basic movies (can remove this if we add more indexes)
	movieIdxWithDupName = movieIdxWithStudio + 10

	moviesNameCase   = movieIdxWithDupName
	moviesNameNoCase = 1
)

const (
	galleryIdxWithScene = iota
	galleryIdxWithChapters
	galleryIdxWithImage
	galleryIdx1WithImage
	galleryIdx2WithImage
	galleryIdxWithTwoImages
	galleryIdxWithPerformer
	galleryIdx1WithPerformer
	galleryIdx2WithPerformer
	galleryIdxWithTwoPerformers
	galleryIdxWithThreePerformers
	galleryIdxWithTag
	galleryIdxWithTwoTags
	galleryIdxWithThreeTags
	galleryIdxWithStudio
	galleryIdx1WithStudio
	galleryIdx2WithStudio
	galleryIdxWithPerformerTag
	galleryIdxWithTwoPerformerTag
	galleryIdxWithPerformerTwoTags
	galleryIdxWithStudioPerformer
	galleryIdxWithGrandChildStudio
	galleryIdxWithoutFile
	galleryIdxWithPerformerParentTag
	// new indexes above
	lastGalleryIdx

	totalGalleries = lastGalleryIdx + 1
)

const (
	tagIdxWithScene = iota
	tagIdx1WithScene
	tagIdx2WithScene
	tagIdx3WithScene
	tagIdxWithPrimaryMarkers
	tagIdxWithMarkers
	tagIdxWithCoverImage
	tagIdxWithImage
	tagIdx1WithImage
	tagIdx2WithImage
	tagIdx3WithImage
	tagIdxWithPerformer
	tagIdx1WithPerformer
	tagIdx2WithPerformer
	tagIdxWithGallery
	tagIdx1WithGallery
	tagIdx2WithGallery
	tagIdx3WithGallery
	tagIdxWithChildTag
	tagIdxWithParentTag
	tagIdxWithGrandChild
	tagIdxWithParentAndChild
	tagIdxWithGrandParent
	tagIdx2WithMarkers
	// new indexes above
	// tags with dup names start from the end
	tagIdx1WithDupName
	tagIdxWithDupName

	tagsNameNoCase = 2
	tagsNameCase   = tagIdx1WithDupName

	totalTags = tagsNameCase + tagsNameNoCase
)

const (
	studioIdxWithScene = iota
	studioIdxWithTwoScenes
	studioIdxWithMovie
	studioIdxWithChildStudio
	studioIdxWithParentStudio
	studioIdxWithImage
	studioIdxWithTwoImages
	studioIdxWithGallery
	studioIdxWithTwoGalleries
	studioIdxWithScenePerformer
	studioIdxWithImagePerformer
	studioIdxWithGalleryPerformer
	studioIdxWithGrandChild
	studioIdxWithParentAndChild
	studioIdxWithGrandParent
	// new indexes above
	// studios with dup names start from the end
	studioIdxWithDupName

	studiosNameCase   = studioIdxWithDupName
	studiosNameNoCase = 1

	totalStudios = studiosNameCase + studiosNameNoCase
)

const (
	markerIdxWithScene = iota
	markerIdxWithTag
	markerIdxWithSceneTag
	totalMarkers
)

const (
	chapterIdxWithGallery = iota
	totalChapters
)

const (
	savedFilterIdxDefaultScene = iota
	savedFilterIdxDefaultImage
	savedFilterIdxScene
	savedFilterIdxImage

	// new indexes above
	totalSavedFilters
)

const (
	pathField            = "Path"
	checksumField        = "Checksum"
	titleField           = "Title"
	urlField             = "URL"
	zipPath              = "zipPath.zip"
	firstSavedFilterName = "firstSavedFilterName"
)

var (
	folderIDs      []file.FolderID
	fileIDs        []file.ID
	sceneFileIDs   []file.ID
	imageFileIDs   []file.ID
	galleryFileIDs []file.ID
	chapterIDs     []int

	sceneIDs       []int
	imageIDs       []int
	performerIDs   []int
	movieIDs       []int
	galleryIDs     []int
	tagIDs         []int
	studioIDs      []int
	markerIDs      []int
	savedFilterIDs []int

	folderPaths []string

	tagNames       []string
	studioNames    []string
	movieNames     []string
	performerNames []string
)

type idAssociation struct {
	first  int
	second int
}

type linkMap map[int][]int

func (m linkMap) reverseLookup(idx int) []int {
	var result []int

	for k, v := range m {
		for _, vv := range v {
			if vv == idx {
				result = append(result, k)
			}
		}
	}

	return result
}

var (
	folderParentFolders = map[int]int{
		folderIdxWithParentFolder: folderIdxWithSubFolder,
		folderIdxWithSceneFiles:   folderIdxForObjectFiles,
		folderIdxWithImageFiles:   folderIdxForObjectFiles,
		folderIdxWithGalleryFiles: folderIdxForObjectFiles,
	}

	fileFolders = map[int]int{
		fileIdxZip:   folderIdxWithFiles,
		fileIdxInZip: folderIdxInZip,
	}

	folderZipFiles = map[int]int{
		folderIdxInZip: fileIdxZip,
	}

	fileZipFiles = map[int]int{
		fileIdxInZip: fileIdxZip,
	}
)

var (
	sceneTags = linkMap{
		sceneIdxWithTag:           {tagIdxWithScene},
		sceneIdxWithTwoTags:       {tagIdx1WithScene, tagIdx2WithScene},
		sceneIdxWithThreeTags:     {tagIdx1WithScene, tagIdx2WithScene, tagIdx3WithScene},
		sceneIdxWithMarkerAndTag:  {tagIdx3WithScene},
		sceneIdxWithMarkerTwoTags: {tagIdx2WithScene, tagIdx3WithScene},
	}

	scenePerformers = linkMap{
		sceneIdxWithPerformer:          {performerIdxWithScene},
		sceneIdxWithTwoPerformers:      {performerIdx1WithScene, performerIdx2WithScene},
		sceneIdxWithThreePerformers:    {performerIdx1WithScene, performerIdx2WithScene, performerIdx3WithScene},
		sceneIdxWithPerformerTag:       {performerIdxWithTag},
		sceneIdxWithTwoPerformerTag:    {performerIdxWithTag, performerIdx2WithTag},
		sceneIdxWithPerformerTwoTags:   {performerIdxWithTwoTags},
		sceneIdx1WithPerformer:         {performerIdxWithTwoScenes},
		sceneIdx2WithPerformer:         {performerIdxWithTwoScenes},
		sceneIdxWithStudioPerformer:    {performerIdxWithSceneStudio},
		sceneIdxWithPerformerParentTag: {performerIdxWithParentTag},
	}

	sceneGalleries = linkMap{
		sceneIdxWithGallery: {galleryIdxWithScene},
	}

	sceneMovies = linkMap{
		sceneIdxWithMovie: {movieIdxWithScene},
	}

	sceneStudios = map[int]int{
		sceneIdxWithStudio:           studioIdxWithScene,
		sceneIdx1WithStudio:          studioIdxWithTwoScenes,
		sceneIdx2WithStudio:          studioIdxWithTwoScenes,
		sceneIdxWithStudioPerformer:  studioIdxWithScenePerformer,
		sceneIdxWithGrandChildStudio: studioIdxWithGrandParent,
	}
)

type markerSpec struct {
	sceneIdx      int
	primaryTagIdx int
	tagIdxs       []int
}

var (
	// indexed by marker
	markerSpecs = []markerSpec{
		{sceneIdxWithMarkers, tagIdxWithPrimaryMarkers, nil},
		{sceneIdxWithMarkers, tagIdxWithPrimaryMarkers, []int{tagIdxWithMarkers}},
		{sceneIdxWithMarkers, tagIdxWithPrimaryMarkers, []int{tagIdx2WithMarkers}},
		{sceneIdxWithMarkers, tagIdxWithPrimaryMarkers, []int{tagIdxWithMarkers, tagIdx2WithMarkers}},
		{sceneIdxWithMarkerAndTag, tagIdxWithPrimaryMarkers, nil},
		{sceneIdxWithMarkerTwoTags, tagIdxWithPrimaryMarkers, nil},
	}
)

type chapterSpec struct {
	galleryIdx int
	title      string
	imageIndex int
}

var (
	// indexed by chapter
	chapterSpecs = []chapterSpec{
		{galleryIdxWithChapters, "Test1", 10},
	}
)

var (
	imageGalleries = linkMap{
		imageIdxWithGallery:      {galleryIdxWithImage},
		imageIdx1WithGallery:     {galleryIdxWithTwoImages},
		imageIdx2WithGallery:     {galleryIdxWithTwoImages},
		imageIdxWithTwoGalleries: {galleryIdx1WithImage, galleryIdx2WithImage},
	}
	imageStudios = map[int]int{
		imageIdxWithStudio:           studioIdxWithImage,
		imageIdx1WithStudio:          studioIdxWithTwoImages,
		imageIdx2WithStudio:          studioIdxWithTwoImages,
		imageIdxWithStudioPerformer:  studioIdxWithImagePerformer,
		imageIdxWithGrandChildStudio: studioIdxWithGrandParent,
	}
	imageTags = linkMap{
		imageIdxWithTag:       {tagIdxWithImage},
		imageIdxWithTwoTags:   {tagIdx1WithImage, tagIdx2WithImage},
		imageIdxWithThreeTags: {tagIdx1WithImage, tagIdx2WithImage, tagIdx3WithImage},
	}
	imagePerformers = linkMap{
		imageIdxWithPerformer:          {performerIdxWithImage},
		imageIdxWithTwoPerformers:      {performerIdx1WithImage, performerIdx2WithImage},
		imageIdxWithThreePerformers:    {performerIdx1WithImage, performerIdx2WithImage, performerIdx3WithImage},
		imageIdxWithPerformerTag:       {performerIdxWithTag},
		imageIdxWithTwoPerformerTag:    {performerIdxWithTag, performerIdx2WithTag},
		imageIdxWithPerformerTwoTags:   {performerIdxWithTwoTags},
		imageIdx1WithPerformer:         {performerIdxWithTwoImages},
		imageIdx2WithPerformer:         {performerIdxWithTwoImages},
		imageIdxWithStudioPerformer:    {performerIdxWithImageStudio},
		imageIdxWithPerformerParentTag: {performerIdxWithParentTag},
	}
)

var (
	galleryPerformers = linkMap{
		galleryIdxWithPerformer:          {performerIdxWithGallery},
		galleryIdxWithTwoPerformers:      {performerIdx1WithGallery, performerIdx2WithGallery},
		galleryIdxWithThreePerformers:    {performerIdx1WithGallery, performerIdx2WithGallery, performerIdx3WithGallery},
		galleryIdxWithPerformerTag:       {performerIdxWithTag},
		galleryIdxWithTwoPerformerTag:    {performerIdxWithTag, performerIdx2WithTag},
		galleryIdxWithPerformerTwoTags:   {performerIdxWithTwoTags},
		galleryIdx1WithPerformer:         {performerIdxWithTwoGalleries},
		galleryIdx2WithPerformer:         {performerIdxWithTwoGalleries},
		galleryIdxWithStudioPerformer:    {performerIdxWithGalleryStudio},
		galleryIdxWithPerformerParentTag: {performerIdxWithParentTag},
	}

	galleryStudios = map[int]int{
		galleryIdxWithStudio:           studioIdxWithGallery,
		galleryIdx1WithStudio:          studioIdxWithTwoGalleries,
		galleryIdx2WithStudio:          studioIdxWithTwoGalleries,
		galleryIdxWithStudioPerformer:  studioIdxWithGalleryPerformer,
		galleryIdxWithGrandChildStudio: studioIdxWithGrandParent,
	}

	galleryTags = linkMap{
		galleryIdxWithTag:       {tagIdxWithGallery},
		galleryIdxWithTwoTags:   {tagIdx1WithGallery, tagIdx2WithGallery},
		galleryIdxWithThreeTags: {tagIdx1WithGallery, tagIdx2WithGallery, tagIdx3WithGallery},
	}
)

var (
	movieStudioLinks = [][2]int{
		{movieIdxWithStudio, studioIdxWithMovie},
	}
)

var (
	studioParentLinks = [][2]int{
		{studioIdxWithChildStudio, studioIdxWithParentStudio},
		{studioIdxWithGrandChild, studioIdxWithParentAndChild},
		{studioIdxWithParentAndChild, studioIdxWithGrandParent},
	}
)

var (
	performerTags = linkMap{
		performerIdxWithTag:       {tagIdxWithPerformer},
		performerIdx2WithTag:      {tagIdx2WithPerformer},
		performerIdxWithTwoTags:   {tagIdx1WithPerformer, tagIdx2WithPerformer},
		performerIdxWithParentTag: {tagIdxWithParentAndChild},
	}
)

var (
	tagParentLinks = [][2]int{
		{tagIdxWithChildTag, tagIdxWithParentTag},
		{tagIdxWithGrandChild, tagIdxWithParentAndChild},
		{tagIdxWithParentAndChild, tagIdxWithGrandParent},
	}
)

func indexesToIDs(ids []int, indexes []int) []int {
	ret := make([]int, len(indexes))
	for i, idx := range indexes {
		ret[i] = ids[idx]
	}

	return ret
}

func indexFromID(ids []int, id int) int {
	for i, v := range ids {
		if v == id {
			return i
		}
	}

	return -1
}

var db *sqlite.Database

func TestMain(m *testing.M) {
	ret := runTests(m)
	os.Exit(ret)
}

func withTxn(f func(ctx context.Context) error) error {
	return txn.WithTxn(context.Background(), db, f)
}

func withRollbackTxn(f func(ctx context.Context) error) error {
	var ret error
	withTxn(func(ctx context.Context) error {
		ret = f(ctx)
		return errors.New("fake error for rollback")
	})

	return ret
}

func runWithRollbackTxn(t *testing.T, name string, f func(t *testing.T, ctx context.Context)) {
	withRollbackTxn(func(ctx context.Context) error {
		t.Run(name, func(t *testing.T) {
			f(t, ctx)
		})
		return nil
	})
}

func testTeardown(databaseFile string) {
	err := db.Close()

	if err != nil {
		panic(err)
	}

	err = os.Remove(databaseFile)
	if err != nil {
		panic(err)
	}
}

func runTests(m *testing.M) int {
	// create the database file
	f, err := os.CreateTemp("", "*.sqlite")
	if err != nil {
		panic(fmt.Sprintf("Could not create temporary file: %s", err.Error()))
	}

	f.Close()
	databaseFile := f.Name()
	db = sqlite.NewDatabase()
	db.SetBlobStoreOptions(sqlite.BlobStoreOptions{
		UseDatabase: true,
		// don't use filesystem
	})

	if err := db.Open(databaseFile); err != nil {
		panic(fmt.Sprintf("Could not initialize database: %s", err.Error()))
	}

	// defer close and delete the database
	defer testTeardown(databaseFile)

	err = populateDB()
	if err != nil {
		panic(fmt.Sprintf("Could not populate database: %s", err.Error()))
	} else {
		// run the tests
		return m.Run()
	}
}

func populateDB() error {
	if err := withTxn(func(ctx context.Context) error {
		if err := createFolders(ctx); err != nil {
			return fmt.Errorf("creating folders: %w", err)
		}

		if err := createFiles(ctx); err != nil {
			return fmt.Errorf("creating files: %w", err)
		}

		// TODO - link folders to zip files

		if err := createMovies(ctx, db.Movie, moviesNameCase, moviesNameNoCase); err != nil {
			return fmt.Errorf("error creating movies: %s", err.Error())
		}

		if err := createTags(ctx, db.Tag, tagsNameCase, tagsNameNoCase); err != nil {
			return fmt.Errorf("error creating tags: %s", err.Error())
		}

		if err := createPerformers(ctx, performersNameCase, performersNameNoCase); err != nil {
			return fmt.Errorf("error creating performers: %s", err.Error())
		}

		if err := createStudios(ctx, studiosNameCase, studiosNameNoCase); err != nil {
			return fmt.Errorf("error creating studios: %s", err.Error())
		}

		if err := createGalleries(ctx, totalGalleries); err != nil {
			return fmt.Errorf("error creating galleries: %s", err.Error())
		}

		if err := createScenes(ctx, totalScenes); err != nil {
			return fmt.Errorf("error creating scenes: %s", err.Error())
		}

		if err := createImages(ctx, totalImages); err != nil {
			return fmt.Errorf("error creating images: %s", err.Error())
		}

		if err := addTagImage(ctx, db.Tag, tagIdxWithCoverImage); err != nil {
			return fmt.Errorf("error adding tag image: %s", err.Error())
		}

		if err := createSavedFilters(ctx, db.SavedFilter, totalSavedFilters); err != nil {
			return fmt.Errorf("error creating saved filters: %s", err.Error())
		}

		if err := linkMovieStudios(ctx, db.Movie); err != nil {
			return fmt.Errorf("error linking movie studios: %s", err.Error())
		}

		if err := linkStudiosParent(ctx); err != nil {
			return fmt.Errorf("error linking studios parent: %s", err.Error())
		}

		if err := linkTagsParent(ctx, db.Tag); err != nil {
			return fmt.Errorf("error linking tags parent: %s", err.Error())
		}

		for _, ms := range markerSpecs {
			if err := createMarker(ctx, db.SceneMarker, ms); err != nil {
				return fmt.Errorf("error creating scene marker: %s", err.Error())
			}
		}
		for _, cs := range chapterSpecs {
			if err := createChapter(ctx, db.GalleryChapter, cs); err != nil {
				return fmt.Errorf("error creating gallery chapter: %s", err.Error())
			}
		}

		return nil
	}); err != nil {
		return err
	}

	return nil
}

func getFolderPath(index int, parentFolderIdx *int) string {
	path := getPrefixedStringValue("folder", index, pathField)

	if parentFolderIdx != nil {
		return filepath.Join(folderPaths[*parentFolderIdx], path)
	}

	return path
}

func getFolderModTime(index int) time.Time {
	return time.Date(2000, 1, (index%10)+1, 0, 0, 0, 0, time.UTC)
}

func makeFolder(i int) file.Folder {
	var folderID *file.FolderID
	var folderIdx *int
	if pidx, ok := folderParentFolders[i]; ok {
		folderIdx = &pidx
		v := folderIDs[pidx]
		folderID = &v
	}

	return file.Folder{
		ParentFolderID: folderID,
		DirEntry: file.DirEntry{
			// zip files have to be added after creating files
			ModTime: getFolderModTime(i),
		},
		Path: getFolderPath(i, folderIdx),
	}
}

func createFolders(ctx context.Context) error {
	qb := db.Folder

	for i := 0; i < totalFolders; i++ {
		folder := makeFolder(i)

		if err := qb.Create(ctx, &folder); err != nil {
			return fmt.Errorf("Error creating folder [%d] %v+: %s", i, folder, err.Error())
		}

		folderIDs = append(folderIDs, folder.ID)
		folderPaths = append(folderPaths, folder.Path)
	}

	return nil
}

func getFileBaseName(index int) string {
	return getPrefixedStringValue("file", index, "basename")
}

func getFileStringValue(index int, field string) string {
	return getPrefixedStringValue("file", index, field)
}

func getFileModTime(index int) time.Time {
	return getFolderModTime(index)
}

func getFileFingerprints(index int) []file.Fingerprint {
	return []file.Fingerprint{
		{
			Type:        "MD5",
			Fingerprint: getPrefixedStringValue("file", index, "md5"),
		},
		{
			Type:        "OSHASH",
			Fingerprint: getPrefixedStringValue("file", index, "oshash"),
		},
	}
}

func getFileSize(index int) int64 {
	return int64(index) * 10
}

func getFileDuration(index int) float64 {
	duration := (index % 4) + 1
	duration = duration * 100

	return float64(duration) + 0.432
}

func makeFile(i int) file.File {
	folderID := folderIDs[fileFolders[i]]
	if folderID == 0 {
		folderID = folderIDs[folderIdxWithFiles]
	}

	var zipFileID *file.ID
	if zipFileIndex, found := fileZipFiles[i]; found {
		zipFileID = &fileIDs[zipFileIndex]
	}

	var ret file.File
	baseFile := &file.BaseFile{
		Basename:       getFileBaseName(i),
		ParentFolderID: folderID,
		DirEntry: file.DirEntry{
			// zip files have to be added after creating files
			ModTime:   getFileModTime(i),
			ZipFileID: zipFileID,
		},
		Fingerprints: getFileFingerprints(i),
		Size:         getFileSize(i),
	}

	ret = baseFile

	if i >= fileIdxStartVideoFiles && i < fileIdxStartImageFiles {
		ret = &file.VideoFile{
			BaseFile:   baseFile,
			Format:     getFileStringValue(i, "format"),
			Width:      getWidth(i),
			Height:     getHeight(i),
			Duration:   getFileDuration(i),
			VideoCodec: getFileStringValue(i, "videoCodec"),
			AudioCodec: getFileStringValue(i, "audioCodec"),
			FrameRate:  getFileDuration(i) * 2,
			BitRate:    int64(getFileDuration(i)) * 3,
		}
	} else if i >= fileIdxStartImageFiles && i < fileIdxStartGalleryFiles {
		ret = &file.ImageFile{
			BaseFile: baseFile,
			Format:   getFileStringValue(i, "format"),
			Width:    getWidth(i),
			Height:   getHeight(i),
		}
	}

	return ret
}

func createFiles(ctx context.Context) error {
	qb := db.File

	for i := 0; i < totalFiles; i++ {
		file := makeFile(i)

		if err := qb.Create(ctx, file); err != nil {
			return fmt.Errorf("Error creating file [%d] %v+: %s", i, file, err.Error())
		}

		fileIDs = append(fileIDs, file.Base().ID)
	}

	return nil
}

func getPrefixedStringValue(prefix string, index int, field string) string {
	return fmt.Sprintf("%s_%04d_%s", prefix, index, field)
}

func getPrefixedNullStringValue(prefix string, index int, field string) sql.NullString {
	if index > 0 && index%5 == 0 {
		return sql.NullString{}
	}
	if index > 0 && index%6 == 0 {
		return sql.NullString{
			String: "",
			Valid:  true,
		}
	}
	return sql.NullString{
		String: getPrefixedStringValue(prefix, index, field),
		Valid:  true,
	}
}

func getSceneStringValue(index int, field string) string {
	return getPrefixedStringValue("scene", index, field)
}

func getScenePhash(index int, field string) int64 {
	return int64(index % (totalScenes - dupeScenePhashes) * 1234)
}

func getSceneStringPtr(index int, field string) *string {
	v := getPrefixedStringValue("scene", index, field)
	return &v
}

func getSceneNullStringPtr(index int, field string) *string {
	return getStringPtrFromNullString(getPrefixedNullStringValue("scene", index, field))
}

func getSceneEmptyString(index int, field string) string {
	v := getSceneNullStringPtr(index, field)
	if v == nil {
		return ""
	}

	return *v
}

func getSceneTitle(index int) string {
	switch index {
	case sceneIdxWithSpacedName:
		return spacedSceneTitle
	default:
		return getSceneStringValue(index, titleField)
	}
}

func getRating(index int) sql.NullInt64 {
	rating := index % 6
	return sql.NullInt64{Int64: int64(rating * 20), Valid: rating > 0}
}

func getIntPtr(r sql.NullInt64) *int {
	if !r.Valid {
		return nil
	}

	v := int(r.Int64)
	return &v
}

func getStringPtrFromNullString(r sql.NullString) *string {
	if !r.Valid || r.String == "" {
		return nil
	}

	v := r.String
	return &v
}

func getStringPtr(r string) *string {
	if r == "" {
		return nil
	}

	return &r
}

func getEmptyStringFromPtr(v *string) string {
	if v == nil {
		return ""
	}

	return *v
}

func getOCounter(index int) int {
	return index % 3
}

func getSceneDuration(index int) float64 {
	duration := index + 1
	duration = duration * 100

	return float64(duration) + 0.432
}

func getHeight(index int) int {
	heights := []int{200, 240, 300, 480, 700, 720, 800, 1080, 1500, 2160, 3000}
	height := heights[index%len(heights)]
	return height
}

func getWidth(index int) int {
	height := getHeight(index)
	return height * 2
}

func getObjectDate(index int) *models.Date {
	dates := []string{"null", "2000-01-01", "0001-01-01", "2001-02-03"}
	date := dates[index%len(dates)]

	if date == "null" {
		return nil
	}

	ret, _ := models.ParseDate(date)
	return &ret
}

func sceneStashID(i int) models.StashID {
	return models.StashID{
		StashID:  getSceneStringValue(i, "stashid"),
		Endpoint: getSceneStringValue(i, "endpoint"),
	}
}

func getSceneBasename(index int) string {
	return getSceneStringValue(index, pathField)
}

func makeSceneFile(i int) *file.VideoFile {
	fp := []file.Fingerprint{
		{
			Type:        file.FingerprintTypeMD5,
			Fingerprint: getSceneStringValue(i, checksumField),
		},
		{
			Type:        file.FingerprintTypeOshash,
			Fingerprint: getSceneStringValue(i, "oshash"),
		},
	}

	if i != sceneIdxMissingPhash {
		fp = append(fp, file.Fingerprint{
			Type:        file.FingerprintTypePhash,
			Fingerprint: getScenePhash(i, "phash"),
		})
	}

	return &file.VideoFile{
		BaseFile: &file.BaseFile{
			Path:           getFilePath(folderIdxWithSceneFiles, getSceneBasename(i)),
			Basename:       getSceneBasename(i),
			ParentFolderID: folderIDs[folderIdxWithSceneFiles],
			Fingerprints:   fp,
		},
		Duration: getSceneDuration(i),
		Height:   getHeight(i),
		Width:    getWidth(i),
	}
}

func getScenePlayCount(index int) int {
	return index % 5
}

func getScenePlayDuration(index int) float64 {
	if index%5 == 0 {
		return 0
	}

	return float64(index%5) * 123.4
}

func getSceneResumeTime(index int) float64 {
	if index%5 == 0 {
		return 0
	}

	return float64(index%5) * 1.2
}

func getSceneLastPlayed(index int) *time.Time {
	if index%5 == 0 {
		return nil
	}

	t := time.Date(2020, 1, index%5, 1, 2, 3, 0, time.UTC)
	return &t
}

func makeScene(i int) *models.Scene {
	title := getSceneTitle(i)
	details := getSceneStringValue(i, "Details")

	var studioID *int
	if _, ok := sceneStudios[i]; ok {
		v := studioIDs[sceneStudios[i]]
		studioID = &v
	}

	gids := indexesToIDs(galleryIDs, sceneGalleries[i])
	pids := indexesToIDs(performerIDs, scenePerformers[i])
	tids := indexesToIDs(tagIDs, sceneTags[i])

	mids := indexesToIDs(movieIDs, sceneMovies[i])

	movies := make([]models.MoviesScenes, len(mids))
	for i, m := range mids {
		movies[i] = models.MoviesScenes{
			MovieID: m,
		}
	}

	rating := getRating(i)

	return &models.Scene{
		Title:   title,
		Details: details,
		URLs: models.NewRelatedStrings([]string{
			getSceneEmptyString(i, urlField),
		}),
		Rating:       getIntPtr(rating),
		OCounter:     getOCounter(i),
		Date:         getObjectDate(i),
		StudioID:     studioID,
		GalleryIDs:   models.NewRelatedIDs(gids),
		PerformerIDs: models.NewRelatedIDs(pids),
		TagIDs:       models.NewRelatedIDs(tids),
		Movies:       models.NewRelatedMovies(movies),
		StashIDs: models.NewRelatedStashIDs([]models.StashID{
			sceneStashID(i),
		}),
		PlayCount:    getScenePlayCount(i),
		PlayDuration: getScenePlayDuration(i),
		LastPlayedAt: getSceneLastPlayed(i),
		ResumeTime:   getSceneResumeTime(i),
	}
}

func createScenes(ctx context.Context, n int) error {
	sqb := db.Scene
	fqb := db.File

	for i := 0; i < n; i++ {
		f := makeSceneFile(i)
		if err := fqb.Create(ctx, f); err != nil {
			return fmt.Errorf("creating scene file: %w", err)
		}
		sceneFileIDs = append(sceneFileIDs, f.ID)

		scene := makeScene(i)

		if err := sqb.Create(ctx, scene, []file.ID{f.ID}); err != nil {
			return fmt.Errorf("Error creating scene %v+: %s", scene, err.Error())
		}

		sceneIDs = append(sceneIDs, scene.ID)
	}

	return nil
}

func getImageStringValue(index int, field string) string {
	return fmt.Sprintf("image_%04d_%s", index, field)
}

func getImageBasename(index int) string {
	return getImageStringValue(index, pathField)
}

func makeImageFile(i int) *file.ImageFile {
	return &file.ImageFile{
		BaseFile: &file.BaseFile{
			Path:           getFilePath(folderIdxWithImageFiles, getImageBasename(i)),
			Basename:       getImageBasename(i),
			ParentFolderID: folderIDs[folderIdxWithImageFiles],
			Fingerprints: []file.Fingerprint{
				{
					Type:        file.FingerprintTypeMD5,
					Fingerprint: getImageStringValue(i, checksumField),
				},
			},
		},
		Height: getHeight(i),
		Width:  getWidth(i),
	}
}

func makeImage(i int) *models.Image {
	title := getImageStringValue(i, titleField)
	var studioID *int
	if _, ok := imageStudios[i]; ok {
		v := studioIDs[imageStudios[i]]
		studioID = &v
	}

	gids := indexesToIDs(galleryIDs, imageGalleries[i])
	pids := indexesToIDs(performerIDs, imagePerformers[i])
	tids := indexesToIDs(tagIDs, imageTags[i])

	return &models.Image{
		Title:        title,
		Rating:       getIntPtr(getRating(i)),
		Date:         getObjectDate(i),
		URL:          getImageStringValue(i, urlField),
		OCounter:     getOCounter(i),
		StudioID:     studioID,
		GalleryIDs:   models.NewRelatedIDs(gids),
		PerformerIDs: models.NewRelatedIDs(pids),
		TagIDs:       models.NewRelatedIDs(tids),
	}
}

func createImages(ctx context.Context, n int) error {
	qb := db.TxnRepository().Image
	fqb := db.File

	for i := 0; i < n; i++ {
		f := makeImageFile(i)
		if i == imageIdxInZip {
			f.ZipFileID = &fileIDs[fileIdxZip]
		}

		if err := fqb.Create(ctx, f); err != nil {
			return fmt.Errorf("creating image file: %w", err)
		}
		imageFileIDs = append(imageFileIDs, f.ID)

		image := makeImage(i)

		err := qb.Create(ctx, &models.ImageCreateInput{
			Image:   image,
			FileIDs: []file.ID{f.ID},
		})

		if err != nil {
			return fmt.Errorf("Error creating image %v+: %s", image, err.Error())
		}

		imageIDs = append(imageIDs, image.ID)
	}

	return nil
}

func getGalleryStringValue(index int, field string) string {
	return getPrefixedStringValue("gallery", index, field)
}

func getGalleryNullStringValue(index int, field string) sql.NullString {
	return getPrefixedNullStringValue("gallery", index, field)
}

func getGalleryNullStringPtr(index int, field string) *string {
	return getStringPtr(getPrefixedStringValue("gallery", index, field))
}

func getGalleryBasename(index int) string {
	return getGalleryStringValue(index, pathField)
}

func makeGalleryFile(i int) *file.BaseFile {
	return &file.BaseFile{
		Path:           getFilePath(folderIdxWithGalleryFiles, getGalleryBasename(i)),
		Basename:       getGalleryBasename(i),
		ParentFolderID: folderIDs[folderIdxWithGalleryFiles],
		Fingerprints: []file.Fingerprint{
			{
				Type:        file.FingerprintTypeMD5,
				Fingerprint: getGalleryStringValue(i, checksumField),
			},
		},
	}
}

func makeGallery(i int, includeScenes bool) *models.Gallery {
	var studioID *int
	if _, ok := galleryStudios[i]; ok {
		v := studioIDs[galleryStudios[i]]
		studioID = &v
	}

	pids := indexesToIDs(performerIDs, galleryPerformers[i])
	tids := indexesToIDs(tagIDs, galleryTags[i])

	ret := &models.Gallery{
		Title:        getGalleryStringValue(i, titleField),
		URL:          getGalleryNullStringValue(i, urlField).String,
		Rating:       getIntPtr(getRating(i)),
		Date:         getObjectDate(i),
		StudioID:     studioID,
		PerformerIDs: models.NewRelatedIDs(pids),
		TagIDs:       models.NewRelatedIDs(tids),
	}

	if includeScenes {
		ret.SceneIDs = models.NewRelatedIDs(indexesToIDs(sceneIDs, sceneGalleries.reverseLookup(i)))
	}

	return ret
}

func createGalleries(ctx context.Context, n int) error {
	gqb := db.TxnRepository().Gallery
	fqb := db.File

	for i := 0; i < n; i++ {
		var fileIDs []file.ID
		if i != galleryIdxWithoutFile {
			f := makeGalleryFile(i)
			if err := fqb.Create(ctx, f); err != nil {
				return fmt.Errorf("creating gallery file: %w", err)
			}
			galleryFileIDs = append(galleryFileIDs, f.ID)
			fileIDs = []file.ID{f.ID}
		} else {
			galleryFileIDs = append(galleryFileIDs, 0)
		}

		// gallery relationship will be created with galleries
		const includeScenes = false
		gallery := makeGallery(i, includeScenes)

		err := gqb.Create(ctx, gallery, fileIDs)

		if err != nil {
			return fmt.Errorf("Error creating gallery %v+: %s", gallery, err.Error())
		}

		galleryIDs = append(galleryIDs, gallery.ID)
	}

	return nil
}

func getMovieStringValue(index int, field string) string {
	return getPrefixedStringValue("movie", index, field)
}

func getMovieNullStringValue(index int, field string) string {
	ret := getPrefixedNullStringValue("movie", index, field)

	return ret.String
}

// createMoviees creates n movies with plain Name and o movies with camel cased NaMe included
func createMovies(ctx context.Context, mqb models.MovieReaderWriter, n int, o int) error {
	const namePlain = "Name"
	const nameNoCase = "NaMe"

	for i := 0; i < n+o; i++ {
		index := i
		name := namePlain

		if i >= n { // i<n tags get normal names
			name = nameNoCase       // i>=n movies get dup names if case is not checked
			index = n + o - (i + 1) // for the name to be the same the number (index) must be the same also
		} // so count backwards to 0 as needed
		// movies [ i ] and [ n + o - i - 1  ] should have similar names with only the Name!=NaMe part different

		name = getMovieStringValue(index, name)
		movie := models.Movie{
			Name:     name,
			URL:      getMovieNullStringValue(index, urlField),
		}

		err := mqb.Create(ctx, &movie)

		if err != nil {
			return fmt.Errorf("Error creating movie [%d] %v+: %s", i, movie, err.Error())
		}

		movieIDs = append(movieIDs, movie.ID)
		movieNames = append(movieNames, movie.Name)
	}

	return nil
}

func getPerformerStringValue(index int, field string) string {
	return getPrefixedStringValue("performer", index, field)
}

func getPerformerNullStringValue(index int, field string) string {
	ret := getPrefixedNullStringValue("performer", index, field)

	return ret.String
}

func getPerformerBoolValue(index int) bool {
	index = index % 2
	return index == 1
}

func getPerformerBirthdate(index int) *models.Date {
	const minAge = 18
	birthdate := time.Now()
	birthdate = birthdate.AddDate(-minAge-index, -1, -1)

	ret := models.Date{
		Time: birthdate,
	}
	return &ret
}

func getPerformerDeathDate(index int) *models.Date {
	if index != 5 {
		return nil
	}

	deathDate := time.Now()
	deathDate = deathDate.AddDate(-index+1, -1, -1)

	ret := models.Date{
		Time: deathDate,
	}
	return &ret
}

func getPerformerCareerLength(index int) *string {
	if index%5 == 0 {
		return nil
	}

	ret := fmt.Sprintf("20%2d", index)
	return &ret
}

func getPerformerPenisLength(index int) *float64 {
	if index%5 == 0 {
		return nil
	}

	ret := float64(index)
	return &ret
}

func getPerformerCircumcised(index int) *models.CircumisedEnum {
	var ret models.CircumisedEnum
	switch {
	case index%3 == 0:
		return nil
	case index%3 == 1:
		ret = models.CircumisedEnumCut
	default:
		ret = models.CircumisedEnumUncut
	}

	return &ret
}

func getIgnoreAutoTag(index int) bool {
	return index%5 == 0
}

func performerStashID(i int) models.StashID {
	return models.StashID{
		StashID:  getPerformerStringValue(i, "stashid"),
		Endpoint: getPerformerStringValue(i, "endpoint"),
	}
}

// createPerformers creates n performers with plain Name and o performers with camel cased NaMe included
func createPerformers(ctx context.Context, n int, o int) error {
	pqb := db.Performer

	const namePlain = "Name"
	const nameNoCase = "NaMe"

	name := namePlain

	for i := 0; i < n+o; i++ {
		index := i

		if i >= n { // i<n tags get normal names
			name = nameNoCase       // i>=n performers get dup names if case is not checked
			index = n + o - (i + 1) // for the name to be the same the number (index) must be the same also
		} // so count backwards to 0 as needed
		// performers [ i ] and [ n + o - i - 1  ] should have similar names with only the Name!=NaMe part different

		tids := indexesToIDs(tagIDs, performerTags[i])

		performer := models.Performer{
			Name:           getPerformerStringValue(index, name),
			Disambiguation: getPerformerStringValue(index, "disambiguation"),
			Aliases:        models.NewRelatedStrings([]string{getPerformerStringValue(index, "alias")}),
			URL:            getPerformerNullStringValue(i, urlField),
			Favorite:       getPerformerBoolValue(i),
			Birthdate:      getPerformerBirthdate(i),
			DeathDate:      getPerformerDeathDate(i),
			Details:        getPerformerStringValue(i, "Details"),
			Ethnicity:      getPerformerStringValue(i, "Ethnicity"),
			PenisLength:    getPerformerPenisLength(i),
			Circumcised:    getPerformerCircumcised(i),
			Rating:         getIntPtr(getRating(i)),
			IgnoreAutoTag:  getIgnoreAutoTag(i),
			TagIDs:         models.NewRelatedIDs(tids),
		}

		careerLength := getPerformerCareerLength(i)
		if careerLength != nil {
			performer.CareerLength = *careerLength
		}

		if (index+1)%5 != 0 {
			performer.StashIDs = models.NewRelatedStashIDs([]models.StashID{
				performerStashID(i),
			})
		}

		err := pqb.Create(ctx, &performer)

		if err != nil {
			return fmt.Errorf("Error creating performer %v+: %s", performer, err.Error())
		}

		performerIDs = append(performerIDs, performer.ID)
		performerNames = append(performerNames, performer.Name)
	}

	return nil
}

func getTagStringValue(index int, field string) string {
	return "tag_" + strconv.FormatInt(int64(index), 10) + "_" + field
}

func getTagSceneCount(id int) int {
	idx := indexFromID(tagIDs, id)
	return len(sceneTags.reverseLookup(idx))
}

func getTagMarkerCount(id int) int {
	count := 0
	idx := indexFromID(tagIDs, id)
	for _, s := range markerSpecs {
		if s.primaryTagIdx == idx || intslice.IntInclude(s.tagIdxs, idx) {
			count++
		}
	}

	return count
}

func getTagImageCount(id int) int {
	idx := indexFromID(tagIDs, id)
	return len(imageTags.reverseLookup(idx))
}

func getTagGalleryCount(id int) int {
	idx := indexFromID(tagIDs, id)
	return len(galleryTags.reverseLookup(idx))
}

func getTagPerformerCount(id int) int {
	idx := indexFromID(tagIDs, id)
	return len(performerTags.reverseLookup(idx))
}

func getTagParentCount(id int) int {
	if id == tagIDs[tagIdxWithParentTag] || id == tagIDs[tagIdxWithGrandParent] || id == tagIDs[tagIdxWithParentAndChild] {
		return 1
	}

	return 0
}

func getTagChildCount(id int) int {
	if id == tagIDs[tagIdxWithChildTag] || id == tagIDs[tagIdxWithGrandChild] || id == tagIDs[tagIdxWithParentAndChild] {
		return 1
	}

	return 0
}

// createTags creates n tags with plain Name and o tags with camel cased NaMe included
func createTags(ctx context.Context, tqb models.TagReaderWriter, n int, o int) error {
	const namePlain = "Name"
	const nameNoCase = "NaMe"

	name := namePlain

	for i := 0; i < n+o; i++ {
		index := i

		if i >= n { // i<n tags get normal names
			name = nameNoCase       // i>=n tags get dup names if case is not checked
			index = n + o - (i + 1) // for the name to be the same the number (index) must be the same also
		} // so count backwards to 0 as needed
		// tags [ i ] and [ n + o - i - 1  ] should have similar names with only the Name!=NaMe part different

		tag := models.Tag{
			Name:          getTagStringValue(index, name),
			IgnoreAutoTag: getIgnoreAutoTag(i),
		}

		err := tqb.Create(ctx, &tag)

		if err != nil {
			return fmt.Errorf("Error creating tag %v+: %s", tag, err.Error())
		}

		// add alias
		alias := getTagStringValue(i, "Alias")
		if err := tqb.UpdateAliases(ctx, tag.ID, []string{alias}); err != nil {
			return fmt.Errorf("error setting tag alias: %s", err.Error())
		}

		tagIDs = append(tagIDs, tag.ID)
		tagNames = append(tagNames, tag.Name)
	}

	return nil
}

func getStudioStringValue(index int, field string) string {
	return getPrefixedStringValue("studio", index, field)
}

func getStudioNullStringValue(index int, field string) string {
	ret := getPrefixedNullStringValue("studio", index, field)

	return ret.String
}

func createStudio(ctx context.Context, sqb *sqlite.StudioStore, name string, parentID *int) (*models.Studio, error) {
	studio := models.Studio{
		Name:     name,
	}

	if parentID != nil {
		studio.ParentID = parentID
	}

	err := createStudioFromModel(ctx, sqb, &studio)
	if err != nil {
		return nil, err
	}

	return &studio, nil
}

func createStudioFromModel(ctx context.Context, sqb *sqlite.StudioStore, studio *models.Studio) error {
	err := sqb.Create(ctx, studio)

	if err != nil {
		return fmt.Errorf("Error creating studio %v+: %s", studio, err.Error())
	}

	return nil
}

// createStudios creates n studios with plain Name and o studios with camel cased NaMe included
func createStudios(ctx context.Context, n int, o int) error {
	sqb := db.Studio
	const namePlain = "Name"
	const nameNoCase = "NaMe"

	for i := 0; i < n+o; i++ {
		index := i
		name := namePlain

		if i >= n { // i<n studios get normal names
			name = nameNoCase       // i>=n studios get dup names if case is not checked
			index = n + o - (i + 1) // for the name to be the same the number (index) must be the same also
		} // so count backwards to 0 as needed
		// studios [ i ] and [ n + o - i - 1  ] should have similar names with only the Name!=NaMe part different

		name = getStudioStringValue(index, name)
		studio := models.Studio{
			Name:          name,
<<<<<<< HEAD
			URL:           getStudioStringValue(index, urlField),
=======
			URL:           getStudioNullStringValue(index, urlField),
>>>>>>> 5580525c
			IgnoreAutoTag: getIgnoreAutoTag(i),
		}
		// only add aliases for some scenes
		if i == studioIdxWithMovie || i%5 == 0 {
			alias := getStudioStringValue(i, "Alias")
			studio.Aliases = models.NewRelatedStrings([]string{alias})
		}
		err := createStudioFromModel(ctx, sqb, &studio)

		if err != nil {
			return err
		}

		studioIDs = append(studioIDs, studio.ID)
		studioNames = append(studioNames, studio.Name)
	}

	return nil
}

func createMarker(ctx context.Context, mqb models.SceneMarkerReaderWriter, markerSpec markerSpec) error {
	marker := models.SceneMarker{
		SceneID:      sceneIDs[markerSpec.sceneIdx],
		PrimaryTagID: tagIDs[markerSpec.primaryTagIdx],
	}

	err := mqb.Create(ctx, &marker)

	if err != nil {
		return fmt.Errorf("error creating marker %v+: %w", marker, err)
	}

	markerIDs = append(markerIDs, marker.ID)

	if len(markerSpec.tagIdxs) > 0 {
		newTagIDs := []int{}

		for _, tagIdx := range markerSpec.tagIdxs {
			newTagIDs = append(newTagIDs, tagIDs[tagIdx])
		}

		if err := mqb.UpdateTags(ctx, marker.ID, newTagIDs); err != nil {
			return fmt.Errorf("error creating marker/tag join: %w", err)
		}
	}

	return nil
}

func createChapter(ctx context.Context, mqb models.GalleryChapterReaderWriter, chapterSpec chapterSpec) error {
	chapter := models.GalleryChapter{
		GalleryID:  sceneIDs[chapterSpec.galleryIdx],
		Title:      chapterSpec.title,
		ImageIndex: chapterSpec.imageIndex,
	}

	err := mqb.Create(ctx, &chapter)

	if err != nil {
		return fmt.Errorf("error creating chapter %v+: %w", chapter, err)
	}

	chapterIDs = append(chapterIDs, chapter.ID)

	return nil
}

func getSavedFilterMode(index int) models.FilterMode {
	switch index {
	case savedFilterIdxScene, savedFilterIdxDefaultScene:
		return models.FilterModeScenes
	case savedFilterIdxImage, savedFilterIdxDefaultImage:
		return models.FilterModeImages
	default:
		return models.FilterModeScenes
	}
}

func getSavedFilterName(index int) string {
	if index <= savedFilterIdxDefaultImage {
		// empty string for default filters
		return ""
	}

	if index <= savedFilterIdxImage {
		// use the same name for the first two - should be possible
		return firstSavedFilterName
	}

	return getPrefixedStringValue("savedFilter", index, "Name")
}

func createSavedFilters(ctx context.Context, qb models.SavedFilterReaderWriter, n int) error {
	for i := 0; i < n; i++ {
		savedFilter := models.SavedFilter{
			Mode:   getSavedFilterMode(i),
			Name:   getSavedFilterName(i),
			Filter: getPrefixedStringValue("savedFilter", i, "Filter"),
		}

		err := qb.Create(ctx, &savedFilter)

		if err != nil {
			return fmt.Errorf("Error creating saved filter %v+: %s", savedFilter, err.Error())
		}

		savedFilterIDs = append(savedFilterIDs, savedFilter.ID)
	}

	return nil
}

func doLinks(links [][2]int, fn func(idx1, idx2 int) error) error {
	for _, l := range links {
		if err := fn(l[0], l[1]); err != nil {
			return err
		}
	}

	return nil
}

func linkMovieStudios(ctx context.Context, mqb models.MovieWriter) error {
	return doLinks(movieStudioLinks, func(movieIndex, studioIndex int) error {
		movie := models.MoviePartial{
			StudioID: models.NewOptionalInt(studioIDs[studioIndex]),
		}
		_, err := mqb.UpdatePartial(ctx, movieIDs[movieIndex], movie)

		return err
	})
}

func linkStudiosParent(ctx context.Context) error {
	qb := db.Studio
	return doLinks(studioParentLinks, func(parentIndex, childIndex int) error {
		input := &models.StudioPartial{
			ID:       studioIDs[childIndex],
			ParentID: models.NewOptionalInt(studioIDs[parentIndex]),
		}
		_, err := qb.UpdatePartial(ctx, *input)

		return err
	})
}

func linkTagsParent(ctx context.Context, qb models.TagReaderWriter) error {
	return doLinks(tagParentLinks, func(parentIndex, childIndex int) error {
		tagID := tagIDs[childIndex]
		parentTags, err := qb.FindByChildTagID(ctx, tagID)
		if err != nil {
			return err
		}

		var parentIDs []int
		for _, parentTag := range parentTags {
			parentIDs = append(parentIDs, parentTag.ID)
		}

		parentIDs = append(parentIDs, tagIDs[parentIndex])

		return qb.UpdateParentTags(ctx, tagID, parentIDs)
	})
}

func addTagImage(ctx context.Context, qb models.TagWriter, tagIndex int) error {
	return qb.UpdateImage(ctx, tagIDs[tagIndex], []byte("image"))
}<|MERGE_RESOLUTION|>--- conflicted
+++ resolved
@@ -1310,8 +1310,8 @@
 
 		name = getMovieStringValue(index, name)
 		movie := models.Movie{
-			Name:     name,
-			URL:      getMovieNullStringValue(index, urlField),
+			Name: name,
+			URL:  getMovieNullStringValue(index, urlField),
 		}
 
 		err := mqb.Create(ctx, &movie)
@@ -1575,7 +1575,7 @@
 
 func createStudio(ctx context.Context, sqb *sqlite.StudioStore, name string, parentID *int) (*models.Studio, error) {
 	studio := models.Studio{
-		Name:     name,
+		Name: name,
 	}
 
 	if parentID != nil {
@@ -1619,11 +1619,7 @@
 		name = getStudioStringValue(index, name)
 		studio := models.Studio{
 			Name:          name,
-<<<<<<< HEAD
 			URL:           getStudioStringValue(index, urlField),
-=======
-			URL:           getStudioNullStringValue(index, urlField),
->>>>>>> 5580525c
 			IgnoreAutoTag: getIgnoreAutoTag(i),
 		}
 		// only add aliases for some scenes
