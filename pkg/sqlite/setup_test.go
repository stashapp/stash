//go:build integration
// +build integration

package sqlite_test

import (
	"context"
	"database/sql"
	"errors"
	"fmt"
	"os"
	"path/filepath"
	"strconv"
	"testing"
	"time"

	"github.com/stashapp/stash/pkg/file"
	"github.com/stashapp/stash/pkg/hash/md5"
	"github.com/stashapp/stash/pkg/models"
	"github.com/stashapp/stash/pkg/sqlite"
	"github.com/stashapp/stash/pkg/txn"

	// necessary to register custom migrations
	_ "github.com/stashapp/stash/pkg/sqlite/migrations"
)

const (
	spacedSceneTitle = "zzz yyy xxx"
)

const (
	folderIdxWithSubFolder = iota
	folderIdxWithParentFolder
	folderIdxWithFiles
	folderIdxInZip

	folderIdxForObjectFiles
	folderIdxWithImageFiles
	folderIdxWithGalleryFiles
	folderIdxWithSceneFiles

	totalFolders
)

const (
	fileIdxZip = iota
	fileIdxInZip

	fileIdxStartVideoFiles
	fileIdxStartImageFiles
	fileIdxStartGalleryFiles

	totalFiles
)

const (
	sceneIdxWithMovie = iota
	sceneIdxWithGallery
	sceneIdxWithPerformer
	sceneIdx1WithPerformer
	sceneIdx2WithPerformer
	sceneIdxWithTwoPerformers
	sceneIdxWithThreePerformers
	sceneIdxWithTag
	sceneIdxWithTwoTags
	sceneIdxWithThreeTags
	sceneIdxWithMarkerAndTag
	sceneIdxWithMarkerTwoTags
	sceneIdxWithStudio
	sceneIdx1WithStudio
	sceneIdx2WithStudio
	sceneIdxWithMarkers
	sceneIdxWithPerformerTag
	sceneIdxWithTwoPerformerTag
	sceneIdxWithPerformerTwoTags
	sceneIdxWithSpacedName
	sceneIdxWithStudioPerformer
	sceneIdxWithGrandChildStudio
	sceneIdxMissingPhash
	sceneIdxWithPerformerParentTag
	// new indexes above
	lastSceneIdx

	totalScenes = lastSceneIdx + 3
)

const dupeScenePhashes = 2

const (
	imageIdxWithGallery = iota
	imageIdx1WithGallery
	imageIdx2WithGallery
	imageIdxWithTwoGalleries
	imageIdxWithPerformer
	imageIdx1WithPerformer
	imageIdx2WithPerformer
	imageIdxWithTwoPerformers
	imageIdxWithThreePerformers
	imageIdxWithTag
	imageIdxWithTwoTags
	imageIdxWithThreeTags
	imageIdxWithStudio
	imageIdx1WithStudio
	imageIdx2WithStudio
	imageIdxWithStudioPerformer
	imageIdxInZip
	imageIdxWithPerformerTag
	imageIdxWithTwoPerformerTag
	imageIdxWithPerformerTwoTags
	imageIdxWithGrandChildStudio
	imageIdxWithPerformerParentTag
	// new indexes above
	totalImages
)

const (
	performerIdxWithScene = iota
	performerIdx1WithScene
	performerIdx2WithScene
	performerIdx3WithScene
	performerIdxWithTwoScenes
	performerIdxWithImage
	performerIdxWithTwoImages
	performerIdx1WithImage
	performerIdx2WithImage
	performerIdx3WithImage
	performerIdxWithTag
	performerIdx2WithTag
	performerIdxWithTwoTags
	performerIdxWithGallery
	performerIdxWithTwoGalleries
	performerIdx1WithGallery
	performerIdx2WithGallery
	performerIdx3WithGallery
	performerIdxWithSceneStudio
	performerIdxWithImageStudio
	performerIdxWithGalleryStudio
	performerIdxWithParentTag
	// new indexes above
	// performers with dup names start from the end
	performerIdx1WithDupName
	performerIdxWithDupName

	performersNameCase   = performerIdx1WithDupName
	performersNameNoCase = 2

	totalPerformers = performersNameCase + performersNameNoCase
)

const (
	movieIdxWithScene = iota
	movieIdxWithStudio
	// movies with dup names start from the end
	// create 10 more basic movies (can remove this if we add more indexes)
	movieIdxWithDupName = movieIdxWithStudio + 10

	moviesNameCase   = movieIdxWithDupName
	moviesNameNoCase = 1
)

const (
	galleryIdxWithScene = iota
	galleryIdxWithChapters
	galleryIdxWithImage
	galleryIdx1WithImage
	galleryIdx2WithImage
	galleryIdxWithTwoImages
	galleryIdxWithPerformer
	galleryIdx1WithPerformer
	galleryIdx2WithPerformer
	galleryIdxWithTwoPerformers
	galleryIdxWithThreePerformers
	galleryIdxWithTag
	galleryIdxWithTwoTags
	galleryIdxWithThreeTags
	galleryIdxWithStudio
	galleryIdx1WithStudio
	galleryIdx2WithStudio
	galleryIdxWithPerformerTag
	galleryIdxWithTwoPerformerTag
	galleryIdxWithPerformerTwoTags
	galleryIdxWithStudioPerformer
	galleryIdxWithGrandChildStudio
	galleryIdxWithoutFile
	galleryIdxWithPerformerParentTag
	// new indexes above
	lastGalleryIdx

	totalGalleries = lastGalleryIdx + 1
)

const (
	tagIdxWithScene = iota
	tagIdx1WithScene
	tagIdx2WithScene
	tagIdx3WithScene
	tagIdxWithPrimaryMarkers
	tagIdxWithMarkers
	tagIdxWithCoverImage
	tagIdxWithImage
	tagIdx1WithImage
	tagIdx2WithImage
	tagIdx3WithImage
	tagIdxWithPerformer
	tagIdx1WithPerformer
	tagIdx2WithPerformer
	tagIdxWithGallery
	tagIdx1WithGallery
	tagIdx2WithGallery
	tagIdx3WithGallery
	tagIdxWithChildTag
	tagIdxWithParentTag
	tagIdxWithGrandChild
	tagIdxWithParentAndChild
	tagIdxWithGrandParent
	// new indexes above
	// tags with dup names start from the end
	tagIdx1WithDupName
	tagIdxWithDupName

	tagsNameNoCase = 2
	tagsNameCase   = tagIdx1WithDupName

	totalTags = tagsNameCase + tagsNameNoCase
)

const (
	studioIdxWithScene = iota
	studioIdxWithTwoScenes
	studioIdxWithMovie
	studioIdxWithChildStudio
	studioIdxWithParentStudio
	studioIdxWithImage
	studioIdxWithTwoImages
	studioIdxWithGallery
	studioIdxWithTwoGalleries
	studioIdxWithScenePerformer
	studioIdxWithImagePerformer
	studioIdxWithGalleryPerformer
	studioIdxWithGrandChild
	studioIdxWithParentAndChild
	studioIdxWithGrandParent
	// new indexes above
	// studios with dup names start from the end
	studioIdxWithDupName

	studiosNameCase   = studioIdxWithDupName
	studiosNameNoCase = 1

	totalStudios = studiosNameCase + studiosNameNoCase
)

const (
	markerIdxWithScene = iota
	markerIdxWithTag
	markerIdxWithSceneTag
	totalMarkers
)

const (
	chapterIdxWithGallery = iota
	totalChapters
)

const (
	savedFilterIdxDefaultScene = iota
	savedFilterIdxDefaultImage
	savedFilterIdxScene
	savedFilterIdxImage

	// new indexes above
	totalSavedFilters
)

const (
	pathField            = "Path"
	checksumField        = "Checksum"
	titleField           = "Title"
	urlField             = "URL"
	zipPath              = "zipPath.zip"
	firstSavedFilterName = "firstSavedFilterName"
)

var (
	folderIDs      []file.FolderID
	fileIDs        []file.ID
	sceneFileIDs   []file.ID
	imageFileIDs   []file.ID
	galleryFileIDs []file.ID
	chapterIDs     []int

	sceneIDs       []int
	imageIDs       []int
	performerIDs   []int
	movieIDs       []int
	galleryIDs     []int
	tagIDs         []int
	studioIDs      []int
	markerIDs      []int
	savedFilterIDs []int

	folderPaths []string

	tagNames       []string
	studioNames    []string
	movieNames     []string
	performerNames []string
)

type idAssociation struct {
	first  int
	second int
}

type linkMap map[int][]int

func (m linkMap) reverseLookup(idx int) []int {
	var result []int

	for k, v := range m {
		for _, vv := range v {
			if vv == idx {
				result = append(result, k)
			}
		}
	}

	return result
}

var (
	folderParentFolders = map[int]int{
		folderIdxWithParentFolder: folderIdxWithSubFolder,
		folderIdxWithSceneFiles:   folderIdxForObjectFiles,
		folderIdxWithImageFiles:   folderIdxForObjectFiles,
		folderIdxWithGalleryFiles: folderIdxForObjectFiles,
	}

	fileFolders = map[int]int{
		fileIdxZip:   folderIdxWithFiles,
		fileIdxInZip: folderIdxInZip,
	}

	folderZipFiles = map[int]int{
		folderIdxInZip: fileIdxZip,
	}

	fileZipFiles = map[int]int{
		fileIdxInZip: fileIdxZip,
	}
)

var (
	sceneTags = linkMap{
		sceneIdxWithTag:           {tagIdxWithScene},
		sceneIdxWithTwoTags:       {tagIdx1WithScene, tagIdx2WithScene},
		sceneIdxWithThreeTags:     {tagIdx1WithScene, tagIdx2WithScene, tagIdx3WithScene},
		sceneIdxWithMarkerAndTag:  {tagIdx3WithScene},
		sceneIdxWithMarkerTwoTags: {tagIdx2WithScene, tagIdx3WithScene},
	}

	scenePerformers = linkMap{
		sceneIdxWithPerformer:          {performerIdxWithScene},
		sceneIdxWithTwoPerformers:      {performerIdx1WithScene, performerIdx2WithScene},
		sceneIdxWithThreePerformers:    {performerIdx1WithScene, performerIdx2WithScene, performerIdx3WithScene},
		sceneIdxWithPerformerTag:       {performerIdxWithTag},
		sceneIdxWithTwoPerformerTag:    {performerIdxWithTag, performerIdx2WithTag},
		sceneIdxWithPerformerTwoTags:   {performerIdxWithTwoTags},
		sceneIdx1WithPerformer:         {performerIdxWithTwoScenes},
		sceneIdx2WithPerformer:         {performerIdxWithTwoScenes},
		sceneIdxWithStudioPerformer:    {performerIdxWithSceneStudio},
		sceneIdxWithPerformerParentTag: {performerIdxWithParentTag},
	}

	sceneGalleries = linkMap{
		sceneIdxWithGallery: {galleryIdxWithScene},
	}

	sceneMovies = linkMap{
		sceneIdxWithMovie: {movieIdxWithScene},
	}

	sceneStudios = map[int]int{
		sceneIdxWithStudio:           studioIdxWithScene,
		sceneIdx1WithStudio:          studioIdxWithTwoScenes,
		sceneIdx2WithStudio:          studioIdxWithTwoScenes,
		sceneIdxWithStudioPerformer:  studioIdxWithScenePerformer,
		sceneIdxWithGrandChildStudio: studioIdxWithGrandParent,
	}
)

type markerSpec struct {
	sceneIdx      int
	primaryTagIdx int
	tagIdxs       []int
}

var (
	// indexed by marker
	markerSpecs = []markerSpec{
		{sceneIdxWithMarkers, tagIdxWithPrimaryMarkers, nil},
		{sceneIdxWithMarkers, tagIdxWithPrimaryMarkers, []int{tagIdxWithMarkers}},
		{sceneIdxWithMarkerAndTag, tagIdxWithPrimaryMarkers, nil},
		{sceneIdxWithMarkerTwoTags, tagIdxWithPrimaryMarkers, nil},
	}
)

type chapterSpec struct {
	galleryIdx int
	title      string
	imageIndex int
}

var (
	// indexed by chapter
	chapterSpecs = []chapterSpec{
		{galleryIdxWithChapters, "Test1", 10},
	}
)

var (
	imageGalleries = linkMap{
		imageIdxWithGallery:      {galleryIdxWithImage},
		imageIdx1WithGallery:     {galleryIdxWithTwoImages},
		imageIdx2WithGallery:     {galleryIdxWithTwoImages},
		imageIdxWithTwoGalleries: {galleryIdx1WithImage, galleryIdx2WithImage},
	}
	imageStudios = map[int]int{
		imageIdxWithStudio:           studioIdxWithImage,
		imageIdx1WithStudio:          studioIdxWithTwoImages,
		imageIdx2WithStudio:          studioIdxWithTwoImages,
		imageIdxWithStudioPerformer:  studioIdxWithImagePerformer,
		imageIdxWithGrandChildStudio: studioIdxWithGrandParent,
	}
	imageTags = linkMap{
		imageIdxWithTag:       {tagIdxWithImage},
		imageIdxWithTwoTags:   {tagIdx1WithImage, tagIdx2WithImage},
		imageIdxWithThreeTags: {tagIdx1WithImage, tagIdx2WithImage, tagIdx3WithImage},
	}
	imagePerformers = linkMap{
		imageIdxWithPerformer:          {performerIdxWithImage},
		imageIdxWithTwoPerformers:      {performerIdx1WithImage, performerIdx2WithImage},
		imageIdxWithThreePerformers:    {performerIdx1WithImage, performerIdx2WithImage, performerIdx3WithImage},
		imageIdxWithPerformerTag:       {performerIdxWithTag},
		imageIdxWithTwoPerformerTag:    {performerIdxWithTag, performerIdx2WithTag},
		imageIdxWithPerformerTwoTags:   {performerIdxWithTwoTags},
		imageIdx1WithPerformer:         {performerIdxWithTwoImages},
		imageIdx2WithPerformer:         {performerIdxWithTwoImages},
		imageIdxWithStudioPerformer:    {performerIdxWithImageStudio},
		imageIdxWithPerformerParentTag: {performerIdxWithParentTag},
	}
)

var (
	galleryPerformers = linkMap{
		galleryIdxWithPerformer:          {performerIdxWithGallery},
		galleryIdxWithTwoPerformers:      {performerIdx1WithGallery, performerIdx2WithGallery},
		galleryIdxWithThreePerformers:    {performerIdx1WithGallery, performerIdx2WithGallery, performerIdx3WithGallery},
		galleryIdxWithPerformerTag:       {performerIdxWithTag},
		galleryIdxWithTwoPerformerTag:    {performerIdxWithTag, performerIdx2WithTag},
		galleryIdxWithPerformerTwoTags:   {performerIdxWithTwoTags},
		galleryIdx1WithPerformer:         {performerIdxWithTwoGalleries},
		galleryIdx2WithPerformer:         {performerIdxWithTwoGalleries},
		galleryIdxWithStudioPerformer:    {performerIdxWithGalleryStudio},
		galleryIdxWithPerformerParentTag: {performerIdxWithParentTag},
	}

	galleryStudios = map[int]int{
		galleryIdxWithStudio:           studioIdxWithGallery,
		galleryIdx1WithStudio:          studioIdxWithTwoGalleries,
		galleryIdx2WithStudio:          studioIdxWithTwoGalleries,
		galleryIdxWithStudioPerformer:  studioIdxWithGalleryPerformer,
		galleryIdxWithGrandChildStudio: studioIdxWithGrandParent,
	}

	galleryTags = linkMap{
		galleryIdxWithTag:       {tagIdxWithGallery},
		galleryIdxWithTwoTags:   {tagIdx1WithGallery, tagIdx2WithGallery},
		galleryIdxWithThreeTags: {tagIdx1WithGallery, tagIdx2WithGallery, tagIdx3WithGallery},
	}
)

var (
	movieStudioLinks = [][2]int{
		{movieIdxWithStudio, studioIdxWithMovie},
	}
)

var (
	studioParentLinks = [][2]int{
		{studioIdxWithChildStudio, studioIdxWithParentStudio},
		{studioIdxWithGrandChild, studioIdxWithParentAndChild},
		{studioIdxWithParentAndChild, studioIdxWithGrandParent},
	}
)

var (
	performerTags = linkMap{
		performerIdxWithTag:       {tagIdxWithPerformer},
		performerIdx2WithTag:      {tagIdx2WithPerformer},
		performerIdxWithTwoTags:   {tagIdx1WithPerformer, tagIdx2WithPerformer},
		performerIdxWithParentTag: {tagIdxWithParentAndChild},
	}
)

var (
	tagParentLinks = [][2]int{
		{tagIdxWithChildTag, tagIdxWithParentTag},
		{tagIdxWithGrandChild, tagIdxWithParentAndChild},
		{tagIdxWithParentAndChild, tagIdxWithGrandParent},
	}
)

func indexesToIDs(ids []int, indexes []int) []int {
	ret := make([]int, len(indexes))
	for i, idx := range indexes {
		ret[i] = ids[idx]
	}

	return ret
}

func indexFromID(ids []int, id int) int {
	for i, v := range ids {
		if v == id {
			return i
		}
	}

	return -1
}

var db *sqlite.Database

func TestMain(m *testing.M) {
	ret := runTests(m)
	os.Exit(ret)
}

func withTxn(f func(ctx context.Context) error) error {
	return txn.WithTxn(context.Background(), db, f)
}

func withRollbackTxn(f func(ctx context.Context) error) error {
	var ret error
	withTxn(func(ctx context.Context) error {
		ret = f(ctx)
		return errors.New("fake error for rollback")
	})

	return ret
}

func runWithRollbackTxn(t *testing.T, name string, f func(t *testing.T, ctx context.Context)) {
	withRollbackTxn(func(ctx context.Context) error {
		t.Run(name, func(t *testing.T) {
			f(t, ctx)
		})
		return nil
	})
}

func testTeardown(databaseFile string) {
	err := db.Close()

	if err != nil {
		panic(err)
	}

	err = os.Remove(databaseFile)
	if err != nil {
		panic(err)
	}
}

func runTests(m *testing.M) int {
	// create the database file
	f, err := os.CreateTemp("", "*.sqlite")
	if err != nil {
		panic(fmt.Sprintf("Could not create temporary file: %s", err.Error()))
	}

	f.Close()
	databaseFile := f.Name()
	db = sqlite.NewDatabase()
	db.SetBlobStoreOptions(sqlite.BlobStoreOptions{
		UseDatabase: true,
		// don't use filesystem
	})

	if err := db.Open(databaseFile); err != nil {
		panic(fmt.Sprintf("Could not initialize database: %s", err.Error()))
	}

	// defer close and delete the database
	defer testTeardown(databaseFile)

	err = populateDB()
	if err != nil {
		panic(fmt.Sprintf("Could not populate database: %s", err.Error()))
	} else {
		// run the tests
		return m.Run()
	}
}

func populateDB() error {
	if err := withTxn(func(ctx context.Context) error {
		if err := createFolders(ctx); err != nil {
			return fmt.Errorf("creating folders: %w", err)
		}

		if err := createFiles(ctx); err != nil {
			return fmt.Errorf("creating files: %w", err)
		}

		// TODO - link folders to zip files

		if err := createMovies(ctx, db.Movie, moviesNameCase, moviesNameNoCase); err != nil {
			return fmt.Errorf("error creating movies: %s", err.Error())
		}

		if err := createTags(ctx, db.Tag, tagsNameCase, tagsNameNoCase); err != nil {
			return fmt.Errorf("error creating tags: %s", err.Error())
		}

		if err := createPerformers(ctx, performersNameCase, performersNameNoCase); err != nil {
			return fmt.Errorf("error creating performers: %s", err.Error())
		}

		if err := createStudios(ctx, studiosNameCase, studiosNameNoCase); err != nil {
			return fmt.Errorf("error creating studios: %s", err.Error())
		}

		if err := createGalleries(ctx, totalGalleries); err != nil {
			return fmt.Errorf("error creating galleries: %s", err.Error())
		}

		if err := createScenes(ctx, totalScenes); err != nil {
			return fmt.Errorf("error creating scenes: %s", err.Error())
		}

		if err := createImages(ctx, totalImages); err != nil {
			return fmt.Errorf("error creating images: %s", err.Error())
		}

		if err := addTagImage(ctx, db.Tag, tagIdxWithCoverImage); err != nil {
			return fmt.Errorf("error adding tag image: %s", err.Error())
		}

		if err := createSavedFilters(ctx, db.SavedFilter, totalSavedFilters); err != nil {
			return fmt.Errorf("error creating saved filters: %s", err.Error())
		}

		if err := linkMovieStudios(ctx, db.Movie); err != nil {
			return fmt.Errorf("error linking movie studios: %s", err.Error())
		}

		if err := linkStudiosParent(ctx); err != nil {
			return fmt.Errorf("error linking studios parent: %s", err.Error())
		}

		if err := linkTagsParent(ctx, db.Tag); err != nil {
			return fmt.Errorf("error linking tags parent: %s", err.Error())
		}

		for _, ms := range markerSpecs {
			if err := createMarker(ctx, db.SceneMarker, ms); err != nil {
				return fmt.Errorf("error creating scene marker: %s", err.Error())
			}
		}
		for _, cs := range chapterSpecs {
			if err := createChapter(ctx, db.GalleryChapter, cs); err != nil {
				return fmt.Errorf("error creating gallery chapter: %s", err.Error())
			}
		}

		return nil
	}); err != nil {
		return err
	}

	return nil
}

func getFolderPath(index int, parentFolderIdx *int) string {
	path := getPrefixedStringValue("folder", index, pathField)

	if parentFolderIdx != nil {
		return filepath.Join(folderPaths[*parentFolderIdx], path)
	}

	return path
}

func getFolderModTime(index int) time.Time {
	return time.Date(2000, 1, (index%10)+1, 0, 0, 0, 0, time.UTC)
}

func makeFolder(i int) file.Folder {
	var folderID *file.FolderID
	var folderIdx *int
	if pidx, ok := folderParentFolders[i]; ok {
		folderIdx = &pidx
		v := folderIDs[pidx]
		folderID = &v
	}

	return file.Folder{
		ParentFolderID: folderID,
		DirEntry: file.DirEntry{
			// zip files have to be added after creating files
			ModTime: getFolderModTime(i),
		},
		Path: getFolderPath(i, folderIdx),
	}
}

func createFolders(ctx context.Context) error {
	qb := db.Folder

	for i := 0; i < totalFolders; i++ {
		folder := makeFolder(i)

		if err := qb.Create(ctx, &folder); err != nil {
			return fmt.Errorf("Error creating folder [%d] %v+: %s", i, folder, err.Error())
		}

		folderIDs = append(folderIDs, folder.ID)
		folderPaths = append(folderPaths, folder.Path)
	}

	return nil
}

func getFileBaseName(index int) string {
	return getPrefixedStringValue("file", index, "basename")
}

func getFileStringValue(index int, field string) string {
	return getPrefixedStringValue("file", index, field)
}

func getFileModTime(index int) time.Time {
	return getFolderModTime(index)
}

func getFileFingerprints(index int) []file.Fingerprint {
	return []file.Fingerprint{
		{
			Type:        "MD5",
			Fingerprint: getPrefixedStringValue("file", index, "md5"),
		},
		{
			Type:        "OSHASH",
			Fingerprint: getPrefixedStringValue("file", index, "oshash"),
		},
	}
}

func getFileSize(index int) int64 {
	return int64(index) * 10
}

func getFileDuration(index int) float64 {
	duration := (index % 4) + 1
	duration = duration * 100

	return float64(duration) + 0.432
}

func makeFile(i int) file.File {
	folderID := folderIDs[fileFolders[i]]
	if folderID == 0 {
		folderID = folderIDs[folderIdxWithFiles]
	}

	var zipFileID *file.ID
	if zipFileIndex, found := fileZipFiles[i]; found {
		zipFileID = &fileIDs[zipFileIndex]
	}

	var ret file.File
	baseFile := &file.BaseFile{
		Basename:       getFileBaseName(i),
		ParentFolderID: folderID,
		DirEntry: file.DirEntry{
			// zip files have to be added after creating files
			ModTime:   getFileModTime(i),
			ZipFileID: zipFileID,
		},
		Fingerprints: getFileFingerprints(i),
		Size:         getFileSize(i),
	}

	ret = baseFile

	if i >= fileIdxStartVideoFiles && i < fileIdxStartImageFiles {
		ret = &file.VideoFile{
			BaseFile:   baseFile,
			Format:     getFileStringValue(i, "format"),
			Width:      getWidth(i),
			Height:     getHeight(i),
			Duration:   getFileDuration(i),
			VideoCodec: getFileStringValue(i, "videoCodec"),
			AudioCodec: getFileStringValue(i, "audioCodec"),
			FrameRate:  getFileDuration(i) * 2,
			BitRate:    int64(getFileDuration(i)) * 3,
		}
	} else if i >= fileIdxStartImageFiles && i < fileIdxStartGalleryFiles {
		ret = &file.ImageFile{
			BaseFile: baseFile,
			Format:   getFileStringValue(i, "format"),
			Width:    getWidth(i),
			Height:   getHeight(i),
		}
	}

	return ret
}

func createFiles(ctx context.Context) error {
	qb := db.File

	for i := 0; i < totalFiles; i++ {
		file := makeFile(i)

		if err := qb.Create(ctx, file); err != nil {
			return fmt.Errorf("Error creating file [%d] %v+: %s", i, file, err.Error())
		}

		fileIDs = append(fileIDs, file.Base().ID)
	}

	return nil
}

func getPrefixedStringValue(prefix string, index int, field string) string {
	return fmt.Sprintf("%s_%04d_%s", prefix, index, field)
}

func getPrefixedNullStringValue(prefix string, index int, field string) sql.NullString {
	if index > 0 && index%5 == 0 {
		return sql.NullString{}
	}
	if index > 0 && index%6 == 0 {
		return sql.NullString{
			String: "",
			Valid:  true,
		}
	}
	return sql.NullString{
		String: getPrefixedStringValue(prefix, index, field),
		Valid:  true,
	}
}

func getSceneStringValue(index int, field string) string {
	return getPrefixedStringValue("scene", index, field)
}

func getScenePhash(index int, field string) int64 {
	return int64(index % (totalScenes - dupeScenePhashes) * 1234)
}

func getSceneStringPtr(index int, field string) *string {
	v := getPrefixedStringValue("scene", index, field)
	return &v
}

func getSceneNullStringPtr(index int, field string) *string {
	return getStringPtrFromNullString(getPrefixedNullStringValue("scene", index, field))
}

func getSceneEmptyString(index int, field string) string {
	v := getSceneNullStringPtr(index, field)
	if v == nil {
		return ""
	}

	return *v
}

func getSceneTitle(index int) string {
	switch index {
	case sceneIdxWithSpacedName:
		return spacedSceneTitle
	default:
		return getSceneStringValue(index, titleField)
	}
}

func getRating(index int) sql.NullInt64 {
	rating := index % 6
	return sql.NullInt64{Int64: int64(rating * 20), Valid: rating > 0}
}

func getIntPtr(r sql.NullInt64) *int {
	if !r.Valid {
		return nil
	}

	v := int(r.Int64)
	return &v
}

func getStringPtrFromNullString(r sql.NullString) *string {
	if !r.Valid || r.String == "" {
		return nil
	}

	v := r.String
	return &v
}

func getStringPtr(r string) *string {
	if r == "" {
		return nil
	}

	return &r
}

func getEmptyStringFromPtr(v *string) string {
	if v == nil {
		return ""
	}

	return *v
}

func getOCounter(index int) int {
	return index % 3
}

func getSceneDuration(index int) float64 {
	duration := index + 1
	duration = duration * 100

	return float64(duration) + 0.432
}

func getHeight(index int) int {
	heights := []int{200, 240, 300, 480, 700, 720, 800, 1080, 1500, 2160, 3000}
	height := heights[index%len(heights)]
	return height
}

func getWidth(index int) int {
	height := getHeight(index)
	return height * 2
}

func getObjectDate(index int) *models.Date {
	dates := []string{"null", "", "0001-01-01", "2001-02-03"}
	date := dates[index%len(dates)]

	if date == "null" {
		return nil
	}

	ret := models.NewDate(date)
	return &ret
}

func sceneStashID(i int) models.StashID {
	return models.StashID{
		StashID:  getSceneStringValue(i, "stashid"),
		Endpoint: getSceneStringValue(i, "endpoint"),
	}
}

func getSceneBasename(index int) string {
	return getSceneStringValue(index, pathField)
}

func makeSceneFile(i int) *file.VideoFile {
	fp := []file.Fingerprint{
		{
			Type:        file.FingerprintTypeMD5,
			Fingerprint: getSceneStringValue(i, checksumField),
		},
		{
			Type:        file.FingerprintTypeOshash,
			Fingerprint: getSceneStringValue(i, "oshash"),
		},
	}

	if i != sceneIdxMissingPhash {
		fp = append(fp, file.Fingerprint{
			Type:        file.FingerprintTypePhash,
			Fingerprint: getScenePhash(i, "phash"),
		})
	}

	return &file.VideoFile{
		BaseFile: &file.BaseFile{
			Path:           getFilePath(folderIdxWithSceneFiles, getSceneBasename(i)),
			Basename:       getSceneBasename(i),
			ParentFolderID: folderIDs[folderIdxWithSceneFiles],
			Fingerprints:   fp,
		},
		Duration: getSceneDuration(i),
		Height:   getHeight(i),
		Width:    getWidth(i),
	}
}

func getScenePlayCount(index int) int {
	return index % 5
}

func getScenePlayDuration(index int) float64 {
	if index%5 == 0 {
		return 0
	}

	return float64(index%5) * 123.4
}

func getSceneResumeTime(index int) float64 {
	if index%5 == 0 {
		return 0
	}

	return float64(index%5) * 1.2
}

func getSceneLastPlayed(index int) *time.Time {
	if index%5 == 0 {
		return nil
	}

	t := time.Date(2020, 1, index%5, 1, 2, 3, 0, time.UTC)
	return &t
}

func makeScene(i int) *models.Scene {
	title := getSceneTitle(i)
	details := getSceneStringValue(i, "Details")

	var studioID *int
	if _, ok := sceneStudios[i]; ok {
		v := studioIDs[sceneStudios[i]]
		studioID = &v
	}

	gids := indexesToIDs(galleryIDs, sceneGalleries[i])
	pids := indexesToIDs(performerIDs, scenePerformers[i])
	tids := indexesToIDs(tagIDs, sceneTags[i])

	mids := indexesToIDs(movieIDs, sceneMovies[i])

	movies := make([]models.MoviesScenes, len(mids))
	for i, m := range mids {
		movies[i] = models.MoviesScenes{
			MovieID: m,
		}
	}

	rating := getRating(i)

	return &models.Scene{
		Title:        title,
		Details:      details,
		URL:          getSceneEmptyString(i, urlField),
		Rating:       getIntPtr(rating),
		OCounter:     getOCounter(i),
		Date:         getObjectDate(i),
		StudioID:     studioID,
		GalleryIDs:   models.NewRelatedIDs(gids),
		PerformerIDs: models.NewRelatedIDs(pids),
		TagIDs:       models.NewRelatedIDs(tids),
		Movies:       models.NewRelatedMovies(movies),
		StashIDs: models.NewRelatedStashIDs([]models.StashID{
			sceneStashID(i),
		}),
		PlayCount:    getScenePlayCount(i),
		PlayDuration: getScenePlayDuration(i),
		LastPlayedAt: getSceneLastPlayed(i),
		ResumeTime:   getSceneResumeTime(i),
	}
}

func createScenes(ctx context.Context, n int) error {
	sqb := db.Scene
	fqb := db.File

	for i := 0; i < n; i++ {
		f := makeSceneFile(i)
		if err := fqb.Create(ctx, f); err != nil {
			return fmt.Errorf("creating scene file: %w", err)
		}
		sceneFileIDs = append(sceneFileIDs, f.ID)

		scene := makeScene(i)

		if err := sqb.Create(ctx, scene, []file.ID{f.ID}); err != nil {
			return fmt.Errorf("Error creating scene %v+: %s", scene, err.Error())
		}

		sceneIDs = append(sceneIDs, scene.ID)
	}

	return nil
}

func getImageStringValue(index int, field string) string {
	return fmt.Sprintf("image_%04d_%s", index, field)
}

func getImageBasename(index int) string {
	return getImageStringValue(index, pathField)
}

func makeImageFile(i int) *file.ImageFile {
	return &file.ImageFile{
		BaseFile: &file.BaseFile{
			Path:           getFilePath(folderIdxWithImageFiles, getImageBasename(i)),
			Basename:       getImageBasename(i),
			ParentFolderID: folderIDs[folderIdxWithImageFiles],
			Fingerprints: []file.Fingerprint{
				{
					Type:        file.FingerprintTypeMD5,
					Fingerprint: getImageStringValue(i, checksumField),
				},
			},
		},
		Height: getHeight(i),
		Width:  getWidth(i),
	}
}

func makeImage(i int) *models.Image {
	title := getImageStringValue(i, titleField)
	var studioID *int
	if _, ok := imageStudios[i]; ok {
		v := studioIDs[imageStudios[i]]
		studioID = &v
	}

	gids := indexesToIDs(galleryIDs, imageGalleries[i])
	pids := indexesToIDs(performerIDs, imagePerformers[i])
	tids := indexesToIDs(tagIDs, imageTags[i])

	return &models.Image{
		Title:        title,
		Rating:       getIntPtr(getRating(i)),
		Date:         getObjectDate(i),
		URL:          getImageStringValue(i, urlField),
		OCounter:     getOCounter(i),
		StudioID:     studioID,
		GalleryIDs:   models.NewRelatedIDs(gids),
		PerformerIDs: models.NewRelatedIDs(pids),
		TagIDs:       models.NewRelatedIDs(tids),
	}
}

func createImages(ctx context.Context, n int) error {
	qb := db.TxnRepository().Image
	fqb := db.File

	for i := 0; i < n; i++ {
		f := makeImageFile(i)
		if i == imageIdxInZip {
			f.ZipFileID = &fileIDs[fileIdxZip]
		}

		if err := fqb.Create(ctx, f); err != nil {
			return fmt.Errorf("creating image file: %w", err)
		}
		imageFileIDs = append(imageFileIDs, f.ID)

		image := makeImage(i)

		err := qb.Create(ctx, &models.ImageCreateInput{
			Image:   image,
			FileIDs: []file.ID{f.ID},
		})

		if err != nil {
			return fmt.Errorf("Error creating image %v+: %s", image, err.Error())
		}

		imageIDs = append(imageIDs, image.ID)
	}

	return nil
}

func getGalleryStringValue(index int, field string) string {
	return getPrefixedStringValue("gallery", index, field)
}

func getGalleryNullStringValue(index int, field string) sql.NullString {
	return getPrefixedNullStringValue("gallery", index, field)
}

func getGalleryNullStringPtr(index int, field string) *string {
	return getStringPtr(getPrefixedStringValue("gallery", index, field))
}

func getGalleryBasename(index int) string {
	return getGalleryStringValue(index, pathField)
}

func makeGalleryFile(i int) *file.BaseFile {
	return &file.BaseFile{
		Path:           getFilePath(folderIdxWithGalleryFiles, getGalleryBasename(i)),
		Basename:       getGalleryBasename(i),
		ParentFolderID: folderIDs[folderIdxWithGalleryFiles],
		Fingerprints: []file.Fingerprint{
			{
				Type:        file.FingerprintTypeMD5,
				Fingerprint: getGalleryStringValue(i, checksumField),
			},
		},
	}
}

func makeGallery(i int, includeScenes bool) *models.Gallery {
	var studioID *int
	if _, ok := galleryStudios[i]; ok {
		v := studioIDs[galleryStudios[i]]
		studioID = &v
	}

	pids := indexesToIDs(performerIDs, galleryPerformers[i])
	tids := indexesToIDs(tagIDs, galleryTags[i])

	ret := &models.Gallery{
		Title:        getGalleryStringValue(i, titleField),
		URL:          getGalleryNullStringValue(i, urlField).String,
		Rating:       getIntPtr(getRating(i)),
		Date:         getObjectDate(i),
		StudioID:     studioID,
		PerformerIDs: models.NewRelatedIDs(pids),
		TagIDs:       models.NewRelatedIDs(tids),
	}

	if includeScenes {
		ret.SceneIDs = models.NewRelatedIDs(indexesToIDs(sceneIDs, sceneGalleries.reverseLookup(i)))
	}

	return ret
}

func createGalleries(ctx context.Context, n int) error {
	gqb := db.TxnRepository().Gallery
	fqb := db.File

	for i := 0; i < n; i++ {
		var fileIDs []file.ID
		if i != galleryIdxWithoutFile {
			f := makeGalleryFile(i)
			if err := fqb.Create(ctx, f); err != nil {
				return fmt.Errorf("creating gallery file: %w", err)
			}
			galleryFileIDs = append(galleryFileIDs, f.ID)
			fileIDs = []file.ID{f.ID}
		} else {
			galleryFileIDs = append(galleryFileIDs, 0)
		}

		// gallery relationship will be created with galleries
		const includeScenes = false
		gallery := makeGallery(i, includeScenes)

		err := gqb.Create(ctx, gallery, fileIDs)

		if err != nil {
			return fmt.Errorf("Error creating gallery %v+: %s", gallery, err.Error())
		}

		galleryIDs = append(galleryIDs, gallery.ID)
	}

	return nil
}

func getMovieStringValue(index int, field string) string {
	return getPrefixedStringValue("movie", index, field)
}

func getMovieNullStringValue(index int, field string) string {
	ret := getPrefixedNullStringValue("movie", index, field)

	return ret.String
}

// createMoviees creates n movies with plain Name and o movies with camel cased NaMe included
func createMovies(ctx context.Context, mqb models.MovieReaderWriter, n int, o int) error {
	const namePlain = "Name"
	const nameNoCase = "NaMe"

	for i := 0; i < n+o; i++ {
		index := i
		name := namePlain

		if i >= n { // i<n tags get normal names
			name = nameNoCase       // i>=n movies get dup names if case is not checked
			index = n + o - (i + 1) // for the name to be the same the number (index) must be the same also
		} // so count backwards to 0 as needed
		// movies [ i ] and [ n + o - i - 1  ] should have similar names with only the Name!=NaMe part different

		name = getMovieStringValue(index, name)
		movie := models.Movie{
			Name:     name,
			URL:      getMovieNullStringValue(index, urlField),
			Checksum: md5.FromString(name),
		}

		err := mqb.Create(ctx, &movie)

		if err != nil {
			return fmt.Errorf("Error creating movie [%d] %v+: %s", i, movie, err.Error())
		}

		movieIDs = append(movieIDs, movie.ID)
		movieNames = append(movieNames, movie.Name)
	}

	return nil
}

func getPerformerStringValue(index int, field string) string {
	return getPrefixedStringValue("performer", index, field)
}

func getPerformerNullStringValue(index int, field string) string {
	ret := getPrefixedNullStringValue("performer", index, field)

	return ret.String
}

func getPerformerBoolValue(index int) bool {
	index = index % 2
	return index == 1
}

func getPerformerBirthdate(index int) *models.Date {
	const minAge = 18
	birthdate := time.Now()
	birthdate = birthdate.AddDate(-minAge-index, -1, -1)

	ret := models.Date{
		Time: birthdate,
	}
	return &ret
}

func getPerformerDeathDate(index int) *models.Date {
	if index != 5 {
		return nil
	}

	deathDate := time.Now()
	deathDate = deathDate.AddDate(-index+1, -1, -1)

	ret := models.Date{
		Time: deathDate,
	}
	return &ret
}

func getPerformerCareerLength(index int) *string {
	if index%5 == 0 {
		return nil
	}

	ret := fmt.Sprintf("20%2d", index)
	return &ret
}

func getPerformerPenisLength(index int) *float64 {
	if index%5 == 0 {
		return nil
	}

	ret := float64(index)
	return &ret
}

func getPerformerCircumcised(index int) *models.CircumisedEnum {
	var ret models.CircumisedEnum
	switch {
	case index%3 == 0:
		return nil
	case index%3 == 1:
		ret = models.CircumisedEnumCut
	default:
		ret = models.CircumisedEnumUncut
	}

	return &ret
}

func getIgnoreAutoTag(index int) bool {
	return index%5 == 0
}

func performerStashID(i int) models.StashID {
	return models.StashID{
		StashID:  getPerformerStringValue(i, "stashid"),
		Endpoint: getPerformerStringValue(i, "endpoint"),
	}
}

// createPerformers creates n performers with plain Name and o performers with camel cased NaMe included
func createPerformers(ctx context.Context, n int, o int) error {
	pqb := db.Performer

	const namePlain = "Name"
	const nameNoCase = "NaMe"

	name := namePlain

	for i := 0; i < n+o; i++ {
		index := i

		if i >= n { // i<n tags get normal names
			name = nameNoCase       // i>=n performers get dup names if case is not checked
			index = n + o - (i + 1) // for the name to be the same the number (index) must be the same also
		} // so count backwards to 0 as needed
		// performers [ i ] and [ n + o - i - 1  ] should have similar names with only the Name!=NaMe part different

		tids := indexesToIDs(tagIDs, performerTags[i])

		performer := models.Performer{
			Name:           getPerformerStringValue(index, name),
			Disambiguation: getPerformerStringValue(index, "disambiguation"),
			Aliases:        models.NewRelatedStrings([]string{getPerformerStringValue(index, "alias")}),
			URL:            getPerformerNullStringValue(i, urlField),
			Favorite:       getPerformerBoolValue(i),
			Birthdate:      getPerformerBirthdate(i),
			DeathDate:      getPerformerDeathDate(i),
			Details:        getPerformerStringValue(i, "Details"),
			Ethnicity:      getPerformerStringValue(i, "Ethnicity"),
			PenisLength:    getPerformerPenisLength(i),
			Circumcised:    getPerformerCircumcised(i),
			Rating:         getIntPtr(getRating(i)),
			IgnoreAutoTag:  getIgnoreAutoTag(i),
			TagIDs:         models.NewRelatedIDs(tids),
		}

		careerLength := getPerformerCareerLength(i)
		if careerLength != nil {
			performer.CareerLength = *careerLength
		}

		if (index+1)%5 != 0 {
			performer.StashIDs = models.NewRelatedStashIDs([]models.StashID{
				performerStashID(i),
			})
		}

		err := pqb.Create(ctx, &performer)

		if err != nil {
			return fmt.Errorf("Error creating performer %v+: %s", performer, err.Error())
		}

		performerIDs = append(performerIDs, performer.ID)
		performerNames = append(performerNames, performer.Name)
	}

	return nil
}

func getTagStringValue(index int, field string) string {
	return "tag_" + strconv.FormatInt(int64(index), 10) + "_" + field
}

func getTagSceneCount(id int) int {
	idx := indexFromID(tagIDs, id)
	return len(sceneTags.reverseLookup(idx))
}

func getTagMarkerCount(id int) int {
	if id == tagIDs[tagIdxWithPrimaryMarkers] {
		return 3
	}

	if id == tagIDs[tagIdxWithMarkers] {
		return 1
	}

	return 0
}

func getTagImageCount(id int) int {
	idx := indexFromID(tagIDs, id)
	return len(imageTags.reverseLookup(idx))
}

func getTagGalleryCount(id int) int {
	idx := indexFromID(tagIDs, id)
	return len(galleryTags.reverseLookup(idx))
}

func getTagPerformerCount(id int) int {
	idx := indexFromID(tagIDs, id)
	return len(performerTags.reverseLookup(idx))
}

func getTagParentCount(id int) int {
	if id == tagIDs[tagIdxWithParentTag] || id == tagIDs[tagIdxWithGrandParent] || id == tagIDs[tagIdxWithParentAndChild] {
		return 1
	}

	return 0
}

func getTagChildCount(id int) int {
	if id == tagIDs[tagIdxWithChildTag] || id == tagIDs[tagIdxWithGrandChild] || id == tagIDs[tagIdxWithParentAndChild] {
		return 1
	}

	return 0
}

// createTags creates n tags with plain Name and o tags with camel cased NaMe included
func createTags(ctx context.Context, tqb models.TagReaderWriter, n int, o int) error {
	const namePlain = "Name"
	const nameNoCase = "NaMe"

	name := namePlain

	for i := 0; i < n+o; i++ {
		index := i

		if i >= n { // i<n tags get normal names
			name = nameNoCase       // i>=n tags get dup names if case is not checked
			index = n + o - (i + 1) // for the name to be the same the number (index) must be the same also
		} // so count backwards to 0 as needed
		// tags [ i ] and [ n + o - i - 1  ] should have similar names with only the Name!=NaMe part different

		tag := models.Tag{
			Name:          getTagStringValue(index, name),
			IgnoreAutoTag: getIgnoreAutoTag(i),
		}

		err := tqb.Create(ctx, &tag)

		if err != nil {
			return fmt.Errorf("Error creating tag %v+: %s", tag, err.Error())
		}

		// add alias
		alias := getTagStringValue(i, "Alias")
		if err := tqb.UpdateAliases(ctx, tag.ID, []string{alias}); err != nil {
			return fmt.Errorf("error setting tag alias: %s", err.Error())
		}

		tagIDs = append(tagIDs, tag.ID)
		tagNames = append(tagNames, tag.Name)
	}

	return nil
}

func getStudioStringValue(index int, field string) string {
	return getPrefixedStringValue("studio", index, field)
}

func getStudioNullStringValue(index int, field string) string {
	ret := getPrefixedNullStringValue("studio", index, field)

	return ret.String
}

<<<<<<< HEAD
func createStudio(ctx context.Context, sqb models.StudioReaderWriter, name string, parentID *int) (*int, error) {
=======
func createStudio(ctx context.Context, sqb models.StudioReaderWriter, name string, parentID *int) (*models.Studio, error) {
>>>>>>> f65e8777
	studio := models.Studio{
		Name:     name,
		Checksum: md5.FromString(name),
	}

	if parentID != nil {
		studio.ParentID = parentID
	}

	err := createStudioFromModel(ctx, sqb, &studio)
	if err != nil {
		return nil, err
	}

	return &studio, nil
}

<<<<<<< HEAD
func createStudioFromModel(ctx context.Context, sqb models.StudioReaderWriter, studio models.Studio) (*int, error) {
	input := models.StudioDBInput{
		StudioCreate: &studio,
	}
	created, err := sqb.Create(ctx, input)
=======
func createStudioFromModel(ctx context.Context, sqb models.StudioReaderWriter, studio *models.Studio) error {
	err := sqb.Create(ctx, studio)
>>>>>>> f65e8777

	if err != nil {
		return fmt.Errorf("Error creating studio %v+: %s", studio, err.Error())
	}

	return nil
}

// createStudios creates n studios with plain Name and o studios with camel cased NaMe included
func createStudios(ctx context.Context, n int, o int) error {
	sqb := db.Studio
	const namePlain = "Name"
	const nameNoCase = "NaMe"

	for i := 0; i < n+o; i++ {
		index := i
		name := namePlain

		if i >= n { // i<n studios get normal names
			name = nameNoCase       // i>=n studios get dup names if case is not checked
			index = n + o - (i + 1) // for the name to be the same the number (index) must be the same also
		} // so count backwards to 0 as needed
		// studios [ i ] and [ n + o - i - 1  ] should have similar names with only the Name!=NaMe part different

		name = getStudioStringValue(index, name)
		studio := models.Studio{
			Name:          name,
			Checksum:      md5.FromString(name),
			URL:           getStudioStringValue(index, urlField),
			IgnoreAutoTag: getIgnoreAutoTag(i),
		}
<<<<<<< HEAD
		// only add aliases for some scenes
		if i == studioIdxWithMovie || i%5 == 0 {
			alias := getStudioStringValue(i, "Alias")
			studio.Aliases = models.NewRelatedStrings([]string{alias})
		}
		id, err := createStudioFromModel(ctx, sqb, studio)

		if err != nil {
			return err
		}

		studioIDs = append(studioIDs, *id)
		studioNames = append(studioNames, name)
=======

		err := createStudioFromModel(ctx, sqb, &studio)
		if err != nil {
			return err
		}

		// add alias
		// only add aliases for some scenes
		if i == studioIdxWithMovie || i%5 == 0 {
			alias := getStudioStringValue(i, "Alias")
			if err := sqb.UpdateAliases(ctx, studio.ID, []string{alias}); err != nil {
				return fmt.Errorf("error setting studio alias: %s", err.Error())
			}
		}

		studioIDs = append(studioIDs, studio.ID)
		studioNames = append(studioNames, studio.Name)
>>>>>>> f65e8777
	}

	return nil
}

func createMarker(ctx context.Context, mqb models.SceneMarkerReaderWriter, markerSpec markerSpec) error {
	marker := models.SceneMarker{
		SceneID:      sceneIDs[markerSpec.sceneIdx],
		PrimaryTagID: tagIDs[markerSpec.primaryTagIdx],
	}

	err := mqb.Create(ctx, &marker)

	if err != nil {
		return fmt.Errorf("error creating marker %v+: %w", marker, err)
	}

	markerIDs = append(markerIDs, marker.ID)

	if len(markerSpec.tagIdxs) > 0 {
		newTagIDs := []int{}

		for _, tagIdx := range markerSpec.tagIdxs {
			newTagIDs = append(newTagIDs, tagIDs[tagIdx])
		}

		if err := mqb.UpdateTags(ctx, marker.ID, newTagIDs); err != nil {
			return fmt.Errorf("error creating marker/tag join: %w", err)
		}
	}

	return nil
}

func createChapter(ctx context.Context, mqb models.GalleryChapterReaderWriter, chapterSpec chapterSpec) error {
	chapter := models.GalleryChapter{
		GalleryID:  sceneIDs[chapterSpec.galleryIdx],
		Title:      chapterSpec.title,
		ImageIndex: chapterSpec.imageIndex,
	}

	err := mqb.Create(ctx, &chapter)

	if err != nil {
		return fmt.Errorf("error creating chapter %v+: %w", chapter, err)
	}

	chapterIDs = append(chapterIDs, chapter.ID)

	return nil
}

func getSavedFilterMode(index int) models.FilterMode {
	switch index {
	case savedFilterIdxScene, savedFilterIdxDefaultScene:
		return models.FilterModeScenes
	case savedFilterIdxImage, savedFilterIdxDefaultImage:
		return models.FilterModeImages
	default:
		return models.FilterModeScenes
	}
}

func getSavedFilterName(index int) string {
	if index <= savedFilterIdxDefaultImage {
		// empty string for default filters
		return ""
	}

	if index <= savedFilterIdxImage {
		// use the same name for the first two - should be possible
		return firstSavedFilterName
	}

	return getPrefixedStringValue("savedFilter", index, "Name")
}

func createSavedFilters(ctx context.Context, qb models.SavedFilterReaderWriter, n int) error {
	for i := 0; i < n; i++ {
		savedFilter := models.SavedFilter{
			Mode:   getSavedFilterMode(i),
			Name:   getSavedFilterName(i),
			Filter: getPrefixedStringValue("savedFilter", i, "Filter"),
		}

		err := qb.Create(ctx, &savedFilter)

		if err != nil {
			return fmt.Errorf("Error creating saved filter %v+: %s", savedFilter, err.Error())
		}

		savedFilterIDs = append(savedFilterIDs, savedFilter.ID)
	}

	return nil
}

func doLinks(links [][2]int, fn func(idx1, idx2 int) error) error {
	for _, l := range links {
		if err := fn(l[0], l[1]); err != nil {
			return err
		}
	}

	return nil
}

func linkMovieStudios(ctx context.Context, mqb models.MovieWriter) error {
	return doLinks(movieStudioLinks, func(movieIndex, studioIndex int) error {
		movie := models.MoviePartial{
			StudioID: models.NewOptionalInt(studioIDs[studioIndex]),
		}
		_, err := mqb.UpdatePartial(ctx, movieIDs[movieIndex], movie)

		return err
	})
}

func linkStudiosParent(ctx context.Context) error {
	qb := db.Studio
	return doLinks(studioParentLinks, func(parentIndex, childIndex int) error {
<<<<<<< HEAD
		input := models.StudioDBInput{
			StudioUpdate: &models.StudioPartial{
				ID:       studioIDs[childIndex],
				ParentID: models.NewOptionalInt(studioIDs[parentIndex]),
			},
		}
		_, err := qb.UpdatePartial(ctx, input)
=======
		studio := models.StudioPartial{
			ParentID: models.NewOptionalInt(studioIDs[parentIndex]),
		}
		_, err := qb.UpdatePartial(ctx, studioIDs[childIndex], studio)
>>>>>>> f65e8777

		return err
	})
}

func linkTagsParent(ctx context.Context, qb models.TagReaderWriter) error {
	return doLinks(tagParentLinks, func(parentIndex, childIndex int) error {
		tagID := tagIDs[childIndex]
		parentTags, err := qb.FindByChildTagID(ctx, tagID)
		if err != nil {
			return err
		}

		var parentIDs []int
		for _, parentTag := range parentTags {
			parentIDs = append(parentIDs, parentTag.ID)
		}

		parentIDs = append(parentIDs, tagIDs[parentIndex])

		return qb.UpdateParentTags(ctx, tagID, parentIDs)
	})
}

func addTagImage(ctx context.Context, qb models.TagWriter, tagIndex int) error {
	return qb.UpdateImage(ctx, tagIDs[tagIndex], []byte("image"))
}<|MERGE_RESOLUTION|>--- conflicted
+++ resolved
@@ -1569,11 +1569,7 @@
 	return ret.String
 }
 
-<<<<<<< HEAD
 func createStudio(ctx context.Context, sqb models.StudioReaderWriter, name string, parentID *int) (*int, error) {
-=======
-func createStudio(ctx context.Context, sqb models.StudioReaderWriter, name string, parentID *int) (*models.Studio, error) {
->>>>>>> f65e8777
 	studio := models.Studio{
 		Name:     name,
 		Checksum: md5.FromString(name),
@@ -1583,30 +1579,20 @@
 		studio.ParentID = parentID
 	}
 
-	err := createStudioFromModel(ctx, sqb, &studio)
-	if err != nil {
-		return nil, err
-	}
-
-	return &studio, nil
-}
-
-<<<<<<< HEAD
+	return createStudioFromModel(ctx, sqb, studio)
+}
+
 func createStudioFromModel(ctx context.Context, sqb models.StudioReaderWriter, studio models.Studio) (*int, error) {
 	input := models.StudioDBInput{
 		StudioCreate: &studio,
 	}
 	created, err := sqb.Create(ctx, input)
-=======
-func createStudioFromModel(ctx context.Context, sqb models.StudioReaderWriter, studio *models.Studio) error {
-	err := sqb.Create(ctx, studio)
->>>>>>> f65e8777
 
 	if err != nil {
-		return fmt.Errorf("Error creating studio %v+: %s", studio, err.Error())
-	}
-
-	return nil
+		return nil, fmt.Errorf("Error creating studio %v+: %s", studio, err.Error())
+	}
+
+	return created, nil
 }
 
 // createStudios creates n studios with plain Name and o studios with camel cased NaMe included
@@ -1632,7 +1618,6 @@
 			URL:           getStudioStringValue(index, urlField),
 			IgnoreAutoTag: getIgnoreAutoTag(i),
 		}
-<<<<<<< HEAD
 		// only add aliases for some scenes
 		if i == studioIdxWithMovie || i%5 == 0 {
 			alias := getStudioStringValue(i, "Alias")
@@ -1646,25 +1631,6 @@
 
 		studioIDs = append(studioIDs, *id)
 		studioNames = append(studioNames, name)
-=======
-
-		err := createStudioFromModel(ctx, sqb, &studio)
-		if err != nil {
-			return err
-		}
-
-		// add alias
-		// only add aliases for some scenes
-		if i == studioIdxWithMovie || i%5 == 0 {
-			alias := getStudioStringValue(i, "Alias")
-			if err := sqb.UpdateAliases(ctx, studio.ID, []string{alias}); err != nil {
-				return fmt.Errorf("error setting studio alias: %s", err.Error())
-			}
-		}
-
-		studioIDs = append(studioIDs, studio.ID)
-		studioNames = append(studioNames, studio.Name)
->>>>>>> f65e8777
 	}
 
 	return nil
@@ -1786,7 +1752,6 @@
 func linkStudiosParent(ctx context.Context) error {
 	qb := db.Studio
 	return doLinks(studioParentLinks, func(parentIndex, childIndex int) error {
-<<<<<<< HEAD
 		input := models.StudioDBInput{
 			StudioUpdate: &models.StudioPartial{
 				ID:       studioIDs[childIndex],
@@ -1794,12 +1759,6 @@
 			},
 		}
 		_, err := qb.UpdatePartial(ctx, input)
-=======
-		studio := models.StudioPartial{
-			ParentID: models.NewOptionalInt(studioIDs[parentIndex]),
-		}
-		_, err := qb.UpdatePartial(ctx, studioIDs[childIndex], studio)
->>>>>>> f65e8777
 
 		return err
 	})
