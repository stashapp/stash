//go:build integration
// +build integration

package sqlite_test

import (
	"context"
	"database/sql"
	"errors"
	"fmt"
	"os"
	"path/filepath"
	"strconv"
	"testing"
	"time"

	"github.com/stashapp/stash/pkg/file"
	"github.com/stashapp/stash/pkg/hash/md5"
	"github.com/stashapp/stash/pkg/models"
	"github.com/stashapp/stash/pkg/sqlite"
	"github.com/stashapp/stash/pkg/txn"

	// necessary to register custom migrations
	_ "github.com/stashapp/stash/pkg/sqlite/migrations"
)

const (
	spacedSceneTitle = "zzz yyy xxx"
)

const (
	folderIdxWithSubFolder = iota
	folderIdxWithParentFolder
	folderIdxWithFiles
	folderIdxInZip

	folderIdxForObjectFiles
	folderIdxWithImageFiles
	folderIdxWithGalleryFiles
	folderIdxWithSceneFiles

	totalFolders
)

const (
	fileIdxZip = iota
	fileIdxInZip

	fileIdxStartVideoFiles
	fileIdxStartImageFiles
	fileIdxStartGalleryFiles

	totalFiles
)

const (
	sceneIdxWithMovie = iota
	sceneIdxWithGallery
	sceneIdxWithPerformer
	sceneIdx1WithPerformer
	sceneIdx2WithPerformer
	sceneIdxWithTwoPerformers
	sceneIdxWithTag
	sceneIdxWithTwoTags
	sceneIdxWithMarkerAndTag
	sceneIdxWithStudio
	sceneIdx1WithStudio
	sceneIdx2WithStudio
	sceneIdxWithMarkers
	sceneIdxWithPerformerTag
	sceneIdxWithPerformerTwoTags
	sceneIdxWithSpacedName
	sceneIdxWithStudioPerformer
	sceneIdxWithGrandChildStudio
	sceneIdxMissingPhash
	// new indexes above
	lastSceneIdx

	totalScenes = lastSceneIdx + 3
)

const dupeScenePhashes = 2

const (
	imageIdxWithGallery = iota
	imageIdx1WithGallery
	imageIdx2WithGallery
	imageIdxWithTwoGalleries
	imageIdxWithPerformer
	imageIdx1WithPerformer
	imageIdx2WithPerformer
	imageIdxWithTwoPerformers
	imageIdxWithTag
	imageIdxWithTwoTags
	imageIdxWithStudio
	imageIdx1WithStudio
	imageIdx2WithStudio
	imageIdxWithStudioPerformer
	imageIdxInZip
	imageIdxWithPerformerTag
	imageIdxWithPerformerTwoTags
	imageIdxWithGrandChildStudio
	// new indexes above
	totalImages
)

const (
	performerIdxWithScene = iota
	performerIdx1WithScene
	performerIdx2WithScene
	performerIdxWithTwoScenes
	performerIdxWithImage
	performerIdxWithTwoImages
	performerIdx1WithImage
	performerIdx2WithImage
	performerIdxWithTag
	performerIdxWithTwoTags
	performerIdxWithGallery
	performerIdxWithTwoGalleries
	performerIdx1WithGallery
	performerIdx2WithGallery
	performerIdxWithSceneStudio
	performerIdxWithImageStudio
	performerIdxWithGalleryStudio
	// new indexes above
	// performers with dup names start from the end
	performerIdx1WithDupName
	performerIdxWithDupName

	performersNameCase   = performerIdx1WithDupName
	performersNameNoCase = 2

	totalPerformers = performersNameCase + performersNameNoCase
)

const (
	movieIdxWithScene = iota
	movieIdxWithStudio
	// movies with dup names start from the end
	// create 10 more basic movies (can remove this if we add more indexes)
	movieIdxWithDupName = movieIdxWithStudio + 10

	moviesNameCase   = movieIdxWithDupName
	moviesNameNoCase = 1
)

const (
	galleryIdxWithScene = iota
	galleryIdxWithChapters
	galleryIdxWithImage
	galleryIdx1WithImage
	galleryIdx2WithImage
	galleryIdxWithTwoImages
	galleryIdxWithPerformer
	galleryIdx1WithPerformer
	galleryIdx2WithPerformer
	galleryIdxWithTwoPerformers
	galleryIdxWithTag
	galleryIdxWithTwoTags
	galleryIdxWithStudio
	galleryIdx1WithStudio
	galleryIdx2WithStudio
	galleryIdxWithPerformerTag
	galleryIdxWithPerformerTwoTags
	galleryIdxWithStudioPerformer
	galleryIdxWithGrandChildStudio
	galleryIdxWithoutFile
	// new indexes above
	lastGalleryIdx

	totalGalleries = lastGalleryIdx + 1
)

const (
	tagIdxWithScene = iota
	tagIdx1WithScene
	tagIdx2WithScene
	tagIdx3WithScene
	tagIdxWithPrimaryMarkers
	tagIdxWithMarkers
	tagIdxWithCoverImage
	tagIdxWithImage
	tagIdx1WithImage
	tagIdx2WithImage
	tagIdxWithPerformer
	tagIdx1WithPerformer
	tagIdx2WithPerformer
	tagIdxWithGallery
	tagIdx1WithGallery
	tagIdx2WithGallery
	tagIdxWithChildTag
	tagIdxWithParentTag
	tagIdxWithGrandChild
	tagIdxWithParentAndChild
	tagIdxWithGrandParent
	// new indexes above
	// tags with dup names start from the end
	tagIdx1WithDupName
	tagIdxWithDupName

	tagsNameNoCase = 2
	tagsNameCase   = tagIdx1WithDupName

	totalTags = tagsNameCase + tagsNameNoCase
)

const (
	studioIdxWithScene = iota
	studioIdxWithTwoScenes
	studioIdxWithMovie
	studioIdxWithChildStudio
	studioIdxWithParentStudio
	studioIdxWithImage
	studioIdxWithTwoImages
	studioIdxWithGallery
	studioIdxWithTwoGalleries
	studioIdxWithScenePerformer
	studioIdxWithImagePerformer
	studioIdxWithGalleryPerformer
	studioIdxWithGrandChild
	studioIdxWithParentAndChild
	studioIdxWithGrandParent
	// new indexes above
	// studios with dup names start from the end
	studioIdxWithDupName

	studiosNameCase   = studioIdxWithDupName
	studiosNameNoCase = 1

	totalStudios = studiosNameCase + studiosNameNoCase
)

const (
	markerIdxWithScene = iota
	markerIdxWithTag
	markerIdxWithSceneTag
	totalMarkers
)

const (
	chapterIdxWithGallery = iota
	totalChapters
)

const (
	savedFilterIdxDefaultScene = iota
	savedFilterIdxDefaultImage
	savedFilterIdxScene
	savedFilterIdxImage

	// new indexes above
	totalSavedFilters
)

const (
	pathField            = "Path"
	checksumField        = "Checksum"
	titleField           = "Title"
	urlField             = "URL"
	zipPath              = "zipPath.zip"
	firstSavedFilterName = "firstSavedFilterName"
)

var (
	folderIDs      []file.FolderID
	fileIDs        []file.ID
	sceneFileIDs   []file.ID
	imageFileIDs   []file.ID
	galleryFileIDs []file.ID
	chapterIDs     []int

	sceneIDs       []int
	imageIDs       []int
	performerIDs   []int
	movieIDs       []int
	galleryIDs     []int
	tagIDs         []int
	studioIDs      []int
	markerIDs      []int
	savedFilterIDs []int

	folderPaths []string

	tagNames       []string
	studioNames    []string
	movieNames     []string
	performerNames []string
)

type idAssociation struct {
	first  int
	second int
}

type linkMap map[int][]int

func (m linkMap) reverseLookup(idx int) []int {
	var result []int

	for k, v := range m {
		for _, vv := range v {
			if vv == idx {
				result = append(result, k)
			}
		}
	}

	return result
}

var (
	folderParentFolders = map[int]int{
		folderIdxWithParentFolder: folderIdxWithSubFolder,
		folderIdxWithSceneFiles:   folderIdxForObjectFiles,
		folderIdxWithImageFiles:   folderIdxForObjectFiles,
		folderIdxWithGalleryFiles: folderIdxForObjectFiles,
	}

	fileFolders = map[int]int{
		fileIdxZip:   folderIdxWithFiles,
		fileIdxInZip: folderIdxInZip,
	}

	folderZipFiles = map[int]int{
		folderIdxInZip: fileIdxZip,
	}

	fileZipFiles = map[int]int{
		fileIdxInZip: fileIdxZip,
	}
)

var (
	sceneTags = linkMap{
		sceneIdxWithTag:          {tagIdxWithScene},
		sceneIdxWithTwoTags:      {tagIdx1WithScene, tagIdx2WithScene},
		sceneIdxWithMarkerAndTag: {tagIdx3WithScene},
	}

	scenePerformers = linkMap{
		sceneIdxWithPerformer:        {performerIdxWithScene},
		sceneIdxWithTwoPerformers:    {performerIdx1WithScene, performerIdx2WithScene},
		sceneIdxWithPerformerTag:     {performerIdxWithTag},
		sceneIdxWithPerformerTwoTags: {performerIdxWithTwoTags},
		sceneIdx1WithPerformer:       {performerIdxWithTwoScenes},
		sceneIdx2WithPerformer:       {performerIdxWithTwoScenes},
		sceneIdxWithStudioPerformer:  {performerIdxWithSceneStudio},
	}

	sceneGalleries = linkMap{
		sceneIdxWithGallery: {galleryIdxWithScene},
	}

	sceneMovies = linkMap{
		sceneIdxWithMovie: {movieIdxWithScene},
	}

	sceneStudios = map[int]int{
		sceneIdxWithStudio:           studioIdxWithScene,
		sceneIdx1WithStudio:          studioIdxWithTwoScenes,
		sceneIdx2WithStudio:          studioIdxWithTwoScenes,
		sceneIdxWithStudioPerformer:  studioIdxWithScenePerformer,
		sceneIdxWithGrandChildStudio: studioIdxWithGrandParent,
	}
)

type markerSpec struct {
	sceneIdx      int
	primaryTagIdx int
	tagIdxs       []int
}

var (
	// indexed by marker
	markerSpecs = []markerSpec{
		{sceneIdxWithMarkers, tagIdxWithPrimaryMarkers, nil},
		{sceneIdxWithMarkers, tagIdxWithPrimaryMarkers, []int{tagIdxWithMarkers}},
		{sceneIdxWithMarkerAndTag, tagIdxWithPrimaryMarkers, nil},
	}
)

type chapterSpec struct {
	galleryIdx int
	title      string
	imageIndex int
}

var (
	// indexed by chapter
	chapterSpecs = []chapterSpec{
		{galleryIdxWithChapters, "Test1", 10},
	}
)

var (
	imageGalleries = linkMap{
		imageIdxWithGallery:      {galleryIdxWithImage},
		imageIdx1WithGallery:     {galleryIdxWithTwoImages},
		imageIdx2WithGallery:     {galleryIdxWithTwoImages},
		imageIdxWithTwoGalleries: {galleryIdx1WithImage, galleryIdx2WithImage},
	}
	imageStudios = map[int]int{
		imageIdxWithStudio:           studioIdxWithImage,
		imageIdx1WithStudio:          studioIdxWithTwoImages,
		imageIdx2WithStudio:          studioIdxWithTwoImages,
		imageIdxWithStudioPerformer:  studioIdxWithImagePerformer,
		imageIdxWithGrandChildStudio: studioIdxWithGrandParent,
	}
	imageTags = linkMap{
		imageIdxWithTag:     {tagIdxWithImage},
		imageIdxWithTwoTags: {tagIdx1WithImage, tagIdx2WithImage},
	}
	imagePerformers = linkMap{
		imageIdxWithPerformer:        {performerIdxWithImage},
		imageIdxWithTwoPerformers:    {performerIdx1WithImage, performerIdx2WithImage},
		imageIdxWithPerformerTag:     {performerIdxWithTag},
		imageIdxWithPerformerTwoTags: {performerIdxWithTwoTags},
		imageIdx1WithPerformer:       {performerIdxWithTwoImages},
		imageIdx2WithPerformer:       {performerIdxWithTwoImages},
		imageIdxWithStudioPerformer:  {performerIdxWithImageStudio},
	}
)

var (
	galleryPerformers = linkMap{
		galleryIdxWithPerformer:        {performerIdxWithGallery},
		galleryIdxWithTwoPerformers:    {performerIdx1WithGallery, performerIdx2WithGallery},
		galleryIdxWithPerformerTag:     {performerIdxWithTag},
		galleryIdxWithPerformerTwoTags: {performerIdxWithTwoTags},
		galleryIdx1WithPerformer:       {performerIdxWithTwoGalleries},
		galleryIdx2WithPerformer:       {performerIdxWithTwoGalleries},
		galleryIdxWithStudioPerformer:  {performerIdxWithGalleryStudio},
	}

	galleryStudios = map[int]int{
		galleryIdxWithStudio:           studioIdxWithGallery,
		galleryIdx1WithStudio:          studioIdxWithTwoGalleries,
		galleryIdx2WithStudio:          studioIdxWithTwoGalleries,
		galleryIdxWithStudioPerformer:  studioIdxWithGalleryPerformer,
		galleryIdxWithGrandChildStudio: studioIdxWithGrandParent,
	}

	galleryTags = linkMap{
		galleryIdxWithTag:     {tagIdxWithGallery},
		galleryIdxWithTwoTags: {tagIdx1WithGallery, tagIdx2WithGallery},
	}
)

var (
	movieStudioLinks = [][2]int{
		{movieIdxWithStudio, studioIdxWithMovie},
	}
)

var (
	studioParentLinks = [][2]int{
		{studioIdxWithChildStudio, studioIdxWithParentStudio},
		{studioIdxWithGrandChild, studioIdxWithParentAndChild},
		{studioIdxWithParentAndChild, studioIdxWithGrandParent},
	}
)

var (
	performerTags = linkMap{
		performerIdxWithTag:     {tagIdxWithPerformer},
		performerIdxWithTwoTags: {tagIdx1WithPerformer, tagIdx2WithPerformer},
	}
)

var (
	tagParentLinks = [][2]int{
		{tagIdxWithChildTag, tagIdxWithParentTag},
		{tagIdxWithGrandChild, tagIdxWithParentAndChild},
		{tagIdxWithParentAndChild, tagIdxWithGrandParent},
	}
)

func indexesToIDs(ids []int, indexes []int) []int {
	ret := make([]int, len(indexes))
	for i, idx := range indexes {
		ret[i] = ids[idx]
	}

	return ret
}

var db *sqlite.Database

func TestMain(m *testing.M) {
	ret := runTests(m)
	os.Exit(ret)
}

func withTxn(f func(ctx context.Context) error) error {
	return txn.WithTxn(context.Background(), db, f)
}

func withRollbackTxn(f func(ctx context.Context) error) error {
	var ret error
	withTxn(func(ctx context.Context) error {
		ret = f(ctx)
		return errors.New("fake error for rollback")
	})

	return ret
}

func runWithRollbackTxn(t *testing.T, name string, f func(t *testing.T, ctx context.Context)) {
	withRollbackTxn(func(ctx context.Context) error {
		t.Run(name, func(t *testing.T) {
			f(t, ctx)
		})
		return nil
	})
}

func testTeardown(databaseFile string) {
	err := db.Close()

	if err != nil {
		panic(err)
	}

	err = os.Remove(databaseFile)
	if err != nil {
		panic(err)
	}
}

func runTests(m *testing.M) int {
	// create the database file
	f, err := os.CreateTemp("", "*.sqlite")
	if err != nil {
		panic(fmt.Sprintf("Could not create temporary file: %s", err.Error()))
	}

	f.Close()
	databaseFile := f.Name()
	db = sqlite.NewDatabase()
	db.SetBlobStoreOptions(sqlite.BlobStoreOptions{
		UseDatabase: true,
		// don't use filesystem
	})

	if err := db.Open(databaseFile); err != nil {
		panic(fmt.Sprintf("Could not initialize database: %s", err.Error()))
	}

	// defer close and delete the database
	defer testTeardown(databaseFile)

	err = populateDB()
	if err != nil {
		panic(fmt.Sprintf("Could not populate database: %s", err.Error()))
	} else {
		// run the tests
		return m.Run()
	}
}

func populateDB() error {
	if err := withTxn(func(ctx context.Context) error {
		if err := createFolders(ctx); err != nil {
			return fmt.Errorf("creating folders: %w", err)
		}

		if err := createFiles(ctx); err != nil {
			return fmt.Errorf("creating files: %w", err)
		}

		// TODO - link folders to zip files

		if err := createMovies(ctx, db.Movie, moviesNameCase, moviesNameNoCase); err != nil {
			return fmt.Errorf("error creating movies: %s", err.Error())
		}

		if err := createTags(ctx, db.Tag, tagsNameCase, tagsNameNoCase); err != nil {
			return fmt.Errorf("error creating tags: %s", err.Error())
		}

		if err := createPerformers(ctx, performersNameCase, performersNameNoCase); err != nil {
			return fmt.Errorf("error creating performers: %s", err.Error())
		}

<<<<<<< HEAD
		if err := createStudios(ctx, studiosNameCase, studiosNameNoCase); err != nil {
=======
		if err := createStudios(ctx, db.Studio, studiosNameCase, studiosNameNoCase); err != nil {
>>>>>>> e685f80e
			return fmt.Errorf("error creating studios: %s", err.Error())
		}

		if err := createGalleries(ctx, totalGalleries); err != nil {
			return fmt.Errorf("error creating galleries: %s", err.Error())
		}

		if err := createScenes(ctx, totalScenes); err != nil {
			return fmt.Errorf("error creating scenes: %s", err.Error())
		}

		if err := createImages(ctx, totalImages); err != nil {
			return fmt.Errorf("error creating images: %s", err.Error())
		}

		if err := addTagImage(ctx, db.Tag, tagIdxWithCoverImage); err != nil {
			return fmt.Errorf("error adding tag image: %s", err.Error())
		}

		if err := createSavedFilters(ctx, sqlite.SavedFilterReaderWriter, totalSavedFilters); err != nil {
			return fmt.Errorf("error creating saved filters: %s", err.Error())
		}

		if err := linkMovieStudios(ctx, db.Movie); err != nil {
			return fmt.Errorf("error linking movie studios: %s", err.Error())
		}

<<<<<<< HEAD
		if err := linkStudiosParent(ctx); err != nil {
=======
		if err := linkStudiosParent(ctx, db.Studio); err != nil {
>>>>>>> e685f80e
			return fmt.Errorf("error linking studios parent: %s", err.Error())
		}

		if err := linkTagsParent(ctx, db.Tag); err != nil {
			return fmt.Errorf("error linking tags parent: %s", err.Error())
		}

		for _, ms := range markerSpecs {
			if err := createMarker(ctx, sqlite.SceneMarkerReaderWriter, ms); err != nil {
				return fmt.Errorf("error creating scene marker: %s", err.Error())
			}
		}
		for _, cs := range chapterSpecs {
			if err := createChapter(ctx, sqlite.GalleryChapterReaderWriter, cs); err != nil {
				return fmt.Errorf("error creating gallery chapter: %s", err.Error())
			}
		}

		return nil
	}); err != nil {
		return err
	}

	return nil
}

func getFolderPath(index int, parentFolderIdx *int) string {
	path := getPrefixedStringValue("folder", index, pathField)

	if parentFolderIdx != nil {
		return filepath.Join(folderPaths[*parentFolderIdx], path)
	}

	return path
}

func getFolderModTime(index int) time.Time {
	return time.Date(2000, 1, (index%10)+1, 0, 0, 0, 0, time.UTC)
}

func makeFolder(i int) file.Folder {
	var folderID *file.FolderID
	var folderIdx *int
	if pidx, ok := folderParentFolders[i]; ok {
		folderIdx = &pidx
		v := folderIDs[pidx]
		folderID = &v
	}

	return file.Folder{
		ParentFolderID: folderID,
		DirEntry: file.DirEntry{
			// zip files have to be added after creating files
			ModTime: getFolderModTime(i),
		},
		Path: getFolderPath(i, folderIdx),
	}
}

func createFolders(ctx context.Context) error {
	qb := db.Folder

	for i := 0; i < totalFolders; i++ {
		folder := makeFolder(i)

		if err := qb.Create(ctx, &folder); err != nil {
			return fmt.Errorf("Error creating folder [%d] %v+: %s", i, folder, err.Error())
		}

		folderIDs = append(folderIDs, folder.ID)
		folderPaths = append(folderPaths, folder.Path)
	}

	return nil
}

func getFileBaseName(index int) string {
	return getPrefixedStringValue("file", index, "basename")
}

func getFileStringValue(index int, field string) string {
	return getPrefixedStringValue("file", index, field)
}

func getFileModTime(index int) time.Time {
	return getFolderModTime(index)
}

func getFileFingerprints(index int) []file.Fingerprint {
	return []file.Fingerprint{
		{
			Type:        "MD5",
			Fingerprint: getPrefixedStringValue("file", index, "md5"),
		},
		{
			Type:        "OSHASH",
			Fingerprint: getPrefixedStringValue("file", index, "oshash"),
		},
	}
}

func getFileSize(index int) int64 {
	return int64(index) * 10
}

func getFileDuration(index int) float64 {
	duration := (index % 4) + 1
	duration = duration * 100

	return float64(duration) + 0.432
}

func makeFile(i int) file.File {
	folderID := folderIDs[fileFolders[i]]
	if folderID == 0 {
		folderID = folderIDs[folderIdxWithFiles]
	}

	var zipFileID *file.ID
	if zipFileIndex, found := fileZipFiles[i]; found {
		zipFileID = &fileIDs[zipFileIndex]
	}

	var ret file.File
	baseFile := &file.BaseFile{
		Basename:       getFileBaseName(i),
		ParentFolderID: folderID,
		DirEntry: file.DirEntry{
			// zip files have to be added after creating files
			ModTime:   getFileModTime(i),
			ZipFileID: zipFileID,
		},
		Fingerprints: getFileFingerprints(i),
		Size:         getFileSize(i),
	}

	ret = baseFile

	if i >= fileIdxStartVideoFiles && i < fileIdxStartImageFiles {
		ret = &file.VideoFile{
			BaseFile:   baseFile,
			Format:     getFileStringValue(i, "format"),
			Width:      getWidth(i),
			Height:     getHeight(i),
			Duration:   getFileDuration(i),
			VideoCodec: getFileStringValue(i, "videoCodec"),
			AudioCodec: getFileStringValue(i, "audioCodec"),
			FrameRate:  getFileDuration(i) * 2,
			BitRate:    int64(getFileDuration(i)) * 3,
		}
	} else if i >= fileIdxStartImageFiles && i < fileIdxStartGalleryFiles {
		ret = &file.ImageFile{
			BaseFile: baseFile,
			Format:   getFileStringValue(i, "format"),
			Width:    getWidth(i),
			Height:   getHeight(i),
		}
	}

	return ret
}

func createFiles(ctx context.Context) error {
	qb := db.File

	for i := 0; i < totalFiles; i++ {
		file := makeFile(i)

		if err := qb.Create(ctx, file); err != nil {
			return fmt.Errorf("Error creating file [%d] %v+: %s", i, file, err.Error())
		}

		fileIDs = append(fileIDs, file.Base().ID)
	}

	return nil
}

func getPrefixedStringValue(prefix string, index int, field string) string {
	return fmt.Sprintf("%s_%04d_%s", prefix, index, field)
}

func getPrefixedNullStringValue(prefix string, index int, field string) sql.NullString {
	if index > 0 && index%5 == 0 {
		return sql.NullString{}
	}
	if index > 0 && index%6 == 0 {
		return sql.NullString{
			String: "",
			Valid:  true,
		}
	}
	return sql.NullString{
		String: getPrefixedStringValue(prefix, index, field),
		Valid:  true,
	}
}

func getSceneStringValue(index int, field string) string {
	return getPrefixedStringValue("scene", index, field)
}

func getScenePhash(index int, field string) int64 {
	return int64(index % (totalScenes - dupeScenePhashes) * 1234)
}

func getSceneStringPtr(index int, field string) *string {
	v := getPrefixedStringValue("scene", index, field)
	return &v
}

func getSceneNullStringPtr(index int, field string) *string {
	return getStringPtrFromNullString(getPrefixedNullStringValue("scene", index, field))
}

func getSceneEmptyString(index int, field string) string {
	v := getSceneNullStringPtr(index, field)
	if v == nil {
		return ""
	}

	return *v
}

func getSceneTitle(index int) string {
	switch index {
	case sceneIdxWithSpacedName:
		return spacedSceneTitle
	default:
		return getSceneStringValue(index, titleField)
	}
}

func getRating(index int) sql.NullInt64 {
	rating := index % 6
	return sql.NullInt64{Int64: int64(rating * 20), Valid: rating > 0}
}

func getIntPtr(r sql.NullInt64) *int {
	if !r.Valid {
		return nil
	}

	v := int(r.Int64)
	return &v
}

func getStringPtrFromNullString(r sql.NullString) *string {
	if !r.Valid || r.String == "" {
		return nil
	}

	v := r.String
	return &v
}

func getStringPtr(r string) *string {
	if r == "" {
		return nil
	}

	return &r
}

func getEmptyStringFromPtr(v *string) string {
	if v == nil {
		return ""
	}

	return *v
}

func getOCounter(index int) int {
	return index % 3
}

func getSceneDuration(index int) float64 {
	duration := index + 1
	duration = duration * 100

	return float64(duration) + 0.432
}

func getHeight(index int) int {
	heights := []int{200, 240, 300, 480, 700, 720, 800, 1080, 1500, 2160, 3000}
	height := heights[index%len(heights)]
	return height
}

func getWidth(index int) int {
	height := getHeight(index)
	return height * 2
}

func getObjectDate(index int) models.SQLiteDate {
	dates := []string{"null", "", "0001-01-01", "2001-02-03"}
	date := dates[index%len(dates)]
	return models.SQLiteDate{
		String: date,
		Valid:  date != "null",
	}
}

func getObjectDateObject(index int, fromDB bool) *models.Date {
	d := getObjectDate(index)
	if !d.Valid || (fromDB && (d.String == "" || d.String == "0001-01-01")) {
		return nil
	}

	ret := models.NewDate(d.String)
	return &ret
}

func sceneStashID(i int) models.StashID {
	return models.StashID{
		StashID:  getSceneStringValue(i, "stashid"),
		Endpoint: getSceneStringValue(i, "endpoint"),
	}
}

func getSceneBasename(index int) string {
	return getSceneStringValue(index, pathField)
}

func makeSceneFile(i int) *file.VideoFile {
	fp := []file.Fingerprint{
		{
			Type:        file.FingerprintTypeMD5,
			Fingerprint: getSceneStringValue(i, checksumField),
		},
		{
			Type:        file.FingerprintTypeOshash,
			Fingerprint: getSceneStringValue(i, "oshash"),
		},
	}

	if i != sceneIdxMissingPhash {
		fp = append(fp, file.Fingerprint{
			Type:        file.FingerprintTypePhash,
			Fingerprint: getScenePhash(i, "phash"),
		})
	}

	return &file.VideoFile{
		BaseFile: &file.BaseFile{
			Path:           getFilePath(folderIdxWithSceneFiles, getSceneBasename(i)),
			Basename:       getSceneBasename(i),
			ParentFolderID: folderIDs[folderIdxWithSceneFiles],
			Fingerprints:   fp,
		},
		Duration: getSceneDuration(i),
		Height:   getHeight(i),
		Width:    getWidth(i),
	}
}

func getScenePlayCount(index int) int {
	return index % 5
}

func getScenePlayDuration(index int) float64 {
	if index%5 == 0 {
		return 0
	}

	return float64(index%5) * 123.4
}

func getSceneResumeTime(index int) float64 {
	if index%5 == 0 {
		return 0
	}

	return float64(index%5) * 1.2
}

func getSceneLastPlayed(index int) *time.Time {
	if index%5 == 0 {
		return nil
	}

	t := time.Date(2020, 1, index%5, 1, 2, 3, 0, time.UTC)
	return &t
}

func makeScene(i int) *models.Scene {
	title := getSceneTitle(i)
	details := getSceneStringValue(i, "Details")

	var studioID *int
	if _, ok := sceneStudios[i]; ok {
		v := studioIDs[sceneStudios[i]]
		studioID = &v
	}

	gids := indexesToIDs(galleryIDs, sceneGalleries[i])
	pids := indexesToIDs(performerIDs, scenePerformers[i])
	tids := indexesToIDs(tagIDs, sceneTags[i])

	mids := indexesToIDs(movieIDs, sceneMovies[i])

	movies := make([]models.MoviesScenes, len(mids))
	for i, m := range mids {
		movies[i] = models.MoviesScenes{
			MovieID: m,
		}
	}

	rating := getRating(i)

	return &models.Scene{
		Title:        title,
		Details:      details,
		URL:          getSceneEmptyString(i, urlField),
		Rating:       getIntPtr(rating),
		OCounter:     getOCounter(i),
		Date:         getObjectDateObject(i, false),
		StudioID:     studioID,
		GalleryIDs:   models.NewRelatedIDs(gids),
		PerformerIDs: models.NewRelatedIDs(pids),
		TagIDs:       models.NewRelatedIDs(tids),
		Movies:       models.NewRelatedMovies(movies),
		StashIDs: models.NewRelatedStashIDs([]models.StashID{
			sceneStashID(i),
		}),
		PlayCount:    getScenePlayCount(i),
		PlayDuration: getScenePlayDuration(i),
		LastPlayedAt: getSceneLastPlayed(i),
		ResumeTime:   getSceneResumeTime(i),
	}
}

func createScenes(ctx context.Context, n int) error {
	sqb := db.Scene
	fqb := db.File

	for i := 0; i < n; i++ {
		f := makeSceneFile(i)
		if err := fqb.Create(ctx, f); err != nil {
			return fmt.Errorf("creating scene file: %w", err)
		}
		sceneFileIDs = append(sceneFileIDs, f.ID)

		scene := makeScene(i)

		if err := sqb.Create(ctx, scene, []file.ID{f.ID}); err != nil {
			return fmt.Errorf("Error creating scene %v+: %s", scene, err.Error())
		}

		sceneIDs = append(sceneIDs, scene.ID)
	}

	return nil
}

func getImageStringValue(index int, field string) string {
	return fmt.Sprintf("image_%04d_%s", index, field)
}

func getImageBasename(index int) string {
	return getImageStringValue(index, pathField)
}

func makeImageFile(i int) *file.ImageFile {
	return &file.ImageFile{
		BaseFile: &file.BaseFile{
			Path:           getFilePath(folderIdxWithImageFiles, getImageBasename(i)),
			Basename:       getImageBasename(i),
			ParentFolderID: folderIDs[folderIdxWithImageFiles],
			Fingerprints: []file.Fingerprint{
				{
					Type:        file.FingerprintTypeMD5,
					Fingerprint: getImageStringValue(i, checksumField),
				},
			},
		},
		Height: getHeight(i),
		Width:  getWidth(i),
	}
}

func makeImage(i int, fromDB bool) *models.Image {
	title := getImageStringValue(i, titleField)
	var studioID *int
	if _, ok := imageStudios[i]; ok {
		v := studioIDs[imageStudios[i]]
		studioID = &v
	}

	gids := indexesToIDs(galleryIDs, imageGalleries[i])
	pids := indexesToIDs(performerIDs, imagePerformers[i])
	tids := indexesToIDs(tagIDs, imageTags[i])

	return &models.Image{
		Title:        title,
		Rating:       getIntPtr(getRating(i)),
		Date:         getObjectDateObject(i, fromDB),
		URL:          getImageStringValue(i, urlField),
		OCounter:     getOCounter(i),
		StudioID:     studioID,
		GalleryIDs:   models.NewRelatedIDs(gids),
		PerformerIDs: models.NewRelatedIDs(pids),
		TagIDs:       models.NewRelatedIDs(tids),
	}
}

func createImages(ctx context.Context, n int) error {
	qb := db.TxnRepository().Image
	fqb := db.File

	for i := 0; i < n; i++ {
		f := makeImageFile(i)
		if i == imageIdxInZip {
			f.ZipFileID = &fileIDs[fileIdxZip]
		}

		if err := fqb.Create(ctx, f); err != nil {
			return fmt.Errorf("creating image file: %w", err)
		}
		imageFileIDs = append(imageFileIDs, f.ID)

		image := makeImage(i, false)

		err := qb.Create(ctx, &models.ImageCreateInput{
			Image:   image,
			FileIDs: []file.ID{f.ID},
		})

		if err != nil {
			return fmt.Errorf("Error creating image %v+: %s", image, err.Error())
		}

		imageIDs = append(imageIDs, image.ID)
	}

	return nil
}

func getGalleryStringValue(index int, field string) string {
	return getPrefixedStringValue("gallery", index, field)
}

func getGalleryNullStringValue(index int, field string) sql.NullString {
	return getPrefixedNullStringValue("gallery", index, field)
}

func getGalleryNullStringPtr(index int, field string) *string {
	return getStringPtr(getPrefixedStringValue("gallery", index, field))
}

func getGalleryBasename(index int) string {
	return getGalleryStringValue(index, pathField)
}

func makeGalleryFile(i int) *file.BaseFile {
	return &file.BaseFile{
		Path:           getFilePath(folderIdxWithGalleryFiles, getGalleryBasename(i)),
		Basename:       getGalleryBasename(i),
		ParentFolderID: folderIDs[folderIdxWithGalleryFiles],
		Fingerprints: []file.Fingerprint{
			{
				Type:        file.FingerprintTypeMD5,
				Fingerprint: getGalleryStringValue(i, checksumField),
			},
		},
	}
}

func makeGallery(i int, includeScenes bool) *models.Gallery {
	var studioID *int
	if _, ok := galleryStudios[i]; ok {
		v := studioIDs[galleryStudios[i]]
		studioID = &v
	}

	pids := indexesToIDs(performerIDs, galleryPerformers[i])
	tids := indexesToIDs(tagIDs, galleryTags[i])

	ret := &models.Gallery{
		Title:        getGalleryStringValue(i, titleField),
		URL:          getGalleryNullStringValue(i, urlField).String,
		Rating:       getIntPtr(getRating(i)),
		Date:         getObjectDateObject(i, false),
		StudioID:     studioID,
		PerformerIDs: models.NewRelatedIDs(pids),
		TagIDs:       models.NewRelatedIDs(tids),
	}

	if includeScenes {
		ret.SceneIDs = models.NewRelatedIDs(indexesToIDs(sceneIDs, sceneGalleries.reverseLookup(i)))
	}

	return ret
}

func createGalleries(ctx context.Context, n int) error {
	gqb := db.TxnRepository().Gallery
	fqb := db.File

	for i := 0; i < n; i++ {
		var fileIDs []file.ID
		if i != galleryIdxWithoutFile {
			f := makeGalleryFile(i)
			if err := fqb.Create(ctx, f); err != nil {
				return fmt.Errorf("creating gallery file: %w", err)
			}
			galleryFileIDs = append(galleryFileIDs, f.ID)
			fileIDs = []file.ID{f.ID}
		} else {
			galleryFileIDs = append(galleryFileIDs, 0)
		}

		// gallery relationship will be created with galleries
		const includeScenes = false
		gallery := makeGallery(i, includeScenes)

		err := gqb.Create(ctx, gallery, fileIDs)

		if err != nil {
			return fmt.Errorf("Error creating gallery %v+: %s", gallery, err.Error())
		}

		galleryIDs = append(galleryIDs, gallery.ID)
	}

	return nil
}

func getMovieStringValue(index int, field string) string {
	return getPrefixedStringValue("movie", index, field)
}

func getMovieNullStringValue(index int, field string) sql.NullString {
	return getPrefixedNullStringValue("movie", index, field)
}

// createMoviees creates n movies with plain Name and o movies with camel cased NaMe included
func createMovies(ctx context.Context, mqb models.MovieReaderWriter, n int, o int) error {
	const namePlain = "Name"
	const nameNoCase = "NaMe"

	for i := 0; i < n+o; i++ {
		index := i
		name := namePlain

		if i >= n { // i<n tags get normal names
			name = nameNoCase       // i>=n movies get dup names if case is not checked
			index = n + o - (i + 1) // for the name to be the same the number (index) must be the same also
		} // so count backwards to 0 as needed
		// movies [ i ] and [ n + o - i - 1  ] should have similar names with only the Name!=NaMe part different

		name = getMovieStringValue(index, name)
		movie := models.Movie{
			Name:     sql.NullString{String: name, Valid: true},
			URL:      getMovieNullStringValue(index, urlField),
			Checksum: md5.FromString(name),
		}

		created, err := mqb.Create(ctx, movie)

		if err != nil {
			return fmt.Errorf("Error creating movie [%d] %v+: %s", i, movie, err.Error())
		}

		movieIDs = append(movieIDs, created.ID)
		movieNames = append(movieNames, created.Name.String)
	}

	return nil
}

func getPerformerStringValue(index int, field string) string {
	return getPrefixedStringValue("performer", index, field)
}

func getPerformerNullStringValue(index int, field string) string {
	ret := getPrefixedNullStringValue("performer", index, field)

	return ret.String
}

func getPerformerBoolValue(index int) bool {
	index = index % 2
	return index == 1
}

func getPerformerBirthdate(index int) *models.Date {
	const minAge = 18
	birthdate := time.Now()
	birthdate = birthdate.AddDate(-minAge-index, -1, -1)

	ret := models.Date{
		Time: birthdate,
	}
	return &ret
}

func getPerformerDeathDate(index int) *models.Date {
	if index != 5 {
		return nil
	}

	deathDate := time.Now()
	deathDate = deathDate.AddDate(-index+1, -1, -1)

	ret := models.Date{
		Time: deathDate,
	}
	return &ret
}

func getPerformerCareerLength(index int) *string {
	if index%5 == 0 {
		return nil
	}

	ret := fmt.Sprintf("20%2d", index)
	return &ret
}

func getIgnoreAutoTag(index int) bool {
	return index%5 == 0
}

func performerStashID(i int) models.StashID {
	return models.StashID{
		StashID:  getPerformerStringValue(i, "stashid"),
		Endpoint: getPerformerStringValue(i, "endpoint"),
	}
}

// createPerformers creates n performers with plain Name and o performers with camel cased NaMe included
func createPerformers(ctx context.Context, n int, o int) error {
	pqb := db.Performer

	const namePlain = "Name"
	const nameNoCase = "NaMe"

	name := namePlain

	for i := 0; i < n+o; i++ {
		index := i

		if i >= n { // i<n tags get normal names
			name = nameNoCase       // i>=n performers get dup names if case is not checked
			index = n + o - (i + 1) // for the name to be the same the number (index) must be the same also
		} // so count backwards to 0 as needed
		// performers [ i ] and [ n + o - i - 1  ] should have similar names with only the Name!=NaMe part different

		tids := indexesToIDs(tagIDs, performerTags[i])

		performer := models.Performer{
			Name:           getPerformerStringValue(index, name),
			Disambiguation: getPerformerStringValue(index, "disambiguation"),
			Aliases:        models.NewRelatedStrings([]string{getPerformerStringValue(index, "alias")}),
			URL:            getPerformerNullStringValue(i, urlField),
			Favorite:       getPerformerBoolValue(i),
			Birthdate:      getPerformerBirthdate(i),
			DeathDate:      getPerformerDeathDate(i),
			Details:        getPerformerStringValue(i, "Details"),
			Ethnicity:      getPerformerStringValue(i, "Ethnicity"),
			Rating:         getIntPtr(getRating(i)),
			IgnoreAutoTag:  getIgnoreAutoTag(i),
			TagIDs:         models.NewRelatedIDs(tids),
		}

		careerLength := getPerformerCareerLength(i)
		if careerLength != nil {
			performer.CareerLength = *careerLength
		}

		if (index+1)%5 != 0 {
			performer.StashIDs = models.NewRelatedStashIDs([]models.StashID{
				performerStashID(i),
			})
		}

		err := pqb.Create(ctx, &performer)

		if err != nil {
			return fmt.Errorf("Error creating performer %v+: %s", performer, err.Error())
		}

		performerIDs = append(performerIDs, performer.ID)
		performerNames = append(performerNames, performer.Name)
	}

	return nil
}

func getTagStringValue(index int, field string) string {
	return "tag_" + strconv.FormatInt(int64(index), 10) + "_" + field
}

func getTagSceneCount(id int) int {
	if id == tagIDs[tagIdx1WithScene] || id == tagIDs[tagIdx2WithScene] || id == tagIDs[tagIdxWithScene] || id == tagIDs[tagIdx3WithScene] {
		return 1
	}

	return 0
}

func getTagMarkerCount(id int) int {
	if id == tagIDs[tagIdxWithPrimaryMarkers] {
		return 3
	}

	if id == tagIDs[tagIdxWithMarkers] {
		return 1
	}

	return 0
}

func getTagImageCount(id int) int {
	if id == tagIDs[tagIdx1WithImage] || id == tagIDs[tagIdx2WithImage] || id == tagIDs[tagIdxWithImage] {
		return 1
	}

	return 0
}

func getTagGalleryCount(id int) int {
	if id == tagIDs[tagIdx1WithGallery] || id == tagIDs[tagIdx2WithGallery] || id == tagIDs[tagIdxWithGallery] {
		return 1
	}

	return 0
}

func getTagPerformerCount(id int) int {
	if id == tagIDs[tagIdx1WithPerformer] || id == tagIDs[tagIdx2WithPerformer] || id == tagIDs[tagIdxWithPerformer] {
		return 1
	}

	return 0
}

func getTagParentCount(id int) int {
	if id == tagIDs[tagIdxWithParentTag] || id == tagIDs[tagIdxWithGrandParent] || id == tagIDs[tagIdxWithParentAndChild] {
		return 1
	}

	return 0
}

func getTagChildCount(id int) int {
	if id == tagIDs[tagIdxWithChildTag] || id == tagIDs[tagIdxWithGrandChild] || id == tagIDs[tagIdxWithParentAndChild] {
		return 1
	}

	return 0
}

// createTags creates n tags with plain Name and o tags with camel cased NaMe included
func createTags(ctx context.Context, tqb models.TagReaderWriter, n int, o int) error {
	const namePlain = "Name"
	const nameNoCase = "NaMe"

	name := namePlain

	for i := 0; i < n+o; i++ {
		index := i

		if i >= n { // i<n tags get normal names
			name = nameNoCase       // i>=n tags get dup names if case is not checked
			index = n + o - (i + 1) // for the name to be the same the number (index) must be the same also
		} // so count backwards to 0 as needed
		// tags [ i ] and [ n + o - i - 1  ] should have similar names with only the Name!=NaMe part different

		tag := models.Tag{
			Name:          getTagStringValue(index, name),
			IgnoreAutoTag: getIgnoreAutoTag(i),
		}

		created, err := tqb.Create(ctx, tag)

		if err != nil {
			return fmt.Errorf("Error creating tag %v+: %s", tag, err.Error())
		}

		// add alias
		alias := getTagStringValue(i, "Alias")
		if err := tqb.UpdateAliases(ctx, created.ID, []string{alias}); err != nil {
			return fmt.Errorf("error setting tag alias: %s", err.Error())
		}

		tagIDs = append(tagIDs, created.ID)
		tagNames = append(tagNames, created.Name)
	}

	return nil
}

func getStudioStringValue(index int, field string) string {
	return getPrefixedStringValue("studio", index, field)
}

func getStudioNullStringValue(index int, field string) sql.NullString {
	return getPrefixedNullStringValue("studio", index, field)
}

func createStudio(ctx context.Context, sqb models.StudioReaderWriter, name string, parentID *int) (*int, error) {
	studio := models.Studio{
		Name:     name,
		Checksum: md5.FromString(name),
	}

	if parentID != nil {
		studio.ParentID = parentID
	}

	return createStudioFromModel(ctx, sqb, studio)
}

func createStudioFromModel(ctx context.Context, sqb models.StudioReaderWriter, studio models.Studio) (*int, error) {
	input := models.StudioDBInput{
		StudioCreate: &studio,
	}
	created, err := sqb.Create(ctx, input)

	if err != nil {
		return nil, fmt.Errorf("Error creating studio %v+: %s", studio, err.Error())
	}

	return created, nil
}

// createStudios creates n studios with plain Name and o studios with camel cased NaMe included
func createStudios(ctx context.Context, n int, o int) error {
	sqb := db.Studio
	const namePlain = "Name"
	const nameNoCase = "NaMe"

	for i := 0; i < n+o; i++ {
		index := i
		name := namePlain

		if i >= n { // i<n studios get normal names
			name = nameNoCase       // i>=n studios get dup names if case is not checked
			index = n + o - (i + 1) // for the name to be the same the number (index) must be the same also
		} // so count backwards to 0 as needed
		// studios [ i ] and [ n + o - i - 1  ] should have similar names with only the Name!=NaMe part different

		name = getStudioStringValue(index, name)
		studio := models.Studio{
			Name:          name,
			Checksum:      md5.FromString(name),
			URL:           getStudioStringValue(index, urlField),
			IgnoreAutoTag: getIgnoreAutoTag(i),
		}
		// only add aliases for some scenes
		if i == studioIdxWithMovie || i%5 == 0 {
			alias := getStudioStringValue(i, "Alias")
			studio.Aliases = models.NewRelatedStrings([]string{alias})
		}
		id, err := createStudioFromModel(ctx, sqb, studio)

		if err != nil {
			return err
		}

		studioIDs = append(studioIDs, *id)
		studioNames = append(studioNames, name)
	}

	return nil
}

func createMarker(ctx context.Context, mqb models.SceneMarkerReaderWriter, markerSpec markerSpec) error {
	marker := models.SceneMarker{
		SceneID:      sql.NullInt64{Int64: int64(sceneIDs[markerSpec.sceneIdx]), Valid: true},
		PrimaryTagID: tagIDs[markerSpec.primaryTagIdx],
	}

	created, err := mqb.Create(ctx, marker)

	if err != nil {
		return fmt.Errorf("error creating marker %v+: %w", marker, err)
	}

	markerIDs = append(markerIDs, created.ID)

	if len(markerSpec.tagIdxs) > 0 {
		newTagIDs := []int{}

		for _, tagIdx := range markerSpec.tagIdxs {
			newTagIDs = append(newTagIDs, tagIDs[tagIdx])
		}

		if err := mqb.UpdateTags(ctx, created.ID, newTagIDs); err != nil {
			return fmt.Errorf("error creating marker/tag join: %w", err)
		}
	}

	return nil
}

func createChapter(ctx context.Context, mqb models.GalleryChapterReaderWriter, chapterSpec chapterSpec) error {
	chapter := models.GalleryChapter{
		GalleryID:  sql.NullInt64{Int64: int64(sceneIDs[chapterSpec.galleryIdx]), Valid: true},
		Title:      chapterSpec.title,
		ImageIndex: chapterSpec.imageIndex,
	}

	created, err := mqb.Create(ctx, chapter)

	if err != nil {
		return fmt.Errorf("error creating chapter %v+: %w", chapter, err)
	}

	chapterIDs = append(chapterIDs, created.ID)

	return nil
}

func getSavedFilterMode(index int) models.FilterMode {
	switch index {
	case savedFilterIdxScene, savedFilterIdxDefaultScene:
		return models.FilterModeScenes
	case savedFilterIdxImage, savedFilterIdxDefaultImage:
		return models.FilterModeImages
	default:
		return models.FilterModeScenes
	}
}

func getSavedFilterName(index int) string {
	if index <= savedFilterIdxDefaultImage {
		// empty string for default filters
		return ""
	}

	if index <= savedFilterIdxImage {
		// use the same name for the first two - should be possible
		return firstSavedFilterName
	}

	return getPrefixedStringValue("savedFilter", index, "Name")
}

func createSavedFilters(ctx context.Context, qb models.SavedFilterReaderWriter, n int) error {
	for i := 0; i < n; i++ {
		savedFilter := models.SavedFilter{
			Mode:   getSavedFilterMode(i),
			Name:   getSavedFilterName(i),
			Filter: getPrefixedStringValue("savedFilter", i, "Filter"),
		}

		created, err := qb.Create(ctx, savedFilter)

		if err != nil {
			return fmt.Errorf("Error creating saved filter %v+: %s", savedFilter, err.Error())
		}

		savedFilterIDs = append(savedFilterIDs, created.ID)
	}

	return nil
}

func doLinks(links [][2]int, fn func(idx1, idx2 int) error) error {
	for _, l := range links {
		if err := fn(l[0], l[1]); err != nil {
			return err
		}
	}

	return nil
}

func linkMovieStudios(ctx context.Context, mqb models.MovieWriter) error {
	return doLinks(movieStudioLinks, func(movieIndex, studioIndex int) error {
		movie := models.MoviePartial{
			ID:       movieIDs[movieIndex],
			StudioID: &sql.NullInt64{Int64: int64(studioIDs[studioIndex]), Valid: true},
		}
		_, err := mqb.Update(ctx, movie)

		return err
	})
}

func linkStudiosParent(ctx context.Context) error {
	qb := db.Studio
	return doLinks(studioParentLinks, func(parentIndex, childIndex int) error {
		input := models.StudioDBInput{
			StudioUpdate: &models.StudioPartial{
				ID:       studioIDs[childIndex],
				ParentID: models.NewOptionalInt(studioIDs[parentIndex]),
			},
		}
		_, err := qb.UpdatePartial(ctx, input)

		return err
	})
}

func linkTagsParent(ctx context.Context, qb models.TagReaderWriter) error {
	return doLinks(tagParentLinks, func(parentIndex, childIndex int) error {
		tagID := tagIDs[childIndex]
		parentTags, err := qb.FindByChildTagID(ctx, tagID)
		if err != nil {
			return err
		}

		var parentIDs []int
		for _, parentTag := range parentTags {
			parentIDs = append(parentIDs, parentTag.ID)
		}

		parentIDs = append(parentIDs, tagIDs[parentIndex])

		return qb.UpdateParentTags(ctx, tagID, parentIDs)
	})
}

func addTagImage(ctx context.Context, qb models.TagWriter, tagIndex int) error {
	return qb.UpdateImage(ctx, tagIDs[tagIndex], models.DefaultTagImage)
}<|MERGE_RESOLUTION|>--- conflicted
+++ resolved
@@ -582,11 +582,7 @@
 			return fmt.Errorf("error creating performers: %s", err.Error())
 		}
 
-<<<<<<< HEAD
 		if err := createStudios(ctx, studiosNameCase, studiosNameNoCase); err != nil {
-=======
-		if err := createStudios(ctx, db.Studio, studiosNameCase, studiosNameNoCase); err != nil {
->>>>>>> e685f80e
 			return fmt.Errorf("error creating studios: %s", err.Error())
 		}
 
@@ -614,11 +610,7 @@
 			return fmt.Errorf("error linking movie studios: %s", err.Error())
 		}
 
-<<<<<<< HEAD
 		if err := linkStudiosParent(ctx); err != nil {
-=======
-		if err := linkStudiosParent(ctx, db.Studio); err != nil {
->>>>>>> e685f80e
 			return fmt.Errorf("error linking studios parent: %s", err.Error())
 		}
 
