//go:build integration
// +build integration

package sqlite_test

import (
	"context"
	"database/sql"
	"errors"
	"fmt"
	"os"
	"path/filepath"
	"strconv"
	"testing"
	"time"

	"github.com/stashapp/stash/pkg/file"
	"github.com/stashapp/stash/pkg/hash/md5"
	"github.com/stashapp/stash/pkg/models"
	"github.com/stashapp/stash/pkg/sliceutil/intslice"
	"github.com/stashapp/stash/pkg/sqlite"
	"github.com/stashapp/stash/pkg/txn"

	// necessary to register custom migrations
	_ "github.com/stashapp/stash/pkg/sqlite/migrations"
)

const (
	spacedSceneTitle = "zzz yyy xxx"
)

const (
	folderIdxWithSubFolder = iota
	folderIdxWithParentFolder
	folderIdxWithFiles
	folderIdxInZip

	folderIdxForObjectFiles
	folderIdxWithImageFiles
	folderIdxWithGalleryFiles
	folderIdxWithSceneFiles

	totalFolders
)

const (
	fileIdxZip = iota
	fileIdxInZip

	fileIdxStartVideoFiles
	fileIdxStartImageFiles
	fileIdxStartGalleryFiles

	totalFiles
)

const (
	sceneIdxWithMovie = iota
	sceneIdxWithGallery
	sceneIdxWithPerformer
	sceneIdx1WithPerformer
	sceneIdx2WithPerformer
	sceneIdxWithTwoPerformers
	sceneIdxWithTag
	sceneIdxWithTwoTags
	sceneIdxWithMarkerAndTag
	sceneIdxWithStudio
	sceneIdx1WithStudio
	sceneIdx2WithStudio
	sceneIdxWithMarkers
	sceneIdxWithPerformerTag
	sceneIdxWithPerformerTwoTags
	sceneIdxWithSpacedName
	sceneIdxWithStudioPerformer
	sceneIdxWithGrandChildStudio
	sceneIdxMissingPhash
	// new indexes above
	lastSceneIdx

	totalScenes = lastSceneIdx + 3
)

const dupeScenePhashes = 2

const (
	imageIdxWithGallery = iota
	imageIdx1WithGallery
	imageIdx2WithGallery
	imageIdxWithTwoGalleries
	imageIdxWithPerformer
	imageIdx1WithPerformer
	imageIdx2WithPerformer
	imageIdxWithTwoPerformers
	imageIdxWithTag
	imageIdxWithTwoTags
	imageIdxWithStudio
	imageIdx1WithStudio
	imageIdx2WithStudio
	imageIdxWithStudioPerformer
	imageIdxInZip
	imageIdxWithPerformerTag
	imageIdxWithPerformerTwoTags
	imageIdxWithGrandChildStudio
	// new indexes above
	totalImages
)

const (
	performerIdxWithScene = iota
	performerIdx1WithScene
	performerIdx2WithScene
	performerIdxWithTwoScenes
	performerIdxWithImage
	performerIdxWithTwoImages
	performerIdx1WithImage
	performerIdx2WithImage
	performerIdxWithTag
	performerIdxWithTwoTags
	performerIdxWithGallery
	performerIdxWithTwoGalleries
	performerIdx1WithGallery
	performerIdx2WithGallery
	performerIdxWithSceneStudio
	performerIdxWithImageStudio
	performerIdxWithGalleryStudio
	// new indexes above
	// performers with dup names start from the end
	performerIdx1WithDupName
	performerIdxWithDupName

	performersNameCase   = performerIdx1WithDupName
	performersNameNoCase = 2

	totalPerformers = performersNameCase + performersNameNoCase
)

const (
	movieIdxWithScene = iota
	movieIdxWithStudio
	// movies with dup names start from the end
	// create 10 more basic movies (can remove this if we add more indexes)
	movieIdxWithDupName = movieIdxWithStudio + 10

	moviesNameCase   = movieIdxWithDupName
	moviesNameNoCase = 1
)

const (
	galleryIdxWithScene = iota
	galleryIdxWithImage
	galleryIdx1WithImage
	galleryIdx2WithImage
	galleryIdxWithTwoImages
	galleryIdxWithPerformer
	galleryIdx1WithPerformer
	galleryIdx2WithPerformer
	galleryIdxWithTwoPerformers
	galleryIdxWithTag
	galleryIdxWithTwoTags
	galleryIdxWithStudio
	galleryIdx1WithStudio
	galleryIdx2WithStudio
	galleryIdxWithPerformerTag
	galleryIdxWithPerformerTwoTags
	galleryIdxWithStudioPerformer
	galleryIdxWithGrandChildStudio
	galleryIdxWithoutFile
	// new indexes above
	lastGalleryIdx

	totalGalleries = lastGalleryIdx + 1
)

const (
	tagIdxWithScene = iota
	tagIdx1WithScene
	tagIdx2WithScene
	tagIdx3WithScene
	tagIdxWithPrimaryMarkers
	tagIdxWithMarkers
	tagIdxWithCoverImage
	tagIdxWithImage
	tagIdx1WithImage
	tagIdx2WithImage
	tagIdxWithPerformer
	tagIdx1WithPerformer
	tagIdx2WithPerformer
	tagIdxWithGallery
	tagIdx1WithGallery
	tagIdx2WithGallery
	tagIdxWithChildTag
	tagIdxWithParentTag
	tagIdxWithGrandChild
	tagIdxWithParentAndChild
	tagIdxWithGrandParent
	// new indexes above
	// tags with dup names start from the end
	tagIdx1WithDupName
	tagIdxWithDupName

	tagsNameNoCase = 2
	tagsNameCase   = tagIdx1WithDupName

	totalTags = tagsNameCase + tagsNameNoCase
)

const (
	studioIdxWithScene = iota
	studioIdxWithTwoScenes
	studioIdxWithMovie
	studioIdxWithChildStudio
	studioIdxWithParentStudio
	studioIdxWithImage
	studioIdxWithTwoImages
	studioIdxWithGallery
	studioIdxWithTwoGalleries
	studioIdxWithScenePerformer
	studioIdxWithImagePerformer
	studioIdxWithGalleryPerformer
	studioIdxWithGrandChild
	studioIdxWithParentAndChild
	studioIdxWithGrandParent
	// new indexes above
	// studios with dup names start from the end
	studioIdxWithDupName

	studiosNameCase   = studioIdxWithDupName
	studiosNameNoCase = 1

	totalStudios = studiosNameCase + studiosNameNoCase
)

const (
	markerIdxWithScene = iota
	markerIdxWithTag
	markerIdxWithSceneTag
	totalMarkers
)

const (
	savedFilterIdxDefaultScene = iota
	savedFilterIdxDefaultImage
	savedFilterIdxScene
	savedFilterIdxImage

	// new indexes above
	totalSavedFilters
)

const (
	pathField            = "Path"
	checksumField        = "Checksum"
	titleField           = "Title"
	urlField             = "URL"
	zipPath              = "zipPath.zip"
	firstSavedFilterName = "firstSavedFilterName"
)

var (
	folderIDs      []file.FolderID
	fileIDs        []file.ID
	sceneFileIDs   []file.ID
	imageFileIDs   []file.ID
	galleryFileIDs []file.ID

	sceneIDs       []int
	imageIDs       []int
	performerIDs   []int
	movieIDs       []int
	galleryIDs     []int
	tagIDs         []int
	studioIDs      []int
	markerIDs      []int
	savedFilterIDs []int

	folderPaths []string

	tagNames       []string
	studioNames    []string
	movieNames     []string
	performerNames []string
)

type idAssociation struct {
	first  int
	second int
}

type linkMap map[int][]int

func (m linkMap) reverseLookup(idx int) []int {
	var result []int

	for k, v := range m {
		for _, vv := range v {
			if vv == idx {
				result = append(result, k)
			}
		}
	}

	return result
}

var (
	folderParentFolders = map[int]int{
		folderIdxWithParentFolder: folderIdxWithSubFolder,
		folderIdxWithSceneFiles:   folderIdxForObjectFiles,
		folderIdxWithImageFiles:   folderIdxForObjectFiles,
		folderIdxWithGalleryFiles: folderIdxForObjectFiles,
	}

	fileFolders = map[int]int{
		fileIdxZip:   folderIdxWithFiles,
		fileIdxInZip: folderIdxInZip,
	}

	folderZipFiles = map[int]int{
		folderIdxInZip: fileIdxZip,
	}

	fileZipFiles = map[int]int{
		fileIdxInZip: fileIdxZip,
	}
)

var (
	sceneTags = linkMap{
		sceneIdxWithTag:          {tagIdxWithScene},
		sceneIdxWithTwoTags:      {tagIdx1WithScene, tagIdx2WithScene},
		sceneIdxWithMarkerAndTag: {tagIdx3WithScene},
	}

	scenePerformers = linkMap{
		sceneIdxWithPerformer:        {performerIdxWithScene},
		sceneIdxWithTwoPerformers:    {performerIdx1WithScene, performerIdx2WithScene},
		sceneIdxWithPerformerTag:     {performerIdxWithTag},
		sceneIdxWithPerformerTwoTags: {performerIdxWithTwoTags},
		sceneIdx1WithPerformer:       {performerIdxWithTwoScenes},
		sceneIdx2WithPerformer:       {performerIdxWithTwoScenes},
		sceneIdxWithStudioPerformer:  {performerIdxWithSceneStudio},
	}

	sceneGalleries = linkMap{
		sceneIdxWithGallery: {galleryIdxWithScene},
	}

	sceneMovies = linkMap{
		sceneIdxWithMovie: {movieIdxWithScene},
	}

	sceneStudios = map[int]int{
		sceneIdxWithStudio:           studioIdxWithScene,
		sceneIdx1WithStudio:          studioIdxWithTwoScenes,
		sceneIdx2WithStudio:          studioIdxWithTwoScenes,
		sceneIdxWithStudioPerformer:  studioIdxWithScenePerformer,
		sceneIdxWithGrandChildStudio: studioIdxWithGrandParent,
	}
)

type markerSpec struct {
	sceneIdx      int
	primaryTagIdx int
	tagIdxs       []int
}

var (
	// indexed by marker
	markerSpecs = []markerSpec{
		{sceneIdxWithMarkers, tagIdxWithPrimaryMarkers, nil},
		{sceneIdxWithMarkers, tagIdxWithPrimaryMarkers, []int{tagIdxWithMarkers}},
		{sceneIdxWithMarkerAndTag, tagIdxWithPrimaryMarkers, nil},
	}
)

var (
	imageGalleries = linkMap{
		imageIdxWithGallery:      {galleryIdxWithImage},
		imageIdx1WithGallery:     {galleryIdxWithTwoImages},
		imageIdx2WithGallery:     {galleryIdxWithTwoImages},
		imageIdxWithTwoGalleries: {galleryIdx1WithImage, galleryIdx2WithImage},
	}
	imageStudios = map[int]int{
		imageIdxWithStudio:           studioIdxWithImage,
		imageIdx1WithStudio:          studioIdxWithTwoImages,
		imageIdx2WithStudio:          studioIdxWithTwoImages,
		imageIdxWithStudioPerformer:  studioIdxWithImagePerformer,
		imageIdxWithGrandChildStudio: studioIdxWithGrandParent,
	}
	imageTags = linkMap{
		imageIdxWithTag:     {tagIdxWithImage},
		imageIdxWithTwoTags: {tagIdx1WithImage, tagIdx2WithImage},
	}
	imagePerformers = linkMap{
		imageIdxWithPerformer:        {performerIdxWithImage},
		imageIdxWithTwoPerformers:    {performerIdx1WithImage, performerIdx2WithImage},
		imageIdxWithPerformerTag:     {performerIdxWithTag},
		imageIdxWithPerformerTwoTags: {performerIdxWithTwoTags},
		imageIdx1WithPerformer:       {performerIdxWithTwoImages},
		imageIdx2WithPerformer:       {performerIdxWithTwoImages},
		imageIdxWithStudioPerformer:  {performerIdxWithImageStudio},
	}
)

var (
	galleryPerformers = linkMap{
		galleryIdxWithPerformer:        {performerIdxWithGallery},
		galleryIdxWithTwoPerformers:    {performerIdx1WithGallery, performerIdx2WithGallery},
		galleryIdxWithPerformerTag:     {performerIdxWithTag},
		galleryIdxWithPerformerTwoTags: {performerIdxWithTwoTags},
		galleryIdx1WithPerformer:       {performerIdxWithTwoGalleries},
		galleryIdx2WithPerformer:       {performerIdxWithTwoGalleries},
		galleryIdxWithStudioPerformer:  {performerIdxWithGalleryStudio},
	}

	galleryStudios = map[int]int{
		galleryIdxWithStudio:           studioIdxWithGallery,
		galleryIdx1WithStudio:          studioIdxWithTwoGalleries,
		galleryIdx2WithStudio:          studioIdxWithTwoGalleries,
		galleryIdxWithStudioPerformer:  studioIdxWithGalleryPerformer,
		galleryIdxWithGrandChildStudio: studioIdxWithGrandParent,
	}

	galleryTags = linkMap{
		galleryIdxWithTag:     {tagIdxWithGallery},
		galleryIdxWithTwoTags: {tagIdx1WithGallery, tagIdx2WithGallery},
	}
)

var (
	movieStudioLinks = [][2]int{
		{movieIdxWithStudio, studioIdxWithMovie},
	}
)

var (
	studioParentLinks = [][2]int{
		{studioIdxWithChildStudio, studioIdxWithParentStudio},
		{studioIdxWithGrandChild, studioIdxWithParentAndChild},
		{studioIdxWithParentAndChild, studioIdxWithGrandParent},
	}
)

var (
	performerTagLinks = [][2]int{
		{performerIdxWithTag, tagIdxWithPerformer},
		{performerIdxWithTwoTags, tagIdx1WithPerformer},
		{performerIdxWithTwoTags, tagIdx2WithPerformer},
	}
)

var (
	tagParentLinks = [][2]int{
		{tagIdxWithChildTag, tagIdxWithParentTag},
		{tagIdxWithGrandChild, tagIdxWithParentAndChild},
		{tagIdxWithParentAndChild, tagIdxWithGrandParent},
	}
)

func indexesToIDs(ids []int, indexes []int) []int {
	ret := make([]int, len(indexes))
	for i, idx := range indexes {
		ret[i] = ids[idx]
	}

	return ret
}

var db *sqlite.Database

func TestMain(m *testing.M) {
	ret := runTests(m)
	os.Exit(ret)
}

func withTxn(f func(ctx context.Context) error) error {
	return txn.WithTxn(context.Background(), db, f)
}

func withRollbackTxn(f func(ctx context.Context) error) error {
	var ret error
	withTxn(func(ctx context.Context) error {
		ret = f(ctx)
		return errors.New("fake error for rollback")
	})

	return ret
}

func runWithRollbackTxn(t *testing.T, name string, f func(t *testing.T, ctx context.Context)) {
	withRollbackTxn(func(ctx context.Context) error {
		t.Run(name, func(t *testing.T) {
			f(t, ctx)
		})
		return nil
	})
}

func testTeardown(databaseFile string) {
	err := db.Close()

	if err != nil {
		panic(err)
	}

	err = os.Remove(databaseFile)
	if err != nil {
		panic(err)
	}
}

func runTests(m *testing.M) int {
	// create the database file
	f, err := os.CreateTemp("", "*.sqlite")
	if err != nil {
		panic(fmt.Sprintf("Could not create temporary file: %s", err.Error()))
	}

	f.Close()
	databaseFile := f.Name()
	db = sqlite.NewDatabase()

	if err := db.Open(databaseFile); err != nil {
		panic(fmt.Sprintf("Could not initialize database: %s", err.Error()))
	}

	// defer close and delete the database
	defer testTeardown(databaseFile)

	err = populateDB()
	if err != nil {
		panic(fmt.Sprintf("Could not populate database: %s", err.Error()))
	} else {
		// run the tests
		return m.Run()
	}
}

func populateDB() error {
	if err := withTxn(func(ctx context.Context) error {
		if err := createFolders(ctx); err != nil {
			return fmt.Errorf("creating folders: %w", err)
		}

		if err := createFiles(ctx); err != nil {
			return fmt.Errorf("creating files: %w", err)
		}

		// TODO - link folders to zip files

		if err := createMovies(ctx, sqlite.MovieReaderWriter, moviesNameCase, moviesNameNoCase); err != nil {
			return fmt.Errorf("error creating movies: %s", err.Error())
		}

		if err := createPerformers(ctx, performersNameCase, performersNameNoCase); err != nil {
			return fmt.Errorf("error creating performers: %s", err.Error())
		}

		if err := createTags(ctx, sqlite.TagReaderWriter, tagsNameCase, tagsNameNoCase); err != nil {
			return fmt.Errorf("error creating tags: %s", err.Error())
		}

		if err := createStudios(ctx, sqlite.StudioReaderWriter, studiosNameCase, studiosNameNoCase); err != nil {
			return fmt.Errorf("error creating studios: %s", err.Error())
		}

		if err := createGalleries(ctx, totalGalleries); err != nil {
			return fmt.Errorf("error creating galleries: %s", err.Error())
		}

		if err := createScenes(ctx, totalScenes); err != nil {
			return fmt.Errorf("error creating scenes: %s", err.Error())
		}

		if err := createImages(ctx, totalImages); err != nil {
			return fmt.Errorf("error creating images: %s", err.Error())
		}

		if err := addTagImage(ctx, sqlite.TagReaderWriter, tagIdxWithCoverImage); err != nil {
			return fmt.Errorf("error adding tag image: %s", err.Error())
		}

		if err := createSavedFilters(ctx, sqlite.SavedFilterReaderWriter, totalSavedFilters); err != nil {
			return fmt.Errorf("error creating saved filters: %s", err.Error())
		}

		if err := linkPerformerTags(ctx); err != nil {
			return fmt.Errorf("error linking performer tags: %s", err.Error())
		}

		if err := linkMovieStudios(ctx, sqlite.MovieReaderWriter); err != nil {
			return fmt.Errorf("error linking movie studios: %s", err.Error())
		}

		if err := linkStudiosParent(ctx, sqlite.StudioReaderWriter); err != nil {
			return fmt.Errorf("error linking studios parent: %s", err.Error())
		}

		if err := linkTagsParent(ctx, sqlite.TagReaderWriter); err != nil {
			return fmt.Errorf("error linking tags parent: %s", err.Error())
		}

		for _, ms := range markerSpecs {
			if err := createMarker(ctx, sqlite.SceneMarkerReaderWriter, ms); err != nil {
				return fmt.Errorf("error creating scene marker: %s", err.Error())
			}
		}

		return nil
	}); err != nil {
		return err
	}

	return nil
}

func getFolderPath(index int, parentFolderIdx *int) string {
	path := getPrefixedStringValue("folder", index, pathField)

	if parentFolderIdx != nil {
		return filepath.Join(folderPaths[*parentFolderIdx], path)
	}

	return path
}

func getFolderModTime(index int) time.Time {
	return time.Date(2000, 1, (index%10)+1, 0, 0, 0, 0, time.UTC)
}

func makeFolder(i int) file.Folder {
	var folderID *file.FolderID
	var folderIdx *int
	if pidx, ok := folderParentFolders[i]; ok {
		folderIdx = &pidx
		v := folderIDs[pidx]
		folderID = &v
	}

	return file.Folder{
		ParentFolderID: folderID,
		DirEntry: file.DirEntry{
			// zip files have to be added after creating files
			ModTime: getFolderModTime(i),
		},
		Path: getFolderPath(i, folderIdx),
	}
}

func createFolders(ctx context.Context) error {
	qb := db.Folder

	for i := 0; i < totalFolders; i++ {
		folder := makeFolder(i)

		if err := qb.Create(ctx, &folder); err != nil {
			return fmt.Errorf("Error creating folder [%d] %v+: %s", i, folder, err.Error())
		}

		folderIDs = append(folderIDs, folder.ID)
		folderPaths = append(folderPaths, folder.Path)
	}

	return nil
}

func getFileBaseName(index int) string {
	return getPrefixedStringValue("file", index, "basename")
}

func getFileStringValue(index int, field string) string {
	return getPrefixedStringValue("file", index, field)
}

func getFileModTime(index int) time.Time {
	return getFolderModTime(index)
}

func getFileFingerprints(index int) []file.Fingerprint {
	return []file.Fingerprint{
		{
			Type:        "MD5",
			Fingerprint: getPrefixedStringValue("file", index, "md5"),
		},
		{
			Type:        "OSHASH",
			Fingerprint: getPrefixedStringValue("file", index, "oshash"),
		},
	}
}

func getFileSize(index int) int64 {
	return int64(index) * 10
}

func getFileDuration(index int) float64 {
	duration := (index % 4) + 1
	duration = duration * 100

	return float64(duration) + 0.432
}

func makeFile(i int) file.File {
	folderID := folderIDs[fileFolders[i]]
	if folderID == 0 {
		folderID = folderIDs[folderIdxWithFiles]
	}

	var zipFileID *file.ID
	if zipFileIndex, found := fileZipFiles[i]; found {
		zipFileID = &fileIDs[zipFileIndex]
	}

	var ret file.File
	baseFile := &file.BaseFile{
		Basename:       getFileBaseName(i),
		ParentFolderID: folderID,
		DirEntry: file.DirEntry{
			// zip files have to be added after creating files
			ModTime:   getFileModTime(i),
			ZipFileID: zipFileID,
		},
		Fingerprints: getFileFingerprints(i),
		Size:         getFileSize(i),
	}

	ret = baseFile

	if i >= fileIdxStartVideoFiles && i < fileIdxStartImageFiles {
		ret = &file.VideoFile{
			BaseFile:   baseFile,
			Format:     getFileStringValue(i, "format"),
			Width:      getWidth(i),
			Height:     getHeight(i),
			Duration:   getFileDuration(i),
			VideoCodec: getFileStringValue(i, "videoCodec"),
			AudioCodec: getFileStringValue(i, "audioCodec"),
			FrameRate:  getFileDuration(i) * 2,
			BitRate:    int64(getFileDuration(i)) * 3,
		}
	} else if i >= fileIdxStartImageFiles && i < fileIdxStartGalleryFiles {
		ret = &file.ImageFile{
			BaseFile: baseFile,
			Format:   getFileStringValue(i, "format"),
			Width:    getWidth(i),
			Height:   getHeight(i),
		}
	}

	return ret
}

func createFiles(ctx context.Context) error {
	qb := db.File

	for i := 0; i < totalFiles; i++ {
		file := makeFile(i)

		if err := qb.Create(ctx, file); err != nil {
			return fmt.Errorf("Error creating file [%d] %v+: %s", i, file, err.Error())
		}

		fileIDs = append(fileIDs, file.Base().ID)
	}

	return nil
}

func getPrefixedStringValue(prefix string, index int, field string) string {
	return fmt.Sprintf("%s_%04d_%s", prefix, index, field)
}

func getPrefixedNullStringValue(prefix string, index int, field string) sql.NullString {
	if index > 0 && index%5 == 0 {
		return sql.NullString{}
	}
	if index > 0 && index%6 == 0 {
		return sql.NullString{
			String: "",
			Valid:  true,
		}
	}
	return sql.NullString{
		String: getPrefixedStringValue(prefix, index, field),
		Valid:  true,
	}
}

func getSceneStringValue(index int, field string) string {
	return getPrefixedStringValue("scene", index, field)
}

func getScenePhash(index int, field string) int64 {
	return int64(index % (totalScenes - dupeScenePhashes) * 1234)
}

func getSceneStringPtr(index int, field string) *string {
	v := getPrefixedStringValue("scene", index, field)
	return &v
}

func getSceneNullStringPtr(index int, field string) *string {
	return getStringPtrFromNullString(getPrefixedNullStringValue("scene", index, field))
}

func getSceneEmptyString(index int, field string) string {
	v := getSceneNullStringPtr(index, field)
	if v == nil {
		return ""
	}

	return *v
}

func getSceneTitle(index int) string {
	switch index {
	case sceneIdxWithSpacedName:
		return spacedSceneTitle
	default:
		return getSceneStringValue(index, titleField)
	}
}

func getRating(index int) sql.NullInt64 {
	rating := index % 6
	return sql.NullInt64{Int64: int64(rating * 20), Valid: rating > 0}
}

func getIntPtr(r sql.NullInt64) *int {
	if !r.Valid {
		return nil
	}

	v := int(r.Int64)
	return &v
}

func getStringPtrFromNullString(r sql.NullString) *string {
	if !r.Valid || r.String == "" {
		return nil
	}

	v := r.String
	return &v
}

func getStringPtr(r string) *string {
	if r == "" {
		return nil
	}

	return &r
}

func getEmptyStringFromPtr(v *string) string {
	if v == nil {
		return ""
	}

	return *v
}

func getOCounter(index int) int {
	return index % 3
}

func getSceneDuration(index int) float64 {
	duration := index + 1
	duration = duration * 100

	return float64(duration) + 0.432
}

func getHeight(index int) int {
	heights := []int{200, 240, 300, 480, 700, 720, 800, 1080, 1500, 2160, 3000}
	height := heights[index%len(heights)]
	return height
}

func getWidth(index int) int {
	height := getHeight(index)
	return height * 2
}

func getObjectDate(index int) models.SQLiteDate {
	dates := []string{"null", "", "0001-01-01", "2001-02-03"}
	date := dates[index%len(dates)]
	return models.SQLiteDate{
		String: date,
		Valid:  date != "null",
	}
}

func getObjectDateObject(index int) *models.Date {
	d := getObjectDate(index)
	if !d.Valid {
		return nil
	}

	ret := models.NewDate(d.String)
	return &ret
}

func sceneStashID(i int) models.StashID {
	return models.StashID{
		StashID:  getSceneStringValue(i, "stashid"),
		Endpoint: getSceneStringValue(i, "endpoint"),
	}
}

func getSceneBasename(index int) string {
	return getSceneStringValue(index, pathField)
}

func makeSceneFile(i int) *file.VideoFile {
	fp := []file.Fingerprint{
		{
			Type:        file.FingerprintTypeMD5,
			Fingerprint: getSceneStringValue(i, checksumField),
		},
		{
			Type:        file.FingerprintTypeOshash,
			Fingerprint: getSceneStringValue(i, "oshash"),
		},
	}

	if i != sceneIdxMissingPhash {
		fp = append(fp, file.Fingerprint{
			Type:        file.FingerprintTypePhash,
			Fingerprint: getScenePhash(i, "phash"),
		})
	}

	return &file.VideoFile{
		BaseFile: &file.BaseFile{
			Path:           getFilePath(folderIdxWithSceneFiles, getSceneBasename(i)),
			Basename:       getSceneBasename(i),
			ParentFolderID: folderIDs[folderIdxWithSceneFiles],
			Fingerprints:   fp,
		},
		Duration: getSceneDuration(i),
		Height:   getHeight(i),
		Width:    getWidth(i),
	}
}

func makeScene(i int) *models.Scene {
	title := getSceneTitle(i)
	details := getSceneStringValue(i, "Details")

	var studioID *int
	if _, ok := sceneStudios[i]; ok {
		v := studioIDs[sceneStudios[i]]
		studioID = &v
	}

	gids := indexesToIDs(galleryIDs, sceneGalleries[i])
	pids := indexesToIDs(performerIDs, scenePerformers[i])
	tids := indexesToIDs(tagIDs, sceneTags[i])

	mids := indexesToIDs(movieIDs, sceneMovies[i])

	movies := make([]models.MoviesScenes, len(mids))
	for i, m := range mids {
		movies[i] = models.MoviesScenes{
			MovieID: m,
		}
	}

	rating100 := getRating(i)
	rating5 := rating100
	if rating5.Valid {
		rating5.Int64 = int64(models.Rating100To5(int(rating5.Int64)))
	}

	return &models.Scene{
		Title:        title,
		Details:      details,
		URL:          getSceneEmptyString(i, urlField),
		Rating100:    getIntPtr(rating100),
		Rating:       getIntPtr(rating5),
		OCounter:     getOCounter(i),
		Date:         getObjectDateObject(i),
		StudioID:     studioID,
		GalleryIDs:   models.NewRelatedIDs(gids),
		PerformerIDs: models.NewRelatedIDs(pids),
		TagIDs:       models.NewRelatedIDs(tids),
		Movies:       models.NewRelatedMovies(movies),
		StashIDs: models.NewRelatedStashIDs([]models.StashID{
			sceneStashID(i),
		}),
	}
}

func createScenes(ctx context.Context, n int) error {
	sqb := db.Scene
	fqb := db.File

	for i := 0; i < n; i++ {
		f := makeSceneFile(i)
		if err := fqb.Create(ctx, f); err != nil {
			return fmt.Errorf("creating scene file: %w", err)
		}
		sceneFileIDs = append(sceneFileIDs, f.ID)

		scene := makeScene(i)

		if err := sqb.Create(ctx, scene, []file.ID{f.ID}); err != nil {
			return fmt.Errorf("Error creating scene %v+: %s", scene, err.Error())
		}

		sceneIDs = append(sceneIDs, scene.ID)
	}

	return nil
}

func getImageStringValue(index int, field string) string {
	return fmt.Sprintf("image_%04d_%s", index, field)
}

func getImageBasename(index int) string {
	return getImageStringValue(index, pathField)
}

func makeImageFile(i int) *file.ImageFile {
	return &file.ImageFile{
		BaseFile: &file.BaseFile{
			Path:           getFilePath(folderIdxWithImageFiles, getImageBasename(i)),
			Basename:       getImageBasename(i),
			ParentFolderID: folderIDs[folderIdxWithImageFiles],
			Fingerprints: []file.Fingerprint{
				{
					Type:        file.FingerprintTypeMD5,
					Fingerprint: getImageStringValue(i, checksumField),
				},
			},
		},
		Height: getHeight(i),
		Width:  getWidth(i),
	}
}

func makeImage(i int) *models.Image {
	title := getImageStringValue(i, titleField)
	var studioID *int
	if _, ok := imageStudios[i]; ok {
		v := studioIDs[imageStudios[i]]
		studioID = &v
	}

	gids := indexesToIDs(galleryIDs, imageGalleries[i])
	pids := indexesToIDs(performerIDs, imagePerformers[i])
	tids := indexesToIDs(tagIDs, imageTags[i])

	rating100 := getRating(i)
	rating5 := rating100
	if rating5.Valid {
		rating5.Int64 = int64(models.Rating100To5(int(rating5.Int64)))
	}

	return &models.Image{
		Title:        title,
		Rating100:    getIntPtr(rating100),
		Rating:       getIntPtr(rating5),
		OCounter:     getOCounter(i),
		StudioID:     studioID,
		GalleryIDs:   models.NewRelatedIDs(gids),
		PerformerIDs: models.NewRelatedIDs(pids),
		TagIDs:       models.NewRelatedIDs(tids),
	}
}

func createImages(ctx context.Context, n int) error {
	qb := db.TxnRepository().Image
	fqb := db.File

	for i := 0; i < n; i++ {
		f := makeImageFile(i)
		if i == imageIdxInZip {
			f.ZipFileID = &fileIDs[fileIdxZip]
		}

		if err := fqb.Create(ctx, f); err != nil {
			return fmt.Errorf("creating image file: %w", err)
		}
		imageFileIDs = append(imageFileIDs, f.ID)

		image := makeImage(i)

		err := qb.Create(ctx, &models.ImageCreateInput{
			Image:   image,
			FileIDs: []file.ID{f.ID},
		})

		if err != nil {
			return fmt.Errorf("Error creating image %v+: %s", image, err.Error())
		}

		imageIDs = append(imageIDs, image.ID)
	}

	return nil
}

func getGalleryStringValue(index int, field string) string {
	return getPrefixedStringValue("gallery", index, field)
}

func getGalleryNullStringValue(index int, field string) sql.NullString {
	return getPrefixedNullStringValue("gallery", index, field)
}

func getGalleryNullStringPtr(index int, field string) *string {
	return getStringPtr(getPrefixedStringValue("gallery", index, field))
}

func getGalleryBasename(index int) string {
	return getGalleryStringValue(index, pathField)
}

func makeGalleryFile(i int) *file.BaseFile {
	return &file.BaseFile{
		Path:           getFilePath(folderIdxWithGalleryFiles, getGalleryBasename(i)),
		Basename:       getGalleryBasename(i),
		ParentFolderID: folderIDs[folderIdxWithGalleryFiles],
		Fingerprints: []file.Fingerprint{
			{
				Type:        file.FingerprintTypeMD5,
				Fingerprint: getGalleryStringValue(i, checksumField),
			},
		},
	}
}

func makeGallery(i int, includeScenes bool) *models.Gallery {
	var studioID *int
	if _, ok := galleryStudios[i]; ok {
		v := studioIDs[galleryStudios[i]]
		studioID = &v
	}

	pids := indexesToIDs(performerIDs, galleryPerformers[i])
	tids := indexesToIDs(tagIDs, galleryTags[i])

	rating100 := getRating(i)
	rating5 := rating100
	if rating5.Valid {
		rating5.Int64 = int64(models.Rating100To5(int(rating5.Int64)))
	}


	ret := &models.Gallery{
		Title:        getGalleryStringValue(i, titleField),
		URL:          getGalleryNullStringValue(i, urlField).String,
		Rating100:    getIntPtr(rating100),
		Rating:       getIntPtr(rating5),
		Date:         getObjectDateObject(i),
		StudioID:     studioID,
		PerformerIDs: models.NewRelatedIDs(pids),
		TagIDs:       models.NewRelatedIDs(tids),
	}

	if includeScenes {
		ret.SceneIDs = models.NewRelatedIDs(indexesToIDs(sceneIDs, sceneGalleries.reverseLookup(i)))
	}

	return ret
}

func createGalleries(ctx context.Context, n int) error {
	gqb := db.TxnRepository().Gallery
	fqb := db.File

	for i := 0; i < n; i++ {
		var fileIDs []file.ID
		if i != galleryIdxWithoutFile {
			f := makeGalleryFile(i)
			if err := fqb.Create(ctx, f); err != nil {
				return fmt.Errorf("creating gallery file: %w", err)
			}
			galleryFileIDs = append(galleryFileIDs, f.ID)
			fileIDs = []file.ID{f.ID}
		} else {
			galleryFileIDs = append(galleryFileIDs, 0)
		}

		// gallery relationship will be created with galleries
		const includeScenes = false
		gallery := makeGallery(i, includeScenes)

		err := gqb.Create(ctx, gallery, fileIDs)

		if err != nil {
			return fmt.Errorf("Error creating gallery %v+: %s", gallery, err.Error())
		}

		galleryIDs = append(galleryIDs, gallery.ID)
	}

	return nil
}

func getMovieStringValue(index int, field string) string {
	return getPrefixedStringValue("movie", index, field)
}

func getMovieNullStringValue(index int, field string) sql.NullString {
	return getPrefixedNullStringValue("movie", index, field)
}

// createMoviees creates n movies with plain Name and o movies with camel cased NaMe included
func createMovies(ctx context.Context, mqb models.MovieReaderWriter, n int, o int) error {
	const namePlain = "Name"
	const nameNoCase = "NaMe"

	for i := 0; i < n+o; i++ {
		index := i
		name := namePlain

		if i >= n { // i<n tags get normal names
			name = nameNoCase       // i>=n movies get dup names if case is not checked
			index = n + o - (i + 1) // for the name to be the same the number (index) must be the same also
		} // so count backwards to 0 as needed
		// movies [ i ] and [ n + o - i - 1  ] should have similar names with only the Name!=NaMe part different

		name = getMovieStringValue(index, name)
		movie := models.Movie{
			Name:     sql.NullString{String: name, Valid: true},
			URL:      getMovieNullStringValue(index, urlField),
			Checksum: md5.FromString(name),
		}

		created, err := mqb.Create(ctx, movie)

		if err != nil {
			return fmt.Errorf("Error creating movie [%d] %v+: %s", i, movie, err.Error())
		}

		movieIDs = append(movieIDs, created.ID)
		movieNames = append(movieNames, created.Name.String)
	}

	return nil
}

func getPerformerStringValue(index int, field string) string {
	return getPrefixedStringValue("performer", index, field)
}

func getPerformerNullStringValue(index int, field string) string {
	ret := getPrefixedNullStringValue("performer", index, field)

	return ret.String
}

func getPerformerBoolValue(index int) bool {
	index = index % 2
	return index == 1
}

func getPerformerBirthdate(index int) *models.Date {
	const minAge = 18
	birthdate := time.Now()
	birthdate = birthdate.AddDate(-minAge-index, -1, -1)

	ret := models.Date{
		Time: birthdate,
	}
	return &ret
}

func getPerformerDeathDate(index int) *models.Date {
	if index != 5 {
		return nil
	}

	deathDate := time.Now()
	deathDate = deathDate.AddDate(-index+1, -1, -1)

	ret := models.Date{
		Time: deathDate,
	}
	return &ret
}

func getPerformerCareerLength(index int) *string {
	if index%5 == 0 {
		return nil
	}

	ret := fmt.Sprintf("20%2d", index)
	return &ret
}

func getIgnoreAutoTag(index int) bool {
	return index%5 == 0
}

func performerStashID(i int) models.StashID {
	return models.StashID{
		StashID:  getPerformerStringValue(i, "stashid"),
		Endpoint: getPerformerStringValue(i, "endpoint"),
	}
}

// createPerformers creates n performers with plain Name and o performers with camel cased NaMe included
func createPerformers(ctx context.Context, n int, o int) error {
	pqb := db.Performer

	const namePlain = "Name"
	const nameNoCase = "NaMe"

	name := namePlain

	for i := 0; i < n+o; i++ {
		index := i

		if i >= n { // i<n tags get normal names
			name = nameNoCase       // i>=n performers get dup names if case is not checked
			index = n + o - (i + 1) // for the name to be the same the number (index) must be the same also
		} // so count backwards to 0 as needed
		// performers [ i ] and [ n + o - i - 1  ] should have similar names with only the Name!=NaMe part different

		rating100 := getRating(i)
		rating5 := rating100
		if rating5.Valid {
			rating5.Int64 = int64(models.Rating100To5(int(rating5.Int64)))
		}

		performer := models.Performer{
			Name:          getPerformerStringValue(index, name),
			Checksum:      getPerformerStringValue(i, checksumField),
			URL:           getPerformerNullStringValue(i, urlField),
			Favorite:      getPerformerBoolValue(i),
			Birthdate:     getPerformerBirthdate(i),
			DeathDate:     getPerformerDeathDate(i),
<<<<<<< HEAD
			Details:       sql.NullString{String: getPerformerStringValue(i, "Details"), Valid: true},
			Ethnicity:     sql.NullString{String: getPerformerStringValue(i, "Ethnicity"), Valid: true},
			Rating100:    getIntPtr(rating100),
			Rating:       getIntPtr(rating5),
=======
			Details:       getPerformerStringValue(i, "Details"),
			Ethnicity:     getPerformerStringValue(i, "Ethnicity"),
			Rating:        getIntPtr(getRating(i)),
>>>>>>> 270bc317
			IgnoreAutoTag: getIgnoreAutoTag(i),
		}

		careerLength := getPerformerCareerLength(i)
		if careerLength != nil {
			performer.CareerLength = *careerLength
		}

		err := pqb.Create(ctx, &performer)

		if err != nil {
			return fmt.Errorf("Error creating performer %v+: %s", performer, err.Error())
		}

		if (index+1)%5 != 0 {
			if err := pqb.UpdateStashIDs(ctx, performer.ID, []models.StashID{
				performerStashID(i),
			}); err != nil {
				return fmt.Errorf("setting performer stash ids: %w", err)
			}
		}

		performerIDs = append(performerIDs, performer.ID)
		performerNames = append(performerNames, performer.Name)
	}

	return nil
}

func getTagStringValue(index int, field string) string {
	return "tag_" + strconv.FormatInt(int64(index), 10) + "_" + field
}

func getTagSceneCount(id int) int {
	if id == tagIDs[tagIdx1WithScene] || id == tagIDs[tagIdx2WithScene] || id == tagIDs[tagIdxWithScene] || id == tagIDs[tagIdx3WithScene] {
		return 1
	}

	return 0
}

func getTagMarkerCount(id int) int {
	if id == tagIDs[tagIdxWithPrimaryMarkers] {
		return 3
	}

	if id == tagIDs[tagIdxWithMarkers] {
		return 1
	}

	return 0
}

func getTagImageCount(id int) int {
	if id == tagIDs[tagIdx1WithImage] || id == tagIDs[tagIdx2WithImage] || id == tagIDs[tagIdxWithImage] {
		return 1
	}

	return 0
}

func getTagGalleryCount(id int) int {
	if id == tagIDs[tagIdx1WithGallery] || id == tagIDs[tagIdx2WithGallery] || id == tagIDs[tagIdxWithGallery] {
		return 1
	}

	return 0
}

func getTagPerformerCount(id int) int {
	if id == tagIDs[tagIdx1WithPerformer] || id == tagIDs[tagIdx2WithPerformer] || id == tagIDs[tagIdxWithPerformer] {
		return 1
	}

	return 0
}

func getTagParentCount(id int) int {
	if id == tagIDs[tagIdxWithParentTag] || id == tagIDs[tagIdxWithGrandParent] || id == tagIDs[tagIdxWithParentAndChild] {
		return 1
	}

	return 0
}

func getTagChildCount(id int) int {
	if id == tagIDs[tagIdxWithChildTag] || id == tagIDs[tagIdxWithGrandChild] || id == tagIDs[tagIdxWithParentAndChild] {
		return 1
	}

	return 0
}

//createTags creates n tags with plain Name and o tags with camel cased NaMe included
func createTags(ctx context.Context, tqb models.TagReaderWriter, n int, o int) error {
	const namePlain = "Name"
	const nameNoCase = "NaMe"

	name := namePlain

	for i := 0; i < n+o; i++ {
		index := i

		if i >= n { // i<n tags get normal names
			name = nameNoCase       // i>=n tags get dup names if case is not checked
			index = n + o - (i + 1) // for the name to be the same the number (index) must be the same also
		} // so count backwards to 0 as needed
		// tags [ i ] and [ n + o - i - 1  ] should have similar names with only the Name!=NaMe part different

		tag := models.Tag{
			Name:          getTagStringValue(index, name),
			IgnoreAutoTag: getIgnoreAutoTag(i),
		}

		created, err := tqb.Create(ctx, tag)

		if err != nil {
			return fmt.Errorf("Error creating tag %v+: %s", tag, err.Error())
		}

		// add alias
		alias := getTagStringValue(i, "Alias")
		if err := tqb.UpdateAliases(ctx, created.ID, []string{alias}); err != nil {
			return fmt.Errorf("error setting tag alias: %s", err.Error())
		}

		tagIDs = append(tagIDs, created.ID)
		tagNames = append(tagNames, created.Name)
	}

	return nil
}

func getStudioStringValue(index int, field string) string {
	return getPrefixedStringValue("studio", index, field)
}

func getStudioNullStringValue(index int, field string) sql.NullString {
	return getPrefixedNullStringValue("studio", index, field)
}

func createStudio(ctx context.Context, sqb models.StudioReaderWriter, name string, parentID *int64) (*models.Studio, error) {
	studio := models.Studio{
		Name:     sql.NullString{String: name, Valid: true},
		Checksum: md5.FromString(name),
	}

	if parentID != nil {
		studio.ParentID = sql.NullInt64{Int64: *parentID, Valid: true}
	}

	return createStudioFromModel(ctx, sqb, studio)
}

func createStudioFromModel(ctx context.Context, sqb models.StudioReaderWriter, studio models.Studio) (*models.Studio, error) {
	created, err := sqb.Create(ctx, studio)

	if err != nil {
		return nil, fmt.Errorf("Error creating studio %v+: %s", studio, err.Error())
	}

	return created, nil
}

// createStudios creates n studios with plain Name and o studios with camel cased NaMe included
func createStudios(ctx context.Context, sqb models.StudioReaderWriter, n int, o int) error {
	const namePlain = "Name"
	const nameNoCase = "NaMe"

	for i := 0; i < n+o; i++ {
		index := i
		name := namePlain

		if i >= n { // i<n studios get normal names
			name = nameNoCase       // i>=n studios get dup names if case is not checked
			index = n + o - (i + 1) // for the name to be the same the number (index) must be the same also
		} // so count backwards to 0 as needed
		// studios [ i ] and [ n + o - i - 1  ] should have similar names with only the Name!=NaMe part different

		name = getStudioStringValue(index, name)
		studio := models.Studio{
			Name:          sql.NullString{String: name, Valid: true},
			Checksum:      md5.FromString(name),
			URL:           getStudioNullStringValue(index, urlField),
			IgnoreAutoTag: getIgnoreAutoTag(i),
		}
		created, err := createStudioFromModel(ctx, sqb, studio)

		if err != nil {
			return err
		}

		// add alias
		// only add aliases for some scenes
		if i == studioIdxWithMovie || i%5 == 0 {
			alias := getStudioStringValue(i, "Alias")
			if err := sqb.UpdateAliases(ctx, created.ID, []string{alias}); err != nil {
				return fmt.Errorf("error setting studio alias: %s", err.Error())
			}
		}

		studioIDs = append(studioIDs, created.ID)
		studioNames = append(studioNames, created.Name.String)
	}

	return nil
}

func createMarker(ctx context.Context, mqb models.SceneMarkerReaderWriter, markerSpec markerSpec) error {
	marker := models.SceneMarker{
		SceneID:      sql.NullInt64{Int64: int64(sceneIDs[markerSpec.sceneIdx]), Valid: true},
		PrimaryTagID: tagIDs[markerSpec.primaryTagIdx],
	}

	created, err := mqb.Create(ctx, marker)

	if err != nil {
		return fmt.Errorf("error creating marker %v+: %w", marker, err)
	}

	markerIDs = append(markerIDs, created.ID)

	if len(markerSpec.tagIdxs) > 0 {
		newTagIDs := []int{}

		for _, tagIdx := range markerSpec.tagIdxs {
			newTagIDs = append(newTagIDs, tagIDs[tagIdx])
		}

		if err := mqb.UpdateTags(ctx, created.ID, newTagIDs); err != nil {
			return fmt.Errorf("error creating marker/tag join: %w", err)
		}
	}

	return nil
}

func getSavedFilterMode(index int) models.FilterMode {
	switch index {
	case savedFilterIdxScene, savedFilterIdxDefaultScene:
		return models.FilterModeScenes
	case savedFilterIdxImage, savedFilterIdxDefaultImage:
		return models.FilterModeImages
	default:
		return models.FilterModeScenes
	}
}

func getSavedFilterName(index int) string {
	if index <= savedFilterIdxDefaultImage {
		// empty string for default filters
		return ""
	}

	if index <= savedFilterIdxImage {
		// use the same name for the first two - should be possible
		return firstSavedFilterName
	}

	return getPrefixedStringValue("savedFilter", index, "Name")
}

func createSavedFilters(ctx context.Context, qb models.SavedFilterReaderWriter, n int) error {
	for i := 0; i < n; i++ {
		savedFilter := models.SavedFilter{
			Mode:   getSavedFilterMode(i),
			Name:   getSavedFilterName(i),
			Filter: getPrefixedStringValue("savedFilter", i, "Filter"),
		}

		created, err := qb.Create(ctx, savedFilter)

		if err != nil {
			return fmt.Errorf("Error creating saved filter %v+: %s", savedFilter, err.Error())
		}

		savedFilterIDs = append(savedFilterIDs, created.ID)
	}

	return nil
}

func doLinks(links [][2]int, fn func(idx1, idx2 int) error) error {
	for _, l := range links {
		if err := fn(l[0], l[1]); err != nil {
			return err
		}
	}

	return nil
}

func linkPerformerTags(ctx context.Context) error {
	qb := db.Performer
	return doLinks(performerTagLinks, func(performerIndex, tagIndex int) error {
		performerID := performerIDs[performerIndex]
		tagID := tagIDs[tagIndex]
		tagIDs, err := qb.GetTagIDs(ctx, performerID)
		if err != nil {
			return err
		}

		tagIDs = intslice.IntAppendUnique(tagIDs, tagID)

		return qb.UpdateTags(ctx, performerID, tagIDs)
	})
}

func linkMovieStudios(ctx context.Context, mqb models.MovieWriter) error {
	return doLinks(movieStudioLinks, func(movieIndex, studioIndex int) error {
		movie := models.MoviePartial{
			ID:       movieIDs[movieIndex],
			StudioID: &sql.NullInt64{Int64: int64(studioIDs[studioIndex]), Valid: true},
		}
		_, err := mqb.Update(ctx, movie)

		return err
	})
}

func linkStudiosParent(ctx context.Context, qb models.StudioWriter) error {
	return doLinks(studioParentLinks, func(parentIndex, childIndex int) error {
		studio := models.StudioPartial{
			ID:       studioIDs[childIndex],
			ParentID: &sql.NullInt64{Int64: int64(studioIDs[parentIndex]), Valid: true},
		}
		_, err := qb.Update(ctx, studio)

		return err
	})
}

func linkTagsParent(ctx context.Context, qb models.TagReaderWriter) error {
	return doLinks(tagParentLinks, func(parentIndex, childIndex int) error {
		tagID := tagIDs[childIndex]
		parentTags, err := qb.FindByChildTagID(ctx, tagID)
		if err != nil {
			return err
		}

		var parentIDs []int
		for _, parentTag := range parentTags {
			parentIDs = append(parentIDs, parentTag.ID)
		}

		parentIDs = append(parentIDs, tagIDs[parentIndex])

		return qb.UpdateParentTags(ctx, tagID, parentIDs)
	})
}

func addTagImage(ctx context.Context, qb models.TagWriter, tagIndex int) error {
	return qb.UpdateImage(ctx, tagIDs[tagIndex], models.DefaultTagImage)
}<|MERGE_RESOLUTION|>--- conflicted
+++ resolved
@@ -1149,7 +1149,6 @@
 		rating5.Int64 = int64(models.Rating100To5(int(rating5.Int64)))
 	}
 
-
 	ret := &models.Gallery{
 		Title:        getGalleryStringValue(i, titleField),
 		URL:          getGalleryNullStringValue(i, urlField).String,
@@ -1322,12 +1321,6 @@
 		} // so count backwards to 0 as needed
 		// performers [ i ] and [ n + o - i - 1  ] should have similar names with only the Name!=NaMe part different
 
-		rating100 := getRating(i)
-		rating5 := rating100
-		if rating5.Valid {
-			rating5.Int64 = int64(models.Rating100To5(int(rating5.Int64)))
-		}
-
 		performer := models.Performer{
 			Name:          getPerformerStringValue(index, name),
 			Checksum:      getPerformerStringValue(i, checksumField),
@@ -1335,16 +1328,9 @@
 			Favorite:      getPerformerBoolValue(i),
 			Birthdate:     getPerformerBirthdate(i),
 			DeathDate:     getPerformerDeathDate(i),
-<<<<<<< HEAD
-			Details:       sql.NullString{String: getPerformerStringValue(i, "Details"), Valid: true},
-			Ethnicity:     sql.NullString{String: getPerformerStringValue(i, "Ethnicity"), Valid: true},
-			Rating100:    getIntPtr(rating100),
-			Rating:       getIntPtr(rating5),
-=======
 			Details:       getPerformerStringValue(i, "Details"),
 			Ethnicity:     getPerformerStringValue(i, "Ethnicity"),
 			Rating:        getIntPtr(getRating(i)),
->>>>>>> 270bc317
 			IgnoreAutoTag: getIgnoreAutoTag(i),
 		}
 
