//go:build integration
// +build integration

package sqlite_test

import (
	"context"
	"database/sql"
	"errors"
	"fmt"
	"os"
	"path/filepath"
	"strconv"
	"testing"
	"time"

	"github.com/stashapp/stash/pkg/file"
	"github.com/stashapp/stash/pkg/hash/md5"
	"github.com/stashapp/stash/pkg/models"
	"github.com/stashapp/stash/pkg/sliceutil/intslice"
	"github.com/stashapp/stash/pkg/sqlite"
	"github.com/stashapp/stash/pkg/txn"

	// necessary to register custom migrations
	_ "github.com/stashapp/stash/pkg/sqlite/migrations"
)

const (
	spacedSceneTitle = "zzz yyy xxx"
)

const (
	folderIdxWithSubFolder = iota
	folderIdxWithParentFolder
	folderIdxWithFiles
	folderIdxInZip

	folderIdxForObjectFiles
	folderIdxWithImageFiles
	folderIdxWithGalleryFiles
	folderIdxWithSceneFiles

	totalFolders
)

const (
	fileIdxZip = iota
	fileIdxInZip

	fileIdxStartVideoFiles
	fileIdxStartImageFiles
	fileIdxStartGalleryFiles

	totalFiles
)

const (
	sceneIdxWithMovie = iota
	sceneIdxWithGallery
	sceneIdxWithPerformer
	sceneIdx1WithPerformer
	sceneIdx2WithPerformer
	sceneIdxWithTwoPerformers
	sceneIdxWithTag
	sceneIdxWithTwoTags
	sceneIdxWithMarkerAndTag
	sceneIdxWithStudio
	sceneIdx1WithStudio
	sceneIdx2WithStudio
	sceneIdxWithMarkers
	sceneIdxWithPerformerTag
	sceneIdxWithPerformerTwoTags
	sceneIdxWithSpacedName
	sceneIdxWithStudioPerformer
	sceneIdxWithGrandChildStudio
	sceneIdxMissingPhash
	// new indexes above
	lastSceneIdx

	totalScenes = lastSceneIdx + 3
)

const dupeScenePhashes = 2

const (
	imageIdxWithGallery = iota
	imageIdx1WithGallery
	imageIdx2WithGallery
	imageIdxWithTwoGalleries
	imageIdxWithPerformer
	imageIdx1WithPerformer
	imageIdx2WithPerformer
	imageIdxWithTwoPerformers
	imageIdxWithTag
	imageIdxWithTwoTags
	imageIdxWithStudio
	imageIdx1WithStudio
	imageIdx2WithStudio
	imageIdxWithStudioPerformer
	imageIdxInZip
	imageIdxWithPerformerTag
	imageIdxWithPerformerTwoTags
	imageIdxWithGrandChildStudio
	// new indexes above
	totalImages
)

const (
	performerIdxWithScene = iota
	performerIdx1WithScene
	performerIdx2WithScene
	performerIdxWithTwoScenes
	performerIdxWithImage
	performerIdxWithTwoImages
	performerIdx1WithImage
	performerIdx2WithImage
	performerIdxWithTag
	performerIdxWithTwoTags
	performerIdxWithGallery
	performerIdxWithTwoGalleries
	performerIdx1WithGallery
	performerIdx2WithGallery
	performerIdxWithSceneStudio
	performerIdxWithImageStudio
	performerIdxWithGalleryStudio
	// new indexes above
	// performers with dup names start from the end
	performerIdx1WithDupName
	performerIdxWithDupName

	performersNameCase   = performerIdx1WithDupName
	performersNameNoCase = 2

	totalPerformers = performersNameCase + performersNameNoCase
)

const (
	movieIdxWithScene = iota
	movieIdxWithStudio
	// movies with dup names start from the end
	// create 10 more basic movies (can remove this if we add more indexes)
	movieIdxWithDupName = movieIdxWithStudio + 10

	moviesNameCase   = movieIdxWithDupName
	moviesNameNoCase = 1
)

const (
	galleryIdxWithScene = iota
	galleryIdxWithImage
	galleryIdx1WithImage
	galleryIdx2WithImage
	galleryIdxWithTwoImages
	galleryIdxWithPerformer
	galleryIdx1WithPerformer
	galleryIdx2WithPerformer
	galleryIdxWithTwoPerformers
	galleryIdxWithTag
	galleryIdxWithTwoTags
	galleryIdxWithStudio
	galleryIdx1WithStudio
	galleryIdx2WithStudio
	galleryIdxWithPerformerTag
	galleryIdxWithPerformerTwoTags
	galleryIdxWithStudioPerformer
	galleryIdxWithGrandChildStudio
	galleryIdxWithoutFile
	// new indexes above
	lastGalleryIdx

	totalGalleries = lastGalleryIdx + 1
)

const (
	tagIdxWithScene = iota
	tagIdx1WithScene
	tagIdx2WithScene
	tagIdx3WithScene
	tagIdxWithPrimaryMarkers
	tagIdxWithMarkers
	tagIdxWithCoverImage
	tagIdxWithImage
	tagIdx1WithImage
	tagIdx2WithImage
	tagIdxWithPerformer
	tagIdx1WithPerformer
	tagIdx2WithPerformer
	tagIdxWithGallery
	tagIdx1WithGallery
	tagIdx2WithGallery
	tagIdxWithChildTag
	tagIdxWithParentTag
	tagIdxWithGrandChild
	tagIdxWithParentAndChild
	tagIdxWithGrandParent
	// new indexes above
	// tags with dup names start from the end
	tagIdx1WithDupName
	tagIdxWithDupName

	tagsNameNoCase = 2
	tagsNameCase   = tagIdx1WithDupName

	totalTags = tagsNameCase + tagsNameNoCase
)

const (
	studioIdxWithScene = iota
	studioIdxWithTwoScenes
	studioIdxWithMovie
	studioIdxWithChildStudio
	studioIdxWithParentStudio
	studioIdxWithImage
	studioIdxWithTwoImages
	studioIdxWithGallery
	studioIdxWithTwoGalleries
	studioIdxWithScenePerformer
	studioIdxWithImagePerformer
	studioIdxWithGalleryPerformer
	studioIdxWithGrandChild
	studioIdxWithParentAndChild
	studioIdxWithGrandParent
	// new indexes above
	// studios with dup names start from the end
	studioIdxWithDupName

	studiosNameCase   = studioIdxWithDupName
	studiosNameNoCase = 1

	totalStudios = studiosNameCase + studiosNameNoCase
)

const (
	markerIdxWithScene = iota
	markerIdxWithTag
	markerIdxWithSceneTag
	totalMarkers
)

const (
	savedFilterIdxDefaultScene = iota
	savedFilterIdxDefaultImage
	savedFilterIdxScene
	savedFilterIdxImage

	// new indexes above
	totalSavedFilters
)

const (
	pathField            = "Path"
	checksumField        = "Checksum"
	titleField           = "Title"
	urlField             = "URL"
	zipPath              = "zipPath.zip"
	firstSavedFilterName = "firstSavedFilterName"
)

var (
	folderIDs      []file.FolderID
	fileIDs        []file.ID
	sceneFileIDs   []file.ID
	imageFileIDs   []file.ID
	galleryFileIDs []file.ID

	sceneIDs       []int
	imageIDs       []int
	performerIDs   []int
	movieIDs       []int
	galleryIDs     []int
	tagIDs         []int
	studioIDs      []int
	markerIDs      []int
	savedFilterIDs []int

	folderPaths []string

	tagNames       []string
	studioNames    []string
	movieNames     []string
	performerNames []string
)

type idAssociation struct {
	first  int
	second int
}

type linkMap map[int][]int

func (m linkMap) reverseLookup(idx int) []int {
	var result []int

	for k, v := range m {
		for _, vv := range v {
			if vv == idx {
				result = append(result, k)
			}
		}
	}

	return result
}

var (
	folderParentFolders = map[int]int{
		folderIdxWithParentFolder: folderIdxWithSubFolder,
		folderIdxWithSceneFiles:   folderIdxForObjectFiles,
		folderIdxWithImageFiles:   folderIdxForObjectFiles,
		folderIdxWithGalleryFiles: folderIdxForObjectFiles,
	}

	fileFolders = map[int]int{
		fileIdxZip:   folderIdxWithFiles,
		fileIdxInZip: folderIdxInZip,
	}

	folderZipFiles = map[int]int{
		folderIdxInZip: fileIdxZip,
	}

	fileZipFiles = map[int]int{
		fileIdxInZip: fileIdxZip,
	}
)

var (
	sceneTags = linkMap{
		sceneIdxWithTag:          {tagIdxWithScene},
		sceneIdxWithTwoTags:      {tagIdx1WithScene, tagIdx2WithScene},
		sceneIdxWithMarkerAndTag: {tagIdx3WithScene},
	}

	scenePerformers = linkMap{
		sceneIdxWithPerformer:        {performerIdxWithScene},
		sceneIdxWithTwoPerformers:    {performerIdx1WithScene, performerIdx2WithScene},
		sceneIdxWithPerformerTag:     {performerIdxWithTag},
		sceneIdxWithPerformerTwoTags: {performerIdxWithTwoTags},
		sceneIdx1WithPerformer:       {performerIdxWithTwoScenes},
		sceneIdx2WithPerformer:       {performerIdxWithTwoScenes},
		sceneIdxWithStudioPerformer:  {performerIdxWithSceneStudio},
	}

	sceneGalleries = linkMap{
		sceneIdxWithGallery: {galleryIdxWithScene},
	}

	sceneMovies = linkMap{
		sceneIdxWithMovie: {movieIdxWithScene},
	}

	sceneStudios = map[int]int{
		sceneIdxWithStudio:           studioIdxWithScene,
		sceneIdx1WithStudio:          studioIdxWithTwoScenes,
		sceneIdx2WithStudio:          studioIdxWithTwoScenes,
		sceneIdxWithStudioPerformer:  studioIdxWithScenePerformer,
		sceneIdxWithGrandChildStudio: studioIdxWithGrandParent,
	}
)

type markerSpec struct {
	sceneIdx      int
	primaryTagIdx int
	tagIdxs       []int
}

var (
	// indexed by marker
	markerSpecs = []markerSpec{
		{sceneIdxWithMarkers, tagIdxWithPrimaryMarkers, nil},
		{sceneIdxWithMarkers, tagIdxWithPrimaryMarkers, []int{tagIdxWithMarkers}},
		{sceneIdxWithMarkerAndTag, tagIdxWithPrimaryMarkers, nil},
	}
)

var (
	imageGalleries = linkMap{
		imageIdxWithGallery:      {galleryIdxWithImage},
		imageIdx1WithGallery:     {galleryIdxWithTwoImages},
		imageIdx2WithGallery:     {galleryIdxWithTwoImages},
		imageIdxWithTwoGalleries: {galleryIdx1WithImage, galleryIdx2WithImage},
	}
	imageStudios = map[int]int{
		imageIdxWithStudio:           studioIdxWithImage,
		imageIdx1WithStudio:          studioIdxWithTwoImages,
		imageIdx2WithStudio:          studioIdxWithTwoImages,
		imageIdxWithStudioPerformer:  studioIdxWithImagePerformer,
		imageIdxWithGrandChildStudio: studioIdxWithGrandParent,
	}
	imageTags = linkMap{
		imageIdxWithTag:     {tagIdxWithImage},
		imageIdxWithTwoTags: {tagIdx1WithImage, tagIdx2WithImage},
	}
	imagePerformers = linkMap{
		imageIdxWithPerformer:        {performerIdxWithImage},
		imageIdxWithTwoPerformers:    {performerIdx1WithImage, performerIdx2WithImage},
		imageIdxWithPerformerTag:     {performerIdxWithTag},
		imageIdxWithPerformerTwoTags: {performerIdxWithTwoTags},
		imageIdx1WithPerformer:       {performerIdxWithTwoImages},
		imageIdx2WithPerformer:       {performerIdxWithTwoImages},
		imageIdxWithStudioPerformer:  {performerIdxWithImageStudio},
	}
)

var (
	galleryPerformers = linkMap{
		galleryIdxWithPerformer:        {performerIdxWithGallery},
		galleryIdxWithTwoPerformers:    {performerIdx1WithGallery, performerIdx2WithGallery},
		galleryIdxWithPerformerTag:     {performerIdxWithTag},
		galleryIdxWithPerformerTwoTags: {performerIdxWithTwoTags},
		galleryIdx1WithPerformer:       {performerIdxWithTwoGalleries},
		galleryIdx2WithPerformer:       {performerIdxWithTwoGalleries},
		galleryIdxWithStudioPerformer:  {performerIdxWithGalleryStudio},
	}

	galleryStudios = map[int]int{
		galleryIdxWithStudio:           studioIdxWithGallery,
		galleryIdx1WithStudio:          studioIdxWithTwoGalleries,
		galleryIdx2WithStudio:          studioIdxWithTwoGalleries,
		galleryIdxWithStudioPerformer:  studioIdxWithGalleryPerformer,
		galleryIdxWithGrandChildStudio: studioIdxWithGrandParent,
	}

	galleryTags = linkMap{
		galleryIdxWithTag:     {tagIdxWithGallery},
		galleryIdxWithTwoTags: {tagIdx1WithGallery, tagIdx2WithGallery},
	}
)

var (
	movieStudioLinks = [][2]int{
		{movieIdxWithStudio, studioIdxWithMovie},
	}
)

var (
	studioParentLinks = [][2]int{
		{studioIdxWithChildStudio, studioIdxWithParentStudio},
		{studioIdxWithGrandChild, studioIdxWithParentAndChild},
		{studioIdxWithParentAndChild, studioIdxWithGrandParent},
	}
)

var (
	performerTagLinks = [][2]int{
		{performerIdxWithTag, tagIdxWithPerformer},
		{performerIdxWithTwoTags, tagIdx1WithPerformer},
		{performerIdxWithTwoTags, tagIdx2WithPerformer},
	}
)

var (
	tagParentLinks = [][2]int{
		{tagIdxWithChildTag, tagIdxWithParentTag},
		{tagIdxWithGrandChild, tagIdxWithParentAndChild},
		{tagIdxWithParentAndChild, tagIdxWithGrandParent},
	}
)

func indexesToIDs(ids []int, indexes []int) []int {
<<<<<<< HEAD
	if len(indexes) == 0 {
		return nil
	}

=======
>>>>>>> c5033c36
	ret := make([]int, len(indexes))
	for i, idx := range indexes {
		ret[i] = ids[idx]
	}

	return ret
}

var db *sqlite.Database

func TestMain(m *testing.M) {
	ret := runTests(m)
	os.Exit(ret)
}

func withTxn(f func(ctx context.Context) error) error {
	return txn.WithTxn(context.Background(), db, f)
}

func withRollbackTxn(f func(ctx context.Context) error) error {
	var ret error
	withTxn(func(ctx context.Context) error {
		ret = f(ctx)
		return errors.New("fake error for rollback")
	})

	return ret
}

func runWithRollbackTxn(t *testing.T, name string, f func(t *testing.T, ctx context.Context)) {
	withRollbackTxn(func(ctx context.Context) error {
		t.Run(name, func(t *testing.T) {
			f(t, ctx)
		})
		return nil
	})
}

func testTeardown(databaseFile string) {
	err := db.Close()

	if err != nil {
		panic(err)
	}

	err = os.Remove(databaseFile)
	if err != nil {
		panic(err)
	}
}

func runTests(m *testing.M) int {
	// create the database file
	f, err := os.CreateTemp("", "*.sqlite")
	if err != nil {
		panic(fmt.Sprintf("Could not create temporary file: %s", err.Error()))
	}

	f.Close()
	databaseFile := f.Name()
	db = sqlite.NewDatabase()

	if err := db.Open(databaseFile); err != nil {
		panic(fmt.Sprintf("Could not initialize database: %s", err.Error()))
	}

	// defer close and delete the database
	defer testTeardown(databaseFile)

	err = populateDB()
	if err != nil {
		panic(fmt.Sprintf("Could not populate database: %s", err.Error()))
	} else {
		// run the tests
		return m.Run()
	}
}

func populateDB() error {
	if err := withTxn(func(ctx context.Context) error {
		if err := createFolders(ctx); err != nil {
			return fmt.Errorf("creating folders: %w", err)
		}

		if err := createFiles(ctx); err != nil {
			return fmt.Errorf("creating files: %w", err)
		}

		// TODO - link folders to zip files

		if err := createMovies(ctx, sqlite.MovieReaderWriter, moviesNameCase, moviesNameNoCase); err != nil {
			return fmt.Errorf("error creating movies: %s", err.Error())
		}

		if err := createPerformers(ctx, sqlite.PerformerReaderWriter, performersNameCase, performersNameNoCase); err != nil {
			return fmt.Errorf("error creating performers: %s", err.Error())
		}

		if err := createTags(ctx, sqlite.TagReaderWriter, tagsNameCase, tagsNameNoCase); err != nil {
			return fmt.Errorf("error creating tags: %s", err.Error())
		}

		if err := createStudios(ctx, sqlite.StudioReaderWriter, studiosNameCase, studiosNameNoCase); err != nil {
			return fmt.Errorf("error creating studios: %s", err.Error())
		}

		if err := createGalleries(ctx, totalGalleries); err != nil {
			return fmt.Errorf("error creating galleries: %s", err.Error())
		}

		if err := createScenes(ctx, totalScenes); err != nil {
			return fmt.Errorf("error creating scenes: %s", err.Error())
		}

		if err := createImages(ctx, totalImages); err != nil {
			return fmt.Errorf("error creating images: %s", err.Error())
		}

		if err := addTagImage(ctx, sqlite.TagReaderWriter, tagIdxWithCoverImage); err != nil {
			return fmt.Errorf("error adding tag image: %s", err.Error())
		}

		if err := createSavedFilters(ctx, sqlite.SavedFilterReaderWriter, totalSavedFilters); err != nil {
			return fmt.Errorf("error creating saved filters: %s", err.Error())
		}

		if err := linkPerformerTags(ctx, sqlite.PerformerReaderWriter); err != nil {
			return fmt.Errorf("error linking performer tags: %s", err.Error())
		}

		if err := linkMovieStudios(ctx, sqlite.MovieReaderWriter); err != nil {
			return fmt.Errorf("error linking movie studios: %s", err.Error())
		}

		if err := linkStudiosParent(ctx, sqlite.StudioReaderWriter); err != nil {
			return fmt.Errorf("error linking studios parent: %s", err.Error())
		}

		if err := linkTagsParent(ctx, sqlite.TagReaderWriter); err != nil {
			return fmt.Errorf("error linking tags parent: %s", err.Error())
		}

		for _, ms := range markerSpecs {
			if err := createMarker(ctx, sqlite.SceneMarkerReaderWriter, ms); err != nil {
				return fmt.Errorf("error creating scene marker: %s", err.Error())
			}
		}

		return nil
	}); err != nil {
		return err
	}

	return nil
}

func getFolderPath(index int, parentFolderIdx *int) string {
	path := getPrefixedStringValue("folder", index, pathField)

	if parentFolderIdx != nil {
		return filepath.Join(folderPaths[*parentFolderIdx], path)
	}

	return path
}

func getFolderModTime(index int) time.Time {
	return time.Date(2000, 1, (index%10)+1, 0, 0, 0, 0, time.UTC)
}

func makeFolder(i int) file.Folder {
	var folderID *file.FolderID
	var folderIdx *int
	if pidx, ok := folderParentFolders[i]; ok {
		folderIdx = &pidx
		v := folderIDs[pidx]
		folderID = &v
	}

	return file.Folder{
		ParentFolderID: folderID,
		DirEntry: file.DirEntry{
			// zip files have to be added after creating files
			ModTime: getFolderModTime(i),
		},
		Path: getFolderPath(i, folderIdx),
	}
}

func createFolders(ctx context.Context) error {
	qb := db.Folder
<<<<<<< HEAD

	for i := 0; i < totalFolders; i++ {
		folder := makeFolder(i)

=======

	for i := 0; i < totalFolders; i++ {
		folder := makeFolder(i)

>>>>>>> c5033c36
		if err := qb.Create(ctx, &folder); err != nil {
			return fmt.Errorf("Error creating folder [%d] %v+: %s", i, folder, err.Error())
		}

		folderIDs = append(folderIDs, folder.ID)
		folderPaths = append(folderPaths, folder.Path)
	}

	return nil
}

func getFileBaseName(index int) string {
	return getPrefixedStringValue("file", index, "basename")
}

func getFileStringValue(index int, field string) string {
	return getPrefixedStringValue("file", index, field)
}

func getFileModTime(index int) time.Time {
	return getFolderModTime(index)
}

func getFileFingerprints(index int) []file.Fingerprint {
	return []file.Fingerprint{
		{
			Type:        "MD5",
			Fingerprint: getPrefixedStringValue("file", index, "md5"),
		},
		{
			Type:        "OSHASH",
			Fingerprint: getPrefixedStringValue("file", index, "oshash"),
		},
	}
}

func getFileSize(index int) int64 {
	return int64(index) * 10
}

func getFileDuration(index int) float64 {
	duration := (index % 4) + 1
	duration = duration * 100

	return float64(duration) + 0.432
}

func makeFile(i int) file.File {
	folderID := folderIDs[fileFolders[i]]
	if folderID == 0 {
		folderID = folderIDs[folderIdxWithFiles]
	}

	var zipFileID *file.ID
	if zipFileIndex, found := fileZipFiles[i]; found {
		zipFileID = &fileIDs[zipFileIndex]
	}

	var ret file.File
	baseFile := &file.BaseFile{
		Basename:       getFileBaseName(i),
		ParentFolderID: folderID,
		DirEntry: file.DirEntry{
			// zip files have to be added after creating files
			ModTime:   getFileModTime(i),
			ZipFileID: zipFileID,
		},
		Fingerprints: getFileFingerprints(i),
		Size:         getFileSize(i),
	}

	ret = baseFile

	if i >= fileIdxStartVideoFiles && i < fileIdxStartImageFiles {
		ret = &file.VideoFile{
			BaseFile:   baseFile,
			Format:     getFileStringValue(i, "format"),
			Width:      getWidth(i),
			Height:     getHeight(i),
			Duration:   getFileDuration(i),
			VideoCodec: getFileStringValue(i, "videoCodec"),
			AudioCodec: getFileStringValue(i, "audioCodec"),
			FrameRate:  getFileDuration(i) * 2,
			BitRate:    int64(getFileDuration(i)) * 3,
<<<<<<< HEAD
		}
	} else if i >= fileIdxStartImageFiles && i < fileIdxStartGalleryFiles {
		ret = &file.ImageFile{
			BaseFile: baseFile,
			Format:   getFileStringValue(i, "format"),
			Width:    getWidth(i),
			Height:   getHeight(i),
		}
=======
		}
	} else if i >= fileIdxStartImageFiles && i < fileIdxStartGalleryFiles {
		ret = &file.ImageFile{
			BaseFile: baseFile,
			Format:   getFileStringValue(i, "format"),
			Width:    getWidth(i),
			Height:   getHeight(i),
		}
>>>>>>> c5033c36
	}

	return ret
}

func createFiles(ctx context.Context) error {
	qb := db.File

	for i := 0; i < totalFiles; i++ {
		file := makeFile(i)

		if err := qb.Create(ctx, file); err != nil {
			return fmt.Errorf("Error creating file [%d] %v+: %s", i, file, err.Error())
		}

		fileIDs = append(fileIDs, file.Base().ID)
	}

	return nil
}

func getPrefixedStringValue(prefix string, index int, field string) string {
	return fmt.Sprintf("%s_%04d_%s", prefix, index, field)
}

func getPrefixedNullStringValue(prefix string, index int, field string) sql.NullString {
	if index > 0 && index%5 == 0 {
		return sql.NullString{}
	}
	if index > 0 && index%6 == 0 {
		return sql.NullString{
			String: "",
			Valid:  true,
		}
	}
	return sql.NullString{
		String: getPrefixedStringValue(prefix, index, field),
		Valid:  true,
	}
}

func getSceneStringValue(index int, field string) string {
	return getPrefixedStringValue("scene", index, field)
}

func getScenePhash(index int, field string) int64 {
	return int64(index % (totalScenes - dupeScenePhashes) * 1234)
}

func getSceneStringPtr(index int, field string) *string {
	v := getPrefixedStringValue("scene", index, field)
	return &v
}

func getSceneNullStringPtr(index int, field string) *string {
	return getStringPtrFromNullString(getPrefixedNullStringValue("scene", index, field))
}

func getSceneEmptyString(index int, field string) string {
	v := getSceneNullStringPtr(index, field)
	if v == nil {
		return ""
	}

	return *v
}

func getSceneTitle(index int) string {
	switch index {
	case sceneIdxWithSpacedName:
		return spacedSceneTitle
	default:
		return getSceneStringValue(index, titleField)
	}
}

func getRating(index int) sql.NullInt64 {
	rating := index % 6
	return sql.NullInt64{Int64: int64(rating), Valid: rating > 0}
}

func getIntPtr(r sql.NullInt64) *int {
	if !r.Valid {
		return nil
	}

	v := int(r.Int64)
	return &v
}

func getStringPtrFromNullString(r sql.NullString) *string {
	if !r.Valid || r.String == "" {
		return nil
	}

	v := r.String
	return &v
}

func getStringPtr(r string) *string {
	if r == "" {
		return nil
	}

	return &r
}

func getEmptyStringFromPtr(v *string) string {
	if v == nil {
		return ""
	}

	return *v
}

func getOCounter(index int) int {
	return index % 3
}

func getSceneDuration(index int) float64 {
	duration := index + 1
	duration = duration * 100

	return float64(duration) + 0.432
}

func getHeight(index int) int {
	heights := []int{200, 240, 300, 480, 700, 720, 800, 1080, 1500, 2160, 3000}
	height := heights[index%len(heights)]
	return height
}

func getWidth(index int) int {
	height := getHeight(index)
	return height * 2
}

func getObjectDate(index int) models.SQLiteDate {
	dates := []string{"null", "", "0001-01-01", "2001-02-03"}
	date := dates[index%len(dates)]
	return models.SQLiteDate{
		String: date,
		Valid:  date != "null",
	}
}

func getObjectDateObject(index int) *models.Date {
	d := getObjectDate(index)
	if !d.Valid {
		return nil
	}

	ret := models.NewDate(d.String)
	return &ret
}

func sceneStashID(i int) models.StashID {
	return models.StashID{
		StashID:  getSceneStringValue(i, "stashid"),
		Endpoint: getSceneStringValue(i, "endpoint"),
	}
}

func getSceneBasename(index int) string {
	return getSceneStringValue(index, pathField)
}

func makeSceneFile(i int) *file.VideoFile {
	fp := []file.Fingerprint{
		{
			Type:        file.FingerprintTypeMD5,
			Fingerprint: getSceneStringValue(i, checksumField),
		},
		{
			Type:        file.FingerprintTypeOshash,
			Fingerprint: getSceneStringValue(i, "oshash"),
		},
	}

	if i != sceneIdxMissingPhash {
		fp = append(fp, file.Fingerprint{
			Type:        file.FingerprintTypePhash,
			Fingerprint: getScenePhash(i, "phash"),
		})
	}

	return &file.VideoFile{
		BaseFile: &file.BaseFile{
			Path:           getFilePath(folderIdxWithSceneFiles, getSceneBasename(i)),
			Basename:       getSceneBasename(i),
			ParentFolderID: folderIDs[folderIdxWithSceneFiles],
			Fingerprints:   fp,
		},
		Duration: getSceneDuration(i),
		Height:   getHeight(i),
		Width:    getWidth(i),
	}
}

func makeScene(i int) *models.Scene {
	title := getSceneTitle(i)
	details := getSceneStringValue(i, "Details")

	var studioID *int
	if _, ok := sceneStudios[i]; ok {
		v := studioIDs[sceneStudios[i]]
		studioID = &v
	}

	gids := indexesToIDs(galleryIDs, sceneGalleries[i])
	pids := indexesToIDs(performerIDs, scenePerformers[i])
	tids := indexesToIDs(tagIDs, sceneTags[i])

	mids := indexesToIDs(movieIDs, sceneMovies[i])

<<<<<<< HEAD
	var movies []models.MoviesScenes
	if len(mids) > 0 {
		movies = make([]models.MoviesScenes, len(mids))
		for i, m := range mids {
			movies[i] = models.MoviesScenes{
				MovieID: m,
			}
=======
	movies := make([]models.MoviesScenes, len(mids))
	for i, m := range mids {
		movies[i] = models.MoviesScenes{
			MovieID: m,
>>>>>>> c5033c36
		}
	}

	return &models.Scene{
		Title:        title,
		Details:      details,
		URL:          getSceneEmptyString(i, urlField),
		Rating:       getIntPtr(getRating(i)),
		OCounter:     getOCounter(i),
		Date:         getObjectDateObject(i),
		StudioID:     studioID,
<<<<<<< HEAD
		GalleryIDs:   gids,
		PerformerIDs: pids,
		TagIDs:       tids,
		Movies:       movies,
		StashIDs: []models.StashID{
			sceneStashID(i),
		},
=======
		GalleryIDs:   models.NewRelatedIDs(gids),
		PerformerIDs: models.NewRelatedIDs(pids),
		TagIDs:       models.NewRelatedIDs(tids),
		Movies:       models.NewRelatedMovies(movies),
		StashIDs: models.NewRelatedStashIDs([]models.StashID{
			sceneStashID(i),
		}),
>>>>>>> c5033c36
	}
}

func createScenes(ctx context.Context, n int) error {
	sqb := db.Scene
	fqb := db.File

	for i := 0; i < n; i++ {
		f := makeSceneFile(i)
		if err := fqb.Create(ctx, f); err != nil {
			return fmt.Errorf("creating scene file: %w", err)
		}
		sceneFileIDs = append(sceneFileIDs, f.ID)

		scene := makeScene(i)

		if err := sqb.Create(ctx, scene, []file.ID{f.ID}); err != nil {
			return fmt.Errorf("Error creating scene %v+: %s", scene, err.Error())
		}

		sceneIDs = append(sceneIDs, scene.ID)
	}

	return nil
}

func getImageStringValue(index int, field string) string {
	return fmt.Sprintf("image_%04d_%s", index, field)
}

func getImageBasename(index int) string {
	return getImageStringValue(index, pathField)
}

func makeImageFile(i int) *file.ImageFile {
	return &file.ImageFile{
		BaseFile: &file.BaseFile{
			Path:           getFilePath(folderIdxWithImageFiles, getImageBasename(i)),
			Basename:       getImageBasename(i),
			ParentFolderID: folderIDs[folderIdxWithImageFiles],
			Fingerprints: []file.Fingerprint{
				{
					Type:        file.FingerprintTypeMD5,
					Fingerprint: getImageStringValue(i, checksumField),
				},
			},
		},
		Height: getHeight(i),
		Width:  getWidth(i),
	}
}

func makeImage(i int) *models.Image {
	title := getImageStringValue(i, titleField)
	var studioID *int
	if _, ok := imageStudios[i]; ok {
		v := studioIDs[imageStudios[i]]
		studioID = &v
	}

	gids := indexesToIDs(galleryIDs, imageGalleries[i])
	pids := indexesToIDs(performerIDs, imagePerformers[i])
	tids := indexesToIDs(tagIDs, imageTags[i])

	return &models.Image{
		Title:        title,
		Rating:       getIntPtr(getRating(i)),
		OCounter:     getOCounter(i),
		StudioID:     studioID,
<<<<<<< HEAD
		GalleryIDs:   gids,
		PerformerIDs: pids,
		TagIDs:       tids,
=======
		GalleryIDs:   models.NewRelatedIDs(gids),
		PerformerIDs: models.NewRelatedIDs(pids),
		TagIDs:       models.NewRelatedIDs(tids),
>>>>>>> c5033c36
	}
}

func createImages(ctx context.Context, n int) error {
	qb := db.TxnRepository().Image
	fqb := db.File

	for i := 0; i < n; i++ {
		f := makeImageFile(i)
		if i == imageIdxInZip {
			f.ZipFileID = &fileIDs[fileIdxZip]
<<<<<<< HEAD
=======
		}

		if err := fqb.Create(ctx, f); err != nil {
			return fmt.Errorf("creating image file: %w", err)
>>>>>>> c5033c36
		}
		imageFileIDs = append(imageFileIDs, f.ID)

<<<<<<< HEAD
		if err := fqb.Create(ctx, f); err != nil {
			return fmt.Errorf("creating image file: %w", err)
		}
		imageFileIDs = append(imageFileIDs, f.ID)

=======
>>>>>>> c5033c36
		image := makeImage(i)

		err := qb.Create(ctx, &models.ImageCreateInput{
			Image:   image,
			FileIDs: []file.ID{f.ID},
		})

		if err != nil {
			return fmt.Errorf("Error creating image %v+: %s", image, err.Error())
		}

		imageIDs = append(imageIDs, image.ID)
	}

	return nil
}

func getGalleryStringValue(index int, field string) string {
	return getPrefixedStringValue("gallery", index, field)
}

func getGalleryNullStringValue(index int, field string) sql.NullString {
	return getPrefixedNullStringValue("gallery", index, field)
}

func getGalleryNullStringPtr(index int, field string) *string {
	return getStringPtr(getPrefixedStringValue("gallery", index, field))
}

func getGalleryBasename(index int) string {
	return getGalleryStringValue(index, pathField)
}

func makeGalleryFile(i int) *file.BaseFile {
	return &file.BaseFile{
		Path:           getFilePath(folderIdxWithGalleryFiles, getGalleryBasename(i)),
		Basename:       getGalleryBasename(i),
		ParentFolderID: folderIDs[folderIdxWithGalleryFiles],
		Fingerprints: []file.Fingerprint{
			{
				Type:        file.FingerprintTypeMD5,
				Fingerprint: getGalleryStringValue(i, checksumField),
			},
		},
	}
}

func makeGallery(i int, includeScenes bool) *models.Gallery {
	var studioID *int
	if _, ok := galleryStudios[i]; ok {
		v := studioIDs[galleryStudios[i]]
		studioID = &v
	}

	pids := indexesToIDs(performerIDs, galleryPerformers[i])
	tids := indexesToIDs(tagIDs, galleryTags[i])

	ret := &models.Gallery{
		Title:        getGalleryStringValue(i, titleField),
		URL:          getGalleryNullStringValue(i, urlField).String,
		Rating:       getIntPtr(getRating(i)),
		Date:         getObjectDateObject(i),
		StudioID:     studioID,
<<<<<<< HEAD
		PerformerIDs: pids,
		TagIDs:       tids,
	}

	if includeScenes {
		ret.SceneIDs = indexesToIDs(sceneIDs, sceneGalleries.reverseLookup(i))
=======
		PerformerIDs: models.NewRelatedIDs(pids),
		TagIDs:       models.NewRelatedIDs(tids),
	}

	if includeScenes {
		ret.SceneIDs = models.NewRelatedIDs(indexesToIDs(sceneIDs, sceneGalleries.reverseLookup(i)))
>>>>>>> c5033c36
	}

	return ret
}

func createGalleries(ctx context.Context, n int) error {
	gqb := db.TxnRepository().Gallery
	fqb := db.File

	for i := 0; i < n; i++ {
		var fileIDs []file.ID
		if i != galleryIdxWithoutFile {
			f := makeGalleryFile(i)
			if err := fqb.Create(ctx, f); err != nil {
				return fmt.Errorf("creating gallery file: %w", err)
			}
			galleryFileIDs = append(galleryFileIDs, f.ID)
			fileIDs = []file.ID{f.ID}
		} else {
			galleryFileIDs = append(galleryFileIDs, 0)
		}

		// gallery relationship will be created with galleries
		const includeScenes = false
		gallery := makeGallery(i, includeScenes)

		err := gqb.Create(ctx, gallery, fileIDs)

		if err != nil {
			return fmt.Errorf("Error creating gallery %v+: %s", gallery, err.Error())
		}

		galleryIDs = append(galleryIDs, gallery.ID)
	}

	return nil
}

func getMovieStringValue(index int, field string) string {
	return getPrefixedStringValue("movie", index, field)
}

func getMovieNullStringValue(index int, field string) sql.NullString {
	return getPrefixedNullStringValue("movie", index, field)
}

// createMoviees creates n movies with plain Name and o movies with camel cased NaMe included
func createMovies(ctx context.Context, mqb models.MovieReaderWriter, n int, o int) error {
	const namePlain = "Name"
	const nameNoCase = "NaMe"

	for i := 0; i < n+o; i++ {
		index := i
		name := namePlain

		if i >= n { // i<n tags get normal names
			name = nameNoCase       // i>=n movies get dup names if case is not checked
			index = n + o - (i + 1) // for the name to be the same the number (index) must be the same also
		} // so count backwards to 0 as needed
		// movies [ i ] and [ n + o - i - 1  ] should have similar names with only the Name!=NaMe part different

		name = getMovieStringValue(index, name)
		movie := models.Movie{
			Name:     sql.NullString{String: name, Valid: true},
			URL:      getMovieNullStringValue(index, urlField),
			Checksum: md5.FromString(name),
		}

		created, err := mqb.Create(ctx, movie)

		if err != nil {
			return fmt.Errorf("Error creating movie [%d] %v+: %s", i, movie, err.Error())
		}

		movieIDs = append(movieIDs, created.ID)
		movieNames = append(movieNames, created.Name.String)
	}

	return nil
}

func getPerformerStringValue(index int, field string) string {
	return getPrefixedStringValue("performer", index, field)
}

func getPerformerNullStringValue(index int, field string) sql.NullString {
	return getPrefixedNullStringValue("performer", index, field)
}

func getPerformerBoolValue(index int) bool {
	index = index % 2
	return index == 1
}

func getPerformerBirthdate(index int) string {
	const minAge = 18
	birthdate := time.Now()
	birthdate = birthdate.AddDate(-minAge-index, -1, -1)
	return birthdate.Format("2006-01-02")
}

func getPerformerDeathDate(index int) models.SQLiteDate {
	if index != 5 {
		return models.SQLiteDate{}
	}

	deathDate := time.Now()
	deathDate = deathDate.AddDate(-index+1, -1, -1)
	return models.SQLiteDate{
		String: deathDate.Format("2006-01-02"),
		Valid:  true,
	}
}

func getPerformerCareerLength(index int) *string {
	if index%5 == 0 {
		return nil
	}

	ret := fmt.Sprintf("20%2d", index)
	return &ret
}

func getIgnoreAutoTag(index int) bool {
	return index%5 == 0
}

// createPerformers creates n performers with plain Name and o performers with camel cased NaMe included
func createPerformers(ctx context.Context, pqb models.PerformerReaderWriter, n int, o int) error {
	const namePlain = "Name"
	const nameNoCase = "NaMe"

	name := namePlain

	for i := 0; i < n+o; i++ {
		index := i

		if i >= n { // i<n tags get normal names
			name = nameNoCase       // i>=n performers get dup names if case is not checked
			index = n + o - (i + 1) // for the name to be the same the number (index) must be the same also
		} // so count backwards to 0 as needed
		// performers [ i ] and [ n + o - i - 1  ] should have similar names with only the Name!=NaMe part different

		performer := models.Performer{
			Name:     sql.NullString{String: getPerformerStringValue(index, name), Valid: true},
			Checksum: getPerformerStringValue(i, checksumField),
			URL:      getPerformerNullStringValue(i, urlField),
			Favorite: sql.NullBool{Bool: getPerformerBoolValue(i), Valid: true},
			Birthdate: models.SQLiteDate{
				String: getPerformerBirthdate(i),
				Valid:  true,
			},
			DeathDate:     getPerformerDeathDate(i),
			Details:       sql.NullString{String: getPerformerStringValue(i, "Details"), Valid: true},
			Ethnicity:     sql.NullString{String: getPerformerStringValue(i, "Ethnicity"), Valid: true},
			Rating:        getRating(i),
			IgnoreAutoTag: getIgnoreAutoTag(i),
		}

		careerLength := getPerformerCareerLength(i)
		if careerLength != nil {
			performer.CareerLength = models.NullString(*careerLength)
		}

		created, err := pqb.Create(ctx, performer)

		if err != nil {
			return fmt.Errorf("Error creating performer %v+: %s", performer, err.Error())
		}

		performerIDs = append(performerIDs, created.ID)
		performerNames = append(performerNames, created.Name.String)
	}

	return nil
}

func getTagStringValue(index int, field string) string {
	return "tag_" + strconv.FormatInt(int64(index), 10) + "_" + field
}

func getTagSceneCount(id int) int {
	if id == tagIDs[tagIdx1WithScene] || id == tagIDs[tagIdx2WithScene] || id == tagIDs[tagIdxWithScene] || id == tagIDs[tagIdx3WithScene] {
		return 1
	}

	return 0
}

func getTagMarkerCount(id int) int {
	if id == tagIDs[tagIdxWithPrimaryMarkers] {
		return 3
	}

	if id == tagIDs[tagIdxWithMarkers] {
		return 1
	}

	return 0
}

func getTagImageCount(id int) int {
	if id == tagIDs[tagIdx1WithImage] || id == tagIDs[tagIdx2WithImage] || id == tagIDs[tagIdxWithImage] {
		return 1
	}

	return 0
}

func getTagGalleryCount(id int) int {
	if id == tagIDs[tagIdx1WithGallery] || id == tagIDs[tagIdx2WithGallery] || id == tagIDs[tagIdxWithGallery] {
		return 1
	}

	return 0
}

func getTagPerformerCount(id int) int {
	if id == tagIDs[tagIdx1WithPerformer] || id == tagIDs[tagIdx2WithPerformer] || id == tagIDs[tagIdxWithPerformer] {
		return 1
	}

	return 0
}

func getTagParentCount(id int) int {
	if id == tagIDs[tagIdxWithParentTag] || id == tagIDs[tagIdxWithGrandParent] || id == tagIDs[tagIdxWithParentAndChild] {
		return 1
	}

	return 0
}

func getTagChildCount(id int) int {
	if id == tagIDs[tagIdxWithChildTag] || id == tagIDs[tagIdxWithGrandChild] || id == tagIDs[tagIdxWithParentAndChild] {
		return 1
	}

	return 0
}

//createTags creates n tags with plain Name and o tags with camel cased NaMe included
func createTags(ctx context.Context, tqb models.TagReaderWriter, n int, o int) error {
	const namePlain = "Name"
	const nameNoCase = "NaMe"

	name := namePlain

	for i := 0; i < n+o; i++ {
		index := i

		if i >= n { // i<n tags get normal names
			name = nameNoCase       // i>=n tags get dup names if case is not checked
			index = n + o - (i + 1) // for the name to be the same the number (index) must be the same also
		} // so count backwards to 0 as needed
		// tags [ i ] and [ n + o - i - 1  ] should have similar names with only the Name!=NaMe part different

		tag := models.Tag{
			Name:          getTagStringValue(index, name),
			IgnoreAutoTag: getIgnoreAutoTag(i),
		}

		created, err := tqb.Create(ctx, tag)

		if err != nil {
			return fmt.Errorf("Error creating tag %v+: %s", tag, err.Error())
		}

		// add alias
		alias := getTagStringValue(i, "Alias")
		if err := tqb.UpdateAliases(ctx, created.ID, []string{alias}); err != nil {
			return fmt.Errorf("error setting tag alias: %s", err.Error())
		}

		tagIDs = append(tagIDs, created.ID)
		tagNames = append(tagNames, created.Name)
	}

	return nil
}

func getStudioStringValue(index int, field string) string {
	return getPrefixedStringValue("studio", index, field)
}

func getStudioNullStringValue(index int, field string) sql.NullString {
	return getPrefixedNullStringValue("studio", index, field)
}

func createStudio(ctx context.Context, sqb models.StudioReaderWriter, name string, parentID *int64) (*models.Studio, error) {
	studio := models.Studio{
		Name:     sql.NullString{String: name, Valid: true},
		Checksum: md5.FromString(name),
	}

	if parentID != nil {
		studio.ParentID = sql.NullInt64{Int64: *parentID, Valid: true}
	}

	return createStudioFromModel(ctx, sqb, studio)
}

func createStudioFromModel(ctx context.Context, sqb models.StudioReaderWriter, studio models.Studio) (*models.Studio, error) {
	created, err := sqb.Create(ctx, studio)

	if err != nil {
		return nil, fmt.Errorf("Error creating studio %v+: %s", studio, err.Error())
	}

	return created, nil
}

// createStudios creates n studios with plain Name and o studios with camel cased NaMe included
func createStudios(ctx context.Context, sqb models.StudioReaderWriter, n int, o int) error {
	const namePlain = "Name"
	const nameNoCase = "NaMe"

	for i := 0; i < n+o; i++ {
		index := i
		name := namePlain

		if i >= n { // i<n studios get normal names
			name = nameNoCase       // i>=n studios get dup names if case is not checked
			index = n + o - (i + 1) // for the name to be the same the number (index) must be the same also
		} // so count backwards to 0 as needed
		// studios [ i ] and [ n + o - i - 1  ] should have similar names with only the Name!=NaMe part different

		name = getStudioStringValue(index, name)
		studio := models.Studio{
			Name:          sql.NullString{String: name, Valid: true},
			Checksum:      md5.FromString(name),
			URL:           getStudioNullStringValue(index, urlField),
			IgnoreAutoTag: getIgnoreAutoTag(i),
		}
		created, err := createStudioFromModel(ctx, sqb, studio)

		if err != nil {
			return err
		}

		// add alias
		alias := getStudioStringValue(i, "Alias")
		if err := sqb.UpdateAliases(ctx, created.ID, []string{alias}); err != nil {
			return fmt.Errorf("error setting studio alias: %s", err.Error())
		}

		studioIDs = append(studioIDs, created.ID)
		studioNames = append(studioNames, created.Name.String)
	}

	return nil
}

func createMarker(ctx context.Context, mqb models.SceneMarkerReaderWriter, markerSpec markerSpec) error {
	marker := models.SceneMarker{
		SceneID:      sql.NullInt64{Int64: int64(sceneIDs[markerSpec.sceneIdx]), Valid: true},
		PrimaryTagID: tagIDs[markerSpec.primaryTagIdx],
	}

	created, err := mqb.Create(ctx, marker)

	if err != nil {
		return fmt.Errorf("error creating marker %v+: %w", marker, err)
	}

	markerIDs = append(markerIDs, created.ID)

	if len(markerSpec.tagIdxs) > 0 {
		newTagIDs := []int{}

		for _, tagIdx := range markerSpec.tagIdxs {
			newTagIDs = append(newTagIDs, tagIDs[tagIdx])
		}

		if err := mqb.UpdateTags(ctx, created.ID, newTagIDs); err != nil {
			return fmt.Errorf("error creating marker/tag join: %w", err)
		}
	}

	return nil
}

func getSavedFilterMode(index int) models.FilterMode {
	switch index {
	case savedFilterIdxScene, savedFilterIdxDefaultScene:
		return models.FilterModeScenes
	case savedFilterIdxImage, savedFilterIdxDefaultImage:
		return models.FilterModeImages
	default:
		return models.FilterModeScenes
	}
}

func getSavedFilterName(index int) string {
	if index <= savedFilterIdxDefaultImage {
		// empty string for default filters
		return ""
	}

	if index <= savedFilterIdxImage {
		// use the same name for the first two - should be possible
		return firstSavedFilterName
	}

	return getPrefixedStringValue("savedFilter", index, "Name")
}

func createSavedFilters(ctx context.Context, qb models.SavedFilterReaderWriter, n int) error {
	for i := 0; i < n; i++ {
		savedFilter := models.SavedFilter{
			Mode:   getSavedFilterMode(i),
			Name:   getSavedFilterName(i),
			Filter: getPrefixedStringValue("savedFilter", i, "Filter"),
		}

		created, err := qb.Create(ctx, savedFilter)

		if err != nil {
			return fmt.Errorf("Error creating saved filter %v+: %s", savedFilter, err.Error())
		}

		savedFilterIDs = append(savedFilterIDs, created.ID)
	}

	return nil
}

func doLinks(links [][2]int, fn func(idx1, idx2 int) error) error {
	for _, l := range links {
		if err := fn(l[0], l[1]); err != nil {
			return err
		}
	}

	return nil
}

func linkPerformerTags(ctx context.Context, qb models.PerformerReaderWriter) error {
	return doLinks(performerTagLinks, func(performerIndex, tagIndex int) error {
		performerID := performerIDs[performerIndex]
		tagID := tagIDs[tagIndex]
		tagIDs, err := qb.GetTagIDs(ctx, performerID)
		if err != nil {
			return err
		}

		tagIDs = intslice.IntAppendUnique(tagIDs, tagID)

		return qb.UpdateTags(ctx, performerID, tagIDs)
	})
}

func linkMovieStudios(ctx context.Context, mqb models.MovieWriter) error {
	return doLinks(movieStudioLinks, func(movieIndex, studioIndex int) error {
		movie := models.MoviePartial{
			ID:       movieIDs[movieIndex],
			StudioID: &sql.NullInt64{Int64: int64(studioIDs[studioIndex]), Valid: true},
		}
		_, err := mqb.Update(ctx, movie)

		return err
	})
}

func linkStudiosParent(ctx context.Context, qb models.StudioWriter) error {
	return doLinks(studioParentLinks, func(parentIndex, childIndex int) error {
		studio := models.StudioPartial{
			ID:       studioIDs[childIndex],
			ParentID: &sql.NullInt64{Int64: int64(studioIDs[parentIndex]), Valid: true},
		}
		_, err := qb.Update(ctx, studio)

		return err
	})
}

func linkTagsParent(ctx context.Context, qb models.TagReaderWriter) error {
	return doLinks(tagParentLinks, func(parentIndex, childIndex int) error {
		tagID := tagIDs[childIndex]
		parentTags, err := qb.FindByChildTagID(ctx, tagID)
		if err != nil {
			return err
		}

		var parentIDs []int
		for _, parentTag := range parentTags {
			parentIDs = append(parentIDs, parentTag.ID)
		}

		parentIDs = append(parentIDs, tagIDs[parentIndex])

		return qb.UpdateParentTags(ctx, tagID, parentIDs)
	})
}

func addTagImage(ctx context.Context, qb models.TagWriter, tagIndex int) error {
	return qb.UpdateImage(ctx, tagIDs[tagIndex], models.DefaultTagImage)
}<|MERGE_RESOLUTION|>--- conflicted
+++ resolved
@@ -458,13 +458,6 @@
 )
 
 func indexesToIDs(ids []int, indexes []int) []int {
-<<<<<<< HEAD
-	if len(indexes) == 0 {
-		return nil
-	}
-
-=======
->>>>>>> c5033c36
 	ret := make([]int, len(indexes))
 	for i, idx := range indexes {
 		ret[i] = ids[idx]
@@ -656,17 +649,10 @@
 
 func createFolders(ctx context.Context) error {
 	qb := db.Folder
-<<<<<<< HEAD
 
 	for i := 0; i < totalFolders; i++ {
 		folder := makeFolder(i)
 
-=======
-
-	for i := 0; i < totalFolders; i++ {
-		folder := makeFolder(i)
-
->>>>>>> c5033c36
 		if err := qb.Create(ctx, &folder); err != nil {
 			return fmt.Errorf("Error creating folder [%d] %v+: %s", i, folder, err.Error())
 		}
@@ -751,7 +737,6 @@
 			AudioCodec: getFileStringValue(i, "audioCodec"),
 			FrameRate:  getFileDuration(i) * 2,
 			BitRate:    int64(getFileDuration(i)) * 3,
-<<<<<<< HEAD
 		}
 	} else if i >= fileIdxStartImageFiles && i < fileIdxStartGalleryFiles {
 		ret = &file.ImageFile{
@@ -760,16 +745,6 @@
 			Width:    getWidth(i),
 			Height:   getHeight(i),
 		}
-=======
-		}
-	} else if i >= fileIdxStartImageFiles && i < fileIdxStartGalleryFiles {
-		ret = &file.ImageFile{
-			BaseFile: baseFile,
-			Format:   getFileStringValue(i, "format"),
-			Width:    getWidth(i),
-			Height:   getHeight(i),
-		}
->>>>>>> c5033c36
 	}
 
 	return ret
@@ -985,20 +960,10 @@
 
 	mids := indexesToIDs(movieIDs, sceneMovies[i])
 
-<<<<<<< HEAD
-	var movies []models.MoviesScenes
-	if len(mids) > 0 {
-		movies = make([]models.MoviesScenes, len(mids))
-		for i, m := range mids {
-			movies[i] = models.MoviesScenes{
-				MovieID: m,
-			}
-=======
 	movies := make([]models.MoviesScenes, len(mids))
 	for i, m := range mids {
 		movies[i] = models.MoviesScenes{
 			MovieID: m,
->>>>>>> c5033c36
 		}
 	}
 
@@ -1010,15 +975,6 @@
 		OCounter:     getOCounter(i),
 		Date:         getObjectDateObject(i),
 		StudioID:     studioID,
-<<<<<<< HEAD
-		GalleryIDs:   gids,
-		PerformerIDs: pids,
-		TagIDs:       tids,
-		Movies:       movies,
-		StashIDs: []models.StashID{
-			sceneStashID(i),
-		},
-=======
 		GalleryIDs:   models.NewRelatedIDs(gids),
 		PerformerIDs: models.NewRelatedIDs(pids),
 		TagIDs:       models.NewRelatedIDs(tids),
@@ -1026,7 +982,6 @@
 		StashIDs: models.NewRelatedStashIDs([]models.StashID{
 			sceneStashID(i),
 		}),
->>>>>>> c5033c36
 	}
 }
 
@@ -1096,15 +1051,9 @@
 		Rating:       getIntPtr(getRating(i)),
 		OCounter:     getOCounter(i),
 		StudioID:     studioID,
-<<<<<<< HEAD
-		GalleryIDs:   gids,
-		PerformerIDs: pids,
-		TagIDs:       tids,
-=======
 		GalleryIDs:   models.NewRelatedIDs(gids),
 		PerformerIDs: models.NewRelatedIDs(pids),
 		TagIDs:       models.NewRelatedIDs(tids),
->>>>>>> c5033c36
 	}
 }
 
@@ -1116,24 +1065,13 @@
 		f := makeImageFile(i)
 		if i == imageIdxInZip {
 			f.ZipFileID = &fileIDs[fileIdxZip]
-<<<<<<< HEAD
-=======
 		}
 
 		if err := fqb.Create(ctx, f); err != nil {
 			return fmt.Errorf("creating image file: %w", err)
->>>>>>> c5033c36
 		}
 		imageFileIDs = append(imageFileIDs, f.ID)
 
-<<<<<<< HEAD
-		if err := fqb.Create(ctx, f); err != nil {
-			return fmt.Errorf("creating image file: %w", err)
-		}
-		imageFileIDs = append(imageFileIDs, f.ID)
-
-=======
->>>>>>> c5033c36
 		image := makeImage(i)
 
 		err := qb.Create(ctx, &models.ImageCreateInput{
@@ -1197,21 +1135,12 @@
 		Rating:       getIntPtr(getRating(i)),
 		Date:         getObjectDateObject(i),
 		StudioID:     studioID,
-<<<<<<< HEAD
-		PerformerIDs: pids,
-		TagIDs:       tids,
-	}
-
-	if includeScenes {
-		ret.SceneIDs = indexesToIDs(sceneIDs, sceneGalleries.reverseLookup(i))
-=======
 		PerformerIDs: models.NewRelatedIDs(pids),
 		TagIDs:       models.NewRelatedIDs(tids),
 	}
 
 	if includeScenes {
 		ret.SceneIDs = models.NewRelatedIDs(indexesToIDs(sceneIDs, sceneGalleries.reverseLookup(i)))
->>>>>>> c5033c36
 	}
 
 	return ret
