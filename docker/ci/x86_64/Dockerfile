FROM --platform=$BUILDPLATFORM ubuntu:20.04  AS prep
ARG TARGETPLATFORM
WORKDIR /
COPY stash-*  /
RUN if [ "$TARGETPLATFORM" = "linux/arm/v6" ];   then BIN=stash-pi; \
    elif [ "$TARGETPLATFORM" = "linux/arm/v7" ]; then BIN=stash-linux-arm32v7; \
    elif [ "$TARGETPLATFORM" = "linux/arm64" ];  then BIN=stash-linux-arm64v8; \
    elif [ "$TARGETPLATFORM" = "linux/amd64" ];  then BIN=stash-linux; \
    fi; \
    mv $BIN /stash
ENV DEBIAN_FRONTEND=noninteractive
RUN apt update && apt install -y python3 python-is-python3 python3-requests python3-requests-toolbelt python3-lxml python3-pip && pip3 install cloudscraper
FROM ubuntu:20.04 as app
<<<<<<< HEAD
RUN apt update && apt install -y python3 python-is-python3 python3-requests python3-requests-toolbelt python3-lxml ffmpeg && rm -rf /var/lib/apt/lists/*
=======
run apt update && apt install -y python3 python-is-python3 python3-requests python3-requests-toolbelt python3-lxml python3-mechanicalsoup ffmpeg && rm -rf /var/lib/apt/lists/*
>>>>>>> 04e146f2
COPY --from=prep /stash /usr/bin/
COPY --from=prep /usr/local/lib/python3.8/dist-packages /usr/local/lib/python3.8/dist-packages

ENV STASH_CONFIG_FILE=/root/.stash/config.yml

EXPOSE 9999
CMD ["stash"]
<|MERGE_RESOLUTION|>--- conflicted
+++ resolved
@@ -11,11 +11,7 @@
 ENV DEBIAN_FRONTEND=noninteractive
 RUN apt update && apt install -y python3 python-is-python3 python3-requests python3-requests-toolbelt python3-lxml python3-pip && pip3 install cloudscraper
 FROM ubuntu:20.04 as app
-<<<<<<< HEAD
-RUN apt update && apt install -y python3 python-is-python3 python3-requests python3-requests-toolbelt python3-lxml ffmpeg && rm -rf /var/lib/apt/lists/*
-=======
-run apt update && apt install -y python3 python-is-python3 python3-requests python3-requests-toolbelt python3-lxml python3-mechanicalsoup ffmpeg && rm -rf /var/lib/apt/lists/*
->>>>>>> 04e146f2
+RUN apt update && apt install -y python3 python-is-python3 python3-requests python3-requests-toolbelt python3-lxml python3-mechanicalsoup ffmpeg && rm -rf /var/lib/apt/lists/*
 COPY --from=prep /stash /usr/bin/
 COPY --from=prep /usr/local/lib/python3.8/dist-packages /usr/local/lib/python3.8/dist-packages
 
