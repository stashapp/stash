# This dockerfile should be built with `make docker-cuda-build` from the stash root.
ARG CUDA_VERSION=12.8.0

# Build Frontend
<<<<<<< HEAD
FROM node:alpine AS frontend
=======
FROM node:20-alpine AS frontend
>>>>>>> d9b4e624
RUN apk add --no-cache make git
## cache node_modules separately
COPY ./ui/v2.5/package.json ./ui/v2.5/yarn.lock /stash/ui/v2.5/
WORKDIR /stash
COPY Makefile /stash/
COPY ./graphql /stash/graphql/
COPY ./ui /stash/ui/
RUN make pre-ui
RUN make generate-ui
ARG GITHASH
ARG STASH_VERSION
RUN BUILD_DATE=$(date +"%Y-%m-%d %H:%M:%S") make ui-only

# Build Backend
<<<<<<< HEAD
FROM golang:1.22-bullseye AS backend
=======
FROM golang:1.22.8-bullseye AS backend
>>>>>>> d9b4e624
RUN apt update && apt install -y build-essential golang
WORKDIR /stash
COPY ./go* ./*.go Makefile gqlgen.yml .gqlgenc.yml /stash/
COPY ./graphql /stash/graphql/
COPY ./scripts /stash/scripts/
COPY ./pkg /stash/pkg/
COPY ./cmd /stash/cmd
COPY ./internal /stash/internal
# needed for generate-login-locale
COPY ./ui /stash/ui/
RUN make generate-backend generate-login-locale
COPY --from=frontend /stash /stash/
ARG GITHASH
ARG STASH_VERSION
RUN make flags-release flags-pie stash

# Final Runnable Image
FROM nvidia/cuda:${CUDA_VERSION}-base-ubuntu24.04
RUN apt update && apt upgrade -y && apt install -y \
    # stash dependencies
    ca-certificates libvips-tools ffmpeg \
    # intel dependencies
    intel-media-va-driver-non-free vainfo \
    # python tools
    python3 python3-pip && \
  # cleanup
  apt autoremove -y && apt clean && \
  rm -rf /var/lib/apt/lists/*
COPY --from=backend --chmod=555 /stash/stash /usr/bin/

# NVENC Patch
RUN mkdir -p /usr/local/bin /patched-lib
ADD --chmod=555 https://raw.githubusercontent.com/keylase/nvidia-patch/master/patch.sh /usr/local/bin/patch.sh
ADD --chmod=555 https://raw.githubusercontent.com/keylase/nvidia-patch/master/docker-entrypoint.sh /usr/local/bin/docker-entrypoint.sh

ENV LANG=C.UTF-8
ENV NVIDIA_VISIBLE_DEVICES=all
ENV NVIDIA_DRIVER_CAPABILITIES=video,utility
ENV STASH_CONFIG_FILE=/root/.stash/config.yml
EXPOSE 9999
ENTRYPOINT ["docker-entrypoint.sh", "stash"]

# vim: ft=dockerfile<|MERGE_RESOLUTION|>--- conflicted
+++ resolved
@@ -2,11 +2,7 @@
 ARG CUDA_VERSION=12.8.0
 
 # Build Frontend
-<<<<<<< HEAD
-FROM node:alpine AS frontend
-=======
 FROM node:20-alpine AS frontend
->>>>>>> d9b4e624
 RUN apk add --no-cache make git
 ## cache node_modules separately
 COPY ./ui/v2.5/package.json ./ui/v2.5/yarn.lock /stash/ui/v2.5/
@@ -21,11 +17,7 @@
 RUN BUILD_DATE=$(date +"%Y-%m-%d %H:%M:%S") make ui-only
 
 # Build Backend
-<<<<<<< HEAD
-FROM golang:1.22-bullseye AS backend
-=======
 FROM golang:1.22.8-bullseye AS backend
->>>>>>> d9b4e624
 RUN apt update && apt install -y build-essential golang
 WORKDIR /stash
 COPY ./go* ./*.go Makefile gqlgen.yml .gqlgenc.yml /stash/
