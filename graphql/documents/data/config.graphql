--- conflicted
+++ resolved
@@ -93,11 +93,8 @@
   }
   handyKey
   funscriptOffset
-<<<<<<< HEAD
+  useStashHostedFunscript
   showHeresphereButton
-=======
-  useStashHostedFunscript
->>>>>>> 278a0642
 }
 
 fragment ConfigDLNAData on ConfigDLNAResult {
