--- conflicted
+++ resolved
@@ -3,14 +3,11 @@
   databasePath
   generatedPath
   cachePath
-<<<<<<< HEAD
   previewSegments
   previewSegmentDuration
   previewExcludeStart
   previewExcludeEnd
-=======
   previewPreset
->>>>>>> c104c6d0
   maxTranscodeSize
   maxStreamingTranscodeSize
   forceMkv
