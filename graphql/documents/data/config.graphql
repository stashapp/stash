fragment ConfigGeneralData on ConfigGeneralResult {
  stashes
  databasePath
  generatedPath
  cachePath
<<<<<<< HEAD
  calculateMD5
  useMD5
=======
  previewPreset
>>>>>>> 274d84ce
  maxTranscodeSize
  maxStreamingTranscodeSize
  forceMkv
  forceHevc
  username
  password
  maxSessionAge
  logFile
  logOut
  logLevel
  logAccess
  excludes
  scraperUserAgent
}

fragment ConfigInterfaceData on ConfigInterfaceResult {
  soundOnPreview
  wallShowTitle
  wallPlayback
  maximumLoopDuration
  autostartVideo
  showStudioAsText
  css
  cssEnabled
  language
}

fragment ConfigData on ConfigResult {
  general {
    ...ConfigGeneralData
  }
  interface {
    ...ConfigInterfaceData
  }
}<|MERGE_RESOLUTION|>--- conflicted
+++ resolved
@@ -3,12 +3,9 @@
   databasePath
   generatedPath
   cachePath
-<<<<<<< HEAD
   calculateMD5
   useMD5
-=======
   previewPreset
->>>>>>> 274d84ce
   maxTranscodeSize
   maxStreamingTranscodeSize
   forceMkv
