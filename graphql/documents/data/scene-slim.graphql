fragment SlimSceneData on Scene {
  id
  checksum
  oshash
  title
  details
  url
  date
  rating
  o_counter
  organized
  path
  phash
  interactive
  interactive_speed

  file {
    size
    duration
    video_codec
    audio_codec
    width
    height
    framerate
    bitrate
  }

  paths {
    screenshot
    preview
    stream
    webp
    vtt
    chapters_vtt
    sprite
    funscript
<<<<<<< HEAD
    deovr
=======
    interactive_heatmap
>>>>>>> 65b8a3fe
  }

  scene_markers {
    id
    title
    seconds
  }

  galleries {
    id
    path
    title
  }

  studio {
    id
    name
    image_path
  }

  movies {
    movie {
      id
      name
      front_image_path
    }
    scene_index
  }

  tags {
    id
    name
  }

  performers {
    id
    name
    gender
    favorite
    image_path
  }

  stash_ids {
    endpoint
    stash_id
  }
}<|MERGE_RESOLUTION|>--- conflicted
+++ resolved
@@ -34,11 +34,8 @@
     chapters_vtt
     sprite
     funscript
-<<<<<<< HEAD
     deovr
-=======
     interactive_heatmap
->>>>>>> 65b8a3fe
   }
 
   scene_markers {
