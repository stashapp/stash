fragment SlimStudioData on Studio {
  id
  name
  image_path
  stash_ids {
    endpoint
    stash_id
  }
  parent_studio {
    id
  }
<<<<<<< HEAD
  rating
=======
  details
>>>>>>> a5e9e7ab
}<|MERGE_RESOLUTION|>--- conflicted
+++ resolved
@@ -9,9 +9,6 @@
   parent_studio {
     id
   }
-<<<<<<< HEAD
+  details
   rating
-=======
-  details
->>>>>>> a5e9e7ab
 }