fragment StudioData on Studio {
  id
  checksum
  name
  url
  parent_studio {
    id
    checksum
    name
    url
    image_path
    scene_count
    image_count
    gallery_count
  }
  child_studios {
    id
    checksum
    name
    url
    image_path
    scene_count
    image_count
    gallery_count
  }
  image_path
  scene_count
  image_count
  gallery_count
  stash_ids {
    stash_id
    endpoint
  }
<<<<<<< HEAD
  rating
=======
  details
>>>>>>> a5e9e7ab
}<|MERGE_RESOLUTION|>--- conflicted
+++ resolved
@@ -31,9 +31,6 @@
     stash_id
     endpoint
   }
-<<<<<<< HEAD
+  details
   rating
-=======
-  details
->>>>>>> a5e9e7ab
 }