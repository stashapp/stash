fragment ScrapedPerformerData on ScrapedPerformer {
  name
  gender
  url
  twitter
  instagram
  birthdate
  ethnicity
  country
  eye_color
  height
  measurements
  fake_tits
  career_length
  tattoos
  piercings
  aliases
  image
}

fragment ScrapedScenePerformerData on ScrapedScenePerformer {
  stored_id
  name
  gender
  url
  twitter
  instagram
  birthdate
  ethnicity
  country
  eye_color
  height
  measurements
  fake_tits
  career_length
  tattoos
  piercings
  aliases
  remote_site_id
  images
}

fragment ScrapedMovieStudioData on ScrapedMovieStudio {
  id
  name
  url
}

fragment ScrapedMovieData on ScrapedMovie {
  name
  aliases
  duration
  date
  rating
  director
  url
  synopsis
  front_image
  back_image

  studio {
    ...ScrapedMovieStudioData
  }
}

fragment ScrapedSceneMovieData on ScrapedSceneMovie {
  stored_id
  name
  aliases
  duration
  date
  rating
  director
  url
  synopsis
}

fragment ScrapedSceneStudioData on ScrapedSceneStudio {
  stored_id
  name
  url
  remote_site_id
}

fragment ScrapedSceneTagData on ScrapedSceneTag {
  stored_id
  name
}

fragment ScrapedSceneData on ScrapedScene {
  title
  details
  url
  date
  image

  file {
    size
    duration
    video_codec
    audio_codec
    width
    height
    framerate
    bitrate
  }

  studio {
    ...ScrapedSceneStudioData
  }

  tags {
    ...ScrapedSceneTagData
  }

  performers {
    ...ScrapedScenePerformerData
  }

  movies {
    ...ScrapedSceneMovieData
  }
}

<<<<<<< HEAD
fragment ScrapedStashBoxSceneData on ScrapedScene {
=======
fragment ScrapedGalleryData on ScrapedGallery {
>>>>>>> 147d0067
  title
  details
  url
  date
<<<<<<< HEAD
  image
  remote_site_id
  duration

  file {
    size
    duration
    video_codec
    audio_codec
    width
    height
    framerate
    bitrate
  }

  fingerprints {
    hash
    algorithm
    duration
  }
=======
>>>>>>> 147d0067

  studio {
    ...ScrapedSceneStudioData
  }

  tags {
    ...ScrapedSceneTagData
  }

  performers {
    ...ScrapedScenePerformerData
  }
<<<<<<< HEAD

  movies {
    ...ScrapedSceneMovieData
  }
=======
>>>>>>> 147d0067
}<|MERGE_RESOLUTION|>--- conflicted
+++ resolved
@@ -122,16 +122,30 @@
   }
 }
 
-<<<<<<< HEAD
-fragment ScrapedStashBoxSceneData on ScrapedScene {
-=======
 fragment ScrapedGalleryData on ScrapedGallery {
->>>>>>> 147d0067
   title
   details
   url
   date
-<<<<<<< HEAD
+
+  studio {
+    ...ScrapedSceneStudioData
+  }
+
+  tags {
+    ...ScrapedSceneTagData
+  }
+
+  performers {
+    ...ScrapedScenePerformerData
+  }
+}
+
+fragment ScrapedStashBoxSceneData on ScrapedScene {
+  title
+  details
+  url
+  date
   image
   remote_site_id
   duration
@@ -152,8 +166,6 @@
     algorithm
     duration
   }
-=======
->>>>>>> 147d0067
 
   studio {
     ...ScrapedSceneStudioData
@@ -166,11 +178,8 @@
   performers {
     ...ScrapedScenePerformerData
   }
-<<<<<<< HEAD
 
   movies {
     ...ScrapedSceneMovieData
   }
-=======
->>>>>>> 147d0067
 }