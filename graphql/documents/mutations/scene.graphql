mutation SceneUpdate(
<<<<<<< HEAD
  $id: ID!,
  $title: String,
  $details: String,
  $url: String,
  $date: String,
  $rating: Int,
  $organized: Boolean,
  $studio_id: ID,
  $gallery_id: ID,
  $performer_ids: [ID!] = [],
  $movies: [SceneMovieInput!] = [],
  $tag_ids: [ID!] = [],
  $stash_ids: [StashIDInput!],
  $cover_image: String) {

  sceneUpdate(input: {
                        id: $id,
                        title: $title,
                        details: $details,
                        url: $url,
                        date: $date,
                        rating: $rating,
                        organized: $organized,
                        studio_id: $studio_id,
                        gallery_id: $gallery_id,
                        performer_ids: $performer_ids,
                        movies: $movies,
                        tag_ids: $tag_ids,
                        stash_ids: $stash_ids,
                        cover_image: $cover_image
                      }) {
      ...SceneData
=======
  $input: SceneUpdateInput!) {

  sceneUpdate(input: $input) {
    ...SceneData
>>>>>>> 86747acc
  }
}

mutation BulkSceneUpdate(
<<<<<<< HEAD
  $ids: [ID!] = [],
  $title: String,
  $details: String,
  $url: String,
  $date: String,
  $rating: Int,
  $organized: Boolean,
  $studio_id: ID,
  $gallery_id: ID,
  $performer_ids: BulkUpdateIds,
  $tag_ids: BulkUpdateIds) {

  bulkSceneUpdate(input: {
                        ids: $ids,
                        title: $title,
                        details: $details,
                        url: $url,
                        date: $date,
                        rating: $rating,
                        organized: $organized,
                        studio_id: $studio_id,
                        gallery_id: $gallery_id,
                        performer_ids: $performer_ids,
                        tag_ids: $tag_ids
                      }) {
      ...SceneData
=======
  $input: BulkSceneUpdateInput!) {

  bulkSceneUpdate(input: $input) {
    ...SceneData
>>>>>>> 86747acc
  }
}

mutation ScenesUpdate($input : [SceneUpdateInput!]!) {
  scenesUpdate(input: $input) {
    ...SceneData
  }
}

mutation SceneIncrementO($id: ID!) {
  sceneIncrementO(id: $id) 
}

mutation SceneDecrementO($id: ID!) {
  sceneDecrementO(id: $id)
}

mutation SceneResetO($id: ID!) {
  sceneResetO(id: $id)
}

mutation SceneDestroy($id: ID!, $delete_file: Boolean, $delete_generated : Boolean) {
  sceneDestroy(input: {id: $id, delete_file: $delete_file, delete_generated: $delete_generated})
}

mutation ScenesDestroy($ids: [ID!]!, $delete_file: Boolean, $delete_generated : Boolean) {
  scenesDestroy(input: {ids: $ids, delete_file: $delete_file, delete_generated: $delete_generated})
}

mutation SceneGenerateScreenshot($id: ID!, $at: Float) {
  sceneGenerateScreenshot(id: $id, at: $at)
}<|MERGE_RESOLUTION|>--- conflicted
+++ resolved
@@ -1,80 +1,16 @@
 mutation SceneUpdate(
-<<<<<<< HEAD
-  $id: ID!,
-  $title: String,
-  $details: String,
-  $url: String,
-  $date: String,
-  $rating: Int,
-  $organized: Boolean,
-  $studio_id: ID,
-  $gallery_id: ID,
-  $performer_ids: [ID!] = [],
-  $movies: [SceneMovieInput!] = [],
-  $tag_ids: [ID!] = [],
-  $stash_ids: [StashIDInput!],
-  $cover_image: String) {
-
-  sceneUpdate(input: {
-                        id: $id,
-                        title: $title,
-                        details: $details,
-                        url: $url,
-                        date: $date,
-                        rating: $rating,
-                        organized: $organized,
-                        studio_id: $studio_id,
-                        gallery_id: $gallery_id,
-                        performer_ids: $performer_ids,
-                        movies: $movies,
-                        tag_ids: $tag_ids,
-                        stash_ids: $stash_ids,
-                        cover_image: $cover_image
-                      }) {
-      ...SceneData
-=======
   $input: SceneUpdateInput!) {
 
   sceneUpdate(input: $input) {
     ...SceneData
->>>>>>> 86747acc
   }
 }
 
 mutation BulkSceneUpdate(
-<<<<<<< HEAD
-  $ids: [ID!] = [],
-  $title: String,
-  $details: String,
-  $url: String,
-  $date: String,
-  $rating: Int,
-  $organized: Boolean,
-  $studio_id: ID,
-  $gallery_id: ID,
-  $performer_ids: BulkUpdateIds,
-  $tag_ids: BulkUpdateIds) {
-
-  bulkSceneUpdate(input: {
-                        ids: $ids,
-                        title: $title,
-                        details: $details,
-                        url: $url,
-                        date: $date,
-                        rating: $rating,
-                        organized: $organized,
-                        studio_id: $studio_id,
-                        gallery_id: $gallery_id,
-                        performer_ids: $performer_ids,
-                        tag_ids: $tag_ids
-                      }) {
-      ...SceneData
-=======
   $input: BulkSceneUpdateInput!) {
 
   bulkSceneUpdate(input: $input) {
     ...SceneData
->>>>>>> 86747acc
   }
 }
 
