"Gallery type"
type Gallery {
  id: ID!
  title: String
  code: String
  url: String @deprecated(reason: "Use urls")
  urls: [String!]!
  date: String
  details: String
<<<<<<< HEAD
  photographer: String
  # rating expressed as 1-5
  rating: Int @deprecated(reason: "Use 1-100 range with rating100")
=======
>>>>>>> 21baa23f
  # rating expressed as 1-100
  rating100: Int
  organized: Boolean!
  created_at: Time!
  updated_at: Time!

  files: [GalleryFile!]!
  folder: Folder

  chapters: [GalleryChapter!]!
  scenes: [Scene!]!
  studio: Studio
  image_count: Int!
  tags: [Tag!]!
  performers: [Performer!]!

  cover: Image
}

input GalleryCreateInput {
  title: String!
  code: String
  url: String @deprecated(reason: "Use urls")
  urls: [String!]
  date: String
  details: String
<<<<<<< HEAD
  photographer: String
  # rating expressed as 1-5
  rating: Int @deprecated(reason: "Use 1-100 range with rating100")
=======
>>>>>>> 21baa23f
  # rating expressed as 1-100
  rating100: Int
  organized: Boolean
  scene_ids: [ID!]
  studio_id: ID
  tag_ids: [ID!]
  performer_ids: [ID!]
}

input GalleryUpdateInput {
  clientMutationId: String
  id: ID!
  title: String
  code: String
  url: String @deprecated(reason: "Use urls")
  urls: [String!]
  date: String
  details: String
<<<<<<< HEAD
  photographer: String
  # rating expressed as 1-5
  rating: Int @deprecated(reason: "Use 1-100 range with rating100")
=======
>>>>>>> 21baa23f
  # rating expressed as 1-100
  rating100: Int
  organized: Boolean
  scene_ids: [ID!]
  studio_id: ID
  tag_ids: [ID!]
  performer_ids: [ID!]

  primary_file_id: ID
}

input BulkGalleryUpdateInput {
  clientMutationId: String
  ids: [ID!]
  code: String
  url: String @deprecated(reason: "Use urls")
  urls: BulkUpdateStrings
  date: String
  details: String
<<<<<<< HEAD
  photographer: String
  # rating expressed as 1-5
  rating: Int @deprecated(reason: "Use 1-100 range with rating100")
=======
>>>>>>> 21baa23f
  # rating expressed as 1-100
  rating100: Int
  organized: Boolean
  scene_ids: BulkUpdateIds
  studio_id: ID
  tag_ids: BulkUpdateIds
  performer_ids: BulkUpdateIds
}

input GalleryDestroyInput {
  ids: [ID!]!
  """
  If true, then the zip file will be deleted if the gallery is zip-file-based.
  If gallery is folder-based, then any files not associated with other
  galleries will be deleted, along with the folder, if it is not empty.
  """
  delete_file: Boolean
  delete_generated: Boolean
}

type FindGalleriesResultType {
  count: Int!
  galleries: [Gallery!]!
}

input GalleryAddInput {
  gallery_id: ID!
  image_ids: [ID!]!
}

input GalleryRemoveInput {
  gallery_id: ID!
  image_ids: [ID!]!
}<|MERGE_RESOLUTION|>--- conflicted
+++ resolved
@@ -7,12 +7,7 @@
   urls: [String!]!
   date: String
   details: String
-<<<<<<< HEAD
   photographer: String
-  # rating expressed as 1-5
-  rating: Int @deprecated(reason: "Use 1-100 range with rating100")
-=======
->>>>>>> 21baa23f
   # rating expressed as 1-100
   rating100: Int
   organized: Boolean!
@@ -39,12 +34,7 @@
   urls: [String!]
   date: String
   details: String
-<<<<<<< HEAD
   photographer: String
-  # rating expressed as 1-5
-  rating: Int @deprecated(reason: "Use 1-100 range with rating100")
-=======
->>>>>>> 21baa23f
   # rating expressed as 1-100
   rating100: Int
   organized: Boolean
@@ -63,12 +53,7 @@
   urls: [String!]
   date: String
   details: String
-<<<<<<< HEAD
   photographer: String
-  # rating expressed as 1-5
-  rating: Int @deprecated(reason: "Use 1-100 range with rating100")
-=======
->>>>>>> 21baa23f
   # rating expressed as 1-100
   rating100: Int
   organized: Boolean
@@ -88,12 +73,7 @@
   urls: BulkUpdateStrings
   date: String
   details: String
-<<<<<<< HEAD
   photographer: String
-  # rating expressed as 1-5
-  rating: Int @deprecated(reason: "Use 1-100 range with rating100")
-=======
->>>>>>> 21baa23f
   # rating expressed as 1-100
   rating100: Int
   organized: Boolean
