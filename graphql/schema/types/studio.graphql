--- conflicted
+++ resolved
@@ -11,11 +11,8 @@
   image_count: Int # Resolver
   gallery_count: Int # Resolver
   stash_ids: [StashID!]!
-<<<<<<< HEAD
   rating: Int
-=======
   details: String
->>>>>>> a5e9e7ab
 }
 
 input StudioCreateInput {
@@ -25,11 +22,8 @@
   """This should be a URL or a base64 encoded data URL"""
   image: String
   stash_ids: [StashIDInput!]
-<<<<<<< HEAD
   rating: Int
-=======
   details: String
->>>>>>> a5e9e7ab
 }
 
 input StudioUpdateInput {
@@ -40,11 +34,8 @@
   """This should be a URL or a base64 encoded data URL"""
   image: String
   stash_ids: [StashIDInput!]
-<<<<<<< HEAD
   rating: Int
-=======
   details: String
->>>>>>> a5e9e7ab
 }
 
 input StudioDestroyInput {
