--- conflicted
+++ resolved
@@ -31,11 +31,8 @@
 }
 
 input ScanMetadataInput {
-<<<<<<< HEAD
+  paths: [String!]
   """Set name, date, details from metadata (if present)"""
-=======
-  paths: [String!]
->>>>>>> e62e74bf
   useFileMetadata: Boolean!
   """Generate previews during scan"""
   scanGeneratePreviews: Boolean!
