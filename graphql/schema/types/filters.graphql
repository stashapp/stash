enum SortDirectionEnum {
  ASC
  DESC
}

input FindFilterType {
  q: String
  page: Int
  per_page: Int
  sort: String
  direction: SortDirectionEnum
}

enum ResolutionEnum {
  "240p", LOW
  "480p", STANDARD
  "720p", STANDARD_HD
  "1080p", FULL_HD
  "4k", FOUR_K
}

input PerformerFilterType {
  """Filter by favorite"""
  filter_favorites: Boolean
  """Filter by birth year"""
  birth_year: IntCriterionInput
  """Filter by age"""
  age: IntCriterionInput
  """Filter by ethnicity"""
  ethnicity: StringCriterionInput
  """Filter by country"""
  country: StringCriterionInput
  """Filter by eye color"""
  eye_color: StringCriterionInput
  """Filter by height"""
  height: StringCriterionInput
  """Filter by measurements"""
  measurements: StringCriterionInput
  """Filter by fake tits value"""
  fake_tits: StringCriterionInput
  """Filter by career length"""  
  career_length: StringCriterionInput
  """Filter by tattoos"""
  tattoos: StringCriterionInput
  """Filter by piercings"""
  piercings: StringCriterionInput
  """Filter by aliases"""
  aliases: StringCriterionInput
  """Filter by gender"""
  gender: GenderCriterionInput
  """Filter to only include performers missing this property"""
  is_missing: String
}

input SceneMarkerFilterType {
  """Filter to only include scene markers with this tag"""
  tag_id: ID
  """Filter to only include scene markers with these tags"""
  tags: MultiCriterionInput
  """Filter to only include scene markers attached to a scene with these tags"""
  scene_tags: MultiCriterionInput
  """Filter to only include scene markers with these performers"""
  performers: MultiCriterionInput
}

input SceneFilterType {
  """Filter by rating"""
  rating: IntCriterionInput
  """Filter by o-counter"""
  o_counter: IntCriterionInput
  """Filter by resolution"""
  resolution: ResolutionEnum
  """Filter by duration (in seconds)"""
  duration: IntCriterionInput
  """Filter to only include scenes which have markers. `true` or `false`"""
  has_markers: String
  """Filter to only include scenes missing this property"""
  is_missing: String
  """Filter to only include scenes with this studio"""
  studios: MultiCriterionInput
  """Filter to only include scenes with this movie"""
  movies: MultiCriterionInput
  """Filter to only include scenes with these tags"""
  tags: MultiCriterionInput
  """Filter to only include scenes with these performers"""
  performers: MultiCriterionInput
}

<<<<<<< HEAD
input MovieFilterType {
  """Filter to only include movies with this studio"""
  studios: MultiCriterionInput
=======
input StudioFilterType {
  """Filter to only include studios with this parent studio"""
  parent_id: IntCriterionInput
>>>>>>> bc4e426c
}

enum CriterionModifier {
  """="""
  EQUALS,
  """!="""
  NOT_EQUALS,
  """>"""
  GREATER_THAN,
  """<"""
  LESS_THAN,
  """IS NULL"""
  IS_NULL,
  """IS NOT NULL"""
  NOT_NULL,
  """INCLUDES ALL"""
  INCLUDES_ALL,
  INCLUDES,
  EXCLUDES,
}

input StringCriterionInput {
  value: String!
  modifier: CriterionModifier!
}

input IntCriterionInput {
  value: Int!
  modifier: CriterionModifier!
}

input MultiCriterionInput {
  value: [ID!]
  modifier: CriterionModifier!
}

input GenderCriterionInput {
  value: GenderEnum
  modifier: CriterionModifier!
}<|MERGE_RESOLUTION|>--- conflicted
+++ resolved
@@ -86,15 +86,14 @@
   performers: MultiCriterionInput
 }
 
-<<<<<<< HEAD
 input MovieFilterType {
   """Filter to only include movies with this studio"""
   studios: MultiCriterionInput
-=======
+}
+
 input StudioFilterType {
   """Filter to only include studios with this parent studio"""
   parent_id: IntCriterionInput
->>>>>>> bc4e426c
 }
 
 enum CriterionModifier {
