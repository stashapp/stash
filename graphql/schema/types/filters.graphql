enum SortDirectionEnum {
  ASC
  DESC
}

input FindFilterType {
  q: String
  page: Int
  """use per_page = 0 to indicate all results. Defaults to 25."""
  per_page: Int
  sort: String
  direction: SortDirectionEnum
}

enum ResolutionEnum {
  "144p", VERY_LOW
  "240p", LOW
  "360p", R360P
  "480p", STANDARD
  "540p", WEB_HD
  "720p", STANDARD_HD
  "1080p", FULL_HD
  "1440p", QUAD_HD
  "1920p", VR_HD
  "4k", FOUR_K
  "5k", FIVE_K
  "6k", SIX_K
  "8k", EIGHT_K
}

input PerformerFilterType {
  """Filter by favorite"""
  filter_favorites: Boolean
  """Filter by birth year"""
  birth_year: IntCriterionInput
  """Filter by age"""
  age: IntCriterionInput
  """Filter by ethnicity"""
  ethnicity: StringCriterionInput
  """Filter by country"""
  country: StringCriterionInput
  """Filter by eye color"""
  eye_color: StringCriterionInput
  """Filter by height"""
  height: StringCriterionInput
  """Filter by measurements"""
  measurements: StringCriterionInput
  """Filter by fake tits value"""
  fake_tits: StringCriterionInput
  """Filter by career length"""
  career_length: StringCriterionInput
  """Filter by tattoos"""
  tattoos: StringCriterionInput
  """Filter by piercings"""
  piercings: StringCriterionInput
  """Filter by aliases"""
  aliases: StringCriterionInput
  """Filter by gender"""
  gender: GenderCriterionInput
  """Filter to only include performers missing this property"""
  is_missing: String
  """Filter to only include performers with these tags"""
  tags: MultiCriterionInput
  """Filter by tag count"""
  tag_count: IntCriterionInput
  """Filter by scene count"""
  scene_count: IntCriterionInput
  """Filter by image count"""
  image_count: IntCriterionInput
  """Filter by gallery count"""
  gallery_count: IntCriterionInput
  """Filter by StashID"""
  stash_id: String
  """Filter by rating"""
  rating: IntCriterionInput
  """Filter by url"""
  url: StringCriterionInput
  """Filter by hair color"""
  hair_color: StringCriterionInput
  """Filter by weight"""
  weight: StringCriterionInput
  """Filter by death year"""
  death_year: IntCriterionInput
}

input SceneMarkerFilterType {
  """Filter to only include scene markers with this tag"""
  tag_id: ID
  """Filter to only include scene markers with these tags"""
  tags: MultiCriterionInput
  """Filter to only include scene markers attached to a scene with these tags"""
  scene_tags: MultiCriterionInput
  """Filter to only include scene markers with these performers"""
  performers: MultiCriterionInput
}

input SceneFilterType {
  AND: SceneFilterType
  OR: SceneFilterType
  NOT: SceneFilterType

  """Filter by path"""
  path: StringCriterionInput
  """Filter by rating"""
  rating: IntCriterionInput
  """Filter by organized"""
  organized: Boolean
  """Filter by o-counter"""
  o_counter: IntCriterionInput
  """Filter by resolution"""
  resolution: ResolutionEnum
  """Filter by duration (in seconds)"""
  duration: IntCriterionInput
  """Filter to only include scenes which have markers. `true` or `false`"""
  has_markers: String
  """Filter to only include scenes missing this property"""
  is_missing: String
  """Filter to only include scenes with this studio"""
  studios: MultiCriterionInput
  """Filter to only include scenes with this movie"""
  movies: MultiCriterionInput
  """Filter to only include scenes with these tags"""
  tags: MultiCriterionInput
  """Filter by tag count"""
  tag_count: IntCriterionInput
  """Filter to only include scenes with performers with these tags"""
  performer_tags: MultiCriterionInput
  """Filter to only include scenes with these performers"""
  performers: MultiCriterionInput
  """Filter by performer count"""
  performer_count: IntCriterionInput
  """Filter by StashID"""
  stash_id: String
  """Filter by url"""
  url: StringCriterionInput
}

input MovieFilterType {
  """Filter to only include movies with this studio"""
  studios: MultiCriterionInput
  """Filter to only include movies missing this property"""
  is_missing: String
  """Filter by url"""
  url: StringCriterionInput
}

input StudioFilterType {
  """Filter to only include studios with this parent studio"""
  parents: MultiCriterionInput
  """Filter by StashID"""
  stash_id: String
  """Filter to only include studios missing this property"""
  is_missing: String
<<<<<<< HEAD
  """Filter by rating"""
  rating: IntCriterionInput
=======
  """Filter by scene count"""
  scene_count: IntCriterionInput
  """Filter by image count"""
  image_count: IntCriterionInput
  """Filter by gallery count"""
  gallery_count: IntCriterionInput
>>>>>>> 7836a37d
  """Filter by url"""
  url: StringCriterionInput
}

input GalleryFilterType {
  """Filter by path"""
  path: StringCriterionInput
  """Filter to only include galleries missing this property"""
  is_missing: String
  """Filter to include/exclude galleries that were created from zip"""
  is_zip: Boolean
  """Filter by rating"""
  rating: IntCriterionInput
  """Filter by organized"""
  organized: Boolean
  """Filter by average image resolution"""
  average_resolution: ResolutionEnum
  """Filter to only include galleries with this studio"""
  studios: MultiCriterionInput
  """Filter to only include galleries with these tags"""
  tags: MultiCriterionInput
  """Filter by tag count"""
  tag_count: IntCriterionInput
  """Filter to only include galleries with performers with these tags"""
  performer_tags: MultiCriterionInput
  """Filter to only include galleries with these performers"""
  performers: MultiCriterionInput
  """Filter by performer count"""
  performer_count: IntCriterionInput
  """Filter by number of images in this gallery"""
  image_count: IntCriterionInput
  """Filter by url"""
  url: StringCriterionInput
}

input TagFilterType {
  AND: TagFilterType
  OR: TagFilterType
  NOT: TagFilterType

  """Filter to only include tags missing this property"""
  is_missing: String

  """Filter by number of scenes with this tag"""
  scene_count: IntCriterionInput

  """Filter by number of images with this tag"""
  image_count: IntCriterionInput

  """Filter by number of galleries with this tag"""
  gallery_count: IntCriterionInput

  """Filter by number of performers with this tag"""
  performer_count: IntCriterionInput

  """Filter by number of markers with this tag"""
  marker_count: IntCriterionInput
}

input ImageFilterType {
  """Filter by path"""
  path: StringCriterionInput
  """Filter by rating"""
  rating: IntCriterionInput
  """Filter by organized"""
  organized: Boolean
  """Filter by o-counter"""
  o_counter: IntCriterionInput
  """Filter by resolution"""
  resolution: ResolutionEnum
  """Filter to only include images missing this property"""
  is_missing: String
  """Filter to only include images with this studio"""
  studios: MultiCriterionInput
  """Filter to only include images with these tags"""
  tags: MultiCriterionInput
  """Filter by tag count"""
  tag_count: IntCriterionInput
  """Filter to only include images with performers with these tags"""
  performer_tags: MultiCriterionInput
  """Filter to only include images with these performers"""
  performers: MultiCriterionInput
  """Filter by performer count"""
  performer_count: IntCriterionInput
  """Filter to only include images with these galleries"""
  galleries: MultiCriterionInput
}

enum CriterionModifier {
  """="""
  EQUALS,
  """!="""
  NOT_EQUALS,
  """>"""
  GREATER_THAN,
  """<"""
  LESS_THAN,
  """IS NULL"""
  IS_NULL,
  """IS NOT NULL"""
  NOT_NULL,
  """INCLUDES ALL"""
  INCLUDES_ALL,
  INCLUDES,
  EXCLUDES,
  """MATCHES REGEX"""
  MATCHES_REGEX,
  """NOT MATCHES REGEX"""
  NOT_MATCHES_REGEX,
}

input StringCriterionInput {
  value: String!
  modifier: CriterionModifier!
}

input IntCriterionInput {
  value: Int!
  modifier: CriterionModifier!
}

input MultiCriterionInput {
  value: [ID!]
  modifier: CriterionModifier!
}

input GenderCriterionInput {
  value: GenderEnum
  modifier: CriterionModifier!
}<|MERGE_RESOLUTION|>--- conflicted
+++ resolved
@@ -151,17 +151,14 @@
   stash_id: String
   """Filter to only include studios missing this property"""
   is_missing: String
-<<<<<<< HEAD
-  """Filter by rating"""
-  rating: IntCriterionInput
-=======
+  """Filter by rating"""
+  rating: IntCriterionInput
   """Filter by scene count"""
   scene_count: IntCriterionInput
   """Filter by image count"""
   image_count: IntCriterionInput
   """Filter by gallery count"""
   gallery_count: IntCriterionInput
->>>>>>> 7836a37d
   """Filter by url"""
   url: StringCriterionInput
 }
