--- conflicted
+++ resolved
@@ -26,15 +26,12 @@
   generatedPath: String
   """Path to cache"""
   cachePath: String
-<<<<<<< HEAD
   """Whether to calculate MD5 checksums for scene video files"""
   calculateMD5: Boolean!
   """Whether to use MD5 checksums for generated file naming"""
   useMD5: Boolean!
-=======
   """Preset when generating preview"""
   previewPreset: PreviewPreset
->>>>>>> 274d84ce
   """Max generated transcode size"""
   maxTranscodeSize: StreamingResolutionEnum
   """Max streaming transcode size"""
@@ -72,15 +69,12 @@
   generatedPath: String!
   """Path to cache"""
   cachePath: String!
-<<<<<<< HEAD
   """Whether to calculate MD5 checksums for scene video files"""
   calculateMD5: Boolean!
   """Whether to use MD5 checksums for generated file naming"""
   useMD5: Boolean!
-=======
   """Preset when generating preview"""
   previewPreset: PreviewPreset!
->>>>>>> 274d84ce
   """Max generated transcode size"""
   maxTranscodeSize: StreamingResolutionEnum
   """Max streaming transcode size"""
