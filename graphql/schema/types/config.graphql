--- conflicted
+++ resolved
@@ -26,7 +26,6 @@
   generatedPath: String
   """Path to cache"""
   cachePath: String
-<<<<<<< HEAD
   """Number of segments in a preview file"""
   previewSegments: Int
   """Preview segment duration, in seconds"""
@@ -35,10 +34,8 @@
   previewExcludeStart: String
   """Duration of end of video to exclude when generating previews"""
   previewExcludeEnd: String
-=======
   """Preset when generating preview"""
   previewPreset: PreviewPreset
->>>>>>> c104c6d0
   """Max generated transcode size"""
   maxTranscodeSize: StreamingResolutionEnum
   """Max streaming transcode size"""
@@ -76,7 +73,6 @@
   generatedPath: String!
   """Path to cache"""
   cachePath: String!
-<<<<<<< HEAD
   """Number of segments in a preview file"""
   previewSegments: Int!
   """Preview segment duration, in seconds"""
@@ -85,10 +81,8 @@
   previewExcludeStart: String!
   """Duration of end of video to exclude when generating previews"""
   previewExcludeEnd: String!
-=======
   """Preset when generating preview"""
   previewPreset: PreviewPreset!
->>>>>>> c104c6d0
   """Max generated transcode size"""
   maxTranscodeSize: StreamingResolutionEnum
   """Max streaming transcode size"""
