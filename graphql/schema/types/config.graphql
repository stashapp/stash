input SetupInput {
  "Empty to indicate $HOME/.stash/config.yml default"
  configLocation: String!
  stashes: [StashConfigInput!]!
  "Empty to indicate default"
  databaseFile: String!
  "Empty to indicate default"
  generatedLocation: String!
  "Empty to indicate default"
  cacheLocation: String!
  "Empty to indicate database storage for blobs"
  blobsLocation: String!
}

enum StreamingResolutionEnum {
  "240p"
  LOW
  "480p"
  STANDARD
  "720p"
  STANDARD_HD
  "1080p"
  FULL_HD
  "4k"
  FOUR_K
  "Original"
  ORIGINAL
}

enum PreviewPreset {
  "X264_ULTRAFAST"
  ultrafast
  "X264_VERYFAST"
  veryfast
  "X264_FAST"
  fast
  "X264_MEDIUM"
  medium
  "X264_SLOW"
  slow
  "X264_SLOWER"
  slower
  "X264_VERYSLOW"
  veryslow
}

enum HashAlgorithm {
  MD5
  "oshash"
  OSHASH
}

enum BlobsStorageType {
  # blobs are stored in the database
  "Database"
  DATABASE
  # blobs are stored in the filesystem under the configured blobs directory
  "Filesystem"
  FILESYSTEM
}

input ConfigGeneralInput {
  "Array of file paths to content"
  stashes: [StashConfigInput!]
  "Path to the SQLite database"
  databasePath: String
  "Path to backup directory"
  backupDirectoryPath: String
  "Path to generated files"
  generatedPath: String
  "Path to import/export files"
  metadataPath: String
  "Path to scrapers"
  scrapersPath: String
  "Path to cache"
  cachePath: String
  "Path to blobs - required for filesystem blob storage"
  blobsPath: String
  "Where to store blobs"
  blobsStorage: BlobsStorageType
  "Whether to calculate MD5 checksums for scene video files"
  calculateMD5: Boolean
  "Hash algorithm to use for generated file naming"
  videoFileNamingAlgorithm: HashAlgorithm
  "Number of parallel tasks to start during scan/generate"
  parallelTasks: Int
  "Include audio stream in previews"
  previewAudio: Boolean
  "Number of segments in a preview file"
  previewSegments: Int
  "Preview segment duration, in seconds"
  previewSegmentDuration: Float
  "Duration of start of video to exclude when generating previews"
  previewExcludeStart: String
  "Duration of end of video to exclude when generating previews"
  previewExcludeEnd: String
  "Preset when generating preview"
  previewPreset: PreviewPreset
  "Transcode Hardware Acceleration"
  transcodeHardwareAcceleration: Boolean
  "Max generated transcode size"
  maxTranscodeSize: StreamingResolutionEnum
  "Max streaming transcode size"
  maxStreamingTranscodeSize: StreamingResolutionEnum

  """
  ffmpeg transcode input args - injected before input file
  These are applied to generated transcodes (previews and transcodes)
  """
  transcodeInputArgs: [String!]
  """
  ffmpeg transcode output args - injected before output file
  These are applied to generated transcodes (previews and transcodes)
  """
  transcodeOutputArgs: [String!]

  """
  ffmpeg stream input args - injected before input file
  These are applied when live transcoding
  """
  liveTranscodeInputArgs: [String!]
  """
  ffmpeg stream output args - injected before output file
  These are applied when live transcoding
  """
  liveTranscodeOutputArgs: [String!]

  "whether to include range in generated funscript heatmaps"
  drawFunscriptHeatmapRange: Boolean

  "Write image thumbnails to disk when generating on the fly"
  writeImageThumbnails: Boolean
  "Create Image Clips from Video extensions when Videos are disabled in Library"
  createImageClipsFromVideos: Boolean
  "Username"
  username: String
  "Password"
  password: String
  "Maximum session cookie age"
  maxSessionAge: Int
  "Comma separated list of proxies to allow traffic from"
  trustedProxies: [String!] @deprecated(reason: "no longer supported")
  "Name of the log file"
  logFile: String
  "Whether to also output to stderr"
  logOut: Boolean
  "Minimum log level"
  logLevel: String
  "Whether to log http access"
  logAccess: Boolean
  "True if galleries should be created from folders with images"
  createGalleriesFromFolders: Boolean
  "Regex used to identify images as gallery covers"
  galleryCoverRegex: String
  "Array of video file extensions"
  videoExtensions: [String!]
  "Array of image file extensions"
  imageExtensions: [String!]
  "Array of gallery zip file extensions"
  galleryExtensions: [String!]
  "Array of file regexp to exclude from Video Scans"
  excludes: [String!]
  "Array of file regexp to exclude from Image Scans"
  imageExcludes: [String!]
  "Custom Performer Image Location"
  customPerformerImageLocation: String
  "Scraper user agent string"
  scraperUserAgent: String
    @deprecated(
      reason: "use mutation ConfigureScraping(input: ConfigScrapingInput) instead"
    )
  "Scraper CDP path. Path to chrome executable or remote address"
  scraperCDPPath: String
    @deprecated(
      reason: "use mutation ConfigureScraping(input: ConfigScrapingInput) instead"
    )
  "Whether the scraper should check for invalid certificates"
  scraperCertCheck: Boolean
    @deprecated(
      reason: "use mutation ConfigureScraping(input: ConfigScrapingInput) instead"
    )
  "Stash-box instances used for tagging"
  stashBoxes: [StashBoxInput!]
  "Python path - resolved using path if unset"
  pythonPath: String
}

type ConfigGeneralResult {
  "Array of file paths to content"
  stashes: [StashConfig!]!
  "Path to the SQLite database"
  databasePath: String!
  "Path to backup directory"
  backupDirectoryPath: String!
  "Path to generated files"
  generatedPath: String!
  "Path to import/export files"
  metadataPath: String!
  "Path to the config file used"
  configFilePath: String!
  "Path to scrapers"
  scrapersPath: String!
  "Path to cache"
  cachePath: String!
  "Path to blobs - required for filesystem blob storage"
  blobsPath: String!
  "Where to store blobs"
  blobsStorage: BlobsStorageType!
  "Whether to calculate MD5 checksums for scene video files"
  calculateMD5: Boolean!
  "Hash algorithm to use for generated file naming"
  videoFileNamingAlgorithm: HashAlgorithm!
  "Number of parallel tasks to start during scan/generate"
  parallelTasks: Int!
  "Include audio stream in previews"
  previewAudio: Boolean!
  "Number of segments in a preview file"
  previewSegments: Int!
  "Preview segment duration, in seconds"
  previewSegmentDuration: Float!
  "Duration of start of video to exclude when generating previews"
  previewExcludeStart: String!
  "Duration of end of video to exclude when generating previews"
  previewExcludeEnd: String!
  "Preset when generating preview"
  previewPreset: PreviewPreset!
  "Transcode Hardware Acceleration"
  transcodeHardwareAcceleration: Boolean!
  "Max generated transcode size"
  maxTranscodeSize: StreamingResolutionEnum
  "Max streaming transcode size"
  maxStreamingTranscodeSize: StreamingResolutionEnum

  """
  ffmpeg transcode input args - injected before input file
  These are applied to generated transcodes (previews and transcodes)
  """
  transcodeInputArgs: [String!]!
  """
  ffmpeg transcode output args - injected before output file
  These are applied to generated transcodes (previews and transcodes)
  """
  transcodeOutputArgs: [String!]!

  """
  ffmpeg stream input args - injected before input file
  These are applied when live transcoding
  """
  liveTranscodeInputArgs: [String!]!
  """
  ffmpeg stream output args - injected before output file
  These are applied when live transcoding
  """
  liveTranscodeOutputArgs: [String!]!

  "whether to include range in generated funscript heatmaps"
  drawFunscriptHeatmapRange: Boolean!

  "Write image thumbnails to disk when generating on the fly"
  writeImageThumbnails: Boolean!
  "Create Image Clips from Video extensions when Videos are disabled in Library"
  createImageClipsFromVideos: Boolean!
  "API Key"
  apiKey: String!
  "Username"
  username: String!
  "Password"
  password: String!
  "Maximum session cookie age"
  maxSessionAge: Int!
  "Comma separated list of proxies to allow traffic from"
  trustedProxies: [String!] @deprecated(reason: "no longer supported")
  "Name of the log file"
  logFile: String
  "Whether to also output to stderr"
  logOut: Boolean!
  "Minimum log level"
  logLevel: String!
  "Whether to log http access"
  logAccess: Boolean!
  "Array of video file extensions"
  videoExtensions: [String!]!
  "Array of image file extensions"
  imageExtensions: [String!]!
  "Array of gallery zip file extensions"
  galleryExtensions: [String!]!
  "True if galleries should be created from folders with images"
  createGalleriesFromFolders: Boolean!
  "Regex used to identify images as gallery covers"
  galleryCoverRegex: String!
  "Array of file regexp to exclude from Video Scans"
  excludes: [String!]!
  "Array of file regexp to exclude from Image Scans"
  imageExcludes: [String!]!
  "Custom Performer Image Location"
  customPerformerImageLocation: String
  "Scraper user agent string"
  scraperUserAgent: String
    @deprecated(reason: "use ConfigResult.scraping instead")
  "Scraper CDP path. Path to chrome executable or remote address"
  scraperCDPPath: String
    @deprecated(reason: "use ConfigResult.scraping instead")
  "Whether the scraper should check for invalid certificates"
  scraperCertCheck: Boolean!
    @deprecated(reason: "use ConfigResult.scraping instead")
  "Stash-box instances used for tagging"
  stashBoxes: [StashBox!]!
  "Python path - resolved using path if unset"
  pythonPath: String!
}

input ConfigDisableDropdownCreateInput {
  performer: Boolean
  tag: Boolean
  studio: Boolean
  movie: Boolean
}

enum ImageLightboxDisplayMode {
  ORIGINAL
  FIT_XY
  FIT_X
}

enum ImageLightboxScrollMode {
  ZOOM
  PAN_Y
}

input ConfigImageLightboxInput {
  slideshowDelay: Int
  displayMode: ImageLightboxDisplayMode
  scaleUp: Boolean
  resetZoomOnNav: Boolean
  scrollMode: ImageLightboxScrollMode
  scrollAttemptsBeforeChange: Int
}

type ConfigImageLightboxResult {
  slideshowDelay: Int
  displayMode: ImageLightboxDisplayMode
  scaleUp: Boolean
  resetZoomOnNav: Boolean
  scrollMode: ImageLightboxScrollMode
  scrollAttemptsBeforeChange: Int!
}

input ConfigInterfaceInput {
  "Ordered list of items that should be shown in the menu"
  menuItems: [String!]

  "Enable sound on mouseover previews"
  soundOnPreview: Boolean

  "Show title and tags in wall view"
  wallShowTitle: Boolean
  "Wall playback type"
  wallPlayback: String

  "Show scene scrubber by default"
  showScrubber: Boolean

  "Maximum duration (in seconds) in which a scene video will loop in the scene player"
  maximumLoopDuration: Int
  "If true, video will autostart on load in the scene player"
  autostartVideo: Boolean
  "If true, video will autostart when loading from play random or play selected"
  autostartVideoOnPlaySelected: Boolean
  "If true, next scene in playlist will be played at video end by default"
  continuePlaylistDefault: Boolean

  "If true, studio overlays will be shown as text instead of logo images"
  showStudioAsText: Boolean

  "Custom CSS"
  css: String
  cssEnabled: Boolean

  "Custom Javascript"
  javascript: String
  javascriptEnabled: Boolean

  "Custom Locales"
  customLocales: String
  customLocalesEnabled: Boolean

  "Interface language"
  language: String

  "Slideshow Delay"
  slideshowDelay: Int @deprecated(reason: "Use imageLightbox.slideshowDelay")

  imageLightbox: ConfigImageLightboxInput

  "Set to true to disable creating new objects via the dropdown menus"
  disableDropdownCreate: ConfigDisableDropdownCreateInput

  "Handy Connection Key"
  handyKey: String
  "Funscript Time Offset"
  funscriptOffset: Int
  "Whether to use Stash Hosted Funscript"
  useStashHostedFunscript: Boolean
  "True if we should not auto-open a browser window on startup"
  noBrowser: Boolean
  "True if we should send notifications to the desktop"
  notificationsEnabled: Boolean
  """True if we should automatically redirect Heresphere clients to the Heresphere endpoint"""
  showHeresphereButton: Boolean
}

type ConfigDisableDropdownCreate {
  performer: Boolean!
  tag: Boolean!
  studio: Boolean!
  movie: Boolean!
}

type ConfigInterfaceResult {
  "Ordered list of items that should be shown in the menu"
  menuItems: [String!]

  "Enable sound on mouseover previews"
  soundOnPreview: Boolean

  "Show title and tags in wall view"
  wallShowTitle: Boolean
  "Wall playback type"
  wallPlayback: String

  "Show scene scrubber by default"
  showScrubber: Boolean

  "Maximum duration (in seconds) in which a scene video will loop in the scene player"
  maximumLoopDuration: Int
  "True if we should not auto-open a browser window on startup"
  noBrowser: Boolean
  "True if we should send desktop notifications"
  notificationsEnabled: Boolean
<<<<<<< HEAD
  """True if we should automatically redirect Heresphere clients to the Heresphere endpoint"""
  showHeresphereButton: Boolean
  """If true, video will autostart on load in the scene player"""
=======
  "If true, video will autostart on load in the scene player"
>>>>>>> 170f45c4
  autostartVideo: Boolean
  "If true, video will autostart when loading from play random or play selected"
  autostartVideoOnPlaySelected: Boolean
  "If true, next scene in playlist will be played at video end by default"
  continuePlaylistDefault: Boolean

  "If true, studio overlays will be shown as text instead of logo images"
  showStudioAsText: Boolean

  "Custom CSS"
  css: String
  cssEnabled: Boolean

  "Custom Javascript"
  javascript: String
  javascriptEnabled: Boolean

  "Custom Locales"
  customLocales: String
  customLocalesEnabled: Boolean

  "Interface language"
  language: String

  "Slideshow Delay"
  slideshowDelay: Int @deprecated(reason: "Use imageLightbox.slideshowDelay")

  imageLightbox: ConfigImageLightboxResult!

  "Fields are true if creating via dropdown menus are disabled"
  disableDropdownCreate: ConfigDisableDropdownCreate!
  disabledDropdownCreate: ConfigDisableDropdownCreate!
    @deprecated(reason: "Use disableDropdownCreate")

  "Handy Connection Key"
  handyKey: String
  "Funscript Time Offset"
  funscriptOffset: Int
  "Whether to use Stash Hosted Funscript"
  useStashHostedFunscript: Boolean
}

input ConfigDLNAInput {
  serverName: String
  "True if DLNA service should be enabled by default"
  enabled: Boolean
  "List of IPs whitelisted for DLNA service"
  whitelistedIPs: [String!]
  "List of interfaces to run DLNA on. Empty for all"
  interfaces: [String!]
  "Order to sort videos"
  videoSortOrder: String
}

type ConfigDLNAResult {
  serverName: String!
  "True if DLNA service should be enabled by default"
  enabled: Boolean!
  "List of IPs whitelisted for DLNA service"
  whitelistedIPs: [String!]!
  "List of interfaces to run DLNA on. Empty for all"
  interfaces: [String!]!
  "Order to sort videos"
  videoSortOrder: String!
}

input ConfigScrapingInput {
  "Scraper user agent string"
  scraperUserAgent: String
  "Scraper CDP path. Path to chrome executable or remote address"
  scraperCDPPath: String
  "Whether the scraper should check for invalid certificates"
  scraperCertCheck: Boolean
  "Tags blacklist during scraping"
  excludeTagPatterns: [String!]
}

type ConfigScrapingResult {
  "Scraper user agent string"
  scraperUserAgent: String
  "Scraper CDP path. Path to chrome executable or remote address"
  scraperCDPPath: String
  "Whether the scraper should check for invalid certificates"
  scraperCertCheck: Boolean!
  "Tags blacklist during scraping"
  excludeTagPatterns: [String!]!
}

type ConfigDefaultSettingsResult {
  scan: ScanMetadataOptions
  identify: IdentifyMetadataTaskOptions
  autoTag: AutoTagMetadataOptions
  generate: GenerateMetadataOptions

  "If true, delete file checkbox will be checked by default"
  deleteFile: Boolean
  "If true, delete generated supporting files checkbox will be checked by default"
  deleteGenerated: Boolean
}

input ConfigDefaultSettingsInput {
  scan: ScanMetadataInput
  identify: IdentifyMetadataInput
  autoTag: AutoTagMetadataInput
  generate: GenerateMetadataInput

  "If true, delete file checkbox will be checked by default"
  deleteFile: Boolean
  "If true, delete generated files checkbox will be checked by default"
  deleteGenerated: Boolean
}

"All configuration settings"
type ConfigResult {
  general: ConfigGeneralResult!
  interface: ConfigInterfaceResult!
  dlna: ConfigDLNAResult!
  scraping: ConfigScrapingResult!
  defaults: ConfigDefaultSettingsResult!
  ui: Map!
}

"Directory structure of a path"
type Directory {
  path: String!
  parent: String
  directories: [String!]!
}

"Stash configuration details"
input StashConfigInput {
  path: String!
  excludeVideo: Boolean!
  excludeImage: Boolean!
}

type StashConfig {
  path: String!
  excludeVideo: Boolean!
  excludeImage: Boolean!
}

input GenerateAPIKeyInput {
  clear: Boolean
}

type StashBoxValidationResult {
  valid: Boolean!
  status: String!
}<|MERGE_RESOLUTION|>--- conflicted
+++ resolved
@@ -437,13 +437,9 @@
   noBrowser: Boolean
   "True if we should send desktop notifications"
   notificationsEnabled: Boolean
-<<<<<<< HEAD
   """True if we should automatically redirect Heresphere clients to the Heresphere endpoint"""
   showHeresphereButton: Boolean
-  """If true, video will autostart on load in the scene player"""
-=======
   "If true, video will autostart on load in the scene player"
->>>>>>> 170f45c4
   autostartVideo: Boolean
   "If true, video will autostart when loading from play random or play selected"
   autostartVideoOnPlaySelected: Boolean
