--- conflicted
+++ resolved
@@ -1,12 +1,7 @@
 type Image {
   id: ID!
   title: String
-<<<<<<< HEAD
   code: String
-  # rating expressed as 1-5
-  rating: Int @deprecated(reason: "Use 1-100 range with rating100")
-=======
->>>>>>> 21baa23f
   # rating expressed as 1-100
   rating100: Int
   url: String @deprecated(reason: "Use urls")
@@ -45,12 +40,7 @@
   clientMutationId: String
   id: ID!
   title: String
-<<<<<<< HEAD
   code: String
-  # rating expressed as 1-5
-  rating: Int @deprecated(reason: "Use 1-100 range with rating100")
-=======
->>>>>>> 21baa23f
   # rating expressed as 1-100
   rating100: Int
   organized: Boolean
@@ -72,12 +62,7 @@
   clientMutationId: String
   ids: [ID!]
   title: String
-<<<<<<< HEAD
   code: String
-  # rating expressed as 1-5
-  rating: Int @deprecated(reason: "Use 1-100 range with rating100")
-=======
->>>>>>> 21baa23f
   # rating expressed as 1-100
   rating100: Int
   organized: Boolean
