--- conflicted
+++ resolved
@@ -37,11 +37,8 @@
   scene_count: Int # Resolver
   image_count: Int # Resolver
   gallery_count: Int # Resolver
-<<<<<<< HEAD
   performer_count: Int # Resolver
-=======
   o_counter: Int # Resolver
->>>>>>> 64b7934a
   scenes: [Scene!]!
   stash_ids: [StashID!]!
   # rating expressed as 1-5
