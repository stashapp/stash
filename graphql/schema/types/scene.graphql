--- conflicted
+++ resolved
@@ -58,13 +58,9 @@
   "The number ot times a scene has been played"
   play_count: Int
 
-<<<<<<< HEAD
   playdates: [String]
   odates: [String]
-
-  file: SceneFileType! @deprecated(reason: "Use files")
-=======
->>>>>>> 8770e81e
+  
   files: [VideoFile!]!
   paths: ScenePathsType! # Resolver
   scene_markers: [SceneMarker!]!
