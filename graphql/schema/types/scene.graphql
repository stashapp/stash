type SceneFileType {
  size: String
  duration: Float
  video_codec: String
  audio_codec: String
  width: Int
  height: Int
  framerate: Float
  bitrate: Int
}

type ScenePathsType {
  screenshot: String # Resolver
  preview: String # Resolver
  stream: String # Resolver
  webp: String # Resolver
  vtt: String # Resolver
  chapters_vtt: String @deprecated
  sprite: String # Resolver
  funscript: String # Resolver
  interactive_heatmap: String # Resolver
  caption: String # Resolver
}

type SceneMovie {
  movie: Movie!
  scene_index: Int
}

type VideoCaption {
  language_code: String!
  caption_type: String!
}

type Scene {
  id: ID!
  checksum: String @deprecated(reason: "Use files.fingerprints")
  oshash: String @deprecated(reason: "Use files.fingerprints")
  title: String
  code: String
  details: String
  director: String
  url: String @deprecated(reason: "Use urls")
  urls: [String!]
  date: String
  # rating expressed as 1-5
  rating: Int @deprecated(reason: "Use 1-100 range with rating100")
  # rating expressed as 1-100
  rating100: Int
  organized: Boolean!
  o_counter: Int
  path: String! @deprecated(reason: "Use files.path")
  phash: String @deprecated(reason: "Use files.fingerprints")
  interactive: Boolean!
  interactive_speed: Int
  captions: [VideoCaption!]
  created_at: Time!
  updated_at: Time!
  file_mod_time: Time
  "The last time play count was updated"
  last_played_at: Time
  "The time index a scene was left at"
  resume_time: Float
  "The total time a scene has spent playing"
  play_duration: Float
  "The number ot times a scene has been played"
  play_count: Int

  file: SceneFileType! @deprecated(reason: "Use files")
  files: [VideoFile!]!
  paths: ScenePathsType! # Resolver
<<<<<<< HEAD

  scene_filters: [SceneFilter!]!
=======
>>>>>>> 2bb04a62
  scene_markers: [SceneMarker!]!
  galleries: [Gallery!]!
  studio: Studio
  movies: [SceneMovie!]!
  tags: [Tag!]!
  performers: [Performer!]!
  stash_ids: [StashID!]!

  "Return valid stream paths"
  sceneStreams: [SceneStreamEndpoint!]!
}

input SceneMovieInput {
  movie_id: ID!
  scene_index: Int
}

input SceneCreateInput {
  title: String
  code: String
  details: String
  director: String
  url: String @deprecated(reason: "Use urls")
  urls: [String!]
  date: String
  # rating expressed as 1-5
  rating: Int @deprecated(reason: "Use 1-100 range with rating100")
  # rating expressed as 1-100
  rating100: Int
  organized: Boolean
  studio_id: ID
  gallery_ids: [ID!]
  performer_ids: [ID!]
  movies: [SceneMovieInput!]
  tag_ids: [ID!]
  "This should be a URL or a base64 encoded data URL"
  cover_image: String
  stash_ids: [StashIDInput!]

  """
  The first id will be assigned as primary.
  Files will be reassigned from existing scenes if applicable.
  Files must not already be primary for another scene.
  """
  file_ids: [ID!]
}

input SceneUpdateInput {
  clientMutationId: String
  id: ID!
  title: String
  code: String
  details: String
  director: String
  url: String @deprecated(reason: "Use urls")
  urls: [String!]
  date: String
  # rating expressed as 1-5
  rating: Int @deprecated(reason: "Use 1-100 range with rating100")
  # rating expressed as 1-100
  rating100: Int
  o_counter: Int
  organized: Boolean
  studio_id: ID
  gallery_ids: [ID!]
  performer_ids: [ID!]
  movies: [SceneMovieInput!]
  tag_ids: [ID!]
  "This should be a URL or a base64 encoded data URL"
  cover_image: String
  stash_ids: [StashIDInput!]

  "The time index a scene was left at"
  resume_time: Float
  "The total time a scene has spent playing"
  play_duration: Float
  "The number ot times a scene has been played"
  play_count: Int

  primary_file_id: ID
}

enum BulkUpdateIdMode {
  SET
  ADD
  REMOVE
}

input BulkUpdateIds {
  ids: [ID!]
  mode: BulkUpdateIdMode!
}

input BulkSceneUpdateInput {
  clientMutationId: String
  ids: [ID!]
  title: String
  code: String
  details: String
  director: String
  url: String @deprecated(reason: "Use urls")
  urls: BulkUpdateStrings
  date: String
  # rating expressed as 1-5
  rating: Int @deprecated(reason: "Use 1-100 range with rating100")
  # rating expressed as 1-100
  rating100: Int
  organized: Boolean
  studio_id: ID
  gallery_ids: BulkUpdateIds
  performer_ids: BulkUpdateIds
  tag_ids: BulkUpdateIds
  movie_ids: BulkUpdateIds
}

input SceneDestroyInput {
  id: ID!
  delete_file: Boolean
  delete_generated: Boolean
}

input ScenesDestroyInput {
  ids: [ID!]!
  delete_file: Boolean
  delete_generated: Boolean
}

type FindScenesResultType {
  count: Int!
  "Total duration in seconds"
  duration: Float!
  "Total file size in bytes"
  filesize: Float!
  scenes: [Scene!]!
}

input SceneParserInput {
  ignoreWords: [String!]
  whitespaceCharacters: String
  capitalizeTitle: Boolean
  ignoreOrganized: Boolean
}

type SceneMovieID {
  movie_id: ID!
  scene_index: String
}

type SceneParserResult {
  scene: Scene!
  title: String
  code: String
  details: String
  director: String
  url: String
  date: String
  # rating expressed as 1-5
  rating: Int @deprecated(reason: "Use 1-100 range with rating100")
  # rating expressed as 1-100
  rating100: Int
  studio_id: ID
  gallery_ids: [ID!]
  performer_ids: [ID!]
  movies: [SceneMovieID!]
  tag_ids: [ID!]
}

type SceneParserResultType {
  count: Int!
  results: [SceneParserResult!]!
}

input SceneHashInput {
  checksum: String
  oshash: String
}

type SceneStreamEndpoint {
  url: String!
  mime_type: String
  label: String
}

input AssignSceneFileInput {
  scene_id: ID!
  file_id: ID!
}

input SceneMergeInput {
  """
  If destination scene has no files, then the primary file of the
  first source scene will be assigned as primary
  """
  source: [ID!]!
  destination: ID!
  # values defined here will override values in the destination
  values: SceneUpdateInput
}<|MERGE_RESOLUTION|>--- conflicted
+++ resolved
@@ -69,11 +69,8 @@
   file: SceneFileType! @deprecated(reason: "Use files")
   files: [VideoFile!]!
   paths: ScenePathsType! # Resolver
-<<<<<<< HEAD
 
   scene_filters: [SceneFilter!]!
-=======
->>>>>>> 2bb04a62
   scene_markers: [SceneMarker!]!
   galleries: [Gallery!]!
   studio: Studio
