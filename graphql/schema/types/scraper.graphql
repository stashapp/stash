--- conflicted
+++ resolved
@@ -150,7 +150,9 @@
 }
 
 input ScrapeSingleStudioInput {
-  """Query can be either a name or a Stash ID"""
+  """
+  Query can be either a name or a Stash ID
+  """
   query: String
 }
 
@@ -215,15 +217,9 @@
   duration: Int!
 }
 
-<<<<<<< HEAD
-"""If neither ids nor names are set, tag all items"""
+"If neither ids nor names are set, tag all items"
 input StashBoxBatchTagInput {
   "Stash endpoint to use for the tagging"
-=======
-"If neither performer_ids nor performer_names are set, tag all performers"
-input StashBoxBatchPerformerTagInput {
-  "Stash endpoint to use for the performer tagging"
->>>>>>> 7b77b898
   endpoint: Int!
   "Fields to exclude when executing the tagging"
   exclude_fields: [String!]
