"The query root for this schema"
type Query {
  # Filters
  findSavedFilter(id: ID!): SavedFilter
  findSavedFilters(mode: FilterMode): [SavedFilter!]!
  findDefaultFilter(mode: FilterMode!): SavedFilter

  "Find a scene by ID or Checksum"
  findScene(id: ID, checksum: String): Scene
  findSceneByHash(input: SceneHashInput!): Scene

  "A function which queries Scene objects"
  findScenes(
    scene_filter: SceneFilterType
    scene_ids: [Int!]
    filter: FindFilterType
  ): FindScenesResultType!

  findScenesByPathRegex(filter: FindFilterType): FindScenesResultType!

  """
  Returns any groups of scenes that are perceptual duplicates within the queried distance
  and the difference between their duration is smaller than durationDiff
  """
  findDuplicateScenes(
    distance: Int
    """
    Max difference in seconds between files in order to be considered for similarity matching.
    Fractional seconds are ok: 0.5 will mean only files that have durations within 0.5 seconds between them will be matched based on PHash distance.
    """
    duration_diff: Float
  ): [[Scene!]!]!

  "Return valid stream paths"
  sceneStreams(id: ID): [SceneStreamEndpoint!]!

  parseSceneFilenames(
    filter: FindFilterType
    config: SceneParserInput!
  ): SceneParserResultType!

  "A function which queries SceneMarker objects"
  findSceneMarkers(
    scene_marker_filter: SceneMarkerFilterType
    filter: FindFilterType
  ): FindSceneMarkersResultType!

  findImage(id: ID, checksum: String): Image

  "A function which queries Scene objects"
  findImages(
    image_filter: ImageFilterType
    image_ids: [Int!]
    filter: FindFilterType
  ): FindImagesResultType!

  "Find a performer by ID"
  findPerformer(id: ID!): Performer
  "A function which queries Performer objects"
  findPerformers(
    performer_filter: PerformerFilterType
    filter: FindFilterType
  ): FindPerformersResultType!

  "Find a studio by ID"
  findStudio(id: ID!): Studio
  "A function which queries Studio objects"
  findStudios(
    studio_filter: StudioFilterType
    filter: FindFilterType
  ): FindStudiosResultType!

  "Find a movie by ID"
  findMovie(id: ID!): Movie
  "A function which queries Movie objects"
  findMovies(
    movie_filter: MovieFilterType
    filter: FindFilterType
  ): FindMoviesResultType!

  findGallery(id: ID!): Gallery
  findGalleries(
    gallery_filter: GalleryFilterType
    filter: FindFilterType
  ): FindGalleriesResultType!

  findTag(id: ID!): Tag
  findTags(
    tag_filter: TagFilterType
    filter: FindFilterType
  ): FindTagsResultType!

  "Retrieve random scene markers for the wall"
  markerWall(q: String): [SceneMarker!]!
  "Retrieve random scenes for the wall"
  sceneWall(q: String): [Scene!]!

  "Get marker strings"
  markerStrings(q: String, sort: String): [MarkerStringsResultType]!
  "Get stats"
  stats: StatsResultType!
  "Organize scene markers by tag for a given scene ID"
  sceneMarkerTags(scene_id: ID!): [SceneMarkerTag!]!

  logs: [LogEntry!]!

  # Scrapers

  "List available scrapers"
  listScrapers(types: [ScrapeContentType!]!): [Scraper!]!
  listPerformerScrapers: [Scraper!]!
    @deprecated(reason: "Use listScrapers(types: [PERFORMER])")
  listSceneScrapers: [Scraper!]!
    @deprecated(reason: "Use listScrapers(types: [SCENE])")
  listGalleryScrapers: [Scraper!]!
    @deprecated(reason: "Use listScrapers(types: [GALLERY])")
  listMovieScrapers: [Scraper!]!
    @deprecated(reason: "Use listScrapers(types: [MOVIE])")

  "Scrape for a single scene"
  scrapeSingleScene(
    source: ScraperSourceInput!
    input: ScrapeSingleSceneInput!
  ): [ScrapedScene!]!
  "Scrape for multiple scenes"
  scrapeMultiScenes(
    source: ScraperSourceInput!
    input: ScrapeMultiScenesInput!
  ): [[ScrapedScene!]!]!

  "Scrape for a single performer"
  scrapeSinglePerformer(
    source: ScraperSourceInput!
    input: ScrapeSinglePerformerInput!
  ): [ScrapedPerformer!]!
  "Scrape for multiple performers"
  scrapeMultiPerformers(
    source: ScraperSourceInput!
    input: ScrapeMultiPerformersInput!
  ): [[ScrapedPerformer!]!]!

  "Scrape for a single gallery"
  scrapeSingleGallery(
    source: ScraperSourceInput!
    input: ScrapeSingleGalleryInput!
  ): [ScrapedGallery!]!

  "Scrape for a single movie"
  scrapeSingleMovie(
    source: ScraperSourceInput!
    input: ScrapeSingleMovieInput!
  ): [ScrapedMovie!]!

  "Scrapes content based on a URL"
  scrapeURL(url: String!, ty: ScrapeContentType!): ScrapedContent

  "Scrapes a complete performer record based on a URL"
  scrapePerformerURL(url: String!): ScrapedPerformer
  "Scrapes a complete scene record based on a URL"
  scrapeSceneURL(url: String!): ScrapedScene
  "Scrapes a complete gallery record based on a URL"
  scrapeGalleryURL(url: String!): ScrapedGallery
  "Scrapes a complete movie record based on a URL"
  scrapeMovieURL(url: String!): ScrapedMovie

  "Scrape a list of performers based on name"
  scrapePerformerList(scraper_id: ID!, query: String!): [ScrapedPerformer!]!
    @deprecated(reason: "use scrapeSinglePerformer")
  "Scrapes a complete performer record based on a scrapePerformerList result"
  scrapePerformer(
    scraper_id: ID!
    scraped_performer: ScrapedPerformerInput!
  ): ScrapedPerformer @deprecated(reason: "use scrapeSinglePerformer")
  "Scrapes a complete scene record based on an existing scene"
  scrapeScene(scraper_id: ID!, scene: SceneUpdateInput!): ScrapedScene
    @deprecated(reason: "use scrapeSingleScene")
  "Scrapes a complete gallery record based on an existing gallery"
  scrapeGallery(scraper_id: ID!, gallery: GalleryUpdateInput!): ScrapedGallery
    @deprecated(reason: "use scrapeSingleGallery")

  "Scrape a list of performers from a query"
  scrapeFreeonesPerformerList(query: String!): [String!]!
    @deprecated(
      reason: "use scrapeSinglePerformer with scraper_id = builtin_freeones"
    )

  # Plugins
  "List loaded plugins"
  plugins: [Plugin!]
  "List available plugin operations"
  pluginTasks: [PluginTask!]

  # Config
  "Returns the current, complete configuration"
  configuration: ConfigResult!
  "Returns an array of paths for the given path"
  directory(
    "The directory path to list"
    path: String
    "Desired collation locale. Determines the order of the directory result. eg. 'en-US', 'pt-BR', ..."
    locale: String = "en"
  ): Directory!
  validateStashBoxCredentials(input: StashBoxInput!): StashBoxValidationResult!

  # System status
  systemStatus: SystemStatus!

  # Job status
  jobQueue: [Job!]
  findJob(input: FindJobInput!): Job

  dlnaStatus: DLNAStatus!

  # Get everything

  allScenes: [Scene!]!
  allSceneMarkers: [SceneMarker!]!
  allImages: [Image!]!
  allGalleries: [Gallery!]!
  allPerformers: [Performer!]!
  allStudios: [Studio!]!
  allMovies: [Movie!]!
  allTags: [Tag!]!

  # Get everything with minimal metadata

  # Version
  version: Version!

  # LatestVersion
  latestversion: LatestVersion!
}

type Mutation {
  setup(input: SetupInput!): Boolean!
  migrate(input: MigrateInput!): Boolean!

  sceneCreate(input: SceneCreateInput!): Scene
  sceneUpdate(input: SceneUpdateInput!): Scene
  sceneMerge(input: SceneMergeInput!): Scene
  bulkSceneUpdate(input: BulkSceneUpdateInput!): [Scene!]
  sceneDestroy(input: SceneDestroyInput!): Boolean!
  scenesDestroy(input: ScenesDestroyInput!): Boolean!
  scenesUpdate(input: [SceneUpdateInput!]!): [Scene]

  "Increments the o-counter for a scene. Returns the new value"
  sceneIncrementO(id: ID!): Int!
  "Decrements the o-counter for a scene. Returns the new value"
  sceneDecrementO(id: ID!): Int!
  "Resets the o-counter for a scene to 0. Returns the new value"
  sceneResetO(id: ID!): Int!

  "Sets the resume time point (if provided) and adds the provided duration to the scene's play duration"
  sceneSaveActivity(id: ID!, resume_time: Float, playDuration: Float): Boolean!

  "Increments the play count for the scene. Returns the new play count value."
  sceneIncrementPlayCount(id: ID!): Int!

  "Generates screenshot at specified time in seconds. Leave empty to generate default screenshot"
  sceneGenerateScreenshot(id: ID!, at: Float): String!

  sceneMarkerCreate(input: SceneMarkerCreateInput!): SceneMarker
  sceneMarkerUpdate(input: SceneMarkerUpdateInput!): SceneMarker
  sceneMarkerDestroy(id: ID!): Boolean!

  sceneAssignFile(input: AssignSceneFileInput!): Boolean!

  imageUpdate(input: ImageUpdateInput!): Image
  bulkImageUpdate(input: BulkImageUpdateInput!): [Image!]
  imageDestroy(input: ImageDestroyInput!): Boolean!
  imagesDestroy(input: ImagesDestroyInput!): Boolean!
  imagesUpdate(input: [ImageUpdateInput!]!): [Image]

  "Increments the o-counter for an image. Returns the new value"
  imageIncrementO(id: ID!): Int!
  "Decrements the o-counter for an image. Returns the new value"
  imageDecrementO(id: ID!): Int!
  "Resets the o-counter for a image to 0. Returns the new value"
  imageResetO(id: ID!): Int!

  galleryCreate(input: GalleryCreateInput!): Gallery
  galleryUpdate(input: GalleryUpdateInput!): Gallery
  bulkGalleryUpdate(input: BulkGalleryUpdateInput!): [Gallery!]
  galleryDestroy(input: GalleryDestroyInput!): Boolean!
  galleriesUpdate(input: [GalleryUpdateInput!]!): [Gallery]

  addGalleryImages(input: GalleryAddInput!): Boolean!
  removeGalleryImages(input: GalleryRemoveInput!): Boolean!

  galleryChapterCreate(input: GalleryChapterCreateInput!): GalleryChapter
  galleryChapterUpdate(input: GalleryChapterUpdateInput!): GalleryChapter
  galleryChapterDestroy(id: ID!): Boolean!

  performerCreate(input: PerformerCreateInput!): Performer
  performerUpdate(input: PerformerUpdateInput!): Performer
  performerDestroy(input: PerformerDestroyInput!): Boolean!
  performersDestroy(ids: [ID!]!): Boolean!
  bulkPerformerUpdate(input: BulkPerformerUpdateInput!): [Performer!]

  studioCreate(input: StudioCreateInput!): Studio
  studioUpdate(input: StudioUpdateInput!): Studio
  studioDestroy(input: StudioDestroyInput!): Boolean!
  studiosDestroy(ids: [ID!]!): Boolean!

  movieCreate(input: MovieCreateInput!): Movie
  movieUpdate(input: MovieUpdateInput!): Movie
  movieDestroy(input: MovieDestroyInput!): Boolean!
  moviesDestroy(ids: [ID!]!): Boolean!
  bulkMovieUpdate(input: BulkMovieUpdateInput!): [Movie!]

  tagCreate(input: TagCreateInput!): Tag
  tagUpdate(input: TagUpdateInput!): Tag
  tagDestroy(input: TagDestroyInput!): Boolean!
  tagsDestroy(ids: [ID!]!): Boolean!
  tagsMerge(input: TagsMergeInput!): Tag

  """
  Moves the given files to the given destination. Returns true if successful.
  Either the destination_folder or destination_folder_id must be provided.
  If both are provided, the destination_folder_id takes precedence.
  Destination folder must be a subfolder of one of the stash library paths.
  If provided, destination_basename must be a valid filename with an extension that
  matches one of the media extensions.
  Creates folder hierarchy if needed.
  """
  moveFiles(input: MoveFilesInput!): Boolean!
  deleteFiles(ids: [ID!]!): Boolean!

  # Saved filters
  saveFilter(input: SaveFilterInput!): SavedFilter!
  destroySavedFilter(input: DestroyFilterInput!): Boolean!
  setDefaultFilter(input: SetDefaultFilterInput!): Boolean!

  "Change general configuration options"
  configureGeneral(input: ConfigGeneralInput!): ConfigGeneralResult!
  configureInterface(input: ConfigInterfaceInput!): ConfigInterfaceResult!
  configureDLNA(input: ConfigDLNAInput!): ConfigDLNAResult!
  configureScraping(input: ConfigScrapingInput!): ConfigScrapingResult!
  configureDefaults(
    input: ConfigDefaultSettingsInput!
  ): ConfigDefaultSettingsResult!

  # overwrites the entire UI configuration
  configureUI(input: Map!): Map!
  # sets a single UI key value
  configureUISetting(key: String!, value: Any): Map!

  "Generate and set (or clear) API key"
  generateAPIKey(input: GenerateAPIKeyInput!): String!

  "Returns a link to download the result"
  exportObjects(input: ExportObjectsInput!): String

  "Performs an incremental import. Returns the job ID"
  importObjects(input: ImportObjectsInput!): ID!

  "Start an full import. Completely wipes the database and imports from the metadata directory. Returns the job ID"
  metadataImport: ID!
  "Start a full export. Outputs to the metadata directory. Returns the job ID"
  metadataExport: ID!
  "Start a scan. Returns the job ID"
  metadataScan(input: ScanMetadataInput!): ID!
  "Start generating content. Returns the job ID"
  metadataGenerate(input: GenerateMetadataInput!): ID!
  "Start auto-tagging. Returns the job ID"
  metadataAutoTag(input: AutoTagMetadataInput!): ID!
  "Clean metadata. Returns the job ID"
  metadataClean(input: CleanMetadataInput!): ID!
  "Identifies scenes using scrapers. Returns the job ID"
  metadataIdentify(input: IdentifyMetadataInput!): ID!

  "Migrate generated files for the current hash naming"
  migrateHashNaming: ID!
  "Migrates legacy scene screenshot files into the blob storage"
  migrateSceneScreenshots(input: MigrateSceneScreenshotsInput!): ID!
  "Migrates blobs from the old storage system to the current one"
  migrateBlobs(input: MigrateBlobsInput!): ID!

  "Anonymise the database in a separate file. Optionally returns a link to download the database file"
  anonymiseDatabase(input: AnonymiseDatabaseInput!): String

<<<<<<< HEAD
  """Optimises the database. Returns the job ID"""
  optimiseDatabase: ID!

  """Reload scrapers"""
=======
  "Reload scrapers"
>>>>>>> 7b77b898
  reloadScrapers: Boolean!

  "Run plugin task. Returns the job ID"
  runPluginTask(
    plugin_id: ID!
    task_name: String!
    args: [PluginArgInput!]
  ): ID!
  reloadPlugins: Boolean!

  stopJob(job_id: ID!): Boolean!
  stopAllJobs: Boolean!

  "Submit fingerprints to stash-box instance"
  submitStashBoxFingerprints(
    input: StashBoxFingerprintSubmissionInput!
  ): Boolean!

  "Submit scene as draft to stash-box instance"
  submitStashBoxSceneDraft(input: StashBoxDraftSubmissionInput!): ID
  "Submit performer as draft to stash-box instance"
  submitStashBoxPerformerDraft(input: StashBoxDraftSubmissionInput!): ID

  "Backup the database. Optionally returns a link to download the database file"
  backupDatabase(input: BackupDatabaseInput!): String

  "DANGEROUS: Execute an arbitrary SQL statement that returns rows."
  querySQL(sql: String!, args: [Any]): SQLQueryResult!

  "DANGEROUS: Execute an arbitrary SQL statement without returning any rows."
  execSQL(sql: String!, args: [Any]): SQLExecResult!

  "Run batch performer tag task. Returns the job ID."
  stashBoxBatchPerformerTag(input: StashBoxBatchPerformerTagInput!): String!

  "Enables DLNA for an optional duration. Has no effect if DLNA is enabled by default"
  enableDLNA(input: EnableDLNAInput!): Boolean!
  "Disables DLNA for an optional duration. Has no effect if DLNA is disabled by default"
  disableDLNA(input: DisableDLNAInput!): Boolean!
  "Enables an IP address for DLNA for an optional duration"
  addTempDLNAIP(input: AddTempDLNAIPInput!): Boolean!
  "Removes an IP address from the temporary DLNA whitelist"
  removeTempDLNAIP(input: RemoveTempDLNAIPInput!): Boolean!
}

type Subscription {
  "Update from the metadata manager"
  jobsSubscribe: JobStatusUpdate!

  loggingSubscribe: [LogEntry!]!

  scanCompleteSubscribe: Boolean!
}

schema {
  query: Query
  mutation: Mutation
  subscription: Subscription
}<|MERGE_RESOLUTION|>--- conflicted
+++ resolved
@@ -379,14 +379,10 @@
   "Anonymise the database in a separate file. Optionally returns a link to download the database file"
   anonymiseDatabase(input: AnonymiseDatabaseInput!): String
 
-<<<<<<< HEAD
-  """Optimises the database. Returns the job ID"""
+  "Optimises the database. Returns the job ID"
   optimiseDatabase: ID!
 
-  """Reload scrapers"""
-=======
   "Reload scrapers"
->>>>>>> 7b77b898
   reloadScrapers: Boolean!
 
   "Run plugin task. Returns the job ID"
