"The query root for this schema"
type Query {
  # Filters
  findSavedFilter(id: ID!): SavedFilter
  findSavedFilters(mode: FilterMode): [SavedFilter!]!
  findDefaultFilter(mode: FilterMode!): SavedFilter

  "Find a scene by ID or Checksum"
  findScene(id: ID, checksum: String): Scene
  findSceneByHash(input: SceneHashInput!): Scene

  "A function which queries Scene objects"
  findScenes(
    scene_filter: SceneFilterType
    scene_ids: [Int!]
    filter: FindFilterType
  ): FindScenesResultType!

  findScenesByPathRegex(filter: FindFilterType): FindScenesResultType!

  """
  Returns any groups of scenes that are perceptual duplicates within the queried distance
  and the difference between their duration is smaller than durationDiff
  """
  findDuplicateScenes(
    distance: Int
    """
    Max difference in seconds between files in order to be considered for similarity matching.
    Fractional seconds are ok: 0.5 will mean only files that have durations within 0.5 seconds between them will be matched based on PHash distance.
    """
    duration_diff: Float
  ): [[Scene!]!]!

  "Return valid stream paths"
  sceneStreams(id: ID): [SceneStreamEndpoint!]!

  parseSceneFilenames(
    filter: FindFilterType
    config: SceneParserInput!
  ): SceneParserResultType!

  "A function which queries SceneMarker objects"
  findSceneMarkers(
    scene_marker_filter: SceneMarkerFilterType
    filter: FindFilterType
  ): FindSceneMarkersResultType!

  findImage(id: ID, checksum: String): Image

  "A function which queries Scene objects"
  findImages(
    image_filter: ImageFilterType
    image_ids: [Int!]
    filter: FindFilterType
  ): FindImagesResultType!

  "Find a performer by ID"
  findPerformer(id: ID!): Performer
  "A function which queries Performer objects"
  findPerformers(
    performer_filter: PerformerFilterType
    filter: FindFilterType
  ): FindPerformersResultType!

  "Find a studio by ID"
  findStudio(id: ID!): Studio
  "A function which queries Studio objects"
  findStudios(
    studio_filter: StudioFilterType
    filter: FindFilterType
  ): FindStudiosResultType!

  "Find a movie by ID"
  findMovie(id: ID!): Movie
  "A function which queries Movie objects"
  findMovies(
    movie_filter: MovieFilterType
    filter: FindFilterType
  ): FindMoviesResultType!

  findGallery(id: ID!): Gallery
  findGalleries(
    gallery_filter: GalleryFilterType
    filter: FindFilterType
  ): FindGalleriesResultType!

  findTag(id: ID!): Tag
  findTags(
    tag_filter: TagFilterType
    filter: FindFilterType
  ): FindTagsResultType!

  "Retrieve random scene markers for the wall"
  markerWall(q: String): [SceneMarker!]!
  "Retrieve random scenes for the wall"
  sceneWall(q: String): [Scene!]!

  "Get marker strings"
  markerStrings(q: String, sort: String): [MarkerStringsResultType]!
  "Get stats"
  stats: StatsResultType!
  "Organize scene markers by tag for a given scene ID"
  sceneMarkerTags(scene_id: ID!): [SceneMarkerTag!]!

  logs: [LogEntry!]!

  # Scrapers

  "List available scrapers"
  listScrapers(types: [ScrapeContentType!]!): [Scraper!]!
<<<<<<< HEAD
  listPerformerScrapers: [Scraper!]! @deprecated(reason: "Use listScrapers(types: [PERFORMER])")
  listSceneScrapers: [Scraper!]! @deprecated(reason: "Use listScrapers(types: [SCENE])")
  listGalleryScrapers: [Scraper!]! @deprecated(reason: "Use listScrapers(types: [GALLERY])")
  listMovieScrapers: [Scraper!]! @deprecated(reason: "Use listScrapers(types: [MOVIE])")


  """Scrape for a single scene"""
  scrapeSingleScene(source: ScraperSourceInput!, input: ScrapeSingleSceneInput!): [ScrapedScene!]!
  """Scrape for multiple scenes"""
  scrapeMultiScenes(source: ScraperSourceInput!, input: ScrapeMultiScenesInput!): [[ScrapedScene!]!]!

  """Scrape for a single studio"""
  scrapeSingleStudio(source: ScraperSourceInput!, input: ScrapeSingleStudioInput!): [ScrapedStudio!]!

  """Scrape for a single performer"""
  scrapeSinglePerformer(source: ScraperSourceInput!, input: ScrapeSinglePerformerInput!): [ScrapedPerformer!]!
  """Scrape for multiple performers"""
  scrapeMultiPerformers(source: ScraperSourceInput!, input: ScrapeMultiPerformersInput!): [[ScrapedPerformer!]!]!

  """Scrape for a single gallery"""
  scrapeSingleGallery(source: ScraperSourceInput!, input: ScrapeSingleGalleryInput!): [ScrapedGallery!]!

  """Scrape for a single movie"""
  scrapeSingleMovie(source: ScraperSourceInput!, input: ScrapeSingleMovieInput!): [ScrapedMovie!]!
=======
  listPerformerScrapers: [Scraper!]!
    @deprecated(reason: "Use listScrapers(types: [PERFORMER])")
  listSceneScrapers: [Scraper!]!
    @deprecated(reason: "Use listScrapers(types: [SCENE])")
  listGalleryScrapers: [Scraper!]!
    @deprecated(reason: "Use listScrapers(types: [GALLERY])")
  listMovieScrapers: [Scraper!]!
    @deprecated(reason: "Use listScrapers(types: [MOVIE])")

  "Scrape for a single scene"
  scrapeSingleScene(
    source: ScraperSourceInput!
    input: ScrapeSingleSceneInput!
  ): [ScrapedScene!]!
  "Scrape for multiple scenes"
  scrapeMultiScenes(
    source: ScraperSourceInput!
    input: ScrapeMultiScenesInput!
  ): [[ScrapedScene!]!]!

  "Scrape for a single performer"
  scrapeSinglePerformer(
    source: ScraperSourceInput!
    input: ScrapeSinglePerformerInput!
  ): [ScrapedPerformer!]!
  "Scrape for multiple performers"
  scrapeMultiPerformers(
    source: ScraperSourceInput!
    input: ScrapeMultiPerformersInput!
  ): [[ScrapedPerformer!]!]!

  "Scrape for a single gallery"
  scrapeSingleGallery(
    source: ScraperSourceInput!
    input: ScrapeSingleGalleryInput!
  ): [ScrapedGallery!]!

  "Scrape for a single movie"
  scrapeSingleMovie(
    source: ScraperSourceInput!
    input: ScrapeSingleMovieInput!
  ): [ScrapedMovie!]!
>>>>>>> 7b77b898

  "Scrapes content based on a URL"
  scrapeURL(url: String!, ty: ScrapeContentType!): ScrapedContent

  "Scrapes a complete performer record based on a URL"
  scrapePerformerURL(url: String!): ScrapedPerformer
  "Scrapes a complete scene record based on a URL"
  scrapeSceneURL(url: String!): ScrapedScene
  "Scrapes a complete gallery record based on a URL"
  scrapeGalleryURL(url: String!): ScrapedGallery
  "Scrapes a complete movie record based on a URL"
  scrapeMovieURL(url: String!): ScrapedMovie

  "Scrape a list of performers based on name"
  scrapePerformerList(scraper_id: ID!, query: String!): [ScrapedPerformer!]!
    @deprecated(reason: "use scrapeSinglePerformer")
  "Scrapes a complete performer record based on a scrapePerformerList result"
  scrapePerformer(
    scraper_id: ID!
    scraped_performer: ScrapedPerformerInput!
  ): ScrapedPerformer @deprecated(reason: "use scrapeSinglePerformer")
  "Scrapes a complete scene record based on an existing scene"
  scrapeScene(scraper_id: ID!, scene: SceneUpdateInput!): ScrapedScene
    @deprecated(reason: "use scrapeSingleScene")
  "Scrapes a complete gallery record based on an existing gallery"
  scrapeGallery(scraper_id: ID!, gallery: GalleryUpdateInput!): ScrapedGallery
    @deprecated(reason: "use scrapeSingleGallery")

  "Scrape a list of performers from a query"
  scrapeFreeonesPerformerList(query: String!): [String!]!
    @deprecated(
      reason: "use scrapeSinglePerformer with scraper_id = builtin_freeones"
    )

  # Plugins
  "List loaded plugins"
  plugins: [Plugin!]
  "List available plugin operations"
  pluginTasks: [PluginTask!]

  # Config
  "Returns the current, complete configuration"
  configuration: ConfigResult!
  "Returns an array of paths for the given path"
  directory(
    "The directory path to list"
    path: String
    "Desired collation locale. Determines the order of the directory result. eg. 'en-US', 'pt-BR', ..."
    locale: String = "en"
  ): Directory!
  validateStashBoxCredentials(input: StashBoxInput!): StashBoxValidationResult!

  # System status
  systemStatus: SystemStatus!

  # Job status
  jobQueue: [Job!]
  findJob(input: FindJobInput!): Job

  dlnaStatus: DLNAStatus!

  # Get everything

  allScenes: [Scene!]!
  allSceneMarkers: [SceneMarker!]!
  allImages: [Image!]!
  allGalleries: [Gallery!]!
  allPerformers: [Performer!]!
  allStudios: [Studio!]!
  allMovies: [Movie!]!
  allTags: [Tag!]!

  # Get everything with minimal metadata

  # Version
  version: Version!

  # LatestVersion
  latestversion: LatestVersion!
}

type Mutation {
  setup(input: SetupInput!): Boolean!
  migrate(input: MigrateInput!): Boolean!

  sceneCreate(input: SceneCreateInput!): Scene
  sceneUpdate(input: SceneUpdateInput!): Scene
  sceneMerge(input: SceneMergeInput!): Scene
  bulkSceneUpdate(input: BulkSceneUpdateInput!): [Scene!]
  sceneDestroy(input: SceneDestroyInput!): Boolean!
  scenesDestroy(input: ScenesDestroyInput!): Boolean!
  scenesUpdate(input: [SceneUpdateInput!]!): [Scene]

  "Increments the o-counter for a scene. Returns the new value"
  sceneIncrementO(id: ID!): Int!
  "Decrements the o-counter for a scene. Returns the new value"
  sceneDecrementO(id: ID!): Int!
  "Resets the o-counter for a scene to 0. Returns the new value"
  sceneResetO(id: ID!): Int!

  "Sets the resume time point (if provided) and adds the provided duration to the scene's play duration"
  sceneSaveActivity(id: ID!, resume_time: Float, playDuration: Float): Boolean!

  "Increments the play count for the scene. Returns the new play count value."
  sceneIncrementPlayCount(id: ID!): Int!

  "Generates screenshot at specified time in seconds. Leave empty to generate default screenshot"
  sceneGenerateScreenshot(id: ID!, at: Float): String!

  sceneMarkerCreate(input: SceneMarkerCreateInput!): SceneMarker
  sceneMarkerUpdate(input: SceneMarkerUpdateInput!): SceneMarker
  sceneMarkerDestroy(id: ID!): Boolean!

  sceneAssignFile(input: AssignSceneFileInput!): Boolean!

  imageUpdate(input: ImageUpdateInput!): Image
  bulkImageUpdate(input: BulkImageUpdateInput!): [Image!]
  imageDestroy(input: ImageDestroyInput!): Boolean!
  imagesDestroy(input: ImagesDestroyInput!): Boolean!
  imagesUpdate(input: [ImageUpdateInput!]!): [Image]

  "Increments the o-counter for an image. Returns the new value"
  imageIncrementO(id: ID!): Int!
  "Decrements the o-counter for an image. Returns the new value"
  imageDecrementO(id: ID!): Int!
  "Resets the o-counter for a image to 0. Returns the new value"
  imageResetO(id: ID!): Int!

  galleryCreate(input: GalleryCreateInput!): Gallery
  galleryUpdate(input: GalleryUpdateInput!): Gallery
  bulkGalleryUpdate(input: BulkGalleryUpdateInput!): [Gallery!]
  galleryDestroy(input: GalleryDestroyInput!): Boolean!
  galleriesUpdate(input: [GalleryUpdateInput!]!): [Gallery]

  addGalleryImages(input: GalleryAddInput!): Boolean!
  removeGalleryImages(input: GalleryRemoveInput!): Boolean!

  galleryChapterCreate(input: GalleryChapterCreateInput!): GalleryChapter
  galleryChapterUpdate(input: GalleryChapterUpdateInput!): GalleryChapter
  galleryChapterDestroy(id: ID!): Boolean!

  performerCreate(input: PerformerCreateInput!): Performer
  performerUpdate(input: PerformerUpdateInput!): Performer
  performerDestroy(input: PerformerDestroyInput!): Boolean!
  performersDestroy(ids: [ID!]!): Boolean!
  bulkPerformerUpdate(input: BulkPerformerUpdateInput!): [Performer!]

  studioCreate(input: StudioCreateInput!): Studio
  studioUpdate(input: StudioUpdateInput!): Studio
  studioDestroy(input: StudioDestroyInput!): Boolean!
  studiosDestroy(ids: [ID!]!): Boolean!

  movieCreate(input: MovieCreateInput!): Movie
  movieUpdate(input: MovieUpdateInput!): Movie
  movieDestroy(input: MovieDestroyInput!): Boolean!
  moviesDestroy(ids: [ID!]!): Boolean!
  bulkMovieUpdate(input: BulkMovieUpdateInput!): [Movie!]

  tagCreate(input: TagCreateInput!): Tag
  tagUpdate(input: TagUpdateInput!): Tag
  tagDestroy(input: TagDestroyInput!): Boolean!
  tagsDestroy(ids: [ID!]!): Boolean!
  tagsMerge(input: TagsMergeInput!): Tag

  """
  Moves the given files to the given destination. Returns true if successful.
  Either the destination_folder or destination_folder_id must be provided.
  If both are provided, the destination_folder_id takes precedence.
  Destination folder must be a subfolder of one of the stash library paths.
  If provided, destination_basename must be a valid filename with an extension that
  matches one of the media extensions.
  Creates folder hierarchy if needed.
  """
  moveFiles(input: MoveFilesInput!): Boolean!
  deleteFiles(ids: [ID!]!): Boolean!

  # Saved filters
  saveFilter(input: SaveFilterInput!): SavedFilter!
  destroySavedFilter(input: DestroyFilterInput!): Boolean!
  setDefaultFilter(input: SetDefaultFilterInput!): Boolean!

  "Change general configuration options"
  configureGeneral(input: ConfigGeneralInput!): ConfigGeneralResult!
  configureInterface(input: ConfigInterfaceInput!): ConfigInterfaceResult!
  configureDLNA(input: ConfigDLNAInput!): ConfigDLNAResult!
  configureScraping(input: ConfigScrapingInput!): ConfigScrapingResult!
  configureDefaults(
    input: ConfigDefaultSettingsInput!
  ): ConfigDefaultSettingsResult!

  # overwrites the entire UI configuration
  configureUI(input: Map!): Map!
  # sets a single UI key value
  configureUISetting(key: String!, value: Any): Map!

  "Generate and set (or clear) API key"
  generateAPIKey(input: GenerateAPIKeyInput!): String!

  "Returns a link to download the result"
  exportObjects(input: ExportObjectsInput!): String

  "Performs an incremental import. Returns the job ID"
  importObjects(input: ImportObjectsInput!): ID!

  "Start an full import. Completely wipes the database and imports from the metadata directory. Returns the job ID"
  metadataImport: ID!
  "Start a full export. Outputs to the metadata directory. Returns the job ID"
  metadataExport: ID!
  "Start a scan. Returns the job ID"
  metadataScan(input: ScanMetadataInput!): ID!
  "Start generating content. Returns the job ID"
  metadataGenerate(input: GenerateMetadataInput!): ID!
  "Start auto-tagging. Returns the job ID"
  metadataAutoTag(input: AutoTagMetadataInput!): ID!
  "Clean metadata. Returns the job ID"
  metadataClean(input: CleanMetadataInput!): ID!
  "Identifies scenes using scrapers. Returns the job ID"
  metadataIdentify(input: IdentifyMetadataInput!): ID!

  "Migrate generated files for the current hash naming"
  migrateHashNaming: ID!
  "Migrates legacy scene screenshot files into the blob storage"
  migrateSceneScreenshots(input: MigrateSceneScreenshotsInput!): ID!
  "Migrates blobs from the old storage system to the current one"
  migrateBlobs(input: MigrateBlobsInput!): ID!

  "Anonymise the database in a separate file. Optionally returns a link to download the database file"
  anonymiseDatabase(input: AnonymiseDatabaseInput!): String

  "Reload scrapers"
  reloadScrapers: Boolean!

  "Run plugin task. Returns the job ID"
  runPluginTask(
    plugin_id: ID!
    task_name: String!
    args: [PluginArgInput!]
  ): ID!
  reloadPlugins: Boolean!

  stopJob(job_id: ID!): Boolean!
  stopAllJobs: Boolean!

  "Submit fingerprints to stash-box instance"
  submitStashBoxFingerprints(
    input: StashBoxFingerprintSubmissionInput!
  ): Boolean!

  "Submit scene as draft to stash-box instance"
  submitStashBoxSceneDraft(input: StashBoxDraftSubmissionInput!): ID
  "Submit performer as draft to stash-box instance"
  submitStashBoxPerformerDraft(input: StashBoxDraftSubmissionInput!): ID

  "Backup the database. Optionally returns a link to download the database file"
  backupDatabase(input: BackupDatabaseInput!): String

  "DANGEROUS: Execute an arbitrary SQL statement that returns rows."
  querySQL(sql: String!, args: [Any]): SQLQueryResult!

  "DANGEROUS: Execute an arbitrary SQL statement without returning any rows."
  execSQL(sql: String!, args: [Any]): SQLExecResult!

<<<<<<< HEAD
  """Run batch performer tag task. Returns the job ID."""
  stashBoxBatchPerformerTag(input: StashBoxBatchTagInput!): String!
  """Run batch studio tag task. Returns the job ID."""
  stashBoxBatchStudioTag(input: StashBoxBatchTagInput!): String!
=======
  "Run batch performer tag task. Returns the job ID."
  stashBoxBatchPerformerTag(input: StashBoxBatchPerformerTagInput!): String!
>>>>>>> 7b77b898

  "Enables DLNA for an optional duration. Has no effect if DLNA is enabled by default"
  enableDLNA(input: EnableDLNAInput!): Boolean!
  "Disables DLNA for an optional duration. Has no effect if DLNA is disabled by default"
  disableDLNA(input: DisableDLNAInput!): Boolean!
  "Enables an IP address for DLNA for an optional duration"
  addTempDLNAIP(input: AddTempDLNAIPInput!): Boolean!
  "Removes an IP address from the temporary DLNA whitelist"
  removeTempDLNAIP(input: RemoveTempDLNAIPInput!): Boolean!
}

type Subscription {
  "Update from the metadata manager"
  jobsSubscribe: JobStatusUpdate!

  loggingSubscribe: [LogEntry!]!

  scanCompleteSubscribe: Boolean!
}

schema {
  query: Query
  mutation: Mutation
  subscription: Subscription
}<|MERGE_RESOLUTION|>--- conflicted
+++ resolved
@@ -108,32 +108,6 @@
 
   "List available scrapers"
   listScrapers(types: [ScrapeContentType!]!): [Scraper!]!
-<<<<<<< HEAD
-  listPerformerScrapers: [Scraper!]! @deprecated(reason: "Use listScrapers(types: [PERFORMER])")
-  listSceneScrapers: [Scraper!]! @deprecated(reason: "Use listScrapers(types: [SCENE])")
-  listGalleryScrapers: [Scraper!]! @deprecated(reason: "Use listScrapers(types: [GALLERY])")
-  listMovieScrapers: [Scraper!]! @deprecated(reason: "Use listScrapers(types: [MOVIE])")
-
-
-  """Scrape for a single scene"""
-  scrapeSingleScene(source: ScraperSourceInput!, input: ScrapeSingleSceneInput!): [ScrapedScene!]!
-  """Scrape for multiple scenes"""
-  scrapeMultiScenes(source: ScraperSourceInput!, input: ScrapeMultiScenesInput!): [[ScrapedScene!]!]!
-
-  """Scrape for a single studio"""
-  scrapeSingleStudio(source: ScraperSourceInput!, input: ScrapeSingleStudioInput!): [ScrapedStudio!]!
-
-  """Scrape for a single performer"""
-  scrapeSinglePerformer(source: ScraperSourceInput!, input: ScrapeSinglePerformerInput!): [ScrapedPerformer!]!
-  """Scrape for multiple performers"""
-  scrapeMultiPerformers(source: ScraperSourceInput!, input: ScrapeMultiPerformersInput!): [[ScrapedPerformer!]!]!
-
-  """Scrape for a single gallery"""
-  scrapeSingleGallery(source: ScraperSourceInput!, input: ScrapeSingleGalleryInput!): [ScrapedGallery!]!
-
-  """Scrape for a single movie"""
-  scrapeSingleMovie(source: ScraperSourceInput!, input: ScrapeSingleMovieInput!): [ScrapedMovie!]!
-=======
   listPerformerScrapers: [Scraper!]!
     @deprecated(reason: "Use listScrapers(types: [PERFORMER])")
   listSceneScrapers: [Scraper!]!
@@ -154,6 +128,12 @@
     input: ScrapeMultiScenesInput!
   ): [[ScrapedScene!]!]!
 
+  "Scrape for a single studio"
+  scrapeSingleStudio(
+    source: ScraperSourceInput!
+    input: ScrapeSingleStudioInput!
+  ): [ScrapedStudio!]!
+
   "Scrape for a single performer"
   scrapeSinglePerformer(
     source: ScraperSourceInput!
@@ -176,7 +156,6 @@
     source: ScraperSourceInput!
     input: ScrapeSingleMovieInput!
   ): [ScrapedMovie!]!
->>>>>>> 7b77b898
 
   "Scrapes content based on a URL"
   scrapeURL(url: String!, ty: ScrapeContentType!): ScrapedContent
@@ -439,15 +418,10 @@
   "DANGEROUS: Execute an arbitrary SQL statement without returning any rows."
   execSQL(sql: String!, args: [Any]): SQLExecResult!
 
-<<<<<<< HEAD
-  """Run batch performer tag task. Returns the job ID."""
+  "Run batch performer tag task. Returns the job ID."
   stashBoxBatchPerformerTag(input: StashBoxBatchTagInput!): String!
-  """Run batch studio tag task. Returns the job ID."""
+  "Run batch studio tag task. Returns the job ID."
   stashBoxBatchStudioTag(input: StashBoxBatchTagInput!): String!
-=======
-  "Run batch performer tag task. Returns the job ID."
-  stashBoxBatchPerformerTag(input: StashBoxBatchPerformerTagInput!): String!
->>>>>>> 7b77b898
 
   "Enables DLNA for an optional duration. Has no effect if DLNA is enabled by default"
   enableDLNA(input: EnableDLNAInput!): Boolean!
