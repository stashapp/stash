--- conflicted
+++ resolved
@@ -34,24 +34,16 @@
   "Return valid stream paths"
   sceneStreams(id: ID): [SceneStreamEndpoint!]!
 
-  parseSceneFilenames(
-    filter: FindFilterType
-    config: SceneParserInput!
-  ): SceneParserResultType!
-
-<<<<<<< HEAD
+  parseSceneFilenames(filter: FindFilterType, config: SceneParserInput!): SceneParserResultType!
+
   """A function which queries SceneFilter objects"""
   findSceneFilters(scene_filter_filter: SceneFilterFilterType filter: FindFilterType): FindSceneFiltersResultType!
 
-  """A function which queries SceneMarker objects"""
-  findSceneMarkers(scene_marker_filter: SceneMarkerFilterType filter: FindFilterType): FindSceneMarkersResultType!
-=======
   "A function which queries SceneMarker objects"
   findSceneMarkers(
     scene_marker_filter: SceneMarkerFilterType
     filter: FindFilterType
   ): FindSceneMarkersResultType!
->>>>>>> 2bb04a62
 
   findImage(id: ID, checksum: String): Image
 
