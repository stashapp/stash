--- conflicted
+++ resolved
@@ -97,27 +97,6 @@
   """Scrapes a complete movie record based on a URL"""
   scrapeMovieURL(url: String!): ScrapedMovie
 
-<<<<<<< HEAD
-  """Scrape a list of performers based on name (@deprecated - use scrapeSinglePerformer)"""
-  scrapePerformerList(scraper_id: ID!, query: String!): [ScrapedPerformer!]!
-  """Scrapes a complete performer record based on a scrapePerformerList result (@deprecated - use scrapeSinglePerformer)"""
-  scrapePerformer(scraper_id: ID!, scraped_performer: ScrapedPerformerInput!): ScrapedPerformer
-  """Scrapes a complete scene record based on an existing scene (@deprecated - use scrapeSingleScene)"""
-  scrapeScene(scraper_id: ID!, scene: SceneUpdateInput!): ScrapedScene
-  """Scrapes a complete gallery record based on an existing gallery (@deprecated - use scrapeSingleGallery)"""
-  scrapeGallery(scraper_id: ID!, gallery: GalleryUpdateInput!): ScrapedGallery
-
-  """Scrape a performer using Freeones (@deprecated)"""
-  scrapeFreeones(performer_name: String!): ScrapedPerformer
-  """Scrape a list of performers from a query (@deprecated)"""
-  scrapeFreeonesPerformerList(query: String!): [String!]!
-  # === end deprecated methods ===
-
-  """Query StashBox for scenes (@deprecated - use scrapeSingleScene or scrapeMultiScenes)"""
-  queryStashBoxScene(input: StashBoxSceneQueryInput!): [ScrapedScene!]!
-  """Query StashBox for performers (@deprecated - use scrapeSinglePerformer or scrapeMultiPerformers)"""
-  queryStashBoxPerformer(input: StashBoxPerformerQueryInput!): [StashBoxPerformerQueryResult!]!
-=======
   """Scrape a list of performers based on name"""
   scrapePerformerList(scraper_id: ID!, query: String!): [ScrapedPerformer!]! @deprecated(reason: "use scrapeSinglePerformer")
   """Scrapes a complete performer record based on a scrapePerformerList result"""
@@ -137,7 +116,6 @@
   """Query StashBox for performers"""
   queryStashBoxPerformer(input: StashBoxPerformerQueryInput!): [StashBoxPerformerQueryResult!]! @deprecated(reason: "use scrapeSinglePerformer or scrapeMultiPerformers")
   # === end deprecated methods ===
->>>>>>> 82a41e17
 
   # Plugins
   """List loaded plugins"""
