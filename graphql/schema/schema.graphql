"""The query root for this schema"""
type Query {
  """Find a scene by ID or Checksum"""
  findScene(id: ID, checksum: String): Scene
  findSceneByHash(input: SceneHashInput!): Scene
  
  """A function which queries Scene objects"""
  findScenes(scene_filter: SceneFilterType, scene_ids: [Int!], filter: FindFilterType): FindScenesResultType!

  findScenesByPathRegex(filter: FindFilterType): FindScenesResultType!

  """ Returns any groups of scenes that are perceptual duplicates within the queried distance """
  findDuplicateScenes(distance: Int): [[Scene!]!]!

  """Return valid stream paths"""
  sceneStreams(id: ID): [SceneStreamEndpoint!]!

  parseSceneFilenames(filter: FindFilterType, config: SceneParserInput!): SceneParserResultType!

  """A function which queries SceneMarker objects"""
  findSceneMarkers(scene_marker_filter: SceneMarkerFilterType filter: FindFilterType): FindSceneMarkersResultType!

  findImage(id: ID, checksum: String): Image
  
  """A function which queries Scene objects"""
  findImages(image_filter: ImageFilterType, image_ids: [Int!], filter: FindFilterType): FindImagesResultType!

  """Find a performer by ID"""
  findPerformer(id: ID!): Performer
  """A function which queries Performer objects"""
  findPerformers(performer_filter: PerformerFilterType, filter: FindFilterType): FindPerformersResultType!

  """Find a studio by ID"""
  findStudio(id: ID!): Studio
  """A function which queries Studio objects"""
  findStudios(studio_filter: StudioFilterType, filter: FindFilterType): FindStudiosResultType!

   """Find a movie by ID"""
  findMovie(id: ID!): Movie
  """A function which queries Movie objects"""
  findMovies(movie_filter: MovieFilterType, filter: FindFilterType): FindMoviesResultType!

  findGallery(id: ID!): Gallery
  findGalleries(gallery_filter: GalleryFilterType, filter: FindFilterType): FindGalleriesResultType!

  findTag(id: ID!): Tag
  findTags(tag_filter: TagFilterType, filter: FindFilterType): FindTagsResultType!

  """Retrieve random scene markers for the wall"""
  markerWall(q: String): [SceneMarker!]!
  """Retrieve random scenes for the wall"""
  sceneWall(q: String): [Scene!]!

  """Get marker strings"""
  markerStrings(q: String, sort: String): [MarkerStringsResultType]!
  """Get stats"""
  stats: StatsResultType!
  """Organize scene markers by tag for a given scene ID"""
  sceneMarkerTags(scene_id: ID!): [SceneMarkerTag!]!

  logs: [LogEntry!]!

  # Scrapers

  """List available scrapers"""
  listPerformerScrapers: [Scraper!]!
  listSceneScrapers: [Scraper!]!
  listGalleryScrapers: [Scraper!]!
  listMovieScrapers: [Scraper!]!

  """Scrape a list of performers based on name"""
  scrapePerformerList(scraper_id: ID!, query: String!): [ScrapedPerformer!]!
  """Scrapes a complete performer record based on a scrapePerformerList result"""
  scrapePerformer(scraper_id: ID!, scraped_performer: ScrapedPerformerInput!): ScrapedPerformer
  """Scrapes a complete performer record based on a URL"""
  scrapePerformerURL(url: String!): ScrapedPerformer
  """Scrapes a complete scene record based on an existing scene"""
  scrapeScene(scraper_id: ID!, scene: SceneUpdateInput!): ScrapedScene
  """Scrapes a complete performer record based on a URL"""
  scrapeSceneURL(url: String!): ScrapedScene
  """Scrapes a complete gallery record based on an existing gallery"""
  scrapeGallery(scraper_id: ID!, gallery: GalleryUpdateInput!): ScrapedGallery
  """Scrapes a complete gallery record based on a URL"""
  scrapeGalleryURL(url: String!): ScrapedGallery
  """Scrapes a complete movie record based on a URL"""
  scrapeMovieURL(url: String!): ScrapedMovie

  """Scrape a performer using Freeones"""
  scrapeFreeones(performer_name: String!): ScrapedPerformer
  """Scrape a list of performers from a query"""
  scrapeFreeonesPerformerList(query: String!): [String!]!

  """Query StashBox for scenes"""
  queryStashBoxScene(input: StashBoxSceneQueryInput!): [ScrapedScene!]!
  queryStashBoxPerformer(input: StashBoxPerformerQueryInput!): [StashBoxPerformerQueryResult!]!

  # Plugins
  """List loaded plugins"""
  plugins: [Plugin!]
  """List available plugin operations"""
  pluginTasks: [PluginTask!]

  # Config
  """Returns the current, complete configuration"""
  configuration: ConfigResult!
  """Returns an array of paths for the given path"""
  directory(path: String): Directory!

  # Metadata
  systemStatus: SystemStatus!
  jobStatus: MetadataUpdateStatus!

  dlnaStatus: DLNAStatus!

  # Get everything

  allPerformers: [Performer!]!
  allStudios: [Studio!]!
  allMovies: [Movie!]!
  allTags: [Tag!]!

  # Get everything with minimal metadata

  # Version
  version: Version!
  
  # LatestVersion
  latestversion: ShortVersion!
}

type Mutation {
  setup(input: SetupInput!): Boolean!
  migrate(input: MigrateInput!): Boolean!

  sceneUpdate(input: SceneUpdateInput!): Scene
  bulkSceneUpdate(input: BulkSceneUpdateInput!): [Scene!]
  sceneDestroy(input: SceneDestroyInput!): Boolean!
  scenesDestroy(input: ScenesDestroyInput!): Boolean!
  scenesUpdate(input: [SceneUpdateInput!]!): [Scene]

  """Increments the o-counter for a scene. Returns the new value"""
  sceneIncrementO(id: ID!): Int!
  """Decrements the o-counter for a scene. Returns the new value"""
  sceneDecrementO(id: ID!): Int!
  """Resets the o-counter for a scene to 0. Returns the new value"""
  sceneResetO(id: ID!): Int!

  """Generates screenshot at specified time in seconds. Leave empty to generate default screenshot"""
  sceneGenerateScreenshot(id: ID!, at: Float): String!

  sceneMarkerCreate(input: SceneMarkerCreateInput!): SceneMarker
  sceneMarkerUpdate(input: SceneMarkerUpdateInput!): SceneMarker
  sceneMarkerDestroy(id: ID!): Boolean!

  imageUpdate(input: ImageUpdateInput!): Image
  bulkImageUpdate(input: BulkImageUpdateInput!): [Image!]
  imageDestroy(input: ImageDestroyInput!): Boolean!
  imagesDestroy(input: ImagesDestroyInput!): Boolean!
  imagesUpdate(input: [ImageUpdateInput!]!): [Image]

  """Increments the o-counter for an image. Returns the new value"""
  imageIncrementO(id: ID!): Int!
  """Decrements the o-counter for an image. Returns the new value"""
  imageDecrementO(id: ID!): Int!
  """Resets the o-counter for a image to 0. Returns the new value"""
  imageResetO(id: ID!): Int!

  galleryCreate(input: GalleryCreateInput!): Gallery
  galleryUpdate(input: GalleryUpdateInput!): Gallery
  bulkGalleryUpdate(input: BulkGalleryUpdateInput!): [Gallery!]
  galleryDestroy(input: GalleryDestroyInput!): Boolean!
  galleriesUpdate(input: [GalleryUpdateInput!]!): [Gallery]

  addGalleryImages(input: GalleryAddInput!): Boolean!
  removeGalleryImages(input: GalleryRemoveInput!): Boolean!

  performerCreate(input: PerformerCreateInput!): Performer
  performerUpdate(input: PerformerUpdateInput!): Performer
  performerDestroy(input: PerformerDestroyInput!): Boolean!
  performersDestroy(ids: [ID!]!): Boolean!
  bulkPerformerUpdate(input: BulkPerformerUpdateInput!): [Performer!]

  studioCreate(input: StudioCreateInput!): Studio
  studioUpdate(input: StudioUpdateInput!): Studio
  studioDestroy(input: StudioDestroyInput!): Boolean!
  studiosDestroy(ids: [ID!]!): Boolean!

  movieCreate(input: MovieCreateInput!): Movie
  movieUpdate(input: MovieUpdateInput!): Movie
  movieDestroy(input: MovieDestroyInput!): Boolean!
  moviesDestroy(ids: [ID!]!): Boolean!

  tagCreate(input: TagCreateInput!): Tag
  tagUpdate(input: TagUpdateInput!): Tag
  tagDestroy(input: TagDestroyInput!): Boolean!
  tagsDestroy(ids: [ID!]!): Boolean!

  """Change general configuration options"""
  configureGeneral(input: ConfigGeneralInput!): ConfigGeneralResult!
  configureInterface(input: ConfigInterfaceInput!): ConfigInterfaceResult!
  configureDLNA(input: ConfigDLNAInput!): ConfigDLNAResult!

  """Generate and set (or clear) API key"""
  generateAPIKey(input: GenerateAPIKeyInput!): String!

  """Returns a link to download the result"""
  exportObjects(input: ExportObjectsInput!): String

  """Performs an incremental import. Returns the job ID"""
  importObjects(input: ImportObjectsInput!): String!

  """Start an full import. Completely wipes the database and imports from the metadata directory. Returns the job ID"""
  metadataImport: String!
  """Start a full export. Outputs to the metadata directory. Returns the job ID"""
  metadataExport: String!
  """Start a scan. Returns the job ID"""
  metadataScan(input: ScanMetadataInput!): String!
  """Start generating content. Returns the job ID"""
  metadataGenerate(input: GenerateMetadataInput!): String!
  """Start auto-tagging. Returns the job ID"""
  metadataAutoTag(input: AutoTagMetadataInput!): String!
  """Clean metadata. Returns the job ID"""
  metadataClean(input: CleanMetadataInput!): String!
  """Migrate generated files for the current hash naming"""
  migrateHashNaming: String!

  """Reload scrapers"""
  reloadScrapers: Boolean!

  """Run plugin task. Returns the job ID"""
  runPluginTask(plugin_id: ID!, task_name: String!, args: [PluginArgInput!]): String!
  reloadPlugins: Boolean!

  stopJob: Boolean!

  """Submit fingerprints to stash-box instance"""
  submitStashBoxFingerprints(input: StashBoxFingerprintSubmissionInput!): Boolean!

  """Backup the database. Optionally returns a link to download the database file"""
  backupDatabase(input: BackupDatabaseInput!): String

<<<<<<< HEAD
  """Enables DLNA for an optional duration. Has no effect if DLNA is enabled by default"""
  enableDLNA(input: EnableDLNAInput!): Boolean!
  """Disables DLNA for an optional duration. Has no effect if DLNA is disabled by default"""
  disableDLNA(input: DisableDLNAInput!): Boolean!
  """Enables an IP address for DLNA for an optional duration"""
  addTempDLNAIP(input: AddTempDLNAIPInput!): Boolean!
  """Removes an IP address from the temporary DLNA whitelist"""
  removeTempDLNAIP(input: RemoveTempDLNAIPInput!): Boolean!
=======
  """Run batch performer tag task. Returns the job ID."""
  stashBoxBatchPerformerTag(input: StashBoxBatchPerformerTagInput!): String!
>>>>>>> 08c29441
}

type Subscription {
  """Update from the metadata manager"""
  metadataUpdate: MetadataUpdateStatus!

  loggingSubscribe: [LogEntry!]!
}

schema {
  query: Query
  mutation: Mutation
  subscription: Subscription
}<|MERGE_RESOLUTION|>--- conflicted
+++ resolved
@@ -239,7 +239,9 @@
   """Backup the database. Optionally returns a link to download the database file"""
   backupDatabase(input: BackupDatabaseInput!): String
 
-<<<<<<< HEAD
+  """Run batch performer tag task. Returns the job ID."""
+  stashBoxBatchPerformerTag(input: StashBoxBatchPerformerTagInput!): String!
+  
   """Enables DLNA for an optional duration. Has no effect if DLNA is enabled by default"""
   enableDLNA(input: EnableDLNAInput!): Boolean!
   """Disables DLNA for an optional duration. Has no effect if DLNA is disabled by default"""
@@ -248,10 +250,6 @@
   addTempDLNAIP(input: AddTempDLNAIPInput!): Boolean!
   """Removes an IP address from the temporary DLNA whitelist"""
   removeTempDLNAIP(input: RemoveTempDLNAIPInput!): Boolean!
-=======
-  """Run batch performer tag task. Returns the job ID."""
-  stashBoxBatchPerformerTag(input: StashBoxBatchPerformerTagInput!): String!
->>>>>>> 08c29441
 }
 
 type Subscription {
