name: Build

on:
  push:
    branches: [ develop, master ]
  pull_request:
    branches: [ develop ]
  release:
    types: [ published ]

concurrency:
  group: ${{ github.ref }}
  cancel-in-progress: true

env:
  COMPILER_IMAGE: stashapp/compiler:5

jobs:
  build:
    runs-on: ubuntu-20.04
    steps:
    - uses: actions/checkout@v2

    - name: Checkout
      run: git fetch --prune --unshallow --tags

    - name: Pull compiler image
      run: docker pull $COMPILER_IMAGE

    - name: Cache node modules
      uses: actions/cache@v2
      env:
        cache-name: cache-node_modules
      with:
        path: ui/v2.5/node_modules
        key: ${{ runner.os }}-build-${{ env.cache-name }}-${{ hashFiles('ui/v2.5/yarn.lock') }}

    - name: Cache UI build
      uses: actions/cache@v2
      id: cache-ui
      env:
        cache-name: cache-ui
      with:
        path: ui/v2.5/build
        key: ${{ runner.os }}-build-${{ env.cache-name }}-${{ hashFiles('ui/v2.5/yarn.lock', 'ui/v2.5/public/**', 'ui/v2.5/src/**', 'graphql/**/*.graphql') }}

    - name: Cache go build
      uses: actions/cache@v2
      env:
        cache-name: cache-go-cache
      with:
        path: .go-cache
        key: ${{ runner.os }}-build-${{ env.cache-name }}-${{ hashFiles('**/go.sum') }}

    - name: Start build container
      env:
        official-build: ${{ (github.event_name == 'push' && github.ref == 'refs/heads/develop') || (github.event_name == 'release' && github.ref != 'refs/tags/latest_develop') }}
      run: |
<<<<<<< HEAD
        mkdir -pv .go-cache
        docker run -d --name build --mount type=bind,source="$(pwd)",target=/stash,consistency=delegated --mount type=bind,source="$(pwd)/.go-cache",target=/root/.cache/go-build,consistency=delegated --env OFFICIAL_BUILD=${{ env.official-build }} -w /stash $COMPILER_IMAGE tail -f /dev/null
    
    - name: Test cache
      run: docker exec -t build /bin/bash -c "ls /root/.cache/go-build"
=======
        mkdir -p .go-cache
        docker run -d --name build --mount type=bind,source="$(pwd)",target=/stash,consistency=delegated --mount type=bind,source="$(pwd)/.go-cache",target=/root/.cache/go-build,consistency=delegated --env OFFICIAL_BUILD=${{ env.official-build }} -w /stash $COMPILER_IMAGE tail -f /dev/null
>>>>>>> 27cdefbb

    - name: Pre-install
      run: docker exec -t build /bin/bash -c "make pre-ui"

    - name: Generate
      run: docker exec -t build /bin/bash -c "make generate"

    - name: Validate UI
      # skip UI validation for pull requests if UI is unchanged
      if: ${{ github.event_name != 'pull_request' || steps.cache-ui.outputs.cache-hit != 'true' }}
      run: docker exec -t build /bin/bash -c "make validate-frontend"

    # Static validation happens in the linter workflow in parallel to this workflow
    # Run Dynamic validation here, to make sure we pass all the projects integration tests
    #
    # create UI file so that the embed doesn't fail
    - name: Test Backend
      run: |
        mkdir -p ui/v2.5/build
        touch ui/v2.5/build/index.html
        docker exec -t build /bin/bash -c "make it"

    - name: Build UI
      # skip UI build for pull requests if UI is unchanged (UI was cached)
      # this means that the build version/time may be incorrect if the UI is
      # not changed in a pull request
      if: ${{ github.event_name != 'pull_request' || steps.cache-ui.outputs.cache-hit != 'true' }}
      run: docker exec -t build /bin/bash -c "make ui"

    - name: Compile for all supported platforms
      run: |
        docker exec -t build /bin/bash -c "GODEBUG=gocachehash=1 make cross-compile-windows"
        
      # docker exec -t build /bin/bash -c "make cross-compile-osx-intel"
      # docker exec -t build /bin/bash -c "make cross-compile-osx-applesilicon"
      # docker exec -t build /bin/bash -c "make cross-compile-linux"
      # docker exec -t build /bin/bash -c "make cross-compile-linux-arm64v8"
      # docker exec -t build /bin/bash -c "make cross-compile-linux-arm32v7"
      # docker exec -t build /bin/bash -c "make cross-compile-pi"

    - name: Cleanup build container
      run: docker rm -f -v build

    - name: Generate checksums
      run: |
        git describe --tags --exclude latest_develop | tee CHECKSUMS_SHA1
        sha1sum dist/stash-* | sed 's/dist\///g' | tee -a CHECKSUMS_SHA1
        echo "STASH_VERSION=$(git describe --tags --exclude latest_develop)" >> $GITHUB_ENV
        echo "RELEASE_DATE=$(date +'%Y-%m-%d %H:%M:%S %Z')" >> $GITHUB_ENV

    - name: Upload Windows binary
      # only upload binaries for pull requests
      if: ${{ github.event_name == 'pull_request' && github.base_ref != 'refs/heads/develop' && github.base_ref != 'refs/heads/master'}}
      uses: actions/upload-artifact@v2
      with:
        name: stash-win.exe
        path: dist/stash-win.exe

    - name: Upload OSX binary
      # only upload binaries for pull requests
      if: ${{ github.event_name == 'pull_request' && github.base_ref != 'refs/heads/develop' && github.base_ref != 'refs/heads/master'}}
      uses: actions/upload-artifact@v2
      with:
        name: stash-osx
        path: dist/stash-osx

    - name: Upload Linux binary
      # only upload binaries for pull requests
      if: ${{ github.event_name == 'pull_request' && github.base_ref != 'refs/heads/develop' && github.base_ref != 'refs/heads/master'}}
      uses: actions/upload-artifact@v2
      with:
        name: stash-linux
        path: dist/stash-linux

    - name: Update latest_develop tag
      if: ${{ github.event_name == 'push' && github.ref == 'refs/heads/develop' }}
      run : git tag -f latest_develop; git push -f --tags

    - name: Development Release
      if: ${{ github.event_name == 'push' && github.ref == 'refs/heads/develop' }}
      uses: marvinpinto/action-automatic-releases@v1.1.2
      with:
        repo_token: "${{ secrets.GITHUB_TOKEN }}"
        prerelease: true
        automatic_release_tag: latest_develop
        title: "${{ env.STASH_VERSION }}: Latest development build"
        files: |
          dist/stash-osx
          dist/stash-osx-applesilicon
          dist/stash-win.exe
          dist/stash-linux
          dist/stash-linux-arm64v8
          dist/stash-linux-arm32v7
          dist/stash-pi
          CHECKSUMS_SHA1

    - name: Master release
      if: ${{ github.event_name == 'release' && github.ref != 'refs/tags/latest_develop' }}
      uses: meeDamian/github-release@2.0
      with:
        token: "${{ secrets.GITHUB_TOKEN }}"
        allow_override: true
        files: |
          dist/stash-osx
          dist/stash-osx-applesilicon
          dist/stash-win.exe
          dist/stash-linux
          dist/stash-linux-arm64v8
          dist/stash-linux-arm32v7
          dist/stash-pi
          CHECKSUMS_SHA1
        gzip: false

    - name: Development Docker
      if: ${{ github.event_name == 'push' && github.ref == 'refs/heads/develop' }}
      env:
        DOCKER_CLI_EXPERIMENTAL: enabled
        DOCKER_USERNAME: ${{ secrets.DOCKER_USERNAME }}
        DOCKER_PASSWORD: ${{ secrets.DOCKER_PASSWORD }}
      run: |
        docker run --rm --privileged docker/binfmt:a7996909642ee92942dcd6cff44b9b95f08dad64
        docker info
        docker buildx create --name builder --use
        docker buildx inspect --bootstrap
        docker buildx ls
        bash ./docker/ci/x86_64/docker_push.sh development

    - name: Release Docker
      if: ${{ github.event_name == 'release' && github.ref != 'refs/tags/latest_develop' }}
      env:
        DOCKER_CLI_EXPERIMENTAL: enabled
        DOCKER_USERNAME: ${{ secrets.DOCKER_USERNAME }}
        DOCKER_PASSWORD: ${{ secrets.DOCKER_PASSWORD }}
      run: |
        docker run --rm --privileged docker/binfmt:a7996909642ee92942dcd6cff44b9b95f08dad64
        docker info
        docker buildx create --name builder --use
        docker buildx inspect --bootstrap
        docker buildx ls
        bash ./docker/ci/x86_64/docker_push.sh latest "${{ github.event.release.tag_name }}"<|MERGE_RESOLUTION|>--- conflicted
+++ resolved
@@ -56,16 +56,11 @@
       env:
         official-build: ${{ (github.event_name == 'push' && github.ref == 'refs/heads/develop') || (github.event_name == 'release' && github.ref != 'refs/tags/latest_develop') }}
       run: |
-<<<<<<< HEAD
         mkdir -pv .go-cache
         docker run -d --name build --mount type=bind,source="$(pwd)",target=/stash,consistency=delegated --mount type=bind,source="$(pwd)/.go-cache",target=/root/.cache/go-build,consistency=delegated --env OFFICIAL_BUILD=${{ env.official-build }} -w /stash $COMPILER_IMAGE tail -f /dev/null
     
     - name: Test cache
       run: docker exec -t build /bin/bash -c "ls /root/.cache/go-build"
-=======
-        mkdir -p .go-cache
-        docker run -d --name build --mount type=bind,source="$(pwd)",target=/stash,consistency=delegated --mount type=bind,source="$(pwd)/.go-cache",target=/root/.cache/go-build,consistency=delegated --env OFFICIAL_BUILD=${{ env.official-build }} -w /stash $COMPILER_IMAGE tail -f /dev/null
->>>>>>> 27cdefbb
 
     - name: Pre-install
       run: docker exec -t build /bin/bash -c "make pre-ui"
