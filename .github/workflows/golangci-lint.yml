name: Lint (golangci-lint)
on:
  push:
    tags:
      - v*
    branches:
      - master
      - develop
  pull_request:

env:
  COMPILER_IMAGE: stashapp/compiler:6

jobs:
  golangci:
    name: lint
    runs-on: ubuntu-latest
    steps:
      - uses: actions/checkout@v2

      - name: Checkout
        run: git fetch --prune --unshallow --tags

      - name: Pull compiler image
        run: docker pull $COMPILER_IMAGE

      - name: Start build container
        run: |
          mkdir -p .go-cache
          docker run -d --name build --mount type=bind,source="$(pwd)",target=/stash,consistency=delegated --mount type=bind,source="$(pwd)/.go-cache",target=/root/.cache/go-build,consistency=delegated -w /stash $COMPILER_IMAGE tail -f /dev/null

      - name: Generate Backend
        run: docker exec -t build /bin/bash -c "make generate-backend"

      - name: Run golangci-lint
        uses: golangci/golangci-lint-action@v2
        with:
          # Optional: version of golangci-lint to use in form of v1.2 or v1.2.3 or `latest` to use the latest version
          version: latest

          # Optional: working directory, useful for monorepos
          # working-directory: somedir

          # Optional: golangci-lint command line arguments.
<<<<<<< HEAD
          # Use .golangci.action.yml config to avoid out of memory error
          args: --modules-download-mode=vendor --timeout=3m -c .golangci.action.yml
=======
          args: --modules-download-mode=vendor --timeout=5m
>>>>>>> cfc8222b

          # Optional: show only new issues if it's a pull request. The default value is `false`.
          # only-new-issues: true

          # Optional: if set to true then the action will use pre-installed Go.
          # skip-go-installation: true

          # Optional: if set to true then the action don't cache or restore ~/go/pkg.
          skip-pkg-cache: true

          # Optional: if set to true then the action don't cache or restore ~/.cache/go-build.
          skip-build-cache: true

      - name: Cleanup build container
        run: docker rm -f -v build<|MERGE_RESOLUTION|>--- conflicted
+++ resolved
@@ -42,12 +42,7 @@
           # working-directory: somedir
 
           # Optional: golangci-lint command line arguments.
-<<<<<<< HEAD
-          # Use .golangci.action.yml config to avoid out of memory error
-          args: --modules-download-mode=vendor --timeout=3m -c .golangci.action.yml
-=======
           args: --modules-download-mode=vendor --timeout=5m
->>>>>>> cfc8222b
 
           # Optional: show only new issues if it's a pull request. The default value is `false`.
           # only-new-issues: true
