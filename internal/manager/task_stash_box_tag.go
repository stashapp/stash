--- conflicted
+++ resolved
@@ -77,25 +77,9 @@
 
 	if t.refresh {
 		var performerID string
-<<<<<<< HEAD
-		txnErr := txn.WithReadTxn(ctx, instance.Repository, func(ctx context.Context) error {
-			if !t.performer.StashIDs.Loaded() {
-				err = t.performer.LoadStashIDs(ctx, instance.Repository.Performer)
-				if err != nil {
-					return err
-				}
-			}
-			stashids := t.performer.StashIDs.List()
-
-			for _, id := range stashids {
-				if id.Endpoint == t.box.Endpoint {
-					performerID = id.StashID
-				}
-=======
 		for _, id := range t.performer.StashIDs.List() {
 			if id.Endpoint == t.box.Endpoint {
 				performerID = id.StashID
->>>>>>> e685f80e
 			}
 		}
 		if performerID != "" {
@@ -123,85 +107,7 @@
 
 	if performer != nil {
 		if t.performer != nil {
-<<<<<<< HEAD
-			partial := models.NewPerformerPartial()
-
-			if performer.Aliases != nil && !excluded["aliases"] {
-				partial.Aliases = &models.UpdateStrings{
-					Values: stringslice.FromString(*performer.Aliases, ","),
-					Mode:   models.RelationshipUpdateModeSet,
-				}
-			}
-			if performer.Birthdate != nil && *performer.Birthdate != "" && !excluded["birthdate"] {
-				value := getDate(performer.Birthdate)
-				partial.Birthdate = models.NewOptionalDate(*value)
-			}
-			if performer.CareerLength != nil && !excluded["career_length"] {
-				partial.CareerLength = models.NewOptionalString(*performer.CareerLength)
-			}
-			if performer.Country != nil && !excluded["country"] {
-				partial.Country = models.NewOptionalString(*performer.Country)
-			}
-			if performer.Ethnicity != nil && !excluded["ethnicity"] {
-				partial.Ethnicity = models.NewOptionalString(*performer.Ethnicity)
-			}
-			if performer.EyeColor != nil && !excluded["eye_color"] {
-				partial.EyeColor = models.NewOptionalString(*performer.EyeColor)
-			}
-			if performer.FakeTits != nil && !excluded["fake_tits"] {
-				partial.FakeTits = models.NewOptionalString(*performer.FakeTits)
-			}
-			if performer.Gender != nil && !excluded["gender"] {
-				partial.Gender = models.NewOptionalString(*performer.Gender)
-			}
-			if performer.Height != nil && !excluded["height"] {
-				h, err := strconv.Atoi(*performer.Height)
-				if err == nil {
-					partial.Height = models.NewOptionalInt(h)
-				}
-			}
-			if performer.Weight != nil && !excluded["weight"] {
-				w, err := strconv.Atoi(*performer.Weight)
-				if err == nil {
-					partial.Weight = models.NewOptionalInt(w)
-				}
-			}
-			if performer.Instagram != nil && !excluded["instagram"] {
-				partial.Instagram = models.NewOptionalString(*performer.Instagram)
-			}
-			if performer.Measurements != nil && !excluded["measurements"] {
-				partial.Measurements = models.NewOptionalString(*performer.Measurements)
-			}
-			//TODO: This seems incorrect, is there a reason it's opposite?
-			if excluded["name"] && performer.Name != nil {
-				partial.Name = models.NewOptionalString(*performer.Name)
-			}
-			if performer.Piercings != nil && !excluded["piercings"] {
-				partial.Piercings = models.NewOptionalString(*performer.Piercings)
-			}
-			if performer.Tattoos != nil && !excluded["tattoos"] {
-				partial.Tattoos = models.NewOptionalString(*performer.Tattoos)
-			}
-			if performer.Twitter != nil && !excluded["twitter"] {
-				partial.Twitter = models.NewOptionalString(*performer.Twitter)
-			}
-			if performer.URL != nil && !excluded["url"] {
-				partial.URL = models.NewOptionalString(*performer.URL)
-			}
-			if !t.refresh {
-				partial.StashIDs = &models.UpdateStashIDs{
-					StashIDs: []models.StashID{
-						{
-							Endpoint: t.box.Endpoint,
-							StashID:  *performer.RemoteSiteID,
-						},
-					},
-					Mode: models.RelationshipUpdateModeSet,
-				}
-			}
-=======
 			partial := t.getPartial(performer, excluded)
->>>>>>> e685f80e
 
 			txnErr := txn.WithTxn(ctx, instance.Repository, func(ctx context.Context) error {
 				r := instance.Repository
@@ -300,7 +206,6 @@
 	}
 }
 
-<<<<<<< HEAD
 func (t *StashBoxBatchTagTask) stashBoxStudioTag(ctx context.Context) {
 	var studio *models.ScrapedStudio
 	var err error
@@ -553,8 +458,9 @@
 	}
 
 	return &partial, nil
-=======
-func (t *StashBoxPerformerTagTask) getPartial(performer *models.ScrapedPerformer, excluded map[string]bool) models.PerformerPartial {
+}
+
+func (t *StashBoxBatchTagTask) getPartial(performer *models.ScrapedPerformer, excluded map[string]bool) models.PerformerPartial {
 	partial := models.NewPerformerPartial()
 
 	if performer.Aliases != nil && !excluded["aliases"] {
@@ -603,6 +509,8 @@
 	if performer.Measurements != nil && !excluded["measurements"] {
 		partial.Measurements = models.NewOptionalString(*performer.Measurements)
 	}
+	//TODO: This seems incorrect, if the user wants to exclude name but one is passed in, it will assign it
+	//But if they want to include Name, it will never get set.
 	if excluded["name"] && performer.Name != nil {
 		partial.Name = models.NewOptionalString(*performer.Name)
 	}
@@ -633,7 +541,6 @@
 	}
 
 	return partial
->>>>>>> e685f80e
 }
 
 func getDate(val *string) *models.Date {
