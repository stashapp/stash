--- conflicted
+++ resolved
@@ -166,11 +166,7 @@
 				_, err := r.Performer.Update(ctx, partial)
 
 				if !t.refresh {
-<<<<<<< HEAD
-					err = r.Performer.UpdateStashIDs(ctx, t.performer.ID, []*models.StashID{
-=======
 					err = r.Performer.UpdateStashIDs(ctx, t.performer.ID, []models.StashID{
->>>>>>> c5033c36
 						{
 							Endpoint: t.box.Endpoint,
 							StashID:  *performer.RemoteSiteID,
@@ -235,11 +231,7 @@
 					return err
 				}
 
-<<<<<<< HEAD
-				err = r.Performer.UpdateStashIDs(ctx, createdPerformer.ID, []*models.StashID{
-=======
 				err = r.Performer.UpdateStashIDs(ctx, createdPerformer.ID, []models.StashID{
->>>>>>> c5033c36
 					{
 						Endpoint: t.box.Endpoint,
 						StashID:  *performer.RemoteSiteID,
