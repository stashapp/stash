package manager

import (
	"archive/zip"
	"context"
	"fmt"
	"io"
	"os"
	"path/filepath"
	"runtime"
	"strconv"
	"sync"
	"time"

	"github.com/stashapp/stash/internal/manager/config"
	"github.com/stashapp/stash/pkg/file"
	"github.com/stashapp/stash/pkg/fsutil"
	"github.com/stashapp/stash/pkg/gallery"
	"github.com/stashapp/stash/pkg/image"
	"github.com/stashapp/stash/pkg/logger"
	"github.com/stashapp/stash/pkg/models"
	"github.com/stashapp/stash/pkg/models/json"
	"github.com/stashapp/stash/pkg/models/jsonschema"
	"github.com/stashapp/stash/pkg/models/paths"
	"github.com/stashapp/stash/pkg/movie"
	"github.com/stashapp/stash/pkg/performer"
	"github.com/stashapp/stash/pkg/scene"
	"github.com/stashapp/stash/pkg/sliceutil/intslice"
	"github.com/stashapp/stash/pkg/sliceutil/stringslice"
	"github.com/stashapp/stash/pkg/studio"
	"github.com/stashapp/stash/pkg/tag"
	"github.com/stashapp/stash/pkg/utils"
)

type ExportTask struct {
	txnManager Repository
	full       bool

	baseDir string
	json    jsonUtils

	fileNamingAlgorithm models.HashAlgorithm

	scenes     *exportSpec
	images     *exportSpec
	performers *exportSpec
	movies     *exportSpec
	tags       *exportSpec
	studios    *exportSpec
	galleries  *exportSpec

	includeDependencies bool

	DownloadHash string
}

type ExportObjectTypeInput struct {
	Ids []string `json:"ids"`
	All *bool    `json:"all"`
}

type ExportObjectsInput struct {
	Scenes              *ExportObjectTypeInput `json:"scenes"`
	Images              *ExportObjectTypeInput `json:"images"`
	Studios             *ExportObjectTypeInput `json:"studios"`
	Performers          *ExportObjectTypeInput `json:"performers"`
	Tags                *ExportObjectTypeInput `json:"tags"`
	Movies              *ExportObjectTypeInput `json:"movies"`
	Galleries           *ExportObjectTypeInput `json:"galleries"`
	IncludeDependencies *bool                  `json:"includeDependencies"`
}

type exportSpec struct {
	IDs []int
	all bool
}

func newExportSpec(input *ExportObjectTypeInput) *exportSpec {
	if input == nil {
		return &exportSpec{}
	}

	ids, _ := stringslice.StringSliceToIntSlice(input.Ids)

	ret := &exportSpec{
		IDs: ids,
	}

	if input.All != nil {
		ret.all = *input.All
	}

	return ret
}

func CreateExportTask(a models.HashAlgorithm, input ExportObjectsInput) *ExportTask {
	includeDeps := false
	if input.IncludeDependencies != nil {
		includeDeps = *input.IncludeDependencies
	}

	return &ExportTask{
		txnManager:          GetInstance().Repository,
		fileNamingAlgorithm: a,
		scenes:              newExportSpec(input.Scenes),
		images:              newExportSpec(input.Images),
		performers:          newExportSpec(input.Performers),
		movies:              newExportSpec(input.Movies),
		tags:                newExportSpec(input.Tags),
		studios:             newExportSpec(input.Studios),
		galleries:           newExportSpec(input.Galleries),
		includeDependencies: includeDeps,
	}
}

func (t *ExportTask) Start(ctx context.Context, wg *sync.WaitGroup) {
	defer wg.Done()
	// @manager.total = Scene.count + Gallery.count + Performer.count + Studio.count + Movie.count
	workerCount := runtime.GOMAXPROCS(0) // set worker count to number of cpus available

	startTime := time.Now()

	if t.full {
		t.baseDir = config.GetInstance().GetMetadataPath()
	} else {
		var err error
		t.baseDir, err = instance.Paths.Generated.TempDir("export")
		if err != nil {
			logger.Errorf("error creating temporary directory for export: %s", err.Error())
			return
		}

		defer func() {
			err := fsutil.RemoveDir(t.baseDir)
			if err != nil {
				logger.Errorf("error removing directory %s: %s", t.baseDir, err.Error())
			}
		}()
	}

	if t.baseDir == "" {
		logger.Errorf("baseDir must not be empty")
		return
	}

	t.json = jsonUtils{
		json: *paths.GetJSONPaths(t.baseDir),
	}

	paths.EmptyJSONDirs(t.baseDir)
	paths.EnsureJSONDirs(t.baseDir)

	txnErr := t.txnManager.WithTxn(ctx, func(ctx context.Context) error {
		r := t.txnManager

		// include movie scenes and gallery images
		if !t.full {
			// only include movie scenes if includeDependencies is also set
			if !t.scenes.all && t.includeDependencies {
				t.populateMovieScenes(ctx, r)
			}

			// always export gallery images
			if !t.images.all {
				t.populateGalleryImages(ctx, r)
			}
		}

		t.ExportScenes(ctx, workerCount, r)
		t.ExportImages(ctx, workerCount, r)
		t.ExportGalleries(ctx, workerCount, r)
		t.ExportMovies(ctx, workerCount, r)
		t.ExportPerformers(ctx, workerCount, r)
		t.ExportStudios(ctx, workerCount, r)
		t.ExportTags(ctx, workerCount, r)

		if t.full {
			t.ExportScrapedItems(ctx, r)
		}

		return nil
	})
	if txnErr != nil {
		logger.Warnf("error while running export transaction: %v", txnErr)
	}

	if !t.full {
		err := t.generateDownload()
		if err != nil {
			logger.Errorf("error generating download link: %s", err.Error())
			return
		}
	}
	logger.Infof("Export complete in %s.", time.Since(startTime))
}

func (t *ExportTask) generateDownload() error {
	// zip the files and register a download link
	if err := fsutil.EnsureDir(instance.Paths.Generated.Downloads); err != nil {
		return err
	}
	z, err := os.CreateTemp(instance.Paths.Generated.Downloads, "export*.zip")
	if err != nil {
		return err
	}
	defer z.Close()

	err = t.zipFiles(z)
	if err != nil {
		return err
	}

	t.DownloadHash, err = instance.DownloadStore.RegisterFile(z.Name(), "", false)
	if err != nil {
		return fmt.Errorf("error registering file for download: %w", err)
	}
	logger.Debugf("Generated zip file %s with hash %s", z.Name(), t.DownloadHash)
	return nil
}

func (t *ExportTask) zipFiles(w io.Writer) error {
	z := zip.NewWriter(w)
	defer z.Close()

	u := jsonUtils{
		json: *paths.GetJSONPaths(""),
	}

	walkWarn(t.json.json.Tags, t.zipWalkFunc(u.json.Tags, z))
	walkWarn(t.json.json.Galleries, t.zipWalkFunc(u.json.Galleries, z))
	walkWarn(t.json.json.Performers, t.zipWalkFunc(u.json.Performers, z))
	walkWarn(t.json.json.Studios, t.zipWalkFunc(u.json.Studios, z))
	walkWarn(t.json.json.Movies, t.zipWalkFunc(u.json.Movies, z))
	walkWarn(t.json.json.Scenes, t.zipWalkFunc(u.json.Scenes, z))
	walkWarn(t.json.json.Images, t.zipWalkFunc(u.json.Images, z))

	return nil
}

// like filepath.Walk but issue a warning on error
func walkWarn(root string, fn filepath.WalkFunc) {
	if err := filepath.Walk(root, fn); err != nil {
		logger.Warnf("error walking structure %v: %v", root, err)
	}
}

func (t *ExportTask) zipWalkFunc(outDir string, z *zip.Writer) filepath.WalkFunc {
	return func(path string, info os.FileInfo, err error) error {
		if err != nil {
			return err
		}

		if info.IsDir() {
			return nil
		}

		return t.zipFile(path, outDir, z)
	}
}

func (t *ExportTask) zipFile(fn, outDir string, z *zip.Writer) error {
	bn := filepath.Base(fn)

	f, err := z.Create(filepath.Join(outDir, bn))
	if err != nil {
		return fmt.Errorf("error creating zip entry for %s: %s", fn, err.Error())
	}

	i, err := os.Open(fn)
	if err != nil {
		return fmt.Errorf("error opening %s: %s", fn, err.Error())
	}

	defer i.Close()

	if _, err := io.Copy(f, i); err != nil {
		return fmt.Errorf("error writing %s to zip: %s", fn, err.Error())
	}

	return nil
}

func (t *ExportTask) populateMovieScenes(ctx context.Context, repo Repository) {
	reader := repo.Movie
	sceneReader := repo.Scene

	var movies []*models.Movie
	var err error
	all := t.full || (t.movies != nil && t.movies.all)
	if all {
		movies, err = reader.All(ctx)
	} else if t.movies != nil && len(t.movies.IDs) > 0 {
		movies, err = reader.FindMany(ctx, t.movies.IDs)
	}

	if err != nil {
		logger.Errorf("[movies] failed to fetch movies: %s", err.Error())
	}

	for _, m := range movies {
		scenes, err := sceneReader.FindByMovieID(ctx, m.ID)
		if err != nil {
			logger.Errorf("[movies] <%s> failed to fetch scenes for movie: %s", m.Checksum, err.Error())
			continue
		}

		for _, s := range scenes {
			t.scenes.IDs = intslice.IntAppendUnique(t.scenes.IDs, s.ID)
		}
	}
}

func (t *ExportTask) populateGalleryImages(ctx context.Context, repo Repository) {
	reader := repo.Gallery
	imageReader := repo.Image

	var galleries []*models.Gallery
	var err error
	all := t.full || (t.galleries != nil && t.galleries.all)
	if all {
		galleries, err = reader.All(ctx)
	} else if t.galleries != nil && len(t.galleries.IDs) > 0 {
		galleries, err = reader.FindMany(ctx, t.galleries.IDs)
	}

	if err != nil {
		logger.Errorf("[galleries] failed to fetch galleries: %s", err.Error())
	}

	for _, g := range galleries {
<<<<<<< HEAD
=======
		if err := g.LoadFiles(ctx, reader); err != nil {
			logger.Errorf("[galleries] <%s> failed to fetch files for gallery: %s", g.DisplayName(), err.Error())
			continue
		}

>>>>>>> c5033c36
		images, err := imageReader.FindByGalleryID(ctx, g.ID)
		if err != nil {
			logger.Errorf("[galleries] <%s> failed to fetch images for gallery: %s", g.Checksum(), err.Error())
			continue
		}

		for _, i := range images {
			t.images.IDs = intslice.IntAppendUnique(t.images.IDs, i.ID)
		}
	}
}

func (t *ExportTask) ExportScenes(ctx context.Context, workers int, repo Repository) {
	var scenesWg sync.WaitGroup

	sceneReader := repo.Scene

	var scenes []*models.Scene
	var err error
	all := t.full || (t.scenes != nil && t.scenes.all)
	if all {
		scenes, err = sceneReader.All(ctx)
	} else if t.scenes != nil && len(t.scenes.IDs) > 0 {
		scenes, err = sceneReader.FindMany(ctx, t.scenes.IDs)
	}

	if err != nil {
		logger.Errorf("[scenes] failed to fetch scenes: %s", err.Error())
	}

	jobCh := make(chan *models.Scene, workers*2) // make a buffered channel to feed workers

	logger.Info("[scenes] exporting")
	startTime := time.Now()

	for w := 0; w < workers; w++ { // create export Scene workers
		scenesWg.Add(1)
		go exportScene(ctx, &scenesWg, jobCh, repo, t)
	}

	for i, scene := range scenes {
		index := i + 1

		if (i % 100) == 0 { // make progress easier to read
			logger.Progressf("[scenes] %d of %d", index, len(scenes))
		}
<<<<<<< HEAD
		t.Mappings.Scenes = append(t.Mappings.Scenes, jsonschema.PathNameMapping{Path: scene.Path(), Checksum: scene.GetHash(t.fileNamingAlgorithm)})
=======
>>>>>>> c5033c36
		jobCh <- scene // feed workers
	}

	close(jobCh) // close channel so that workers will know no more jobs are available
	scenesWg.Wait()

	logger.Infof("[scenes] export complete in %s. %d workers used.", time.Since(startTime), workers)
}

<<<<<<< HEAD
=======
func exportFile(f file.File, t *ExportTask) {
	newFileJSON := fileToJSON(f)

	fn := newFileJSON.Filename()

	if err := t.json.saveFile(fn, newFileJSON); err != nil {
		logger.Errorf("[files] <%s> failed to save json: %s", fn, err.Error())
	}
}

func fileToJSON(f file.File) jsonschema.DirEntry {
	bf := f.Base()

	base := jsonschema.BaseFile{
		BaseDirEntry: jsonschema.BaseDirEntry{
			Type:      jsonschema.DirEntryTypeFile,
			ModTime:   json.JSONTime{Time: bf.ModTime},
			Path:      bf.Path,
			CreatedAt: json.JSONTime{Time: bf.CreatedAt},
			UpdatedAt: json.JSONTime{Time: bf.UpdatedAt},
		},
		Size: bf.Size,
	}

	if bf.ZipFile != nil {
		base.ZipFile = bf.ZipFile.Base().Path
	}

	for _, fp := range bf.Fingerprints {
		base.Fingerprints = append(base.Fingerprints, jsonschema.Fingerprint{
			Type:        fp.Type,
			Fingerprint: fp.Fingerprint,
		})
	}

	switch ff := f.(type) {
	case *file.VideoFile:
		base.Type = jsonschema.DirEntryTypeVideo
		return jsonschema.VideoFile{
			BaseFile:         &base,
			Format:           ff.Format,
			Width:            ff.Width,
			Height:           ff.Height,
			Duration:         ff.Duration,
			VideoCodec:       ff.VideoCodec,
			AudioCodec:       ff.AudioCodec,
			FrameRate:        ff.FrameRate,
			BitRate:          ff.BitRate,
			Interactive:      ff.Interactive,
			InteractiveSpeed: ff.InteractiveSpeed,
		}
	case *file.ImageFile:
		base.Type = jsonschema.DirEntryTypeImage
		return jsonschema.ImageFile{
			BaseFile: &base,
			Format:   ff.Format,
			Width:    ff.Width,
			Height:   ff.Height,
		}
	}

	return &base
}

func exportFolder(f file.Folder, t *ExportTask) {
	newFileJSON := folderToJSON(f)

	fn := newFileJSON.Filename()

	if err := t.json.saveFile(fn, newFileJSON); err != nil {
		logger.Errorf("[files] <%s> failed to save json: %s", fn, err.Error())
	}
}

func folderToJSON(f file.Folder) jsonschema.DirEntry {
	base := jsonschema.BaseDirEntry{
		Type:      jsonschema.DirEntryTypeFolder,
		ModTime:   json.JSONTime{Time: f.ModTime},
		Path:      f.Path,
		CreatedAt: json.JSONTime{Time: f.CreatedAt},
		UpdatedAt: json.JSONTime{Time: f.UpdatedAt},
	}

	if f.ZipFile != nil {
		base.ZipFile = f.ZipFile.Base().Path
	}

	return &base
}

>>>>>>> c5033c36
func exportScene(ctx context.Context, wg *sync.WaitGroup, jobChan <-chan *models.Scene, repo Repository, t *ExportTask) {
	defer wg.Done()
	sceneReader := repo.Scene
	studioReader := repo.Studio
	movieReader := repo.Movie
	galleryReader := repo.Gallery
	performerReader := repo.Performer
	tagReader := repo.Tag
	sceneMarkerReader := repo.SceneMarker

	for s := range jobChan {
		sceneHash := s.GetHash(t.fileNamingAlgorithm)

<<<<<<< HEAD
=======
		if err := s.LoadRelationships(ctx, sceneReader); err != nil {
			logger.Errorf("[scenes] <%s> error loading scene relationships: %v", sceneHash, err)
		}

>>>>>>> c5033c36
		newSceneJSON, err := scene.ToBasicJSON(ctx, sceneReader, s)
		if err != nil {
			logger.Errorf("[scenes] <%s> error getting scene JSON: %s", sceneHash, err.Error())
			continue
		}

<<<<<<< HEAD
=======
		// export files
		for _, f := range s.Files.List() {
			exportFile(f, t)
		}

>>>>>>> c5033c36
		newSceneJSON.Studio, err = scene.GetStudioName(ctx, studioReader, s)
		if err != nil {
			logger.Errorf("[scenes] <%s> error getting scene studio name: %s", sceneHash, err.Error())
			continue
		}

		galleries, err := galleryReader.FindBySceneID(ctx, s.ID)
		if err != nil {
			logger.Errorf("[scenes] <%s> error getting scene gallery checksums: %s", sceneHash, err.Error())
			continue
		}

		for _, g := range galleries {
			if err := g.LoadFiles(ctx, galleryReader); err != nil {
				logger.Errorf("[scenes] <%s> error getting scene gallery files: %s", sceneHash, err.Error())
				continue
			}
		}

<<<<<<< HEAD
=======
		newSceneJSON.Galleries = gallery.GetRefs(galleries)

>>>>>>> c5033c36
		performers, err := performerReader.FindBySceneID(ctx, s.ID)
		if err != nil {
			logger.Errorf("[scenes] <%s> error getting scene performer names: %s", sceneHash, err.Error())
			continue
		}

		newSceneJSON.Performers = performer.GetNames(performers)

		newSceneJSON.Tags, err = scene.GetTagNames(ctx, tagReader, s)
		if err != nil {
			logger.Errorf("[scenes] <%s> error getting scene tag names: %s", sceneHash, err.Error())
			continue
		}

		newSceneJSON.Markers, err = scene.GetSceneMarkersJSON(ctx, sceneMarkerReader, tagReader, s)
		if err != nil {
			logger.Errorf("[scenes] <%s> error getting scene markers JSON: %s", sceneHash, err.Error())
			continue
		}

		newSceneJSON.Movies, err = scene.GetSceneMoviesJSON(ctx, movieReader, s)
		if err != nil {
			logger.Errorf("[scenes] <%s> error getting scene movies JSON: %s", sceneHash, err.Error())
			continue
		}

		if t.includeDependencies {
			if s.StudioID != nil {
				t.studios.IDs = intslice.IntAppendUnique(t.studios.IDs, *s.StudioID)
			}

			t.galleries.IDs = intslice.IntAppendUniques(t.galleries.IDs, gallery.GetIDs(galleries))

			tagIDs, err := scene.GetDependentTagIDs(ctx, tagReader, sceneMarkerReader, s)
			if err != nil {
				logger.Errorf("[scenes] <%s> error getting scene tags: %s", sceneHash, err.Error())
				continue
			}
			t.tags.IDs = intslice.IntAppendUniques(t.tags.IDs, tagIDs)

			movieIDs, err := scene.GetDependentMovieIDs(ctx, s)
			if err != nil {
				logger.Errorf("[scenes] <%s> error getting scene movies: %s", sceneHash, err.Error())
				continue
			}
			t.movies.IDs = intslice.IntAppendUniques(t.movies.IDs, movieIDs)

			t.performers.IDs = intslice.IntAppendUniques(t.performers.IDs, performer.GetIDs(performers))
		}

		basename := filepath.Base(s.Path)
		hash := s.OSHash

		fn := newSceneJSON.Filename(basename, hash)

		if err := t.json.saveScene(fn, newSceneJSON); err != nil {
			logger.Errorf("[scenes] <%s> failed to save json: %s", sceneHash, err.Error())
		}
	}
}

func (t *ExportTask) ExportImages(ctx context.Context, workers int, repo Repository) {
	var imagesWg sync.WaitGroup

	imageReader := repo.Image

	var images []*models.Image
	var err error
	all := t.full || (t.images != nil && t.images.all)
	if all {
		images, err = imageReader.All(ctx)
	} else if t.images != nil && len(t.images.IDs) > 0 {
		images, err = imageReader.FindMany(ctx, t.images.IDs)
	}

	if err != nil {
		logger.Errorf("[images] failed to fetch images: %s", err.Error())
	}

	jobCh := make(chan *models.Image, workers*2) // make a buffered channel to feed workers

	logger.Info("[images] exporting")
	startTime := time.Now()

	for w := 0; w < workers; w++ { // create export Image workers
		imagesWg.Add(1)
		go exportImage(ctx, &imagesWg, jobCh, repo, t)
	}

	for i, image := range images {
		index := i + 1

		if (i % 100) == 0 { // make progress easier to read
			logger.Progressf("[images] %d of %d", index, len(images))
		}
<<<<<<< HEAD
		t.Mappings.Images = append(t.Mappings.Images, jsonschema.PathNameMapping{Path: image.Path(), Checksum: image.Checksum()})
=======
>>>>>>> c5033c36
		jobCh <- image // feed workers
	}

	close(jobCh) // close channel so that workers will know no more jobs are available
	imagesWg.Wait()

	logger.Infof("[images] export complete in %s. %d workers used.", time.Since(startTime), workers)
}

func exportImage(ctx context.Context, wg *sync.WaitGroup, jobChan <-chan *models.Image, repo Repository, t *ExportTask) {
	defer wg.Done()
	studioReader := repo.Studio
	galleryReader := repo.Gallery
	performerReader := repo.Performer
	tagReader := repo.Tag

	for s := range jobChan {
		imageHash := s.Checksum()

		if err := s.LoadFiles(ctx, repo.Image); err != nil {
			logger.Errorf("[images] <%s> error getting image files: %s", imageHash, err.Error())
			continue
		}

		newImageJSON := image.ToBasicJSON(s)

		// export files
		for _, f := range s.Files.List() {
			exportFile(f, t)
		}

		var err error
		newImageJSON.Studio, err = image.GetStudioName(ctx, studioReader, s)
		if err != nil {
			logger.Errorf("[images] <%s> error getting image studio name: %s", imageHash, err.Error())
			continue
		}

		imageGalleries, err := galleryReader.FindByImageID(ctx, s.ID)
		if err != nil {
			logger.Errorf("[images] <%s> error getting image galleries: %s", imageHash, err.Error())
			continue
		}

		for _, g := range imageGalleries {
			if err := g.LoadFiles(ctx, galleryReader); err != nil {
				logger.Errorf("[images] <%s> error getting image gallery files: %s", imageHash, err.Error())
				continue
			}
		}

		newImageJSON.Galleries = gallery.GetRefs(imageGalleries)

		performers, err := performerReader.FindByImageID(ctx, s.ID)
		if err != nil {
			logger.Errorf("[images] <%s> error getting image performer names: %s", imageHash, err.Error())
			continue
		}

		newImageJSON.Performers = performer.GetNames(performers)

		tags, err := tagReader.FindByImageID(ctx, s.ID)
		if err != nil {
			logger.Errorf("[images] <%s> error getting image tag names: %s", imageHash, err.Error())
			continue
		}

		newImageJSON.Tags = tag.GetNames(tags)

		if t.includeDependencies {
			if s.StudioID != nil {
				t.studios.IDs = intslice.IntAppendUnique(t.studios.IDs, *s.StudioID)
			}

			t.galleries.IDs = intslice.IntAppendUniques(t.galleries.IDs, gallery.GetIDs(imageGalleries))
			t.tags.IDs = intslice.IntAppendUniques(t.tags.IDs, tag.GetIDs(tags))
			t.performers.IDs = intslice.IntAppendUniques(t.performers.IDs, performer.GetIDs(performers))
		}

		fn := newImageJSON.Filename(filepath.Base(s.Path), s.Checksum)

		if err := t.json.saveImage(fn, newImageJSON); err != nil {
			logger.Errorf("[images] <%s> failed to save json: %s", imageHash, err.Error())
		}
	}
}

<<<<<<< HEAD
func (t *ExportTask) getGalleryChecksums(galleries []*models.Gallery) (ret []string) {
	for _, g := range galleries {
		ret = append(ret, g.Checksum())
	}
	return
}

=======
>>>>>>> c5033c36
func (t *ExportTask) ExportGalleries(ctx context.Context, workers int, repo Repository) {
	var galleriesWg sync.WaitGroup

	reader := repo.Gallery

	var galleries []*models.Gallery
	var err error
	all := t.full || (t.galleries != nil && t.galleries.all)
	if all {
		galleries, err = reader.All(ctx)
	} else if t.galleries != nil && len(t.galleries.IDs) > 0 {
		galleries, err = reader.FindMany(ctx, t.galleries.IDs)
	}

	if err != nil {
		logger.Errorf("[galleries] failed to fetch galleries: %s", err.Error())
	}

	jobCh := make(chan *models.Gallery, workers*2) // make a buffered channel to feed workers

	logger.Info("[galleries] exporting")
	startTime := time.Now()

	for w := 0; w < workers; w++ { // create export Scene workers
		galleriesWg.Add(1)
		go exportGallery(ctx, &galleriesWg, jobCh, repo, t)
	}

	for i, gallery := range galleries {
		index := i + 1

		if (i % 100) == 0 { // make progress easier to read
			logger.Progressf("[galleries] %d of %d", index, len(galleries))
		}

<<<<<<< HEAD
		title := gallery.Title
		path := gallery.Path()

		t.Mappings.Galleries = append(t.Mappings.Galleries, jsonschema.PathNameMapping{
			Path:     path,
			Name:     title,
			Checksum: gallery.Checksum(),
		})
=======
>>>>>>> c5033c36
		jobCh <- gallery
	}

	close(jobCh) // close channel so that workers will know no more jobs are available
	galleriesWg.Wait()

	logger.Infof("[galleries] export complete in %s. %d workers used.", time.Since(startTime), workers)
}

func exportGallery(ctx context.Context, wg *sync.WaitGroup, jobChan <-chan *models.Gallery, repo Repository, t *ExportTask) {
	defer wg.Done()
	studioReader := repo.Studio
	performerReader := repo.Performer
	tagReader := repo.Tag

	for g := range jobChan {
<<<<<<< HEAD
=======
		if err := g.LoadFiles(ctx, repo.Gallery); err != nil {
			logger.Errorf("[galleries] <%s> failed to fetch files for gallery: %s", g.DisplayName(), err.Error())
			continue
		}

>>>>>>> c5033c36
		galleryHash := g.Checksum()

		newGalleryJSON, err := gallery.ToBasicJSON(g)
		if err != nil {
			logger.Errorf("[galleries] <%s> error getting gallery JSON: %s", galleryHash, err.Error())
			continue
		}

<<<<<<< HEAD
=======
		// export files
		for _, f := range g.Files.List() {
			exportFile(f, t)
		}

		// export folder if necessary
		if g.FolderID != nil {
			folder, err := repo.Folder.Find(ctx, *g.FolderID)
			if err != nil {
				logger.Errorf("[galleries] <%s> error getting gallery folder: %v", galleryHash, err)
				continue
			}

			if folder == nil {
				logger.Errorf("[galleries] <%s> unable to find gallery folder", galleryHash)
				continue
			}

			exportFolder(*folder, t)
		}

>>>>>>> c5033c36
		newGalleryJSON.Studio, err = gallery.GetStudioName(ctx, studioReader, g)
		if err != nil {
			logger.Errorf("[galleries] <%s> error getting gallery studio name: %s", galleryHash, err.Error())
			continue
		}

		performers, err := performerReader.FindByGalleryID(ctx, g.ID)
		if err != nil {
			logger.Errorf("[galleries] <%s> error getting gallery performer names: %s", galleryHash, err.Error())
			continue
		}

		newGalleryJSON.Performers = performer.GetNames(performers)

		tags, err := tagReader.FindByGalleryID(ctx, g.ID)
		if err != nil {
			logger.Errorf("[galleries] <%s> error getting gallery tag names: %s", galleryHash, err.Error())
			continue
		}

		newGalleryJSON.Tags = tag.GetNames(tags)

		if t.includeDependencies {
			if g.StudioID != nil {
				t.studios.IDs = intslice.IntAppendUnique(t.studios.IDs, *g.StudioID)
			}

			t.tags.IDs = intslice.IntAppendUniques(t.tags.IDs, tag.GetIDs(tags))
			t.performers.IDs = intslice.IntAppendUniques(t.performers.IDs, performer.GetIDs(performers))
		}

		basename := ""
		// use id in case multiple galleries with the same basename
		hash := strconv.Itoa(g.ID)

		switch {
		case g.Path != "":
			basename = filepath.Base(g.Path)
		default:
			basename = g.Title
		}

		fn := newGalleryJSON.Filename(basename, hash)

		if err := t.json.saveGallery(fn, newGalleryJSON); err != nil {
			logger.Errorf("[galleries] <%s> failed to save json: %s", galleryHash, err.Error())
		}
	}
}

func (t *ExportTask) ExportPerformers(ctx context.Context, workers int, repo Repository) {
	var performersWg sync.WaitGroup

	reader := repo.Performer
	var performers []*models.Performer
	var err error
	all := t.full || (t.performers != nil && t.performers.all)
	if all {
		performers, err = reader.All(ctx)
	} else if t.performers != nil && len(t.performers.IDs) > 0 {
		performers, err = reader.FindMany(ctx, t.performers.IDs)
	}

	if err != nil {
		logger.Errorf("[performers] failed to fetch performers: %s", err.Error())
	}
	jobCh := make(chan *models.Performer, workers*2) // make a buffered channel to feed workers

	logger.Info("[performers] exporting")
	startTime := time.Now()

	for w := 0; w < workers; w++ { // create export Performer workers
		performersWg.Add(1)
		go t.exportPerformer(ctx, &performersWg, jobCh, repo)
	}

	for i, performer := range performers {
		index := i + 1
		logger.Progressf("[performers] %d of %d", index, len(performers))

		jobCh <- performer // feed workers
	}

	close(jobCh) // close channel so workers will know that no more jobs are available
	performersWg.Wait()

	logger.Infof("[performers] export complete in %s. %d workers used.", time.Since(startTime), workers)
}

func (t *ExportTask) exportPerformer(ctx context.Context, wg *sync.WaitGroup, jobChan <-chan *models.Performer, repo Repository) {
	defer wg.Done()

	performerReader := repo.Performer

	for p := range jobChan {
		newPerformerJSON, err := performer.ToJSON(ctx, performerReader, p)

		if err != nil {
			logger.Errorf("[performers] <%s> error getting performer JSON: %s", p.Checksum, err.Error())
			continue
		}

		tags, err := repo.Tag.FindByPerformerID(ctx, p.ID)
		if err != nil {
			logger.Errorf("[performers] <%s> error getting performer tags: %s", p.Checksum, err.Error())
			continue
		}

		newPerformerJSON.Tags = tag.GetNames(tags)

		if t.includeDependencies {
			t.tags.IDs = intslice.IntAppendUniques(t.tags.IDs, tag.GetIDs(tags))
		}

		fn := newPerformerJSON.Filename()

		if err := t.json.savePerformer(fn, newPerformerJSON); err != nil {
			logger.Errorf("[performers] <%s> failed to save json: %s", p.Checksum, err.Error())
		}
	}
}

func (t *ExportTask) ExportStudios(ctx context.Context, workers int, repo Repository) {
	var studiosWg sync.WaitGroup

	reader := repo.Studio
	var studios []*models.Studio
	var err error
	all := t.full || (t.studios != nil && t.studios.all)
	if all {
		studios, err = reader.All(ctx)
	} else if t.studios != nil && len(t.studios.IDs) > 0 {
		studios, err = reader.FindMany(ctx, t.studios.IDs)
	}

	if err != nil {
		logger.Errorf("[studios] failed to fetch studios: %s", err.Error())
	}

	logger.Info("[studios] exporting")
	startTime := time.Now()

	jobCh := make(chan *models.Studio, workers*2) // make a buffered channel to feed workers

	for w := 0; w < workers; w++ { // create export Studio workers
		studiosWg.Add(1)
		go t.exportStudio(ctx, &studiosWg, jobCh, repo)
	}

	for i, studio := range studios {
		index := i + 1
		logger.Progressf("[studios] %d of %d", index, len(studios))

		jobCh <- studio // feed workers
	}

	close(jobCh)
	studiosWg.Wait()

	logger.Infof("[studios] export complete in %s. %d workers used.", time.Since(startTime), workers)
}

func (t *ExportTask) exportStudio(ctx context.Context, wg *sync.WaitGroup, jobChan <-chan *models.Studio, repo Repository) {
	defer wg.Done()

	studioReader := repo.Studio

	for s := range jobChan {
		newStudioJSON, err := studio.ToJSON(ctx, studioReader, s)

		if err != nil {
			logger.Errorf("[studios] <%s> error getting studio JSON: %s", s.Checksum, err.Error())
			continue
		}

		fn := newStudioJSON.Filename()

		if err := t.json.saveStudio(fn, newStudioJSON); err != nil {
			logger.Errorf("[studios] <%s> failed to save json: %s", s.Checksum, err.Error())
		}
	}
}

func (t *ExportTask) ExportTags(ctx context.Context, workers int, repo Repository) {
	var tagsWg sync.WaitGroup

	reader := repo.Tag
	var tags []*models.Tag
	var err error
	all := t.full || (t.tags != nil && t.tags.all)
	if all {
		tags, err = reader.All(ctx)
	} else if t.tags != nil && len(t.tags.IDs) > 0 {
		tags, err = reader.FindMany(ctx, t.tags.IDs)
	}

	if err != nil {
		logger.Errorf("[tags] failed to fetch tags: %s", err.Error())
	}

	logger.Info("[tags] exporting")
	startTime := time.Now()

	jobCh := make(chan *models.Tag, workers*2) // make a buffered channel to feed workers

	for w := 0; w < workers; w++ { // create export Tag workers
		tagsWg.Add(1)
		go t.exportTag(ctx, &tagsWg, jobCh, repo)
	}

	for i, tag := range tags {
		index := i + 1
		logger.Progressf("[tags] %d of %d", index, len(tags))

		jobCh <- tag // feed workers
	}

	close(jobCh)
	tagsWg.Wait()

	logger.Infof("[tags] export complete in %s. %d workers used.", time.Since(startTime), workers)
}

func (t *ExportTask) exportTag(ctx context.Context, wg *sync.WaitGroup, jobChan <-chan *models.Tag, repo Repository) {
	defer wg.Done()

	tagReader := repo.Tag

	for thisTag := range jobChan {
		newTagJSON, err := tag.ToJSON(ctx, tagReader, thisTag)

		if err != nil {
			logger.Errorf("[tags] <%s> error getting tag JSON: %s", thisTag.Name, err.Error())
			continue
		}

		fn := newTagJSON.Filename()

		if err := t.json.saveTag(fn, newTagJSON); err != nil {
			logger.Errorf("[tags] <%s> failed to save json: %s", fn, err.Error())
		}
	}
}

func (t *ExportTask) ExportMovies(ctx context.Context, workers int, repo Repository) {
	var moviesWg sync.WaitGroup

	reader := repo.Movie
	var movies []*models.Movie
	var err error
	all := t.full || (t.movies != nil && t.movies.all)
	if all {
		movies, err = reader.All(ctx)
	} else if t.movies != nil && len(t.movies.IDs) > 0 {
		movies, err = reader.FindMany(ctx, t.movies.IDs)
	}

	if err != nil {
		logger.Errorf("[movies] failed to fetch movies: %s", err.Error())
	}

	logger.Info("[movies] exporting")
	startTime := time.Now()

	jobCh := make(chan *models.Movie, workers*2) // make a buffered channel to feed workers

	for w := 0; w < workers; w++ { // create export Studio workers
		moviesWg.Add(1)
		go t.exportMovie(ctx, &moviesWg, jobCh, repo)
	}

	for i, movie := range movies {
		index := i + 1
		logger.Progressf("[movies] %d of %d", index, len(movies))

		jobCh <- movie // feed workers
	}

	close(jobCh)
	moviesWg.Wait()

	logger.Infof("[movies] export complete in %s. %d workers used.", time.Since(startTime), workers)

}
func (t *ExportTask) exportMovie(ctx context.Context, wg *sync.WaitGroup, jobChan <-chan *models.Movie, repo Repository) {
	defer wg.Done()

	movieReader := repo.Movie
	studioReader := repo.Studio

	for m := range jobChan {
		newMovieJSON, err := movie.ToJSON(ctx, movieReader, studioReader, m)

		if err != nil {
			logger.Errorf("[movies] <%s> error getting tag JSON: %s", m.Checksum, err.Error())
			continue
		}

		if t.includeDependencies {
			if m.StudioID.Valid {
				t.studios.IDs = intslice.IntAppendUnique(t.studios.IDs, int(m.StudioID.Int64))
			}
		}

		fn := newMovieJSON.Filename()

		if err := t.json.saveMovie(fn, newMovieJSON); err != nil {
			logger.Errorf("[movies] <%s> failed to save json: %s", fn, err.Error())
		}
	}
}

func (t *ExportTask) ExportScrapedItems(ctx context.Context, repo Repository) {
	qb := repo.ScrapedItem
	sqb := repo.Studio
	scrapedItems, err := qb.All(ctx)
	if err != nil {
		logger.Errorf("[scraped sites] failed to fetch all items: %s", err.Error())
	}

	logger.Info("[scraped sites] exporting")

	scraped := []jsonschema.ScrapedItem{}

	for i, scrapedItem := range scrapedItems {
		index := i + 1
		logger.Progressf("[scraped sites] %d of %d", index, len(scrapedItems))

		var studioName string
		if scrapedItem.StudioID.Valid {
			studio, _ := sqb.Find(ctx, int(scrapedItem.StudioID.Int64))
			if studio != nil {
				studioName = studio.Name.String
			}
		}

		newScrapedItemJSON := jsonschema.ScrapedItem{}

		if scrapedItem.Title.Valid {
			newScrapedItemJSON.Title = scrapedItem.Title.String
		}
		if scrapedItem.Description.Valid {
			newScrapedItemJSON.Description = scrapedItem.Description.String
		}
		if scrapedItem.URL.Valid {
			newScrapedItemJSON.URL = scrapedItem.URL.String
		}
		if scrapedItem.Date.Valid {
			newScrapedItemJSON.Date = utils.GetYMDFromDatabaseDate(scrapedItem.Date.String)
		}
		if scrapedItem.Rating.Valid {
			newScrapedItemJSON.Rating = scrapedItem.Rating.String
		}
		if scrapedItem.Tags.Valid {
			newScrapedItemJSON.Tags = scrapedItem.Tags.String
		}
		if scrapedItem.Models.Valid {
			newScrapedItemJSON.Models = scrapedItem.Models.String
		}
		if scrapedItem.Episode.Valid {
			newScrapedItemJSON.Episode = int(scrapedItem.Episode.Int64)
		}
		if scrapedItem.GalleryFilename.Valid {
			newScrapedItemJSON.GalleryFilename = scrapedItem.GalleryFilename.String
		}
		if scrapedItem.GalleryURL.Valid {
			newScrapedItemJSON.GalleryURL = scrapedItem.GalleryURL.String
		}
		if scrapedItem.VideoFilename.Valid {
			newScrapedItemJSON.VideoFilename = scrapedItem.VideoFilename.String
		}
		if scrapedItem.VideoURL.Valid {
			newScrapedItemJSON.VideoURL = scrapedItem.VideoURL.String
		}

		newScrapedItemJSON.Studio = studioName
		updatedAt := json.JSONTime{Time: scrapedItem.UpdatedAt.Timestamp} // TODO keeping ruby format
		newScrapedItemJSON.UpdatedAt = updatedAt

		scraped = append(scraped, newScrapedItemJSON)
	}

	scrapedJSON, err := t.json.getScraped()
	if err != nil {
		logger.Debugf("[scraped sites] error reading json: %s", err.Error())
	}
	if !jsonschema.CompareJSON(scrapedJSON, scraped) {
		if err := t.json.saveScaped(scraped); err != nil {
			logger.Errorf("[scraped sites] failed to save json: %s", err.Error())
		}
	}

	logger.Infof("[scraped sites] export complete")
}<|MERGE_RESOLUTION|>--- conflicted
+++ resolved
@@ -328,14 +328,11 @@
 	}
 
 	for _, g := range galleries {
-<<<<<<< HEAD
-=======
 		if err := g.LoadFiles(ctx, reader); err != nil {
 			logger.Errorf("[galleries] <%s> failed to fetch files for gallery: %s", g.DisplayName(), err.Error())
 			continue
 		}
 
->>>>>>> c5033c36
 		images, err := imageReader.FindByGalleryID(ctx, g.ID)
 		if err != nil {
 			logger.Errorf("[galleries] <%s> failed to fetch images for gallery: %s", g.Checksum(), err.Error())
@@ -382,10 +379,6 @@
 		if (i % 100) == 0 { // make progress easier to read
 			logger.Progressf("[scenes] %d of %d", index, len(scenes))
 		}
-<<<<<<< HEAD
-		t.Mappings.Scenes = append(t.Mappings.Scenes, jsonschema.PathNameMapping{Path: scene.Path(), Checksum: scene.GetHash(t.fileNamingAlgorithm)})
-=======
->>>>>>> c5033c36
 		jobCh <- scene // feed workers
 	}
 
@@ -395,8 +388,6 @@
 	logger.Infof("[scenes] export complete in %s. %d workers used.", time.Since(startTime), workers)
 }
 
-<<<<<<< HEAD
-=======
 func exportFile(f file.File, t *ExportTask) {
 	newFileJSON := fileToJSON(f)
 
@@ -487,7 +478,6 @@
 	return &base
 }
 
->>>>>>> c5033c36
 func exportScene(ctx context.Context, wg *sync.WaitGroup, jobChan <-chan *models.Scene, repo Repository, t *ExportTask) {
 	defer wg.Done()
 	sceneReader := repo.Scene
@@ -501,27 +491,21 @@
 	for s := range jobChan {
 		sceneHash := s.GetHash(t.fileNamingAlgorithm)
 
-<<<<<<< HEAD
-=======
 		if err := s.LoadRelationships(ctx, sceneReader); err != nil {
 			logger.Errorf("[scenes] <%s> error loading scene relationships: %v", sceneHash, err)
 		}
 
->>>>>>> c5033c36
 		newSceneJSON, err := scene.ToBasicJSON(ctx, sceneReader, s)
 		if err != nil {
 			logger.Errorf("[scenes] <%s> error getting scene JSON: %s", sceneHash, err.Error())
 			continue
 		}
 
-<<<<<<< HEAD
-=======
 		// export files
 		for _, f := range s.Files.List() {
 			exportFile(f, t)
 		}
 
->>>>>>> c5033c36
 		newSceneJSON.Studio, err = scene.GetStudioName(ctx, studioReader, s)
 		if err != nil {
 			logger.Errorf("[scenes] <%s> error getting scene studio name: %s", sceneHash, err.Error())
@@ -541,11 +525,8 @@
 			}
 		}
 
-<<<<<<< HEAD
-=======
 		newSceneJSON.Galleries = gallery.GetRefs(galleries)
 
->>>>>>> c5033c36
 		performers, err := performerReader.FindBySceneID(ctx, s.ID)
 		if err != nil {
 			logger.Errorf("[scenes] <%s> error getting scene performer names: %s", sceneHash, err.Error())
@@ -641,10 +622,6 @@
 		if (i % 100) == 0 { // make progress easier to read
 			logger.Progressf("[images] %d of %d", index, len(images))
 		}
-<<<<<<< HEAD
-		t.Mappings.Images = append(t.Mappings.Images, jsonschema.PathNameMapping{Path: image.Path(), Checksum: image.Checksum()})
-=======
->>>>>>> c5033c36
 		jobCh <- image // feed workers
 	}
 
@@ -662,7 +639,7 @@
 	tagReader := repo.Tag
 
 	for s := range jobChan {
-		imageHash := s.Checksum()
+		imageHash := s.Checksum
 
 		if err := s.LoadFiles(ctx, repo.Image); err != nil {
 			logger.Errorf("[images] <%s> error getting image files: %s", imageHash, err.Error())
@@ -732,16 +709,6 @@
 	}
 }
 
-<<<<<<< HEAD
-func (t *ExportTask) getGalleryChecksums(galleries []*models.Gallery) (ret []string) {
-	for _, g := range galleries {
-		ret = append(ret, g.Checksum())
-	}
-	return
-}
-
-=======
->>>>>>> c5033c36
 func (t *ExportTask) ExportGalleries(ctx context.Context, workers int, repo Repository) {
 	var galleriesWg sync.WaitGroup
 
@@ -777,17 +744,6 @@
 			logger.Progressf("[galleries] %d of %d", index, len(galleries))
 		}
 
-<<<<<<< HEAD
-		title := gallery.Title
-		path := gallery.Path()
-
-		t.Mappings.Galleries = append(t.Mappings.Galleries, jsonschema.PathNameMapping{
-			Path:     path,
-			Name:     title,
-			Checksum: gallery.Checksum(),
-		})
-=======
->>>>>>> c5033c36
 		jobCh <- gallery
 	}
 
@@ -804,14 +760,11 @@
 	tagReader := repo.Tag
 
 	for g := range jobChan {
-<<<<<<< HEAD
-=======
 		if err := g.LoadFiles(ctx, repo.Gallery); err != nil {
 			logger.Errorf("[galleries] <%s> failed to fetch files for gallery: %s", g.DisplayName(), err.Error())
 			continue
 		}
 
->>>>>>> c5033c36
 		galleryHash := g.Checksum()
 
 		newGalleryJSON, err := gallery.ToBasicJSON(g)
@@ -820,8 +773,6 @@
 			continue
 		}
 
-<<<<<<< HEAD
-=======
 		// export files
 		for _, f := range g.Files.List() {
 			exportFile(f, t)
@@ -843,7 +794,6 @@
 			exportFolder(*folder, t)
 		}
 
->>>>>>> c5033c36
 		newGalleryJSON.Studio, err = gallery.GetStudioName(ctx, studioReader, g)
 		if err != nil {
 			logger.Errorf("[galleries] <%s> error getting gallery studio name: %s", galleryHash, err.Error())
