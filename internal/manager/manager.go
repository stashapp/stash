package manager

import (
	"context"
	"errors"
	"fmt"
	"io"
<<<<<<< HEAD
	"io/ioutil"
=======
>>>>>>> c5033c36
	"os"
	"path/filepath"
	"runtime/pprof"
	"strconv"
	"strings"
	"sync"
	"time"

	"github.com/stashapp/stash/internal/desktop"
	"github.com/stashapp/stash/internal/dlna"
	"github.com/stashapp/stash/internal/log"
	"github.com/stashapp/stash/internal/manager/config"
	"github.com/stashapp/stash/pkg/ffmpeg"
	"github.com/stashapp/stash/pkg/file"
	file_image "github.com/stashapp/stash/pkg/file/image"
	"github.com/stashapp/stash/pkg/file/video"
	"github.com/stashapp/stash/pkg/fsutil"
	"github.com/stashapp/stash/pkg/gallery"
	"github.com/stashapp/stash/pkg/image"
	"github.com/stashapp/stash/pkg/job"
	"github.com/stashapp/stash/pkg/logger"
	"github.com/stashapp/stash/pkg/models"
	"github.com/stashapp/stash/pkg/models/paths"
	"github.com/stashapp/stash/pkg/plugin"
	"github.com/stashapp/stash/pkg/scene"
	"github.com/stashapp/stash/pkg/scene/generate"
	"github.com/stashapp/stash/pkg/scraper"
	"github.com/stashapp/stash/pkg/session"
	"github.com/stashapp/stash/pkg/sqlite"
	"github.com/stashapp/stash/pkg/utils"
	"github.com/stashapp/stash/ui"

	// register custom migrations
	_ "github.com/stashapp/stash/pkg/sqlite/migrations"
)

type SystemStatus struct {
	DatabaseSchema *int             `json:"databaseSchema"`
	DatabasePath   *string          `json:"databasePath"`
	ConfigPath     *string          `json:"configPath"`
	AppSchema      int              `json:"appSchema"`
	Status         SystemStatusEnum `json:"status"`
}

type SystemStatusEnum string

const (
	SystemStatusEnumSetup          SystemStatusEnum = "SETUP"
	SystemStatusEnumNeedsMigration SystemStatusEnum = "NEEDS_MIGRATION"
	SystemStatusEnumOk             SystemStatusEnum = "OK"
)

var AllSystemStatusEnum = []SystemStatusEnum{
	SystemStatusEnumSetup,
	SystemStatusEnumNeedsMigration,
	SystemStatusEnumOk,
}

func (e SystemStatusEnum) IsValid() bool {
	switch e {
	case SystemStatusEnumSetup, SystemStatusEnumNeedsMigration, SystemStatusEnumOk:
		return true
	}
	return false
}

func (e SystemStatusEnum) String() string {
	return string(e)
}

func (e *SystemStatusEnum) UnmarshalGQL(v interface{}) error {
	str, ok := v.(string)
	if !ok {
		return fmt.Errorf("enums must be strings")
	}

	*e = SystemStatusEnum(str)
	if !e.IsValid() {
		return fmt.Errorf("%s is not a valid SystemStatusEnum", str)
	}
	return nil
}

func (e SystemStatusEnum) MarshalGQL(w io.Writer) {
	fmt.Fprint(w, strconv.Quote(e.String()))
}

type SetupInput struct {
	// Empty to indicate $HOME/.stash/config.yml default
	ConfigLocation string                     `json:"configLocation"`
	Stashes        []*config.StashConfigInput `json:"stashes"`
	// Empty to indicate default
	DatabaseFile string `json:"databaseFile"`
	// Empty to indicate default
	GeneratedLocation string `json:"generatedLocation"`
}

type Manager struct {
	Config *config.Instance
	Logger *log.Logger

	Paths *paths.Paths

	FFMPEG  ffmpeg.FFMpeg
	FFProbe ffmpeg.FFProbe

	ReadLockManager *fsutil.ReadLockManager

	SessionStore *session.Store

	JobManager *job.Manager

	PluginCache  *plugin.Cache
	ScraperCache *scraper.Cache

	DownloadStore *DownloadStore

	DLNAService *dlna.Service

	Database   *sqlite.Database
	Repository Repository

	SceneService   SceneService
	ImageService   ImageService
	GalleryService GalleryService

	Scanner *file.Scanner
	Cleaner *file.Cleaner

	scanSubs *subscriptionManager
}

var instance *Manager
var once sync.Once

func GetInstance() *Manager {
	if _, err := Initialize(); err != nil {
		panic(err)
	}
	return instance
}

func Initialize() (*Manager, error) {
	var err error
	once.Do(func() {
		err = initialize()
	})

	return instance, err
}

func initialize() error {
	ctx := context.TODO()
	cfg, err := config.Initialize()

	if err != nil {
		return fmt.Errorf("initializing configuration: %w", err)
	}

	l := initLog()
	initProfiling(cfg.GetCPUProfilePath())

	db := sqlite.NewDatabase()

	instance = &Manager{
		Config:          cfg,
		Logger:          l,
		ReadLockManager: fsutil.NewReadLockManager(),
		DownloadStore:   NewDownloadStore(),
		PluginCache:     plugin.NewCache(cfg),

		Database:   db,
		Repository: sqliteRepository(db),

		scanSubs: &subscriptionManager{},
	}

	instance.SceneService = &scene.Service{
		File:            db.File,
		Repository:      db.Scene,
		MarkerDestroyer: instance.Repository.SceneMarker,
	}

	instance.ImageService = &image.Service{
		File:       db.File,
		Repository: db.Image,
	}

	instance.GalleryService = &gallery.Service{
		Repository:   db.Gallery,
		ImageFinder:  db.Image,
		ImageService: instance.ImageService,
		File:         db.File,
		Folder:       db.Folder,
	}

	instance.JobManager = initJobManager()

	sceneServer := SceneServer{
		TxnManager:       instance.Repository,
		SceneCoverGetter: instance.Repository.Scene,
	}

	instance.DLNAService = dlna.NewService(instance.Repository, dlna.Repository{
		SceneFinder:     instance.Repository.Scene,
<<<<<<< HEAD
=======
		FileFinder:      instance.Repository.File,
>>>>>>> c5033c36
		StudioFinder:    instance.Repository.Studio,
		TagFinder:       instance.Repository.Tag,
		PerformerFinder: instance.Repository.Performer,
		MovieFinder:     instance.Repository.Movie,
	}, instance.Config, &sceneServer)

	if !cfg.IsNewSystem() {
		logger.Infof("using config file: %s", cfg.GetConfigFile())

		if err == nil {
			err = cfg.Validate()
		}

		if err != nil {
			return fmt.Errorf("error initializing configuration: %w", err)
		}

		if err := instance.PostInit(ctx); err != nil {
			var migrationNeededErr *sqlite.MigrationNeededError
			if errors.As(err, &migrationNeededErr) {
				logger.Warn(err.Error())
			} else {
				return err
			}
		}

		initSecurity(cfg)
	} else {
		cfgFile := cfg.GetConfigFile()
		if cfgFile != "" {
			cfgFile += " "
		}

		// create temporary session store - this will be re-initialised
		// after config is complete
		instance.SessionStore = session.NewStore(cfg)

		logger.Warnf("config file %snot found. Assuming new system...", cfgFile)
	}

	if err = initFFMPEG(ctx); err != nil {
		logger.Warnf("could not initialize FFMPEG subsystem: %v", err)
	}

	instance.Scanner = makeScanner(db, instance.PluginCache)
	instance.Cleaner = makeCleaner(db, instance.PluginCache)

	// if DLNA is enabled, start it now
	if instance.Config.GetDLNADefaultEnabled() {
		if err := instance.DLNAService.Start(nil); err != nil {
			logger.Warnf("could not start DLNA service: %v", err)
		}
	}

	return nil
}

func videoFileFilter(ctx context.Context, f file.File) bool {
	return isVideo(f.Base().Basename)
}

func imageFileFilter(ctx context.Context, f file.File) bool {
	return isImage(f.Base().Basename)
}

func galleryFileFilter(ctx context.Context, f file.File) bool {
	return isZip(f.Base().Basename)
}

type coverGenerator struct {
}

func (g *coverGenerator) GenerateCover(ctx context.Context, scene *models.Scene, f *file.VideoFile) error {
	gg := generate.Generator{
		Encoder:     instance.FFMPEG,
		LockManager: instance.ReadLockManager,
		ScenePaths:  instance.Paths.Scene,
	}

	return gg.Screenshot(ctx, f.Path, scene.GetHash(instance.Config.GetVideoFileNamingAlgorithm()), f.Width, f.Duration, generate.ScreenshotOptions{})
}

func makeScanner(db *sqlite.Database, pluginCache *plugin.Cache) *file.Scanner {
	return &file.Scanner{
		Repository: file.Repository{
			Manager:          db,
			DatabaseProvider: db,
			Store:            db.File,
			FolderStore:      db.Folder,
		},
		FileDecorators: []file.Decorator{
			&file.FilteredDecorator{
				Decorator: &video.Decorator{
					FFProbe: instance.FFProbe,
				},
				Filter: file.FilterFunc(videoFileFilter),
			},
			&file.FilteredDecorator{
				Decorator: &file_image.Decorator{},
				Filter:    file.FilterFunc(imageFileFilter),
			},
		},
		FingerprintCalculator: &fingerprintCalculator{instance.Config},
		FS:                    &file.OsFS{},
	}
}

func makeCleaner(db *sqlite.Database, pluginCache *plugin.Cache) *file.Cleaner {
	return &file.Cleaner{
		FS: &file.OsFS{},
		Repository: file.Repository{
			Manager:          db,
			DatabaseProvider: db,
			Store:            db.File,
			FolderStore:      db.Folder,
		},
		Handlers: []file.CleanHandler{
			&cleanHandler{},
		},
	}
}

func initJobManager() *job.Manager {
	ret := job.NewManager()

	// desktop notifications
	ctx := context.Background()
	c := ret.Subscribe(context.Background())
	go func() {
		for {
			select {
			case j := <-c.RemovedJob:
				if instance.Config.GetNotificationsEnabled() {
					cleanDesc := strings.TrimRight(j.Description, ".")

					if j.StartTime == nil {
						// Task was never started
						return
					}

					timeElapsed := j.EndTime.Sub(*j.StartTime)
					desktop.SendNotification("Task Finished", "Task \""+cleanDesc+"\" is finished in "+formatDuration(timeElapsed)+".")
				}
			case <-ctx.Done():
				return
			}
		}
	}()

	return ret
}

func formatDuration(t time.Duration) string {
	return fmt.Sprintf("%02.f:%02.f:%02.f", t.Hours(), t.Minutes(), t.Seconds())
}

func initSecurity(cfg *config.Instance) {
	if err := session.CheckExternalAccessTripwire(cfg); err != nil {
		session.LogExternalAccessError(*err)
	}
}

func initProfiling(cpuProfilePath string) {
	if cpuProfilePath == "" {
		return
	}

	f, err := os.Create(cpuProfilePath)
	if err != nil {
		logger.Fatalf("unable to create cpu profile file: %s", err.Error())
	}

	logger.Infof("profiling to %s", cpuProfilePath)

	// StopCPUProfile is defer called in main
	if err = pprof.StartCPUProfile(f); err != nil {
		logger.Warnf("could not start CPU profiling: %v", err)
	}
}

func initFFMPEG(ctx context.Context) error {
	// only do this if we have a config file set
	if instance.Config.GetConfigFile() != "" {
		// use same directory as config path
		configDirectory := instance.Config.GetConfigPath()
		paths := []string{
			configDirectory,
			paths.GetStashHomeDirectory(),
		}
		ffmpegPath, ffprobePath := ffmpeg.GetPaths(paths)

		if ffmpegPath == "" || ffprobePath == "" {
			logger.Infof("couldn't find FFMPEG, attempting to download it")
			if err := ffmpeg.Download(ctx, configDirectory); err != nil {
				msg := `Unable to locate / automatically download FFMPEG

	Check the readme for download links.
	The FFMPEG and FFProbe binaries should be placed in %s

	The error was: %s
	`
				logger.Errorf(msg, configDirectory, err)
				return err
			} else {
				// After download get new paths for ffmpeg and ffprobe
				ffmpegPath, ffprobePath = ffmpeg.GetPaths(paths)
			}
		}

		instance.FFMPEG = ffmpeg.FFMpeg(ffmpegPath)
		instance.FFProbe = ffmpeg.FFProbe(ffprobePath)
	}

	return nil
}

func initLog() *log.Logger {
	config := config.GetInstance()
	l := log.NewLogger()
	l.Init(config.GetLogFile(), config.GetLogOut(), config.GetLogLevel())
	logger.Logger = l

	return l
}

// PostInit initialises the paths, caches and txnManager after the initial
// configuration has been set. Should only be called if the configuration
// is valid.
func (s *Manager) PostInit(ctx context.Context) error {
	if err := s.Config.SetInitialConfig(); err != nil {
		logger.Warnf("could not set initial configuration: %v", err)
	}

	s.Paths = paths.NewPaths(s.Config.GetGeneratedPath())
	s.RefreshConfig()
	s.SessionStore = session.NewStore(s.Config)
	s.PluginCache.RegisterSessionStore(s.SessionStore)

	if err := s.PluginCache.LoadPlugins(); err != nil {
		logger.Errorf("Error reading plugin configs: %s", err.Error())
	}

	s.ScraperCache = instance.initScraperCache()
	writeStashIcon()

	// clear the downloads and tmp directories
	// #1021 - only clear these directories if the generated folder is non-empty
	if s.Config.GetGeneratedPath() != "" {
		const deleteTimeout = 1 * time.Second

		utils.Timeout(func() {
			if err := fsutil.EmptyDir(instance.Paths.Generated.Downloads); err != nil {
				logger.Warnf("could not empty Downloads directory: %v", err)
			}
			if err := fsutil.EnsureDir(instance.Paths.Generated.Tmp); err != nil {
				logger.Warnf("could not create Tmp directory: %v", err)
			} else {
				if err := fsutil.EmptyDir(instance.Paths.Generated.Tmp); err != nil {
					logger.Warnf("could not empty Tmp directory: %v", err)
				}
			}
		}, deleteTimeout, func(done chan struct{}) {
			logger.Info("Please wait. Deleting temporary files...") // print
			<-done                                                  // and wait for deletion
			logger.Info("Temporary files deleted.")
		})
	}

	database := s.Database
	if err := database.Open(s.Config.GetDatabasePath()); err != nil {
		return err
	}

	if database.Ready() == nil {
		s.PostMigrate(ctx)
	}

	return nil
}

func writeStashIcon() {
	p := FaviconProvider{
		UIBox: ui.UIBox,
	}

	iconPath := filepath.Join(instance.Config.GetConfigPath(), "icon.png")
	err := os.WriteFile(iconPath, p.GetFaviconPng(), 0644)
	if err != nil {
		logger.Errorf("Couldn't write icon file: %s", err.Error())
	}
}

// initScraperCache initializes a new scraper cache and returns it.
func (s *Manager) initScraperCache() *scraper.Cache {
	ret, err := scraper.NewCache(config.GetInstance(), s.Repository, scraper.Repository{
		SceneFinder:     s.Repository.Scene,
		GalleryFinder:   s.Repository.Gallery,
		TagFinder:       s.Repository.Tag,
		PerformerFinder: s.Repository.Performer,
		MovieFinder:     s.Repository.Movie,
		StudioFinder:    s.Repository.Studio,
	})

	if err != nil {
		logger.Errorf("Error reading scraper configs: %s", err.Error())
	}

	return ret
}

func (s *Manager) RefreshConfig() {
	s.Paths = paths.NewPaths(s.Config.GetGeneratedPath())
	config := s.Config
	if config.Validate() == nil {
		if err := fsutil.EnsureDir(s.Paths.Generated.Screenshots); err != nil {
			logger.Warnf("could not create directory for Screenshots: %v", err)
		}
		if err := fsutil.EnsureDir(s.Paths.Generated.Vtt); err != nil {
			logger.Warnf("could not create directory for VTT: %v", err)
		}
		if err := fsutil.EnsureDir(s.Paths.Generated.Markers); err != nil {
			logger.Warnf("could not create directory for Markers: %v", err)
		}
		if err := fsutil.EnsureDir(s.Paths.Generated.Transcodes); err != nil {
			logger.Warnf("could not create directory for Transcodes: %v", err)
		}
		if err := fsutil.EnsureDir(s.Paths.Generated.Downloads); err != nil {
			logger.Warnf("could not create directory for Downloads: %v", err)
		}
		if err := fsutil.EnsureDir(s.Paths.Generated.InteractiveHeatmap); err != nil {
			logger.Warnf("could not create directory for Interactive Heatmaps: %v", err)
		}
	}
}

// RefreshScraperCache refreshes the scraper cache. Call this when scraper
// configuration changes.
func (s *Manager) RefreshScraperCache() {
	s.ScraperCache = s.initScraperCache()
}

func setSetupDefaults(input *SetupInput) {
	if input.ConfigLocation == "" {
		input.ConfigLocation = filepath.Join(fsutil.GetHomeDirectory(), ".stash", "config.yml")
	}

	configDir := filepath.Dir(input.ConfigLocation)
	if input.GeneratedLocation == "" {
		input.GeneratedLocation = filepath.Join(configDir, "generated")
	}

	if input.DatabaseFile == "" {
		input.DatabaseFile = filepath.Join(configDir, "stash-go.sqlite")
	}
}

func (s *Manager) Setup(ctx context.Context, input SetupInput) error {
	setSetupDefaults(&input)
	c := s.Config

	// create the config directory if it does not exist
	// don't do anything if config is already set in the environment
	if !config.FileEnvSet() {
		configDir := filepath.Dir(input.ConfigLocation)
		if exists, _ := fsutil.DirExists(configDir); !exists {
			if err := os.Mkdir(configDir, 0755); err != nil {
				return fmt.Errorf("error creating config directory: %v", err)
			}
		}

		if err := fsutil.Touch(input.ConfigLocation); err != nil {
			return fmt.Errorf("error creating config file: %v", err)
		}

		s.Config.SetConfigFile(input.ConfigLocation)
	}

	// create the generated directory if it does not exist
	if !c.HasOverride(config.Generated) {
		if exists, _ := fsutil.DirExists(input.GeneratedLocation); !exists {
			if err := os.Mkdir(input.GeneratedLocation, 0755); err != nil {
				return fmt.Errorf("error creating generated directory: %v", err)
			}
		}

		s.Config.Set(config.Generated, input.GeneratedLocation)
	}

	// set the configuration
	if !c.HasOverride(config.Database) {
		s.Config.Set(config.Database, input.DatabaseFile)
	}

	s.Config.Set(config.Stash, input.Stashes)
	if err := s.Config.Write(); err != nil {
		return fmt.Errorf("error writing configuration file: %v", err)
	}

	// initialise the database
	if err := s.PostInit(ctx); err != nil {
		var migrationNeededErr *sqlite.MigrationNeededError
		if errors.As(err, &migrationNeededErr) {
			logger.Warn(err.Error())
		} else {
			return fmt.Errorf("error initializing the database: %v", err)
		}
	}

	s.Config.FinalizeSetup()

	if err := initFFMPEG(ctx); err != nil {
		return fmt.Errorf("error initializing FFMPEG subsystem: %v", err)
	}

	instance.Scanner = makeScanner(instance.Database, instance.PluginCache)

	return nil
}

func (s *Manager) validateFFMPEG() error {
	if s.FFMPEG == "" || s.FFProbe == "" {
		return errors.New("missing ffmpeg and/or ffprobe")
	}

	return nil
}

type MigrateInput struct {
	BackupPath string `json:"backupPath"`
}

func (s *Manager) Migrate(ctx context.Context, input MigrateInput) error {
	database := s.Database

	// always backup so that we can roll back to the previous version if
	// migration fails
	backupPath := input.BackupPath
	if backupPath == "" {
		backupPath = database.DatabaseBackupPath()
	}

	// perform database backup
	if err := database.Backup(backupPath); err != nil {
		return fmt.Errorf("error backing up database: %s", err)
	}

	if err := database.RunMigrations(); err != nil {
		errStr := fmt.Sprintf("error performing migration: %s", err)

		// roll back to the backed up version
		restoreErr := database.RestoreFromBackup(backupPath)
		if restoreErr != nil {
			errStr = fmt.Sprintf("ERROR: unable to restore database from backup after migration failure: %s\n%s", restoreErr.Error(), errStr)
		} else {
			errStr = "An error occurred migrating the database to the latest schema version. The backup database file was automatically renamed to restore the database.\n" + errStr
		}

		return errors.New(errStr)
	}

	// perform post-migration operations
	s.PostMigrate(ctx)

	// if no backup path was provided, then delete the created backup
	if input.BackupPath == "" {
		if err := os.Remove(backupPath); err != nil {
			logger.Warnf("error removing unwanted database backup (%s): %s", backupPath, err.Error())
		}
	}

	return nil
}

func (s *Manager) GetSystemStatus() *SystemStatus {
	database := s.Database
	status := SystemStatusEnumOk
	dbSchema := int(database.Version())
	dbPath := database.DatabasePath()
	appSchema := int(database.AppSchemaVersion())
	configFile := s.Config.GetConfigFile()

	if s.Config.IsNewSystem() {
		status = SystemStatusEnumSetup
	} else if dbSchema < appSchema {
		status = SystemStatusEnumNeedsMigration
	}

	return &SystemStatus{
		DatabaseSchema: &dbSchema,
		DatabasePath:   &dbPath,
		AppSchema:      appSchema,
		Status:         status,
		ConfigPath:     &configFile,
	}
}

// Shutdown gracefully stops the manager
func (s *Manager) Shutdown(code int) {
	// stop any profiling at exit
	pprof.StopCPUProfile()

	// TODO: Each part of the manager needs to gracefully stop at some point
	// for now, we just close the database.
	err := s.Database.Close()
	if err != nil {
		logger.Errorf("Error closing database: %s", err)
		if code == 0 {
			os.Exit(1)
		}
	}

	os.Exit(code)
}<|MERGE_RESOLUTION|>--- conflicted
+++ resolved
@@ -5,10 +5,6 @@
 	"errors"
 	"fmt"
 	"io"
-<<<<<<< HEAD
-	"io/ioutil"
-=======
->>>>>>> c5033c36
 	"os"
 	"path/filepath"
 	"runtime/pprof"
@@ -214,10 +210,7 @@
 
 	instance.DLNAService = dlna.NewService(instance.Repository, dlna.Repository{
 		SceneFinder:     instance.Repository.Scene,
-<<<<<<< HEAD
-=======
 		FileFinder:      instance.Repository.File,
->>>>>>> c5033c36
 		StudioFinder:    instance.Repository.Studio,
 		TagFinder:       instance.Repository.Tag,
 		PerformerFinder: instance.Repository.Performer,
