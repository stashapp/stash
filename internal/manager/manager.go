package manager

import (
	"context"
	"errors"
	"fmt"
<<<<<<< HEAD
=======
	"io"
	"net/http"
>>>>>>> b915428f
	"os"
	"path/filepath"
	"runtime"

	"github.com/stashapp/stash/internal/dlna"
	"github.com/stashapp/stash/internal/log"
	"github.com/stashapp/stash/internal/manager/config"
	"github.com/stashapp/stash/pkg/ffmpeg"
	"github.com/stashapp/stash/pkg/fsutil"
	"github.com/stashapp/stash/pkg/job"
	"github.com/stashapp/stash/pkg/logger"
	"github.com/stashapp/stash/pkg/models"
	"github.com/stashapp/stash/pkg/models/paths"
	"github.com/stashapp/stash/pkg/pkg"
	"github.com/stashapp/stash/pkg/plugin"
	"github.com/stashapp/stash/pkg/scraper"
	"github.com/stashapp/stash/pkg/session"
	"github.com/stashapp/stash/pkg/sqlite"

	// register custom migrations
	_ "github.com/stashapp/stash/pkg/sqlite/migrations"
)

type Manager struct {
	Config *config.Config
	Logger *log.Logger

	Paths *paths.Paths

	FFMpeg        *ffmpeg.FFMpeg
	FFProbe       ffmpeg.FFProbe
	StreamManager *ffmpeg.StreamManager

	JobManager      *job.Manager
	ReadLockManager *fsutil.ReadLockManager

	DownloadStore *DownloadStore
	SessionStore  *session.Store

	PluginCache  *plugin.Cache
	ScraperCache *scraper.Cache

<<<<<<< HEAD
=======
	PluginPackageManager  *pkg.Manager
	ScraperPackageManager *pkg.Manager

	DownloadStore *DownloadStore

>>>>>>> b915428f
	DLNAService *dlna.Service

	Database   *sqlite.Database
	Repository models.Repository

	SceneService   SceneService
	ImageService   ImageService
	GalleryService GalleryService

	scanSubs *subscriptionManager
}

var instance *Manager

func GetInstance() *Manager {
	if instance == nil {
		panic("manager not initialized")
	}
	return instance
}

<<<<<<< HEAD
=======
func Initialize() (*Manager, error) {
	var err error
	once.Do(func() {
		err = initialize()
	})

	return instance, err
}

func initialize() error {
	ctx := context.TODO()
	cfg, err := config.Initialize()

	if err != nil {
		return fmt.Errorf("initializing configuration: %w", err)
	}

	l := initLog()
	initProfiling(cfg.GetCPUProfilePath())

	db := sqlite.NewDatabase()
	repo := db.Repository()

	// start with empty paths
	emptyPaths := paths.Paths{}

	instance = &Manager{
		Config:          cfg,
		Logger:          l,
		ReadLockManager: fsutil.NewReadLockManager(),
		DownloadStore:   NewDownloadStore(),
		PluginCache:     plugin.NewCache(cfg),

		Database:   db,
		Repository: repo,
		Paths:      &emptyPaths,

		scanSubs: &subscriptionManager{},
	}

	instance.SceneService = &scene.Service{
		File:             repo.File,
		Repository:       repo.Scene,
		MarkerRepository: repo.SceneMarker,
		PluginCache:      instance.PluginCache,
		Paths:            instance.Paths,
		Config:           cfg,
	}

	instance.ImageService = &image.Service{
		File:       repo.File,
		Repository: repo.Image,
	}

	instance.GalleryService = &gallery.Service{
		Repository:   repo.Gallery,
		ImageFinder:  repo.Image,
		ImageService: instance.ImageService,
		File:         repo.File,
		Folder:       repo.Folder,
	}

	instance.JobManager = initJobManager()

	sceneServer := SceneServer{
		TxnManager:       repo.TxnManager,
		SceneCoverGetter: repo.Scene,
	}

	dlnaRepository := dlna.NewRepository(repo)
	instance.DLNAService = dlna.NewService(dlnaRepository, cfg, &sceneServer)

	instance.RefreshPluginSourceManager()
	instance.RefreshScraperSourceManager()

	if !cfg.IsNewSystem() {
		logger.Infof("using config file: %s", cfg.GetConfigFile())

		if err == nil {
			err = cfg.Validate()
		}

		if err != nil {
			return fmt.Errorf("error initializing configuration: %w", err)
		}

		if err := instance.PostInit(ctx); err != nil {
			var migrationNeededErr *sqlite.MigrationNeededError
			if errors.As(err, &migrationNeededErr) {
				logger.Warn(err.Error())
			} else {
				return err
			}
		}

		initSecurity(cfg)
	} else {
		cfgFile := cfg.GetConfigFile()
		if cfgFile != "" {
			cfgFile += " "
		}

		// create temporary session store - this will be re-initialised
		// after config is complete
		instance.SessionStore = session.NewStore(cfg)

		logger.Warnf("config file %snot found. Assuming new system...", cfgFile)
	}

	if err = initFFMPEG(ctx); err != nil {
		logger.Warnf("could not initialize FFMPEG subsystem: %v", err)
	}

	instance.Scanner = makeScanner(repo, instance.PluginCache)
	instance.Cleaner = makeCleaner(repo, instance.PluginCache)

	// if DLNA is enabled, start it now
	if instance.Config.GetDLNADefaultEnabled() {
		if err := instance.DLNAService.Start(nil); err != nil {
			logger.Warnf("could not start DLNA service: %v", err)
		}
	}

	return nil
}

func initialisePackageManager(localPath string, srcPathGetter pkg.SourcePathGetter) *pkg.Manager {
	const timeout = 10 * time.Second
	httpClient := &http.Client{
		Transport: &http.Transport{
			Proxy: http.ProxyFromEnvironment,
		},
		Timeout: timeout,
	}

	return &pkg.Manager{
		Local: &pkg.Store{
			BaseDir:      localPath,
			ManifestFile: pkg.ManifestFile,
		},
		PackagePathGetter: srcPathGetter,
		Client:            httpClient,
	}
}

func videoFileFilter(ctx context.Context, f models.File) bool {
	return useAsVideo(f.Base().Path)
}

func imageFileFilter(ctx context.Context, f models.File) bool {
	return useAsImage(f.Base().Path)
}

func galleryFileFilter(ctx context.Context, f models.File) bool {
	return isZip(f.Base().Basename)
}

func makeScanner(repo models.Repository, pluginCache *plugin.Cache) *file.Scanner {
	return &file.Scanner{
		Repository: file.NewRepository(repo),
		FileDecorators: []file.Decorator{
			&file.FilteredDecorator{
				Decorator: &video.Decorator{
					FFProbe: instance.FFProbe,
				},
				Filter: file.FilterFunc(videoFileFilter),
			},
			&file.FilteredDecorator{
				Decorator: &file_image.Decorator{
					FFProbe: instance.FFProbe,
				},
				Filter: file.FilterFunc(imageFileFilter),
			},
		},
		FingerprintCalculator: &fingerprintCalculator{instance.Config},
		FS:                    &file.OsFS{},
	}
}

func makeCleaner(repo models.Repository, pluginCache *plugin.Cache) *file.Cleaner {
	return &file.Cleaner{
		FS:         &file.OsFS{},
		Repository: file.NewRepository(repo),
		Handlers: []file.CleanHandler{
			&cleanHandler{},
		},
	}
}

func initJobManager() *job.Manager {
	ret := job.NewManager()

	// desktop notifications
	ctx := context.Background()
	c := ret.Subscribe(context.Background())
	go func() {
		for {
			select {
			case j := <-c.RemovedJob:
				if instance.Config.GetNotificationsEnabled() {
					cleanDesc := strings.TrimRight(j.Description, ".")

					if j.StartTime == nil {
						// Task was never started
						return
					}

					timeElapsed := j.EndTime.Sub(*j.StartTime)
					desktop.SendNotification("Task Finished", "Task \""+cleanDesc+"\" is finished in "+formatDuration(timeElapsed)+".")
				}
			case <-ctx.Done():
				return
			}
		}
	}()

	return ret
}

func formatDuration(t time.Duration) string {
	return fmt.Sprintf("%02.f:%02.f:%02.f", t.Hours(), t.Minutes(), t.Seconds())
}

func initSecurity(cfg *config.Instance) {
	if err := session.CheckExternalAccessTripwire(cfg); err != nil {
		session.LogExternalAccessError(*err)
	}
}

func initProfiling(cpuProfilePath string) {
	if cpuProfilePath == "" {
		return
	}

	f, err := os.Create(cpuProfilePath)
	if err != nil {
		logger.Fatalf("unable to create cpu profile file: %s", err.Error())
	}

	logger.Infof("profiling to %s", cpuProfilePath)

	// StopCPUProfile is defer called in main
	if err = pprof.StartCPUProfile(f); err != nil {
		logger.Warnf("could not start CPU profiling: %v", err)
	}
}

func initFFMPEG(ctx context.Context) error {
	// only do this if we have a config file set
	if instance.Config.GetConfigFile() != "" {
		// use same directory as config path
		configDirectory := instance.Config.GetConfigPath()
		paths := []string{
			configDirectory,
			paths.GetStashHomeDirectory(),
		}
		ffmpegPath, ffprobePath := ffmpeg.GetPaths(paths)

		if ffmpegPath == "" || ffprobePath == "" {
			logger.Infof("couldn't find FFMPEG, attempting to download it")
			if err := ffmpeg.Download(ctx, configDirectory); err != nil {
				msg := `Unable to locate / automatically download FFMPEG

	Check the readme for download links.
	The FFMPEG and FFProbe binaries should be placed in %s

	The error was: %s
	`
				logger.Errorf(msg, configDirectory, err)
				return err
			} else {
				// After download get new paths for ffmpeg and ffprobe
				ffmpegPath, ffprobePath = ffmpeg.GetPaths(paths)
			}
		}

		instance.FFMPEG = ffmpeg.NewEncoder(ffmpegPath)
		instance.FFProbe = ffmpeg.FFProbe(ffprobePath)

		instance.FFMPEG.InitHWSupport(ctx)
		instance.RefreshStreamManager()
	}

	return nil
}

func initLog() *log.Logger {
	config := config.GetInstance()
	l := log.NewLogger()
	l.Init(config.GetLogFile(), config.GetLogOut(), config.GetLogLevel())
	logger.Logger = l

	return l
}

// PostInit initialises the paths, caches and txnManager after the initial
// configuration has been set. Should only be called if the configuration
// is valid.
func (s *Manager) PostInit(ctx context.Context) error {
	if err := s.Config.SetInitialConfig(); err != nil {
		logger.Warnf("could not set initial configuration: %v", err)
	}

	*s.Paths = paths.NewPaths(s.Config.GetGeneratedPath(), s.Config.GetBlobsPath())
	s.RefreshConfig()
	s.SessionStore = session.NewStore(s.Config)
	s.PluginCache.RegisterSessionStore(s.SessionStore)

	if err := s.PluginCache.LoadPlugins(); err != nil {
		logger.Errorf("Error reading plugin configs: %s", err.Error())
	}

	s.SetBlobStoreOptions()

	s.ScraperCache = instance.initScraperCache()
	writeStashIcon()

	// clear the downloads and tmp directories
	// #1021 - only clear these directories if the generated folder is non-empty
	if s.Config.GetGeneratedPath() != "" {
		const deleteTimeout = 1 * time.Second

		utils.Timeout(func() {
			if err := fsutil.EmptyDir(instance.Paths.Generated.Downloads); err != nil {
				logger.Warnf("could not empty Downloads directory: %v", err)
			}
			if err := fsutil.EnsureDir(instance.Paths.Generated.Tmp); err != nil {
				logger.Warnf("could not create Tmp directory: %v", err)
			} else {
				if err := fsutil.EmptyDir(instance.Paths.Generated.Tmp); err != nil {
					logger.Warnf("could not empty Tmp directory: %v", err)
				}
			}
		}, deleteTimeout, func(done chan struct{}) {
			logger.Info("Please wait. Deleting temporary files...") // print
			<-done                                                  // and wait for deletion
			logger.Info("Temporary files deleted.")
		})
	}

	database := s.Database
	if err := database.Open(s.Config.GetDatabasePath()); err != nil {
		return err
	}

	// Set the proxy if defined in config
	if s.Config.GetProxy() != "" {
		os.Setenv("HTTP_PROXY", s.Config.GetProxy())
		os.Setenv("HTTPS_PROXY", s.Config.GetProxy())
		os.Setenv("NO_PROXY", s.Config.GetNoProxy())
		logger.Info("Using HTTP Proxy")
	}

	return nil
}

>>>>>>> b915428f
func (s *Manager) SetBlobStoreOptions() {
	storageType := s.Config.GetBlobsStorage()
	blobsPath := s.Config.GetBlobsPath()

	s.Database.SetBlobStoreOptions(sqlite.BlobStoreOptions{
		UseFilesystem: storageType == config.BlobStorageTypeFilesystem,
		UseDatabase:   storageType == config.BlobStorageTypeDatabase,
		Path:          blobsPath,
	})
}

func (s *Manager) RefreshConfig() {
	cfg := s.Config
	*s.Paths = paths.NewPaths(cfg.GetGeneratedPath(), cfg.GetBlobsPath())
	if cfg.Validate() == nil {
		if err := fsutil.EnsureDir(s.Paths.Generated.Screenshots); err != nil {
			logger.Warnf("could not create screenshots directory: %v", err)
		}
		if err := fsutil.EnsureDir(s.Paths.Generated.Vtt); err != nil {
			logger.Warnf("could not create VTT directory: %v", err)
		}
		if err := fsutil.EnsureDir(s.Paths.Generated.Markers); err != nil {
			logger.Warnf("could not create markers directory: %v", err)
		}
		if err := fsutil.EnsureDir(s.Paths.Generated.Transcodes); err != nil {
			logger.Warnf("could not create transcodes directory: %v", err)
		}
		if err := fsutil.EnsureDir(s.Paths.Generated.Downloads); err != nil {
			logger.Warnf("could not create downloads directory: %v", err)
		}
		if err := fsutil.EnsureDir(s.Paths.Generated.InteractiveHeatmap); err != nil {
			logger.Warnf("could not create interactive heatmaps directory: %v", err)
		}
	}
}

// RefreshPluginCache refreshes the plugin cache.
// Call this when the plugin configuration changes.
func (s *Manager) RefreshPluginCache() {
	s.PluginCache.ReloadPlugins()
}

// RefreshScraperCache refreshes the scraper cache.
// Call this when the scraper configuration changes.
func (s *Manager) RefreshScraperCache() {
	s.ScraperCache.ReloadScrapers()
}

// RefreshStreamManager refreshes the stream manager.
// Call this when the cache directory changes.
func (s *Manager) RefreshStreamManager() {
	// shutdown existing manager if needed
	if s.StreamManager != nil {
		s.StreamManager.Shutdown()
		s.StreamManager = nil
	}

	cfg := s.Config
	cacheDir := cfg.GetCachePath()
	s.StreamManager = ffmpeg.NewStreamManager(cacheDir, s.FFMpeg, s.FFProbe, cfg, s.ReadLockManager)
}

// RefreshDLNA starts/stops the DLNA service as needed.
func (s *Manager) RefreshDLNA() {
	dlnaService := s.DLNAService
	enabled := s.Config.GetDLNADefaultEnabled()
	if !enabled && dlnaService.IsRunning() {
		dlnaService.Stop(nil)
	} else if enabled && !dlnaService.IsRunning() {
		if err := dlnaService.Start(nil); err != nil {
			logger.Warnf("error starting DLNA service: %v", err)
		}
	}
}

func (s *Manager) RefreshScraperSourceManager() {
	s.ScraperPackageManager = initialisePackageManager(s.Config.GetScrapersPath(), s.Config.GetScraperPackagePathGetter())
}

func (s *Manager) RefreshPluginSourceManager() {
	s.PluginPackageManager = initialisePackageManager(s.Config.GetPluginsPath(), s.Config.GetPluginPackagePathGetter())
}

func setSetupDefaults(input *SetupInput) {
	if input.ConfigLocation == "" {
		input.ConfigLocation = filepath.Join(fsutil.GetHomeDirectory(), ".stash", "config.yml")
	}

	configDir := filepath.Dir(input.ConfigLocation)
	if input.GeneratedLocation == "" {
		input.GeneratedLocation = filepath.Join(configDir, "generated")
	}
	if input.CacheLocation == "" {
		input.CacheLocation = filepath.Join(configDir, "cache")
	}

	if input.DatabaseFile == "" {
		input.DatabaseFile = filepath.Join(configDir, "stash-go.sqlite")
	}

	if input.BlobsLocation == "" {
		input.BlobsLocation = filepath.Join(configDir, "blobs")
	}
}

func (s *Manager) Setup(ctx context.Context, input SetupInput) error {
	setSetupDefaults(&input)
	cfg := s.Config

	if err := cfg.SetInitialConfig(); err != nil {
		return fmt.Errorf("error setting initial configuration: %v", err)
	}

	// create the config directory if it does not exist
	// don't do anything if config is already set in the environment
	if !config.FileEnvSet() {
		// #3304 - if config path is relative, it breaks the ffmpeg/ffprobe
		// paths since they must not be relative. The config file property is
		// resolved to an absolute path when stash is run normally, so convert
		// relative paths to absolute paths during setup.
		configFile, _ := filepath.Abs(input.ConfigLocation)

		configDir := filepath.Dir(configFile)

		if exists, _ := fsutil.DirExists(configDir); !exists {
			if err := os.MkdirAll(configDir, 0755); err != nil {
				return fmt.Errorf("error creating config directory: %v", err)
			}
		}

		if err := fsutil.Touch(configFile); err != nil {
			return fmt.Errorf("error creating config file: %v", err)
		}

		s.Config.SetConfigFile(configFile)
	}

	// create the generated directory if it does not exist
	if !cfg.HasOverride(config.Generated) {
		if exists, _ := fsutil.DirExists(input.GeneratedLocation); !exists {
			if err := os.MkdirAll(input.GeneratedLocation, 0755); err != nil {
				return fmt.Errorf("error creating generated directory: %v", err)
			}
		}

		s.Config.Set(config.Generated, input.GeneratedLocation)
	}

	// create the cache directory if it does not exist
	if !cfg.HasOverride(config.Cache) {
		if exists, _ := fsutil.DirExists(input.CacheLocation); !exists {
			if err := os.MkdirAll(input.CacheLocation, 0755); err != nil {
				return fmt.Errorf("error creating cache directory: %v", err)
			}
		}

		cfg.Set(config.Cache, input.CacheLocation)
	}

	if input.StoreBlobsInDatabase {
		cfg.Set(config.BlobsStorage, config.BlobStorageTypeDatabase)
	} else {
		if !cfg.HasOverride(config.BlobsPath) {
			if exists, _ := fsutil.DirExists(input.BlobsLocation); !exists {
				if err := os.MkdirAll(input.BlobsLocation, 0755); err != nil {
					return fmt.Errorf("error creating blobs directory: %v", err)
				}
			}

			cfg.Set(config.BlobsPath, input.BlobsLocation)
		}

		cfg.Set(config.BlobsStorage, config.BlobStorageTypeFilesystem)
	}

	// set the configuration
	if !cfg.HasOverride(config.Database) {
		cfg.Set(config.Database, input.DatabaseFile)
	}

	cfg.Set(config.Stash, input.Stashes)

	if err := cfg.Write(); err != nil {
		return fmt.Errorf("error writing configuration file: %v", err)
	}

	// finish initialization
	if err := s.postInit(ctx); err != nil {
		return fmt.Errorf("error completing initialization: %v", err)
	}

	cfg.FinalizeSetup()

	return nil
}

func (s *Manager) validateFFmpeg() error {
	if s.FFMpeg == nil || s.FFProbe == "" {
		return errors.New("missing ffmpeg and/or ffprobe")
	}
	return nil
}

func (s *Manager) Migrate(ctx context.Context, input MigrateInput) error {
	database := s.Database

	// always backup so that we can roll back to the previous version if
	// migration fails
	backupPath := input.BackupPath
	if backupPath == "" {
		backupPath = database.DatabaseBackupPath(s.Config.GetBackupDirectoryPath())
	} else {
		// check if backup path is a filename or path
		// filename goes into backup directory, path is kept as is
		filename := filepath.Base(backupPath)
		if backupPath == filename {
			backupPath = filepath.Join(s.Config.GetBackupDirectoryPathOrDefault(), filename)
		}
	}

	// perform database backup
	if err := database.Backup(backupPath); err != nil {
		return fmt.Errorf("error backing up database: %s", err)
	}

	if err := database.RunMigrations(); err != nil {
		errStr := fmt.Sprintf("error performing migration: %s", err)

		// roll back to the backed up version
		restoreErr := database.RestoreFromBackup(backupPath)
		if restoreErr != nil {
			errStr = fmt.Sprintf("ERROR: unable to restore database from backup after migration failure: %s\n%s", restoreErr.Error(), errStr)
		} else {
			errStr = "An error occurred migrating the database to the latest schema version. The backup database file was automatically renamed to restore the database.\n" + errStr
		}

		return errors.New(errStr)
	}

	// if no backup path was provided, then delete the created backup
	if input.BackupPath == "" {
		if err := os.Remove(backupPath); err != nil {
			logger.Warnf("error removing unwanted database backup (%s): %s", backupPath, err.Error())
		}
	}

	return nil
}

func (s *Manager) BackupDatabase(download bool) (string, string, error) {
	var backupPath string
	var backupName string
	if download {
		backupDir := s.Paths.Generated.Downloads
		if err := fsutil.EnsureDir(backupDir); err != nil {
			return "", "", fmt.Errorf("could not create backup directory %v: %w", backupDir, err)
		}
		f, err := os.CreateTemp(backupDir, "backup*.sqlite")
		if err != nil {
			return "", "", err
		}

		backupPath = f.Name()
		backupName = s.Database.DatabaseBackupPath("")
		f.Close()
	} else {
		backupDir := s.Config.GetBackupDirectoryPathOrDefault()
		if backupDir != "" {
			if err := fsutil.EnsureDir(backupDir); err != nil {
				return "", "", fmt.Errorf("could not create backup directory %v: %w", backupDir, err)
			}
		}
		backupPath = s.Database.DatabaseBackupPath(backupDir)
		backupName = filepath.Base(backupPath)
	}

	err := s.Database.Backup(backupPath)
	if err != nil {
		return "", "", err
	}

	return backupPath, backupName, nil
}

func (s *Manager) AnonymiseDatabase(download bool) (string, string, error) {
	var outPath string
	var outName string
	if download {
		outDir := s.Paths.Generated.Downloads
		if err := fsutil.EnsureDir(outDir); err != nil {
			return "", "", fmt.Errorf("could not create output directory %v: %w", outDir, err)
		}
		f, err := os.CreateTemp(outDir, "anonymous*.sqlite")
		if err != nil {
			return "", "", err
		}

		outPath = f.Name()
		outName = s.Database.AnonymousDatabasePath("")
		f.Close()
	} else {
		outDir := s.Config.GetBackupDirectoryPathOrDefault()
		if outDir != "" {
			if err := fsutil.EnsureDir(outDir); err != nil {
				return "", "", fmt.Errorf("could not create output directory %v: %w", outDir, err)
			}
		}
		outPath = s.Database.AnonymousDatabasePath(outDir)
		outName = filepath.Base(outPath)
	}

	err := s.Database.Anonymise(outPath)
	if err != nil {
		return "", "", err
	}

	return outPath, outName, nil
}

func (s *Manager) GetSystemStatus() *SystemStatus {
	workingDir := fsutil.GetWorkingDirectory()
	homeDir := fsutil.GetHomeDirectory()

	database := s.Database
	dbSchema := int(database.Version())
	dbPath := database.DatabasePath()
	appSchema := int(database.AppSchemaVersion())

	status := SystemStatusEnumOk
	if s.Config.IsNewSystem() {
		status = SystemStatusEnumSetup
	} else if dbSchema < appSchema {
		status = SystemStatusEnumNeedsMigration
	}

	configFile := s.Config.GetConfigFile()

	return &SystemStatus{
		Os:             runtime.GOOS,
		WorkingDir:     workingDir,
		HomeDir:        homeDir,
		DatabaseSchema: &dbSchema,
		DatabasePath:   &dbPath,
		AppSchema:      appSchema,
		Status:         status,
		ConfigPath:     &configFile,
	}
}

// Shutdown gracefully stops the manager
func (s *Manager) Shutdown() {
	// TODO: Each part of the manager needs to gracefully stop at some point

	if s.StreamManager != nil {
		s.StreamManager.Shutdown()
		s.StreamManager = nil
	}

	err := s.Database.Close()
	if err != nil {
		logger.Errorf("Error closing database: %s", err)
	}
}<|MERGE_RESOLUTION|>--- conflicted
+++ resolved
@@ -4,11 +4,6 @@
 	"context"
 	"errors"
 	"fmt"
-<<<<<<< HEAD
-=======
-	"io"
-	"net/http"
->>>>>>> b915428f
 	"os"
 	"path/filepath"
 	"runtime"
@@ -51,14 +46,9 @@
 	PluginCache  *plugin.Cache
 	ScraperCache *scraper.Cache
 
-<<<<<<< HEAD
-=======
 	PluginPackageManager  *pkg.Manager
 	ScraperPackageManager *pkg.Manager
 
-	DownloadStore *DownloadStore
-
->>>>>>> b915428f
 	DLNAService *dlna.Service
 
 	Database   *sqlite.Database
@@ -80,365 +70,6 @@
 	return instance
 }
 
-<<<<<<< HEAD
-=======
-func Initialize() (*Manager, error) {
-	var err error
-	once.Do(func() {
-		err = initialize()
-	})
-
-	return instance, err
-}
-
-func initialize() error {
-	ctx := context.TODO()
-	cfg, err := config.Initialize()
-
-	if err != nil {
-		return fmt.Errorf("initializing configuration: %w", err)
-	}
-
-	l := initLog()
-	initProfiling(cfg.GetCPUProfilePath())
-
-	db := sqlite.NewDatabase()
-	repo := db.Repository()
-
-	// start with empty paths
-	emptyPaths := paths.Paths{}
-
-	instance = &Manager{
-		Config:          cfg,
-		Logger:          l,
-		ReadLockManager: fsutil.NewReadLockManager(),
-		DownloadStore:   NewDownloadStore(),
-		PluginCache:     plugin.NewCache(cfg),
-
-		Database:   db,
-		Repository: repo,
-		Paths:      &emptyPaths,
-
-		scanSubs: &subscriptionManager{},
-	}
-
-	instance.SceneService = &scene.Service{
-		File:             repo.File,
-		Repository:       repo.Scene,
-		MarkerRepository: repo.SceneMarker,
-		PluginCache:      instance.PluginCache,
-		Paths:            instance.Paths,
-		Config:           cfg,
-	}
-
-	instance.ImageService = &image.Service{
-		File:       repo.File,
-		Repository: repo.Image,
-	}
-
-	instance.GalleryService = &gallery.Service{
-		Repository:   repo.Gallery,
-		ImageFinder:  repo.Image,
-		ImageService: instance.ImageService,
-		File:         repo.File,
-		Folder:       repo.Folder,
-	}
-
-	instance.JobManager = initJobManager()
-
-	sceneServer := SceneServer{
-		TxnManager:       repo.TxnManager,
-		SceneCoverGetter: repo.Scene,
-	}
-
-	dlnaRepository := dlna.NewRepository(repo)
-	instance.DLNAService = dlna.NewService(dlnaRepository, cfg, &sceneServer)
-
-	instance.RefreshPluginSourceManager()
-	instance.RefreshScraperSourceManager()
-
-	if !cfg.IsNewSystem() {
-		logger.Infof("using config file: %s", cfg.GetConfigFile())
-
-		if err == nil {
-			err = cfg.Validate()
-		}
-
-		if err != nil {
-			return fmt.Errorf("error initializing configuration: %w", err)
-		}
-
-		if err := instance.PostInit(ctx); err != nil {
-			var migrationNeededErr *sqlite.MigrationNeededError
-			if errors.As(err, &migrationNeededErr) {
-				logger.Warn(err.Error())
-			} else {
-				return err
-			}
-		}
-
-		initSecurity(cfg)
-	} else {
-		cfgFile := cfg.GetConfigFile()
-		if cfgFile != "" {
-			cfgFile += " "
-		}
-
-		// create temporary session store - this will be re-initialised
-		// after config is complete
-		instance.SessionStore = session.NewStore(cfg)
-
-		logger.Warnf("config file %snot found. Assuming new system...", cfgFile)
-	}
-
-	if err = initFFMPEG(ctx); err != nil {
-		logger.Warnf("could not initialize FFMPEG subsystem: %v", err)
-	}
-
-	instance.Scanner = makeScanner(repo, instance.PluginCache)
-	instance.Cleaner = makeCleaner(repo, instance.PluginCache)
-
-	// if DLNA is enabled, start it now
-	if instance.Config.GetDLNADefaultEnabled() {
-		if err := instance.DLNAService.Start(nil); err != nil {
-			logger.Warnf("could not start DLNA service: %v", err)
-		}
-	}
-
-	return nil
-}
-
-func initialisePackageManager(localPath string, srcPathGetter pkg.SourcePathGetter) *pkg.Manager {
-	const timeout = 10 * time.Second
-	httpClient := &http.Client{
-		Transport: &http.Transport{
-			Proxy: http.ProxyFromEnvironment,
-		},
-		Timeout: timeout,
-	}
-
-	return &pkg.Manager{
-		Local: &pkg.Store{
-			BaseDir:      localPath,
-			ManifestFile: pkg.ManifestFile,
-		},
-		PackagePathGetter: srcPathGetter,
-		Client:            httpClient,
-	}
-}
-
-func videoFileFilter(ctx context.Context, f models.File) bool {
-	return useAsVideo(f.Base().Path)
-}
-
-func imageFileFilter(ctx context.Context, f models.File) bool {
-	return useAsImage(f.Base().Path)
-}
-
-func galleryFileFilter(ctx context.Context, f models.File) bool {
-	return isZip(f.Base().Basename)
-}
-
-func makeScanner(repo models.Repository, pluginCache *plugin.Cache) *file.Scanner {
-	return &file.Scanner{
-		Repository: file.NewRepository(repo),
-		FileDecorators: []file.Decorator{
-			&file.FilteredDecorator{
-				Decorator: &video.Decorator{
-					FFProbe: instance.FFProbe,
-				},
-				Filter: file.FilterFunc(videoFileFilter),
-			},
-			&file.FilteredDecorator{
-				Decorator: &file_image.Decorator{
-					FFProbe: instance.FFProbe,
-				},
-				Filter: file.FilterFunc(imageFileFilter),
-			},
-		},
-		FingerprintCalculator: &fingerprintCalculator{instance.Config},
-		FS:                    &file.OsFS{},
-	}
-}
-
-func makeCleaner(repo models.Repository, pluginCache *plugin.Cache) *file.Cleaner {
-	return &file.Cleaner{
-		FS:         &file.OsFS{},
-		Repository: file.NewRepository(repo),
-		Handlers: []file.CleanHandler{
-			&cleanHandler{},
-		},
-	}
-}
-
-func initJobManager() *job.Manager {
-	ret := job.NewManager()
-
-	// desktop notifications
-	ctx := context.Background()
-	c := ret.Subscribe(context.Background())
-	go func() {
-		for {
-			select {
-			case j := <-c.RemovedJob:
-				if instance.Config.GetNotificationsEnabled() {
-					cleanDesc := strings.TrimRight(j.Description, ".")
-
-					if j.StartTime == nil {
-						// Task was never started
-						return
-					}
-
-					timeElapsed := j.EndTime.Sub(*j.StartTime)
-					desktop.SendNotification("Task Finished", "Task \""+cleanDesc+"\" is finished in "+formatDuration(timeElapsed)+".")
-				}
-			case <-ctx.Done():
-				return
-			}
-		}
-	}()
-
-	return ret
-}
-
-func formatDuration(t time.Duration) string {
-	return fmt.Sprintf("%02.f:%02.f:%02.f", t.Hours(), t.Minutes(), t.Seconds())
-}
-
-func initSecurity(cfg *config.Instance) {
-	if err := session.CheckExternalAccessTripwire(cfg); err != nil {
-		session.LogExternalAccessError(*err)
-	}
-}
-
-func initProfiling(cpuProfilePath string) {
-	if cpuProfilePath == "" {
-		return
-	}
-
-	f, err := os.Create(cpuProfilePath)
-	if err != nil {
-		logger.Fatalf("unable to create cpu profile file: %s", err.Error())
-	}
-
-	logger.Infof("profiling to %s", cpuProfilePath)
-
-	// StopCPUProfile is defer called in main
-	if err = pprof.StartCPUProfile(f); err != nil {
-		logger.Warnf("could not start CPU profiling: %v", err)
-	}
-}
-
-func initFFMPEG(ctx context.Context) error {
-	// only do this if we have a config file set
-	if instance.Config.GetConfigFile() != "" {
-		// use same directory as config path
-		configDirectory := instance.Config.GetConfigPath()
-		paths := []string{
-			configDirectory,
-			paths.GetStashHomeDirectory(),
-		}
-		ffmpegPath, ffprobePath := ffmpeg.GetPaths(paths)
-
-		if ffmpegPath == "" || ffprobePath == "" {
-			logger.Infof("couldn't find FFMPEG, attempting to download it")
-			if err := ffmpeg.Download(ctx, configDirectory); err != nil {
-				msg := `Unable to locate / automatically download FFMPEG
-
-	Check the readme for download links.
-	The FFMPEG and FFProbe binaries should be placed in %s
-
-	The error was: %s
-	`
-				logger.Errorf(msg, configDirectory, err)
-				return err
-			} else {
-				// After download get new paths for ffmpeg and ffprobe
-				ffmpegPath, ffprobePath = ffmpeg.GetPaths(paths)
-			}
-		}
-
-		instance.FFMPEG = ffmpeg.NewEncoder(ffmpegPath)
-		instance.FFProbe = ffmpeg.FFProbe(ffprobePath)
-
-		instance.FFMPEG.InitHWSupport(ctx)
-		instance.RefreshStreamManager()
-	}
-
-	return nil
-}
-
-func initLog() *log.Logger {
-	config := config.GetInstance()
-	l := log.NewLogger()
-	l.Init(config.GetLogFile(), config.GetLogOut(), config.GetLogLevel())
-	logger.Logger = l
-
-	return l
-}
-
-// PostInit initialises the paths, caches and txnManager after the initial
-// configuration has been set. Should only be called if the configuration
-// is valid.
-func (s *Manager) PostInit(ctx context.Context) error {
-	if err := s.Config.SetInitialConfig(); err != nil {
-		logger.Warnf("could not set initial configuration: %v", err)
-	}
-
-	*s.Paths = paths.NewPaths(s.Config.GetGeneratedPath(), s.Config.GetBlobsPath())
-	s.RefreshConfig()
-	s.SessionStore = session.NewStore(s.Config)
-	s.PluginCache.RegisterSessionStore(s.SessionStore)
-
-	if err := s.PluginCache.LoadPlugins(); err != nil {
-		logger.Errorf("Error reading plugin configs: %s", err.Error())
-	}
-
-	s.SetBlobStoreOptions()
-
-	s.ScraperCache = instance.initScraperCache()
-	writeStashIcon()
-
-	// clear the downloads and tmp directories
-	// #1021 - only clear these directories if the generated folder is non-empty
-	if s.Config.GetGeneratedPath() != "" {
-		const deleteTimeout = 1 * time.Second
-
-		utils.Timeout(func() {
-			if err := fsutil.EmptyDir(instance.Paths.Generated.Downloads); err != nil {
-				logger.Warnf("could not empty Downloads directory: %v", err)
-			}
-			if err := fsutil.EnsureDir(instance.Paths.Generated.Tmp); err != nil {
-				logger.Warnf("could not create Tmp directory: %v", err)
-			} else {
-				if err := fsutil.EmptyDir(instance.Paths.Generated.Tmp); err != nil {
-					logger.Warnf("could not empty Tmp directory: %v", err)
-				}
-			}
-		}, deleteTimeout, func(done chan struct{}) {
-			logger.Info("Please wait. Deleting temporary files...") // print
-			<-done                                                  // and wait for deletion
-			logger.Info("Temporary files deleted.")
-		})
-	}
-
-	database := s.Database
-	if err := database.Open(s.Config.GetDatabasePath()); err != nil {
-		return err
-	}
-
-	// Set the proxy if defined in config
-	if s.Config.GetProxy() != "" {
-		os.Setenv("HTTP_PROXY", s.Config.GetProxy())
-		os.Setenv("HTTPS_PROXY", s.Config.GetProxy())
-		os.Setenv("NO_PROXY", s.Config.GetNoProxy())
-		logger.Info("Using HTTP Proxy")
-	}
-
-	return nil
-}
-
->>>>>>> b915428f
 func (s *Manager) SetBlobStoreOptions() {
 	storageType := s.Config.GetBlobsStorage()
 	blobsPath := s.Config.GetBlobsPath()
