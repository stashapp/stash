package manager

import (
	"context"
	"errors"
	"fmt"
	"strconv"
	"sync"
	"time"

	"github.com/stashapp/stash/internal/manager/config"
	"github.com/stashapp/stash/pkg/fsutil"
	"github.com/stashapp/stash/pkg/job"
	"github.com/stashapp/stash/pkg/logger"
	"github.com/stashapp/stash/pkg/models"
)

func isZip(pathname string) bool {
	gExt := config.GetInstance().GetGalleryExtensions()
	return fsutil.MatchExtension(pathname, gExt)
}

func isVideo(pathname string) bool {
	vidExt := config.GetInstance().GetVideoExtensions()
	return fsutil.MatchExtension(pathname, vidExt)
}

func isImage(pathname string) bool {
	imgExt := config.GetInstance().GetImageExtensions()
	return fsutil.MatchExtension(pathname, imgExt)
}

func getScanPaths(inputPaths []string) []*config.StashConfig {
	stashPaths := config.GetInstance().GetStashPaths()

	if len(inputPaths) == 0 {
		return stashPaths
	}

	var ret config.StashConfigs
	for _, p := range inputPaths {
		s := stashPaths.GetStashFromDirPath(p)
		if s == nil {
			logger.Warnf("%s is not in the configured stash paths", p)
			continue
		}

		// make a copy, changing the path
		ss := *s
		ss.Path = p
		ret = append(ret, &ss)
	}

	return ret
}

// ScanSubscribe subscribes to a notification that is triggered when a
// scan or clean is complete.
func (s *Manager) ScanSubscribe(ctx context.Context) <-chan bool {
	return s.scanSubs.subscribe(ctx)
}

type ScanMetadataInput struct {
	Paths []string `json:"paths"`

	config.ScanMetadataOptions `mapstructure:",squash"`

	// Filter options for the scan
	Filter *ScanMetaDataFilterInput `json:"filter"`
}

// Filter options for meta data scannning
type ScanMetaDataFilterInput struct {
	// If set, files with a modification time before this time point are ignored by the scan
	MinModTime *time.Time `json:"minModTime"`
}

func (s *Manager) Scan(ctx context.Context, input ScanMetadataInput) (int, error) {
	if err := s.validateFFMPEG(); err != nil {
		return 0, err
	}

	scanJob := ScanJob{
		scanner:       s.Scanner,
		input:         input,
		subscriptions: s.scanSubs,
	}

	return s.JobManager.Add(ctx, "Scanning...", &scanJob), nil
}

func (s *Manager) Import(ctx context.Context) (int, error) {
	config := config.GetInstance()
	metadataPath := config.GetMetadataPath()
	if metadataPath == "" {
		return 0, errors.New("metadata path must be set in config")
	}

	j := job.MakeJobExec(func(ctx context.Context, progress *job.Progress) {
		task := ImportTask{
			txnManager:          s.Repository,
			BaseDir:             metadataPath,
			Reset:               true,
			DuplicateBehaviour:  ImportDuplicateEnumFail,
			MissingRefBehaviour: models.ImportMissingRefEnumFail,
			fileNamingAlgorithm: config.GetVideoFileNamingAlgorithm(),
		}
		task.Start(ctx)
	})

	return s.JobManager.Add(ctx, "Importing...", j), nil
}

func (s *Manager) Export(ctx context.Context) (int, error) {
	config := config.GetInstance()
	metadataPath := config.GetMetadataPath()
	if metadataPath == "" {
		return 0, errors.New("metadata path must be set in config")
	}

	j := job.MakeJobExec(func(ctx context.Context, progress *job.Progress) {
		var wg sync.WaitGroup
		wg.Add(1)
		task := ExportTask{
			txnManager:          s.Repository,
			full:                true,
			fileNamingAlgorithm: config.GetVideoFileNamingAlgorithm(),
		}
		task.Start(ctx, &wg)
	})

	return s.JobManager.Add(ctx, "Exporting...", j), nil
}

func (s *Manager) RunSingleTask(ctx context.Context, t Task) int {
	var wg sync.WaitGroup
	wg.Add(1)

	j := job.MakeJobExec(func(ctx context.Context, progress *job.Progress) {
		t.Start(ctx)
		wg.Done()
	})

	return s.JobManager.Add(ctx, t.GetDescription(), j)
}

func (s *Manager) Generate(ctx context.Context, input GenerateMetadataInput) (int, error) {
	if err := s.validateFFMPEG(); err != nil {
		return 0, err
	}
	if err := instance.Paths.Generated.EnsureTmpDir(); err != nil {
		logger.Warnf("could not generate temporary directory: %v", err)
	}

	j := &GenerateJob{
		txnManager: s.Repository,
		input:      input,
	}

	return s.JobManager.Add(ctx, "Generating...", j), nil
}

func (s *Manager) GenerateDefaultScreenshot(ctx context.Context, sceneId string) int {
	return s.generateScreenshot(ctx, sceneId, nil)
}

func (s *Manager) GenerateScreenshot(ctx context.Context, sceneId string, at float64) int {
	return s.generateScreenshot(ctx, sceneId, &at)
}

// generate default screenshot if at is nil
func (s *Manager) generateScreenshot(ctx context.Context, sceneId string, at *float64) int {
	if err := instance.Paths.Generated.EnsureTmpDir(); err != nil {
		logger.Warnf("failure generating screenshot: %v", err)
	}

	j := job.MakeJobExec(func(ctx context.Context, progress *job.Progress) {
		sceneIdInt, err := strconv.Atoi(sceneId)
		if err != nil {
			logger.Errorf("Error parsing scene id %s: %s", sceneId, err.Error())
			return
		}

		var scene *models.Scene
		if err := s.Repository.WithTxn(ctx, func(ctx context.Context) error {
			var err error
			scene, err = s.Repository.Scene.Find(ctx, sceneIdInt)
			if scene != nil {
				err = scene.LoadPrimaryFile(ctx, s.Repository.File)
			}
			return err
		}); err != nil || scene == nil {
			logger.Errorf("failed to get scene for generate: %s", err.Error())
			return
		}

		task := GenerateCoverTask{
			txnManager:   s.Repository,
			Scene:        *scene,
			ScreenshotAt: at,
			Overwrite:    true,
		}

		task.Start(ctx)

		logger.Infof("Generate screenshot finished")
	})

	return s.JobManager.Add(ctx, fmt.Sprintf("Generating screenshot for scene id %s", sceneId), j)
}

type AutoTagMetadataInput struct {
	// Paths to tag, null for all files
	Paths []string `json:"paths"`
	// IDs of performers to tag files with, or "*" for all
	Performers []string `json:"performers"`
	// IDs of studios to tag files with, or "*" for all
	Studios []string `json:"studios"`
	// IDs of tags to tag files with, or "*" for all
	Tags []string `json:"tags"`
}

func (s *Manager) AutoTag(ctx context.Context, input AutoTagMetadataInput) int {
	j := autoTagJob{
		txnManager: s.Repository,
		input:      input,
	}

	return s.JobManager.Add(ctx, "Auto-tagging...", &j)
}

type CleanMetadataInput struct {
	Paths []string `json:"paths"`
	// Do a dry run. Don't delete any files
	DryRun bool `json:"dryRun"`
}

func (s *Manager) Clean(ctx context.Context, input CleanMetadataInput) int {
	j := cleanJob{
		cleaner:      s.Cleaner,
		txnManager:   s.Repository,
		sceneService: s.SceneService,
		imageService: s.ImageService,
		input:        input,
		scanSubs:     s.scanSubs,
	}

	return s.JobManager.Add(ctx, "Cleaning...", &j)
}

func (s *Manager) MigrateHash(ctx context.Context) int {
	j := job.MakeJobExec(func(ctx context.Context, progress *job.Progress) {
		fileNamingAlgo := config.GetInstance().GetVideoFileNamingAlgorithm()
		logger.Infof("Migrating generated files for %s naming hash", fileNamingAlgo.String())

		var scenes []*models.Scene
		if err := s.Repository.WithTxn(ctx, func(ctx context.Context) error {
			var err error
			scenes, err = s.Repository.Scene.All(ctx)
			return err
		}); err != nil {
			logger.Errorf("failed to fetch list of scenes for migration: %s", err.Error())
			return
		}

		var wg sync.WaitGroup
		total := len(scenes)
		progress.SetTotal(total)

		for _, scene := range scenes {
			progress.Increment()
			if job.IsCancelled(ctx) {
				logger.Info("Stopping due to user request")
				return
			}

			if scene == nil {
				logger.Errorf("nil scene, skipping migrate")
				continue
			}

			wg.Add(1)

			task := MigrateHashTask{Scene: scene, fileNamingAlgorithm: fileNamingAlgo}
			go func() {
				task.Start()
				wg.Done()
			}()

			wg.Wait()
		}

		logger.Info("Finished migrating")
	})

	return s.JobManager.Add(ctx, "Migrating scene hashes...", j)
}

// If neither ids nor names are set, tag all items
type StashBoxBatchTagInput struct {
	// Stash endpoint to use for the tagging
	Endpoint int `json:"endpoint"`
	// Fields to exclude when executing the tagging
	ExcludeFields []string `json:"exclude_fields"`
	// Refresh items already tagged by StashBox if true. Only tag items with no StashBox tagging if false
	Refresh bool `json:"refresh"`
	// If batch adding studios, should their parent studios also be created?
	CreateParent bool `json:"createParent"`
	// If set, only tag these ids
	Ids []string `json:"ids"`
	// If set, only tag these names
	Names []string `json:"names"`
	// If set, only tag these performer ids
	//
	// Deprecated: please use Ids
	PerformerIds []string `json:"performer_ids"`
	// If set, only tag these performer names
	//
	// Deprecated: please use Names
	PerformerNames []string `json:"performer_names"`
}

func (s *Manager) StashBoxBatchPerformerTag(ctx context.Context, input StashBoxBatchTagInput) int {
	j := job.MakeJobExec(func(ctx context.Context, progress *job.Progress) {
		logger.Infof("Initiating stash-box batch performer tag")

		boxes := config.GetInstance().GetStashBoxes()
		if input.Endpoint < 0 || input.Endpoint >= len(boxes) {
			logger.Error(fmt.Errorf("invalid stash_box_index %d", input.Endpoint))
			return
		}
		box := boxes[input.Endpoint]

		var tasks []StashBoxBatchTagTask

		// The gocritic linter wants to turn this ifElseChain into a switch.
		// however, such a switch would contain quite large blocks for each section
		// and would arguably be hard to read.
		//
		// This is why we mark this section nolint. In principle, we should look to
		// rewrite the section at some point, to avoid the linter warning.
		if len(input.Ids) > 0 || len(input.PerformerIds) > 0 { //nolint:gocritic
			// The user has chosen only to tag the items on the current page
			if err := s.Repository.WithTxn(ctx, func(ctx context.Context) error {
				performerQuery := s.Repository.Performer

				idsToUse := input.PerformerIds
				if len(input.Ids) > 0 {
					idsToUse = input.Ids
				}

				for _, performerID := range idsToUse {
					if id, err := strconv.Atoi(performerID); err == nil {
						performer, err := performerQuery.Find(ctx, id)
						if err == nil {
<<<<<<< HEAD
							if err := performer.LoadStashIDs(ctx, performerQuery); err != nil {
								return fmt.Errorf("loading performer stash ids: %w", err)
							}

							// Check if the user wants to refresh existing or new items
							if (input.Refresh && len(performer.StashIDs.List()) > 0) ||
								(!input.Refresh && len(performer.StashIDs.List()) == 0) {
								tasks = append(tasks, StashBoxBatchTagTask{
									performer:       performer,
									refresh:         input.Refresh,
									box:             box,
									excluded_fields: input.ExcludeFields,
									task_type:       Performer,
								})
							}
=======
							err = performer.LoadStashIDs(ctx, performerQuery)
						}

						if err == nil {
							tasks = append(tasks, StashBoxPerformerTagTask{
								performer:       performer,
								refresh:         input.Refresh,
								box:             box,
								excluded_fields: input.ExcludeFields,
							})
>>>>>>> e685f80e
						} else {
							return err
						}
					}
				}
				return nil
			}); err != nil {
				logger.Error(err.Error())
			}
		} else if len(input.Names) > 0 || len(input.PerformerNames) > 0 {
			// The user is batch adding performers
			namesToUse := input.PerformerNames
			if len(input.Names) > 0 {
				namesToUse = input.Names
			}

			for i := range namesToUse {
				if len(namesToUse[i]) > 0 {
					performer := models.Performer{
						Name: namesToUse[i],
					}

					tasks = append(tasks, StashBoxBatchTagTask{
						performer:       &performer,
						refresh:         false,
						box:             box,
						excluded_fields: input.ExcludeFields,
						task_type:       Performer,
					})
				}
			}
		} else { //nolint:gocritic
			// The gocritic linter wants to fold this if-block into the else on the line above.
			// However, this doesn't really help with readability of the current section. Mark it
			// as nolint for now. In the future we'd like to rewrite this code by factoring some of
			// this into separate functions.

			// The user has chosen to tag every item in their database
			if err := s.Repository.WithTxn(ctx, func(ctx context.Context) error {
				performerQuery := s.Repository.Performer
				var performers []*models.Performer
				var err error
				if input.Refresh {
					performers, err = performerQuery.FindByStashIDStatus(ctx, true, box.Endpoint)
				} else {
					performers, err = performerQuery.FindByStashIDStatus(ctx, false, box.Endpoint)
				}

				if err != nil {
					return fmt.Errorf("error querying performers: %v", err)
				}

				for _, performer := range performers {
<<<<<<< HEAD
					tasks = append(tasks, StashBoxBatchTagTask{
=======
					if err := performer.LoadStashIDs(ctx, performerQuery); err != nil {
						return fmt.Errorf("error loading stash ids for performer %s: %v", performer.Name, err)
					}

					tasks = append(tasks, StashBoxPerformerTagTask{
>>>>>>> e685f80e
						performer:       performer,
						refresh:         input.Refresh,
						box:             box,
						excluded_fields: input.ExcludeFields,
						task_type:       Performer,
					})
				}
				return nil
			}); err != nil {
				logger.Error(err.Error())
				return
			}
		}

		if len(tasks) == 0 {
			return
		}

		progress.SetTotal(len(tasks))

		logger.Infof("Starting stash-box batch operation for %d performers", len(tasks))

		var wg sync.WaitGroup
		for _, task := range tasks {
			wg.Add(1)
			progress.ExecuteTask(task.Description(), func() {
				task.Start(ctx)
				wg.Done()
			})

			progress.Increment()
		}
	})

	return s.JobManager.Add(ctx, "Batch stash-box performer tag...", j)
}

func (s *Manager) StashBoxBatchStudioTag(ctx context.Context, input StashBoxBatchTagInput) int {
	j := job.MakeJobExec(func(ctx context.Context, progress *job.Progress) {
		logger.Infof("Initiating stash-box batch studio tag")

		boxes := config.GetInstance().GetStashBoxes()
		if input.Endpoint < 0 || input.Endpoint >= len(boxes) {
			logger.Error(fmt.Errorf("invalid stash_box_index %d", input.Endpoint))
			return
		}
		box := boxes[input.Endpoint]

		var tasks []StashBoxBatchTagTask

		// The gocritic linter wants to turn this ifElseChain into a switch.
		// however, such a switch would contain quite large blocks for each section
		// and would arguably be hard to read.
		//
		// This is why we mark this section nolint. In principle, we should look to
		// rewrite the section at some point, to avoid the linter warning.
		if len(input.Ids) > 0 { //nolint:gocritic
			// The user has chosen only to tag the items on the current page
			if err := s.Repository.WithTxn(ctx, func(ctx context.Context) error {
				studioQuery := s.Repository.Studio

				for _, studioID := range input.Ids {
					if id, err := strconv.Atoi(studioID); err == nil {
						studio, err := studioQuery.Find(ctx, id)
						if err == nil {
							if err := studio.LoadStashIDs(ctx, studioQuery); err != nil {
								return fmt.Errorf("loading studio stash ids: %w", err)
							}

							// Check if the user wants to refresh existing or new items
							if (input.Refresh && len(studio.StashIDs.List()) > 0) ||
								(!input.Refresh && len(studio.StashIDs.List()) == 0) {
								tasks = append(tasks, StashBoxBatchTagTask{
									studio:          studio,
									refresh:         input.Refresh,
									create_parent:   input.CreateParent,
									box:             box,
									excluded_fields: input.ExcludeFields,
									task_type:       Studio,
								})
							}
						} else {
							return err
						}
					}
				}
				return nil
			}); err != nil {
				logger.Error(err.Error())
			}
		} else if len(input.Names) > 0 {
			// The user is batch adding studios
			for i := range input.Names {
				if len(input.Names[i]) > 0 {
					tasks = append(tasks, StashBoxBatchTagTask{
						name:            &input.Names[i],
						refresh:         false,
						create_parent:   input.CreateParent,
						box:             box,
						excluded_fields: input.ExcludeFields,
						task_type:       Studio,
					})
				}
			}
		} else { //nolint:gocritic
			// The gocritic linter wants to fold this if-block into the else on the line above.
			// However, this doesn't really help with readability of the current section. Mark it
			// as nolint for now. In the future we'd like to rewrite this code by factoring some of
			// this into separate functions.

			// The user has chosen to tag every item in their database
			if err := s.Repository.WithTxn(ctx, func(ctx context.Context) error {
				studioQuery := s.Repository.Studio
				var studios []*models.Studio
				var err error

				if input.Refresh {
					studios, err = studioQuery.FindByStashIDStatus(ctx, true, box.Endpoint)
				} else {
					studios, err = studioQuery.FindByStashIDStatus(ctx, false, box.Endpoint)
				}

				if err != nil {
					return fmt.Errorf("error querying studios: %v", err)
				}

				for _, studio := range studios {
					tasks = append(tasks, StashBoxBatchTagTask{
						studio:          studio,
						refresh:         input.Refresh,
						create_parent:   input.CreateParent,
						box:             box,
						excluded_fields: input.ExcludeFields,
						task_type:       Studio,
					})
				}
				return nil
			}); err != nil {
				logger.Error(err.Error())
				return
			}
		}

		if len(tasks) == 0 {
			return
		}

		progress.SetTotal(len(tasks))

		logger.Infof("Starting stash-box batch operation for %d studios", len(tasks))

		var wg sync.WaitGroup
		for _, task := range tasks {
			wg.Add(1)
			progress.ExecuteTask(task.Description(), func() {
				task.Start(ctx)
				wg.Done()
			})

			progress.Increment()
		}
	})

	return s.JobManager.Add(ctx, "Batch stash-box studio tag...", j)
}<|MERGE_RESOLUTION|>--- conflicted
+++ resolved
@@ -353,7 +353,6 @@
 					if id, err := strconv.Atoi(performerID); err == nil {
 						performer, err := performerQuery.Find(ctx, id)
 						if err == nil {
-<<<<<<< HEAD
 							if err := performer.LoadStashIDs(ctx, performerQuery); err != nil {
 								return fmt.Errorf("loading performer stash ids: %w", err)
 							}
@@ -369,18 +368,6 @@
 									task_type:       Performer,
 								})
 							}
-=======
-							err = performer.LoadStashIDs(ctx, performerQuery)
-						}
-
-						if err == nil {
-							tasks = append(tasks, StashBoxPerformerTagTask{
-								performer:       performer,
-								refresh:         input.Refresh,
-								box:             box,
-								excluded_fields: input.ExcludeFields,
-							})
->>>>>>> e685f80e
 						} else {
 							return err
 						}
@@ -434,15 +421,11 @@
 				}
 
 				for _, performer := range performers {
-<<<<<<< HEAD
-					tasks = append(tasks, StashBoxBatchTagTask{
-=======
 					if err := performer.LoadStashIDs(ctx, performerQuery); err != nil {
 						return fmt.Errorf("error loading stash ids for performer %s: %v", performer.Name, err)
 					}
 
-					tasks = append(tasks, StashBoxPerformerTagTask{
->>>>>>> e685f80e
+					tasks = append(tasks, StashBoxBatchTagTask{
 						performer:       performer,
 						refresh:         input.Refresh,
 						box:             box,
