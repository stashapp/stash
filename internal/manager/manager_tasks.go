package manager

import (
	"context"
	"errors"
	"fmt"
	"strconv"
	"sync"
	"time"

	"github.com/stashapp/stash/internal/manager/config"
	"github.com/stashapp/stash/pkg/fsutil"
	"github.com/stashapp/stash/pkg/job"
	"github.com/stashapp/stash/pkg/logger"
	"github.com/stashapp/stash/pkg/models"
)

func isZip(pathname string) bool {
	gExt := config.GetInstance().GetGalleryExtensions()
	return fsutil.MatchExtension(pathname, gExt)
}

func isVideo(pathname string) bool {
	vidExt := config.GetInstance().GetVideoExtensions()
	return fsutil.MatchExtension(pathname, vidExt)
}

func isImage(pathname string) bool {
	imgExt := config.GetInstance().GetImageExtensions()
	return fsutil.MatchExtension(pathname, imgExt)
}

func getScanPaths(inputPaths []string) []*config.StashConfig {
	stashPaths := config.GetInstance().GetStashPaths()

	if len(inputPaths) == 0 {
		return stashPaths
	}

	var ret []*config.StashConfig
	for _, p := range inputPaths {
		s := getStashFromDirPath(stashPaths, p)
		if s == nil {
			logger.Warnf("%s is not in the configured stash paths", p)
			continue
		}

		// make a copy, changing the path
		ss := *s
		ss.Path = p
		ret = append(ret, &ss)
	}

	return ret
}

// ScanSubscribe subscribes to a notification that is triggered when a
// scan or clean is complete.
func (s *Manager) ScanSubscribe(ctx context.Context) <-chan bool {
	return s.scanSubs.subscribe(ctx)
}

type ScanMetadataInput struct {
	Paths []string `json:"paths"`

	config.ScanMetadataOptions `mapstructure:",squash"`

	// Filter options for the scan
	Filter *ScanMetaDataFilterInput `json:"filter"`
}

// Filter options for meta data scannning
type ScanMetaDataFilterInput struct {
	// If set, files with a modification time before this time point are ignored by the scan
	MinModTime *time.Time `json:"minModTime"`
}

func (s *Manager) Scan(ctx context.Context, input ScanMetadataInput) (int, error) {
	if err := s.validateFFMPEG(); err != nil {
		return 0, err
	}

	scanJob := ScanJob{
		scanner:       s.Scanner,
		input:         input,
		subscriptions: s.scanSubs,
	}

	return s.JobManager.Add(ctx, "Scanning...", &scanJob), nil
}

func (s *Manager) Import(ctx context.Context) (int, error) {
	config := config.GetInstance()
	metadataPath := config.GetMetadataPath()
	if metadataPath == "" {
		return 0, errors.New("metadata path must be set in config")
	}

	j := job.MakeJobExec(func(ctx context.Context, progress *job.Progress) {
		task := ImportTask{
			txnManager:          s.Repository,
			BaseDir:             metadataPath,
			Reset:               true,
			DuplicateBehaviour:  ImportDuplicateEnumFail,
			MissingRefBehaviour: models.ImportMissingRefEnumFail,
			fileNamingAlgorithm: config.GetVideoFileNamingAlgorithm(),
		}
		task.Start(ctx)
	})

	return s.JobManager.Add(ctx, "Importing...", j), nil
}

func (s *Manager) Export(ctx context.Context) (int, error) {
	config := config.GetInstance()
	metadataPath := config.GetMetadataPath()
	if metadataPath == "" {
		return 0, errors.New("metadata path must be set in config")
	}

	j := job.MakeJobExec(func(ctx context.Context, progress *job.Progress) {
		var wg sync.WaitGroup
		wg.Add(1)
		task := ExportTask{
			txnManager:          s.Repository,
			full:                true,
			fileNamingAlgorithm: config.GetVideoFileNamingAlgorithm(),
		}
		task.Start(ctx, &wg)
	})

	return s.JobManager.Add(ctx, "Exporting...", j), nil
}

func (s *Manager) RunSingleTask(ctx context.Context, t Task) int {
	var wg sync.WaitGroup
	wg.Add(1)

	j := job.MakeJobExec(func(ctx context.Context, progress *job.Progress) {
		t.Start(ctx)
		wg.Done()
	})

	return s.JobManager.Add(ctx, t.GetDescription(), j)
}

func (s *Manager) Generate(ctx context.Context, input GenerateMetadataInput) (int, error) {
	if err := s.validateFFMPEG(); err != nil {
		return 0, err
	}
	if err := instance.Paths.Generated.EnsureTmpDir(); err != nil {
		logger.Warnf("could not generate temporary directory: %v", err)
	}

	j := &GenerateJob{
		txnManager: s.Repository,
		input:      input,
	}

	return s.JobManager.Add(ctx, "Generating...", j), nil
}

func (s *Manager) GenerateDefaultScreenshot(ctx context.Context, sceneId string) int {
	return s.generateScreenshot(ctx, sceneId, nil)
}

func (s *Manager) GenerateScreenshot(ctx context.Context, sceneId string, at float64) int {
	return s.generateScreenshot(ctx, sceneId, &at)
}

// generate default screenshot if at is nil
func (s *Manager) generateScreenshot(ctx context.Context, sceneId string, at *float64) int {
	if err := instance.Paths.Generated.EnsureTmpDir(); err != nil {
		logger.Warnf("failure generating screenshot: %v", err)
	}

	j := job.MakeJobExec(func(ctx context.Context, progress *job.Progress) {
		sceneIdInt, err := strconv.Atoi(sceneId)
		if err != nil {
			logger.Errorf("Error parsing scene id %s: %s", sceneId, err.Error())
			return
		}

		var scene *models.Scene
		if err := s.Repository.WithTxn(ctx, func(ctx context.Context) error {
			var err error
			scene, err = s.Repository.Scene.Find(ctx, sceneIdInt)
<<<<<<< HEAD
=======
			if scene != nil {
				err = scene.LoadPrimaryFile(ctx, s.Repository.File)
			}
>>>>>>> c5033c36
			return err
		}); err != nil || scene == nil {
			logger.Errorf("failed to get scene for generate: %s", err.Error())
			return
		}

		task := GenerateScreenshotTask{
			txnManager:          s.Repository,
			Scene:               *scene,
			ScreenshotAt:        at,
			fileNamingAlgorithm: config.GetInstance().GetVideoFileNamingAlgorithm(),
		}

		task.Start(ctx)

		logger.Infof("Generate screenshot finished")
	})

	return s.JobManager.Add(ctx, fmt.Sprintf("Generating screenshot for scene id %s", sceneId), j)
}

type AutoTagMetadataInput struct {
	// Paths to tag, null for all files
	Paths []string `json:"paths"`
	// IDs of performers to tag files with, or "*" for all
	Performers []string `json:"performers"`
	// IDs of studios to tag files with, or "*" for all
	Studios []string `json:"studios"`
	// IDs of tags to tag files with, or "*" for all
	Tags []string `json:"tags"`
}

func (s *Manager) AutoTag(ctx context.Context, input AutoTagMetadataInput) int {
	j := autoTagJob{
		txnManager: s.Repository,
		input:      input,
	}

	return s.JobManager.Add(ctx, "Auto-tagging...", &j)
}

type CleanMetadataInput struct {
	Paths []string `json:"paths"`
	// Do a dry run. Don't delete any files
	DryRun bool `json:"dryRun"`
}

func (s *Manager) Clean(ctx context.Context, input CleanMetadataInput) int {
	j := cleanJob{
		cleaner:      s.Cleaner,
		txnManager:   s.Repository,
		sceneService: s.SceneService,
		imageService: s.ImageService,
		input:        input,
		scanSubs:     s.scanSubs,
	}

	return s.JobManager.Add(ctx, "Cleaning...", &j)
}

func (s *Manager) MigrateHash(ctx context.Context) int {
	j := job.MakeJobExec(func(ctx context.Context, progress *job.Progress) {
		fileNamingAlgo := config.GetInstance().GetVideoFileNamingAlgorithm()
		logger.Infof("Migrating generated files for %s naming hash", fileNamingAlgo.String())

		var scenes []*models.Scene
		if err := s.Repository.WithTxn(ctx, func(ctx context.Context) error {
			var err error
			scenes, err = s.Repository.Scene.All(ctx)
			return err
		}); err != nil {
			logger.Errorf("failed to fetch list of scenes for migration: %s", err.Error())
			return
		}

		var wg sync.WaitGroup
		total := len(scenes)
		progress.SetTotal(total)

		for _, scene := range scenes {
			progress.Increment()
			if job.IsCancelled(ctx) {
				logger.Info("Stopping due to user request")
				return
			}

			if scene == nil {
				logger.Errorf("nil scene, skipping migrate")
				continue
			}

			wg.Add(1)

			task := MigrateHashTask{Scene: scene, fileNamingAlgorithm: fileNamingAlgo}
			go func() {
				task.Start()
				wg.Done()
			}()

			wg.Wait()
		}

		logger.Info("Finished migrating")
	})

	return s.JobManager.Add(ctx, "Migrating scene hashes...", j)
}

// If neither performer_ids nor performer_names are set, tag all performers
type StashBoxBatchPerformerTagInput struct {
	// Stash endpoint to use for the performer tagging
	Endpoint int `json:"endpoint"`
	// Fields to exclude when executing the performer tagging
	ExcludeFields []string `json:"exclude_fields"`
	// Refresh performers already tagged by StashBox if true. Only tag performers with no StashBox tagging if false
	Refresh bool `json:"refresh"`
	// If set, only tag these performer ids
	PerformerIds []string `json:"performer_ids"`
	// If set, only tag these performer names
	PerformerNames []string `json:"performer_names"`
}

func (s *Manager) StashBoxBatchPerformerTag(ctx context.Context, input StashBoxBatchPerformerTagInput) int {
	j := job.MakeJobExec(func(ctx context.Context, progress *job.Progress) {
		logger.Infof("Initiating stash-box batch performer tag")

		boxes := config.GetInstance().GetStashBoxes()
		if input.Endpoint < 0 || input.Endpoint >= len(boxes) {
			logger.Error(fmt.Errorf("invalid stash_box_index %d", input.Endpoint))
			return
		}
		box := boxes[input.Endpoint]

		var tasks []StashBoxPerformerTagTask

		// The gocritic linter wants to turn this ifElseChain into a switch.
		// however, such a switch would contain quite large blocks for each section
		// and would arguably be hard to read.
		//
		// This is why we mark this section nolint. In principle, we should look to
		// rewrite the section at some point, to avoid the linter warning.
		if len(input.PerformerIds) > 0 { //nolint:gocritic
			if err := s.Repository.WithTxn(ctx, func(ctx context.Context) error {
				performerQuery := s.Repository.Performer

				for _, performerID := range input.PerformerIds {
					if id, err := strconv.Atoi(performerID); err == nil {
						performer, err := performerQuery.Find(ctx, id)
						if err == nil {
							tasks = append(tasks, StashBoxPerformerTagTask{
								performer:       performer,
								refresh:         input.Refresh,
								box:             box,
								excluded_fields: input.ExcludeFields,
							})
						} else {
							return err
						}
					}
				}
				return nil
			}); err != nil {
				logger.Error(err.Error())
			}
		} else if len(input.PerformerNames) > 0 {
			for i := range input.PerformerNames {
				if len(input.PerformerNames[i]) > 0 {
					tasks = append(tasks, StashBoxPerformerTagTask{
						name:            &input.PerformerNames[i],
						refresh:         input.Refresh,
						box:             box,
						excluded_fields: input.ExcludeFields,
					})
				}
			}
		} else { //nolint:gocritic
			// The gocritic linter wants to fold this if-block into the else on the line above.
			// However, this doesn't really help with readability of the current section. Mark it
			// as nolint for now. In the future we'd like to rewrite this code by factoring some of
			// this into separate functions.
			if err := s.Repository.WithTxn(ctx, func(ctx context.Context) error {
				performerQuery := s.Repository.Performer
				var performers []*models.Performer
				var err error
				if input.Refresh {
					performers, err = performerQuery.FindByStashIDStatus(ctx, true, box.Endpoint)
				} else {
					performers, err = performerQuery.FindByStashIDStatus(ctx, false, box.Endpoint)
				}
				if err != nil {
					return fmt.Errorf("error querying performers: %v", err)
				}

				for _, performer := range performers {
					tasks = append(tasks, StashBoxPerformerTagTask{
						performer:       performer,
						refresh:         input.Refresh,
						box:             box,
						excluded_fields: input.ExcludeFields,
					})
				}
				return nil
			}); err != nil {
				logger.Error(err.Error())
				return
			}
		}

		if len(tasks) == 0 {
			return
		}

		progress.SetTotal(len(tasks))

		logger.Infof("Starting stash-box batch operation for %d performers", len(tasks))

		var wg sync.WaitGroup
		for _, task := range tasks {
			wg.Add(1)
			progress.ExecuteTask(task.Description(), func() {
				task.Start(ctx)
				wg.Done()
			})

			progress.Increment()
		}
	})

	return s.JobManager.Add(ctx, "Batch stash-box performer tag...", j)
}<|MERGE_RESOLUTION|>--- conflicted
+++ resolved
@@ -185,12 +185,9 @@
 		if err := s.Repository.WithTxn(ctx, func(ctx context.Context) error {
 			var err error
 			scene, err = s.Repository.Scene.Find(ctx, sceneIdInt)
-<<<<<<< HEAD
-=======
 			if scene != nil {
 				err = scene.LoadPrimaryFile(ctx, s.Repository.File)
 			}
->>>>>>> c5033c36
 			return err
 		}); err != nil || scene == nil {
 			logger.Errorf("failed to get scene for generate: %s", err.Error())
