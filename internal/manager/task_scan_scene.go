--- conflicted
+++ resolved
@@ -11,7 +11,6 @@
 	"github.com/stashapp/stash/pkg/scene/generate"
 )
 
-<<<<<<< HEAD
 type sceneScreenshotter struct {
 	g *generate.Generator
 }
@@ -24,10 +23,7 @@
 	return ss.g.Screenshot(ctx, probeResult.Path, hash, probeResult.Width, probeResult.Duration, generate.ScreenshotOptions{})
 }
 
-func (t *ScanTask) scanScene() *models.Scene {
-=======
 func (t *ScanTask) scanScene(ctx context.Context) *models.Scene {
->>>>>>> 401660e6
 	logError := func(err error) *models.Scene {
 		logger.Error(err.Error())
 		return nil
