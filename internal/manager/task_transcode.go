package manager

import (
	"context"
	"fmt"

	"github.com/stashapp/stash/internal/manager/config"
	"github.com/stashapp/stash/pkg/ffmpeg"
	"github.com/stashapp/stash/pkg/logger"
	"github.com/stashapp/stash/pkg/models"
	"github.com/stashapp/stash/pkg/scene/generate"
)

type GenerateTranscodeTask struct {
	Scene               models.Scene
	Overwrite           bool
	fileNamingAlgorithm models.HashAlgorithm

	// is true, generate even if video is browser-supported
	Force bool

	g *generate.Generator
}

func (t *GenerateTranscodeTask) GetDescription() string {
	return fmt.Sprintf("Generating transcode for %s", t.Scene.Path())
}

func (t *GenerateTranscodeTask) Start(ctc context.Context) {
	hasTranscode := HasTranscode(&t.Scene, t.fileNamingAlgorithm)
	if !t.Overwrite && hasTranscode {
		return
	}

	f := t.Scene.Files.Primary()

	ffprobe := instance.FFProbe
	var container ffmpeg.Container

	var err error
	container, err = GetVideoFileContainer(f)
	if err != nil {
		logger.Errorf("[transcode] error getting scene container: %s", err.Error())
		return
	}

	var videoCodec string

<<<<<<< HEAD
	if t.Scene.VideoCodec() != "" {
		videoCodec = t.Scene.VideoCodec()
	}

	audioCodec := ffmpeg.MissingUnsupported
	if t.Scene.AudioCodec() != "" {
		audioCodec = ffmpeg.ProbeAudioCodec(t.Scene.AudioCodec())
=======
	if f.VideoCodec != "" {
		videoCodec = f.VideoCodec
	}

	audioCodec := ffmpeg.MissingUnsupported
	if f.AudioCodec != "" {
		audioCodec = ffmpeg.ProbeAudioCodec(f.AudioCodec)
>>>>>>> c5033c36
	}

	if !t.Force && ffmpeg.IsStreamable(videoCodec, audioCodec, container) == nil {
		return
	}

	// TODO - move transcode generation logic elsewhere

<<<<<<< HEAD
	videoFile, err := ffprobe.NewVideoFile(t.Scene.Path())
=======
	videoFile, err := ffprobe.NewVideoFile(f.Path)
>>>>>>> c5033c36
	if err != nil {
		logger.Errorf("[transcode] error reading video file: %s", err.Error())
		return
	}

	sceneHash := t.Scene.GetHash(t.fileNamingAlgorithm)
	transcodeSize := config.GetInstance().GetMaxTranscodeSize()

	w, h := videoFile.TranscodeScale(transcodeSize.GetMaxResolution())

	options := generate.TranscodeOptions{
		Width:  w,
		Height: h,
	}

	if videoCodec == ffmpeg.H264 { // for non supported h264 files stream copy the video part
		if audioCodec == ffmpeg.MissingUnsupported {
			err = t.g.TranscodeCopyVideo(context.TODO(), videoFile.Path, sceneHash, options)
		} else {
			err = t.g.TranscodeAudio(context.TODO(), videoFile.Path, sceneHash, options)
		}
	} else {
		if audioCodec == ffmpeg.MissingUnsupported {
			// ffmpeg fails if it tries to transcode an unsupported audio codec
			err = t.g.TranscodeVideo(context.TODO(), videoFile.Path, sceneHash, options)
		} else {
			err = t.g.Transcode(context.TODO(), videoFile.Path, sceneHash, options)
		}
	}

	if err != nil {
		logger.Errorf("[transcode] error generating transcode: %v", err)
		return
	}
}

// return true if transcode is needed
// used only when counting files to generate, doesn't affect the actual transcode generation
// if container is missing from DB it is treated as non supported in order not to delay the user
func (t *GenerateTranscodeTask) isTranscodeNeeded() bool {
	f := t.Scene.Files.Primary()
	if f == nil {
		return false
	}

	hasTranscode := HasTranscode(&t.Scene, t.fileNamingAlgorithm)
	if !t.Overwrite && hasTranscode {
		return false
	}

	if t.Force {
		return true
	}

	var videoCodec string
<<<<<<< HEAD
	if t.Scene.VideoCodec() != "" {
		videoCodec = t.Scene.VideoCodec()
	}
	container := ""
	audioCodec := ffmpeg.MissingUnsupported
	if t.Scene.AudioCodec() != "" {
		audioCodec = ffmpeg.ProbeAudioCodec(t.Scene.AudioCodec())
	}

	if t.Scene.Format() != "" {
		container = t.Scene.Format()
=======
	if f.VideoCodec != "" {
		videoCodec = f.VideoCodec
	}
	container := ""
	audioCodec := ffmpeg.MissingUnsupported
	if f.AudioCodec != "" {
		audioCodec = ffmpeg.ProbeAudioCodec(f.AudioCodec)
	}

	if f.Format != "" {
		container = f.Format
>>>>>>> c5033c36
	}

	if ffmpeg.IsStreamable(videoCodec, audioCodec, ffmpeg.Container(container)) == nil {
		return false
	}

	return true
}<|MERGE_RESOLUTION|>--- conflicted
+++ resolved
@@ -23,7 +23,7 @@
 }
 
 func (t *GenerateTranscodeTask) GetDescription() string {
-	return fmt.Sprintf("Generating transcode for %s", t.Scene.Path())
+	return fmt.Sprintf("Generating transcode for %s", t.Scene.Path)
 }
 
 func (t *GenerateTranscodeTask) Start(ctc context.Context) {
@@ -46,15 +46,6 @@
 
 	var videoCodec string
 
-<<<<<<< HEAD
-	if t.Scene.VideoCodec() != "" {
-		videoCodec = t.Scene.VideoCodec()
-	}
-
-	audioCodec := ffmpeg.MissingUnsupported
-	if t.Scene.AudioCodec() != "" {
-		audioCodec = ffmpeg.ProbeAudioCodec(t.Scene.AudioCodec())
-=======
 	if f.VideoCodec != "" {
 		videoCodec = f.VideoCodec
 	}
@@ -62,7 +53,6 @@
 	audioCodec := ffmpeg.MissingUnsupported
 	if f.AudioCodec != "" {
 		audioCodec = ffmpeg.ProbeAudioCodec(f.AudioCodec)
->>>>>>> c5033c36
 	}
 
 	if !t.Force && ffmpeg.IsStreamable(videoCodec, audioCodec, container) == nil {
@@ -71,11 +61,7 @@
 
 	// TODO - move transcode generation logic elsewhere
 
-<<<<<<< HEAD
-	videoFile, err := ffprobe.NewVideoFile(t.Scene.Path())
-=======
 	videoFile, err := ffprobe.NewVideoFile(f.Path)
->>>>>>> c5033c36
 	if err != nil {
 		logger.Errorf("[transcode] error reading video file: %s", err.Error())
 		return
@@ -131,19 +117,6 @@
 	}
 
 	var videoCodec string
-<<<<<<< HEAD
-	if t.Scene.VideoCodec() != "" {
-		videoCodec = t.Scene.VideoCodec()
-	}
-	container := ""
-	audioCodec := ffmpeg.MissingUnsupported
-	if t.Scene.AudioCodec() != "" {
-		audioCodec = ffmpeg.ProbeAudioCodec(t.Scene.AudioCodec())
-	}
-
-	if t.Scene.Format() != "" {
-		container = t.Scene.Format()
-=======
 	if f.VideoCodec != "" {
 		videoCodec = f.VideoCodec
 	}
@@ -155,7 +128,6 @@
 
 	if f.Format != "" {
 		container = f.Format
->>>>>>> c5033c36
 	}
 
 	if ffmpeg.IsStreamable(videoCodec, audioCodec, ffmpeg.Container(container)) == nil {
