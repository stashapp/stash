--- conflicted
+++ resolved
@@ -13,6 +13,7 @@
 	"github.com/stashapp/stash/pkg/image"
 	"github.com/stashapp/stash/pkg/job"
 	"github.com/stashapp/stash/pkg/logger"
+	"github.com/stashapp/stash/pkg/models"
 	"github.com/stashapp/stash/pkg/plugin"
 	"github.com/stashapp/stash/pkg/scene"
 )
@@ -72,17 +73,10 @@
 func (f *cleanFilter) Accept(ctx context.Context, path string, info fs.FileInfo) bool {
 	//  #1102 - clean anything in generated path
 	generatedPath := f.generatedPath
-<<<<<<< HEAD
 
 	var stash *config.StashConfig
 	fileOrFolder := "File"
 
-=======
-
-	var stash *config.StashConfig
-	fileOrFolder := "File"
-
->>>>>>> c5033c36
 	if info.IsDir() {
 		fileOrFolder = "Folder"
 		stash = getStashFromDirPath(f.stashPaths, path)
@@ -179,15 +173,6 @@
 }
 
 func (h *cleanHandler) HandleFile(ctx context.Context, fileDeleter *file.Deleter, fileID file.ID) error {
-<<<<<<< HEAD
-	if err := h.deleteRelatedScenes(ctx, fileDeleter, fileID); err != nil {
-		return err
-	}
-	if err := h.deleteRelatedGalleries(ctx, fileID); err != nil {
-		return err
-	}
-	if err := h.deleteRelatedImages(ctx, fileDeleter, fileID); err != nil {
-=======
 	if err := h.handleRelatedScenes(ctx, fileDeleter, fileID); err != nil {
 		return err
 	}
@@ -195,7 +180,6 @@
 		return err
 	}
 	if err := h.handleRelatedImages(ctx, fileDeleter, fileID); err != nil {
->>>>>>> c5033c36
 		return err
 	}
 
@@ -205,19 +189,6 @@
 func (h *cleanHandler) HandleFolder(ctx context.Context, fileDeleter *file.Deleter, folderID file.FolderID) error {
 	return h.deleteRelatedFolderGalleries(ctx, folderID)
 }
-<<<<<<< HEAD
-
-func (h *cleanHandler) deleteRelatedScenes(ctx context.Context, fileDeleter *file.Deleter, fileID file.ID) error {
-	mgr := GetInstance()
-	sceneQB := mgr.Database.Scene
-	scenes, err := sceneQB.FindByFileID(ctx, fileID)
-	if err != nil {
-		return err
-	}
-
-	fileNamingAlgo := mgr.Config.GetVideoFileNamingAlgorithm()
-
-=======
 
 func (h *cleanHandler) handleRelatedScenes(ctx context.Context, fileDeleter *file.Deleter, fileID file.ID) error {
 	mgr := GetInstance()
@@ -229,7 +200,6 @@
 
 	fileNamingAlgo := mgr.Config.GetVideoFileNamingAlgorithm()
 
->>>>>>> c5033c36
 	sceneFileDeleter := &scene.FileDeleter{
 		Deleter:        fileDeleter,
 		FileNamingAlgo: fileNamingAlgo,
@@ -237,70 +207,10 @@
 	}
 
 	for _, scene := range scenes {
-<<<<<<< HEAD
-		// only delete if the scene has no other files
-		if len(scene.Files) <= 1 {
-			logger.Infof("Deleting scene %q since it has no other related files", scene.GetTitle())
-			if err := mgr.SceneService.Destroy(ctx, scene, sceneFileDeleter, true, false); err != nil {
-				return err
-			}
-
-			checksum := scene.Checksum()
-			oshash := scene.OSHash()
-
-			mgr.PluginCache.RegisterPostHooks(ctx, mgr.Database, scene.ID, plugin.SceneDestroyPost, plugin.SceneDestroyInput{
-				Checksum: checksum,
-				OSHash:   oshash,
-				Path:     scene.Path(),
-			}, nil)
-=======
 		if err := scene.LoadFiles(ctx, sceneQB); err != nil {
 			return err
->>>>>>> c5033c36
-		}
-	}
-
-<<<<<<< HEAD
-	return nil
-}
-
-func (h *cleanHandler) deleteRelatedGalleries(ctx context.Context, fileID file.ID) error {
-	mgr := GetInstance()
-	qb := mgr.Database.Gallery
-	galleries, err := qb.FindByFileID(ctx, fileID)
-	if err != nil {
-		return err
-	}
-
-	for _, g := range galleries {
-		// only delete if the gallery has no other files
-		if len(g.Files) <= 1 {
-			logger.Infof("Deleting gallery %q since it has no other related files", g.GetTitle())
-			if err := qb.Destroy(ctx, g.ID); err != nil {
-				return err
-			}
-
-			mgr.PluginCache.RegisterPostHooks(ctx, mgr.Database, g.ID, plugin.GalleryDestroyPost, plugin.GalleryDestroyInput{
-				Checksum: g.Checksum(),
-				Path:     g.Path(),
-			}, nil)
-		}
-	}
-
-	return nil
-}
-
-func (h *cleanHandler) deleteRelatedFolderGalleries(ctx context.Context, folderID file.FolderID) error {
-	mgr := GetInstance()
-	qb := mgr.Database.Gallery
-	galleries, err := qb.FindByFolderID(ctx, folderID)
-	if err != nil {
-		return err
-	}
-
-	for _, g := range galleries {
-		logger.Infof("Deleting folder-based gallery %q since the folder no longer exists", g.GetTitle())
-=======
+		}
+
 		// only delete if the scene has no other files
 		if len(scene.Files.List()) <= 1 {
 			logger.Infof("Deleting scene %q since it has no other related files", scene.DisplayName())
@@ -392,31 +302,21 @@
 
 	for _, g := range galleries {
 		logger.Infof("Deleting folder-based gallery %q since the folder no longer exists", g.DisplayName())
->>>>>>> c5033c36
 		if err := qb.Destroy(ctx, g.ID); err != nil {
 			return err
 		}
 
 		mgr.PluginCache.RegisterPostHooks(ctx, mgr.Database, g.ID, plugin.GalleryDestroyPost, plugin.GalleryDestroyInput{
-<<<<<<< HEAD
-			Checksum: g.Checksum(),
-			Path:     g.Path(),
-=======
 			// No checksum for folders
 			// Checksum: g.Checksum(),
 			Path: g.Path,
->>>>>>> c5033c36
 		}, nil)
 	}
 
 	return nil
 }
 
-<<<<<<< HEAD
-func (h *cleanHandler) deleteRelatedImages(ctx context.Context, fileDeleter *file.Deleter, fileID file.ID) error {
-=======
 func (h *cleanHandler) handleRelatedImages(ctx context.Context, fileDeleter *file.Deleter, fileID file.ID) error {
->>>>>>> c5033c36
 	mgr := GetInstance()
 	imageQB := mgr.Database.Image
 	images, err := imageQB.FindByFileID(ctx, fileID)
@@ -430,18 +330,6 @@
 	}
 
 	for _, i := range images {
-<<<<<<< HEAD
-		if len(i.Files) <= 1 {
-			logger.Infof("Deleting image %q since it has no other related files", i.GetTitle())
-			if err := mgr.ImageService.Destroy(ctx, i, imageFileDeleter, true, false); err != nil {
-				return err
-			}
-
-			mgr.PluginCache.RegisterPostHooks(ctx, mgr.Database, i.ID, plugin.ImageDestroyPost, plugin.ImageDestroyInput{
-				Checksum: i.Checksum(),
-				Path:     i.Path(),
-			}, nil)
-=======
 		if err := i.LoadFiles(ctx, imageQB); err != nil {
 			return err
 		}
@@ -471,7 +359,6 @@
 			}); err != nil {
 				return err
 			}
->>>>>>> c5033c36
 		}
 	}
 
