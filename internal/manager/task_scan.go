--- conflicted
+++ resolved
@@ -278,13 +278,9 @@
 		case isVideo(path):
 			s = t.scanScene(ctx)
 		case isImage(path):
-<<<<<<< HEAD
-			t.scanImage()
+			t.scanImage(ctx)
 		case t.DetectCaptions && isCaptions(path):
 			t.associateCaptions(ctx)
-=======
-			t.scanImage(ctx)
->>>>>>> 401660e6
 		}
 	})
 
