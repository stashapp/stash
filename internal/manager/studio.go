--- conflicted
+++ resolved
@@ -9,7 +9,6 @@
 	"github.com/stashapp/stash/pkg/studio"
 )
 
-<<<<<<< HEAD
 // Checks to make sure that:
 // 1. The studio exists locally
 // 2. If the studio has a parent, it is not itself
@@ -24,15 +23,10 @@
 	}
 
 	if !studio.ParentID.Set || studio.ParentID.Null {
-=======
-func ValidateModifyStudio(ctx context.Context, studioID int, studio models.StudioPartial, qb studio.Finder) error {
-	if studio.ParentID.Ptr() == nil {
->>>>>>> f65e8777
 		return nil
 	}
 
 	// ensure there is no cyclic dependency
-<<<<<<< HEAD
 	thisID := studio.ID
 	currentParentID := studio.ParentID
 
@@ -41,29 +35,10 @@
 	}
 
 	parentStudio, err := qb.Find(ctx, currentParentID.Value)
-	if err != nil {
+	if err != nil || parentStudio == nil {
 		return fmt.Errorf("error finding parent studio: %v", err)
 	} else if parentStudio.ParentID == &thisID {
 		return errors.New("studio is already parent studio of the new parent studio")
-=======
-	currentParentID := studio.ParentID.Ptr()
-
-	for currentParentID != nil {
-		if *currentParentID == studioID {
-			return errors.New("studio cannot be an ancestor of itself")
-		}
-
-		currentStudio, err := qb.Find(ctx, *currentParentID)
-		if err != nil {
-			return fmt.Errorf("error finding parent studio: %v", err)
-		}
-
-		if currentStudio == nil {
-			return fmt.Errorf("studio with id %d not found", *currentParentID)
-		}
-
-		currentParentID = currentStudio.ParentID
->>>>>>> f65e8777
 	}
 
 	return nil
