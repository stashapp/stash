package manager

import (
	"github.com/stashapp/stash/pkg/models"
	"github.com/stashapp/stash/pkg/scene"
)

// MigrateHashTask renames generated files between oshash and MD5 based on the
// value of the fileNamingAlgorithm flag.
type MigrateHashTask struct {
	Scene               *models.Scene
	fileNamingAlgorithm models.HashAlgorithm
}

// Start starts the task.
func (t *MigrateHashTask) Start() {
<<<<<<< HEAD
	if t.Scene.OSHash() == "" || t.Scene.Checksum() == "" {
=======
	if t.Scene.OSHash == "" || t.Scene.Checksum == "" {
>>>>>>> c5033c36
		// nothing to do
		return
	}

<<<<<<< HEAD
	oshash := t.Scene.OSHash()
	checksum := t.Scene.Checksum()
=======
	oshash := t.Scene.OSHash
	checksum := t.Scene.Checksum
>>>>>>> c5033c36

	oldHash := oshash
	newHash := checksum
	if t.fileNamingAlgorithm == models.HashAlgorithmOshash {
		oldHash = checksum
		newHash = oshash
	}

	scene.MigrateHash(instance.Paths, oldHash, newHash)
}<|MERGE_RESOLUTION|>--- conflicted
+++ resolved
@@ -14,22 +14,13 @@
 
 // Start starts the task.
 func (t *MigrateHashTask) Start() {
-<<<<<<< HEAD
-	if t.Scene.OSHash() == "" || t.Scene.Checksum() == "" {
-=======
 	if t.Scene.OSHash == "" || t.Scene.Checksum == "" {
->>>>>>> c5033c36
 		// nothing to do
 		return
 	}
 
-<<<<<<< HEAD
-	oshash := t.Scene.OSHash()
-	checksum := t.Scene.Checksum()
-=======
 	oshash := t.Scene.OSHash
 	checksum := t.Scene.Checksum
->>>>>>> c5033c36
 
 	oldHash := oshash
 	newHash := checksum
