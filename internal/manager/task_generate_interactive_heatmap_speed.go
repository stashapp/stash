--- conflicted
+++ resolved
@@ -18,7 +18,7 @@
 }
 
 func (t *GenerateInteractiveHeatmapSpeedTask) GetDescription() string {
-	return fmt.Sprintf("Generating heatmap and speed for %s", t.Scene.Path())
+	return fmt.Sprintf("Generating heatmap and speed for %s", t.Scene.Path)
 }
 
 func (t *GenerateInteractiveHeatmapSpeedTask) Start(ctx context.Context) {
@@ -27,11 +27,7 @@
 	}
 
 	videoChecksum := t.Scene.GetHash(t.fileNamingAlgorithm)
-<<<<<<< HEAD
-	funscriptPath := video.GetFunscriptPath(t.Scene.Path())
-=======
 	funscriptPath := video.GetFunscriptPath(t.Scene.Path)
->>>>>>> c5033c36
 	heatmapPath := instance.Paths.Scene.GetInteractiveHeatmapPath(videoChecksum)
 
 	generator := NewInteractiveHeatmapSpeedGenerator(funscriptPath, heatmapPath)
@@ -46,11 +42,7 @@
 	median := generator.InteractiveSpeed
 
 	if err := t.TxnManager.WithTxn(ctx, func(ctx context.Context) error {
-<<<<<<< HEAD
-		primaryFile := t.Scene.PrimaryFile()
-=======
 		primaryFile := t.Scene.Files.Primary()
->>>>>>> c5033c36
 		primaryFile.InteractiveSpeed = &median
 		qb := t.TxnManager.File
 		return qb.Update(ctx, primaryFile)
@@ -61,11 +53,7 @@
 }
 
 func (t *GenerateInteractiveHeatmapSpeedTask) shouldGenerate() bool {
-<<<<<<< HEAD
-	primaryFile := t.Scene.PrimaryFile()
-=======
 	primaryFile := t.Scene.Files.Primary()
->>>>>>> c5033c36
 	if primaryFile == nil || !primaryFile.Interactive {
 		return false
 	}
