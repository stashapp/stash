--- conflicted
+++ resolved
@@ -278,10 +278,6 @@
 					}
 
 					return nil
-<<<<<<< HEAD
-				}(); err != nil {
-					return fmt.Errorf("error auto-tagging studio '%s': %s", studio.Name, err.Error())
-=======
 				}()
 
 				if job.IsCancelled(ctx) {
@@ -290,7 +286,6 @@
 
 				if err != nil {
 					return fmt.Errorf("tagging studio '%s': %s", studio.Name, err.Error())
->>>>>>> f65e8777
 				}
 
 				progress.Increment()
