package manager

import (
	"context"
	"fmt"
	"path/filepath"
	"strconv"
	"strings"
	"sync"
	"time"

	"github.com/stashapp/stash/internal/autotag"
	"github.com/stashapp/stash/pkg/image"
	"github.com/stashapp/stash/pkg/job"
	"github.com/stashapp/stash/pkg/logger"
	"github.com/stashapp/stash/pkg/match"
	"github.com/stashapp/stash/pkg/models"
	"github.com/stashapp/stash/pkg/scene"
)

type autoTagJob struct {
	txnManager Repository
	input      AutoTagMetadataInput

	cache match.Cache
}

func (j *autoTagJob) Execute(ctx context.Context, progress *job.Progress) {
	begin := time.Now()

	input := j.input
	if j.isFileBasedAutoTag(input) {
		// doing file-based auto-tag
		j.autoTagFiles(ctx, progress, input.Paths, len(input.Performers) > 0, len(input.Studios) > 0, len(input.Tags) > 0)
	} else {
		// doing specific performer/studio/tag auto-tag
		j.autoTagSpecific(ctx, progress)
	}

	logger.Infof("Finished autotag after %s", time.Since(begin).String())
}

func (j *autoTagJob) isFileBasedAutoTag(input AutoTagMetadataInput) bool {
	const wildcard = "*"
	performerIds := input.Performers
	studioIds := input.Studios
	tagIds := input.Tags

	return (len(performerIds) == 0 || performerIds[0] == wildcard) && (len(studioIds) == 0 || studioIds[0] == wildcard) && (len(tagIds) == 0 || tagIds[0] == wildcard)
}

func (j *autoTagJob) autoTagFiles(ctx context.Context, progress *job.Progress, paths []string, performers, studios, tags bool) {
	t := autoTagFilesTask{
		paths:      paths,
		performers: performers,
		studios:    studios,
		tags:       tags,
		progress:   progress,
		txnManager: j.txnManager,
		cache:      &j.cache,
	}

	t.process(ctx)
}

func (j *autoTagJob) autoTagSpecific(ctx context.Context, progress *job.Progress) {
	input := j.input
	performerIds := input.Performers
	studioIds := input.Studios
	tagIds := input.Tags

	performerCount := len(performerIds)
	studioCount := len(studioIds)
	tagCount := len(tagIds)

	if err := j.txnManager.WithTxn(ctx, func(ctx context.Context) error {
		r := j.txnManager
		performerQuery := r.Performer
		studioQuery := r.Studio
		tagQuery := r.Tag

		const wildcard = "*"
		var err error
		if performerCount == 1 && performerIds[0] == wildcard {
			performerCount, err = performerQuery.Count(ctx)
			if err != nil {
				return fmt.Errorf("error getting performer count: %v", err)
			}
		}
		if studioCount == 1 && studioIds[0] == wildcard {
			studioCount, err = studioQuery.Count(ctx)
			if err != nil {
				return fmt.Errorf("error getting studio count: %v", err)
			}
		}
		if tagCount == 1 && tagIds[0] == wildcard {
			tagCount, err = tagQuery.Count(ctx)
			if err != nil {
				return fmt.Errorf("error getting tag count: %v", err)
			}
		}

		return nil
	}); err != nil {
		logger.Error(err.Error())
		return
	}

	total := performerCount + studioCount + tagCount
	progress.SetTotal(total)

	logger.Infof("Starting autotag of %d performers, %d studios, %d tags", performerCount, studioCount, tagCount)

	j.autoTagPerformers(ctx, progress, input.Paths, performerIds)
	j.autoTagStudios(ctx, progress, input.Paths, studioIds)
	j.autoTagTags(ctx, progress, input.Paths, tagIds)
}

func (j *autoTagJob) autoTagPerformers(ctx context.Context, progress *job.Progress, paths []string, performerIds []string) {
	if job.IsCancelled(ctx) {
		return
	}

	for _, performerId := range performerIds {
		var performers []*models.Performer

		if err := j.txnManager.WithTxn(ctx, func(ctx context.Context) error {
			performerQuery := j.txnManager.Performer
			ignoreAutoTag := false
			perPage := -1

			if performerId == "*" {
				var err error
				performers, _, err = performerQuery.Query(ctx, &models.PerformerFilterType{
					IgnoreAutoTag: &ignoreAutoTag,
				}, &models.FindFilterType{
					PerPage: &perPage,
				})
				if err != nil {
					return fmt.Errorf("error querying performers: %v", err)
				}
			} else {
				performerIdInt, err := strconv.Atoi(performerId)
				if err != nil {
					return fmt.Errorf("error parsing performer id %s: %s", performerId, err.Error())
				}

				performer, err := performerQuery.Find(ctx, performerIdInt)
				if err != nil {
					return fmt.Errorf("error finding performer id %s: %s", performerId, err.Error())
				}

				if performer == nil {
					return fmt.Errorf("performer with id %s not found", performerId)
				}
				performers = append(performers, performer)
			}

			for _, performer := range performers {
				if job.IsCancelled(ctx) {
					logger.Info("Stopping due to user request")
					return nil
				}

				if err := j.txnManager.WithTxn(ctx, func(ctx context.Context) error {
					r := j.txnManager
					if err := autotag.PerformerScenes(ctx, performer, paths, r.Scene, &j.cache); err != nil {
						return fmt.Errorf("processing scenes: %w", err)
					}
					if err := autotag.PerformerImages(ctx, performer, paths, r.Image, &j.cache); err != nil {
						return fmt.Errorf("processing images: %w", err)
					}
					if err := autotag.PerformerGalleries(ctx, performer, paths, r.Gallery, &j.cache); err != nil {
						return fmt.Errorf("processing galleries: %w", err)
					}

					return nil
				}); err != nil {
					return fmt.Errorf("error auto-tagging performer '%s': %s", performer.Name.String, err.Error())
				}

				progress.Increment()
			}

			return nil
		}); err != nil {
			logger.Error(err.Error())
			continue
		}
	}
}

func (j *autoTagJob) autoTagStudios(ctx context.Context, progress *job.Progress, paths []string, studioIds []string) {
	if job.IsCancelled(ctx) {
		return
	}

	r := j.txnManager

	for _, studioId := range studioIds {
		var studios []*models.Studio

		if err := r.WithTxn(ctx, func(ctx context.Context) error {
			studioQuery := r.Studio
			ignoreAutoTag := false
			perPage := -1
			if studioId == "*" {
				var err error
				studios, _, err = studioQuery.Query(ctx, &models.StudioFilterType{
					IgnoreAutoTag: &ignoreAutoTag,
				}, &models.FindFilterType{
					PerPage: &perPage,
				})
				if err != nil {
					return fmt.Errorf("error querying studios: %v", err)
				}
			} else {
				studioIdInt, err := strconv.Atoi(studioId)
				if err != nil {
					return fmt.Errorf("error parsing studio id %s: %s", studioId, err.Error())
				}

				studio, err := studioQuery.Find(ctx, studioIdInt)
				if err != nil {
					return fmt.Errorf("error finding studio id %s: %s", studioId, err.Error())
				}

				if studio == nil {
					return fmt.Errorf("studio with id %s not found", studioId)
				}

				studios = append(studios, studio)
			}

			for _, studio := range studios {
				if job.IsCancelled(ctx) {
					logger.Info("Stopping due to user request")
					return nil
				}

				if err := j.txnManager.WithTxn(ctx, func(ctx context.Context) error {
					aliases, err := r.Studio.GetAliases(ctx, studio.ID)
					if err != nil {
						return fmt.Errorf("getting studio aliases: %w", err)
					}

					if err := autotag.StudioScenes(ctx, studio, paths, aliases, r.Scene, &j.cache); err != nil {
						return fmt.Errorf("processing scenes: %w", err)
					}
					if err := autotag.StudioImages(ctx, studio, paths, aliases, r.Image, &j.cache); err != nil {
						return fmt.Errorf("processing images: %w", err)
					}
					if err := autotag.StudioGalleries(ctx, studio, paths, aliases, r.Gallery, &j.cache); err != nil {
						return fmt.Errorf("processing galleries: %w", err)
					}

					return nil
				}); err != nil {
					return fmt.Errorf("error auto-tagging studio '%s': %s", studio.Name.String, err.Error())
				}

				progress.Increment()
			}

			return nil
		}); err != nil {
			logger.Error(err.Error())
			continue
		}
	}
}

func (j *autoTagJob) autoTagTags(ctx context.Context, progress *job.Progress, paths []string, tagIds []string) {
	if job.IsCancelled(ctx) {
		return
	}

	r := j.txnManager

	for _, tagId := range tagIds {
		var tags []*models.Tag
		if err := j.txnManager.WithTxn(ctx, func(ctx context.Context) error {
			tagQuery := r.Tag
			ignoreAutoTag := false
			perPage := -1
			if tagId == "*" {
				var err error
				tags, _, err = tagQuery.Query(ctx, &models.TagFilterType{
					IgnoreAutoTag: &ignoreAutoTag,
				}, &models.FindFilterType{
					PerPage: &perPage,
				})
				if err != nil {
					return fmt.Errorf("error querying tags: %v", err)
				}
			} else {
				tagIdInt, err := strconv.Atoi(tagId)
				if err != nil {
					return fmt.Errorf("error parsing tag id %s: %s", tagId, err.Error())
				}

				tag, err := tagQuery.Find(ctx, tagIdInt)
				if err != nil {
					return fmt.Errorf("error finding tag id %s: %s", tagId, err.Error())
				}
				tags = append(tags, tag)
			}

			for _, tag := range tags {
				if job.IsCancelled(ctx) {
					logger.Info("Stopping due to user request")
					return nil
				}

				if err := j.txnManager.WithTxn(ctx, func(ctx context.Context) error {
					aliases, err := r.Tag.GetAliases(ctx, tag.ID)
					if err != nil {
						return fmt.Errorf("getting tag aliases: %w", err)
					}

					if err := autotag.TagScenes(ctx, tag, paths, aliases, r.Scene, &j.cache); err != nil {
						return fmt.Errorf("processing scenes: %w", err)
					}
					if err := autotag.TagImages(ctx, tag, paths, aliases, r.Image, &j.cache); err != nil {
						return fmt.Errorf("processing images: %w", err)
					}
					if err := autotag.TagGalleries(ctx, tag, paths, aliases, r.Gallery, &j.cache); err != nil {
						return fmt.Errorf("processing galleries: %w", err)
					}

					return nil
				}); err != nil {
					return fmt.Errorf("error auto-tagging tag '%s': %s", tag.Name, err.Error())
				}

				progress.Increment()
			}

			return nil
		}); err != nil {
			logger.Error(err.Error())
			continue
		}
	}
}

type autoTagFilesTask struct {
	paths      []string
	performers bool
	studios    bool
	tags       bool

	progress   *job.Progress
	txnManager Repository
	cache      *match.Cache
}

func (t *autoTagFilesTask) makeSceneFilter() *models.SceneFilterType {
	ret := scene.FilterFromPaths(t.paths)

	organized := false
	ret.Organized = &organized

	return ret
}

func (t *autoTagFilesTask) makeImageFilter() *models.ImageFilterType {
	ret := &models.ImageFilterType{}
	or := ret
	sep := string(filepath.Separator)

	for _, p := range t.paths {
		if !strings.HasSuffix(p, sep) {
			p += sep
		}

		if ret.Path == nil {
			or = ret
		} else {
			newOr := &models.ImageFilterType{}
			or.Or = newOr
			or = newOr
		}

		or.Path = &models.StringCriterionInput{
			Modifier: models.CriterionModifierEquals,
			Value:    p + "%",
		}
	}

	organized := false
	ret.Organized = &organized

	return ret
}

func (t *autoTagFilesTask) makeGalleryFilter() *models.GalleryFilterType {
	ret := &models.GalleryFilterType{}

	or := ret
	sep := string(filepath.Separator)

	if len(t.paths) == 0 {
		ret.Path = &models.StringCriterionInput{
			Modifier: models.CriterionModifierNotNull,
		}
	}

	for _, p := range t.paths {
		if !strings.HasSuffix(p, sep) {
			p += sep
		}

		if ret.Path == nil {
			or = ret
		} else {
			newOr := &models.GalleryFilterType{}
			or.Or = newOr
			or = newOr
		}

		or.Path = &models.StringCriterionInput{
			Modifier: models.CriterionModifierEquals,
			Value:    p + "%",
		}
	}

	organized := false
	ret.Organized = &organized

	return ret
}

func (t *autoTagFilesTask) getCount(ctx context.Context, r Repository) (int, error) {
	pp := 0
	findFilter := &models.FindFilterType{
		PerPage: &pp,
	}

	sceneResults, err := r.Scene.Query(ctx, models.SceneQueryOptions{
		QueryOptions: models.QueryOptions{
			FindFilter: findFilter,
			Count:      true,
		},
		SceneFilter: t.makeSceneFilter(),
	})
	if err != nil {
		return 0, fmt.Errorf("getting scene count: %w", err)
	}

	sceneCount := sceneResults.Count

	imageResults, err := r.Image.Query(ctx, models.ImageQueryOptions{
		QueryOptions: models.QueryOptions{
			FindFilter: findFilter,
			Count:      true,
		},
		ImageFilter: t.makeImageFilter(),
	})
	if err != nil {
		return 0, fmt.Errorf("getting image count: %w", err)
	}

	imageCount := imageResults.Count

	_, galleryCount, err := r.Gallery.Query(ctx, t.makeGalleryFilter(), findFilter)
	if err != nil {
		return 0, fmt.Errorf("getting gallery count: %w", err)
	}

	return sceneCount + imageCount + galleryCount, nil
}

func (t *autoTagFilesTask) processScenes(ctx context.Context, r Repository) error {
	if job.IsCancelled(ctx) {
		return nil
	}

	batchSize := 1000

	findFilter := models.BatchFindFilter(batchSize)
	sceneFilter := t.makeSceneFilter()

	more := true
	for more {
		var scenes []*models.Scene
		if err := t.txnManager.WithTxn(ctx, func(ctx context.Context) error {
			var err error
			scenes, err = scene.Query(ctx, r.Scene, sceneFilter, findFilter)
			return err
		}); err != nil {
			return fmt.Errorf("querying scenes: %w", err)
		}

		for _, ss := range scenes {
			if job.IsCancelled(ctx) {
				return nil
			}

			tt := autoTagSceneTask{
				txnManager: t.txnManager,
				scene:      ss,
				performers: t.performers,
				studios:    t.studios,
				tags:       t.tags,
				cache:      t.cache,
			}

			var wg sync.WaitGroup
			wg.Add(1)
			go tt.Start(ctx, &wg)
			wg.Wait()

			t.progress.Increment()
		}

		if len(scenes) != batchSize {
			more = false
		} else {
			*findFilter.Page++

			if *findFilter.Page%10 == 1 {
				logger.Infof("Processed %d scenes...", (*findFilter.Page-1)*batchSize)
			}
		}
	}

	return nil
}

func (t *autoTagFilesTask) processImages(ctx context.Context, r Repository) error {
	if job.IsCancelled(ctx) {
		return nil
	}

	batchSize := 1000

	findFilter := models.BatchFindFilter(batchSize)
	imageFilter := t.makeImageFilter()

	more := true
	for more {
		var images []*models.Image
		if err := t.txnManager.WithTxn(ctx, func(ctx context.Context) error {
			var err error
			images, err = image.Query(ctx, r.Image, imageFilter, findFilter)
			return err
		}); err != nil {
			return fmt.Errorf("querying images: %w", err)
		}

		for _, ss := range images {
			if job.IsCancelled(ctx) {
				return nil
			}

			tt := autoTagImageTask{
				txnManager: t.txnManager,
				image:      ss,
				performers: t.performers,
				studios:    t.studios,
				tags:       t.tags,
				cache:      t.cache,
			}

			var wg sync.WaitGroup
			wg.Add(1)
			go tt.Start(ctx, &wg)
			wg.Wait()

			t.progress.Increment()
		}

		if len(images) != batchSize {
			more = false
		} else {
			*findFilter.Page++

			if *findFilter.Page%10 == 1 {
				logger.Infof("Processed %d images...", (*findFilter.Page-1)*batchSize)
			}
		}
	}

	return nil
}

func (t *autoTagFilesTask) processGalleries(ctx context.Context, r Repository) error {
	if job.IsCancelled(ctx) {
		return nil
	}

	batchSize := 1000

	findFilter := models.BatchFindFilter(batchSize)
	galleryFilter := t.makeGalleryFilter()

	more := true
	for more {
		var galleries []*models.Gallery
		if err := t.txnManager.WithTxn(ctx, func(ctx context.Context) error {
			var err error
			galleries, _, err = r.Gallery.Query(ctx, galleryFilter, findFilter)
			return err
		}); err != nil {
			return fmt.Errorf("querying galleries: %w", err)
		}

		for _, ss := range galleries {
			if job.IsCancelled(ctx) {
				return nil
			}

			tt := autoTagGalleryTask{
				txnManager: t.txnManager,
				gallery:    ss,
				performers: t.performers,
				studios:    t.studios,
				tags:       t.tags,
				cache:      t.cache,
			}

			var wg sync.WaitGroup
			wg.Add(1)
			go tt.Start(ctx, &wg)
			wg.Wait()

			t.progress.Increment()
		}

		if len(galleries) != batchSize {
			more = false
		} else {
			*findFilter.Page++

			if *findFilter.Page%10 == 1 {
				logger.Infof("Processed %d galleries...", (*findFilter.Page-1)*batchSize)
			}
		}
	}

	return nil
}

func (t *autoTagFilesTask) process(ctx context.Context) {
	r := t.txnManager
	if err := r.WithTxn(ctx, func(ctx context.Context) error {
		total, err := t.getCount(ctx, t.txnManager)
		if err != nil {
			return err
		}

		t.progress.SetTotal(total)
		logger.Infof("Starting autotag of %d files", total)

		return nil
	}); err != nil {
		logger.Errorf("error getting count for autotag task: %v", err)
		return
	}

	logger.Info("Autotagging scenes...")
	if err := t.processScenes(ctx, r); err != nil {
		logger.Errorf("error processing scenes: %w", err)
		return
	}

	logger.Info("Autotagging images...")
	if err := t.processImages(ctx, r); err != nil {
		logger.Errorf("error processing images: %w", err)
		return
	}

	logger.Info("Autotagging galleries...")
	if err := t.processGalleries(ctx, r); err != nil {
		logger.Errorf("error processing galleries: %w", err)
		return
	}

	if job.IsCancelled(ctx) {
		logger.Info("Stopping due to user request")
	}
}

type autoTagSceneTask struct {
	txnManager Repository
	scene      *models.Scene

	performers bool
	studios    bool
	tags       bool

	cache *match.Cache
}

func (t *autoTagSceneTask) Start(ctx context.Context, wg *sync.WaitGroup) {
	defer wg.Done()
	r := t.txnManager
	if err := t.txnManager.WithTxn(ctx, func(ctx context.Context) error {
		if t.performers {
			if err := autotag.ScenePerformers(ctx, t.scene, r.Scene, r.Performer, t.cache); err != nil {
<<<<<<< HEAD
				return fmt.Errorf("error tagging scene performers for %s: %v", t.scene.Path(), err)
=======
				return fmt.Errorf("error tagging scene performers for %s: %v", t.scene.DisplayName(), err)
>>>>>>> c5033c36
			}
		}
		if t.studios {
			if err := autotag.SceneStudios(ctx, t.scene, r.Scene, r.Studio, t.cache); err != nil {
<<<<<<< HEAD
				return fmt.Errorf("error tagging scene studio for %s: %v", t.scene.Path(), err)
=======
				return fmt.Errorf("error tagging scene studio for %s: %v", t.scene.DisplayName(), err)
>>>>>>> c5033c36
			}
		}
		if t.tags {
			if err := autotag.SceneTags(ctx, t.scene, r.Scene, r.Tag, t.cache); err != nil {
<<<<<<< HEAD
				return fmt.Errorf("error tagging scene tags for %s: %v", t.scene.Path(), err)
=======
				return fmt.Errorf("error tagging scene tags for %s: %v", t.scene.DisplayName(), err)
>>>>>>> c5033c36
			}
		}

		return nil
	}); err != nil {
		logger.Error(err.Error())
	}
}

type autoTagImageTask struct {
	txnManager Repository
	image      *models.Image

	performers bool
	studios    bool
	tags       bool

	cache *match.Cache
}

func (t *autoTagImageTask) Start(ctx context.Context, wg *sync.WaitGroup) {
	defer wg.Done()
	r := t.txnManager
	if err := t.txnManager.WithTxn(ctx, func(ctx context.Context) error {
		if t.performers {
			if err := autotag.ImagePerformers(ctx, t.image, r.Image, r.Performer, t.cache); err != nil {
<<<<<<< HEAD
				return fmt.Errorf("error tagging image performers for %s: %v", t.image.Path(), err)
=======
				return fmt.Errorf("error tagging image performers for %s: %v", t.image.DisplayName(), err)
>>>>>>> c5033c36
			}
		}
		if t.studios {
			if err := autotag.ImageStudios(ctx, t.image, r.Image, r.Studio, t.cache); err != nil {
<<<<<<< HEAD
				return fmt.Errorf("error tagging image studio for %s: %v", t.image.Path(), err)
=======
				return fmt.Errorf("error tagging image studio for %s: %v", t.image.DisplayName(), err)
>>>>>>> c5033c36
			}
		}
		if t.tags {
			if err := autotag.ImageTags(ctx, t.image, r.Image, r.Tag, t.cache); err != nil {
<<<<<<< HEAD
				return fmt.Errorf("error tagging image tags for %s: %v", t.image.Path(), err)
=======
				return fmt.Errorf("error tagging image tags for %s: %v", t.image.DisplayName(), err)
>>>>>>> c5033c36
			}
		}

		return nil
	}); err != nil {
		logger.Error(err.Error())
	}
}

type autoTagGalleryTask struct {
	txnManager Repository
	gallery    *models.Gallery

	performers bool
	studios    bool
	tags       bool

	cache *match.Cache
}

func (t *autoTagGalleryTask) Start(ctx context.Context, wg *sync.WaitGroup) {
	defer wg.Done()
	r := t.txnManager
	if err := t.txnManager.WithTxn(ctx, func(ctx context.Context) error {
		if t.performers {
			if err := autotag.GalleryPerformers(ctx, t.gallery, r.Gallery, r.Performer, t.cache); err != nil {
<<<<<<< HEAD
				return fmt.Errorf("error tagging gallery performers for %s: %v", t.gallery.Path(), err)
=======
				return fmt.Errorf("error tagging gallery performers for %s: %v", t.gallery.DisplayName(), err)
>>>>>>> c5033c36
			}
		}
		if t.studios {
			if err := autotag.GalleryStudios(ctx, t.gallery, r.Gallery, r.Studio, t.cache); err != nil {
<<<<<<< HEAD
				return fmt.Errorf("error tagging gallery studio for %s: %v", t.gallery.Path(), err)
=======
				return fmt.Errorf("error tagging gallery studio for %s: %v", t.gallery.DisplayName(), err)
>>>>>>> c5033c36
			}
		}
		if t.tags {
			if err := autotag.GalleryTags(ctx, t.gallery, r.Gallery, r.Tag, t.cache); err != nil {
<<<<<<< HEAD
				return fmt.Errorf("error tagging gallery tags for %s: %v", t.gallery.Path(), err)
=======
				return fmt.Errorf("error tagging gallery tags for %s: %v", t.gallery.DisplayName(), err)
>>>>>>> c5033c36
			}
		}

		return nil
	}); err != nil {
		logger.Error(err.Error())
	}
}<|MERGE_RESOLUTION|>--- conflicted
+++ resolved
@@ -699,29 +699,17 @@
 	if err := t.txnManager.WithTxn(ctx, func(ctx context.Context) error {
 		if t.performers {
 			if err := autotag.ScenePerformers(ctx, t.scene, r.Scene, r.Performer, t.cache); err != nil {
-<<<<<<< HEAD
-				return fmt.Errorf("error tagging scene performers for %s: %v", t.scene.Path(), err)
-=======
 				return fmt.Errorf("error tagging scene performers for %s: %v", t.scene.DisplayName(), err)
->>>>>>> c5033c36
 			}
 		}
 		if t.studios {
 			if err := autotag.SceneStudios(ctx, t.scene, r.Scene, r.Studio, t.cache); err != nil {
-<<<<<<< HEAD
-				return fmt.Errorf("error tagging scene studio for %s: %v", t.scene.Path(), err)
-=======
 				return fmt.Errorf("error tagging scene studio for %s: %v", t.scene.DisplayName(), err)
->>>>>>> c5033c36
 			}
 		}
 		if t.tags {
 			if err := autotag.SceneTags(ctx, t.scene, r.Scene, r.Tag, t.cache); err != nil {
-<<<<<<< HEAD
-				return fmt.Errorf("error tagging scene tags for %s: %v", t.scene.Path(), err)
-=======
 				return fmt.Errorf("error tagging scene tags for %s: %v", t.scene.DisplayName(), err)
->>>>>>> c5033c36
 			}
 		}
 
@@ -748,29 +736,17 @@
 	if err := t.txnManager.WithTxn(ctx, func(ctx context.Context) error {
 		if t.performers {
 			if err := autotag.ImagePerformers(ctx, t.image, r.Image, r.Performer, t.cache); err != nil {
-<<<<<<< HEAD
-				return fmt.Errorf("error tagging image performers for %s: %v", t.image.Path(), err)
-=======
 				return fmt.Errorf("error tagging image performers for %s: %v", t.image.DisplayName(), err)
->>>>>>> c5033c36
 			}
 		}
 		if t.studios {
 			if err := autotag.ImageStudios(ctx, t.image, r.Image, r.Studio, t.cache); err != nil {
-<<<<<<< HEAD
-				return fmt.Errorf("error tagging image studio for %s: %v", t.image.Path(), err)
-=======
 				return fmt.Errorf("error tagging image studio for %s: %v", t.image.DisplayName(), err)
->>>>>>> c5033c36
 			}
 		}
 		if t.tags {
 			if err := autotag.ImageTags(ctx, t.image, r.Image, r.Tag, t.cache); err != nil {
-<<<<<<< HEAD
-				return fmt.Errorf("error tagging image tags for %s: %v", t.image.Path(), err)
-=======
 				return fmt.Errorf("error tagging image tags for %s: %v", t.image.DisplayName(), err)
->>>>>>> c5033c36
 			}
 		}
 
@@ -797,29 +773,17 @@
 	if err := t.txnManager.WithTxn(ctx, func(ctx context.Context) error {
 		if t.performers {
 			if err := autotag.GalleryPerformers(ctx, t.gallery, r.Gallery, r.Performer, t.cache); err != nil {
-<<<<<<< HEAD
-				return fmt.Errorf("error tagging gallery performers for %s: %v", t.gallery.Path(), err)
-=======
 				return fmt.Errorf("error tagging gallery performers for %s: %v", t.gallery.DisplayName(), err)
->>>>>>> c5033c36
 			}
 		}
 		if t.studios {
 			if err := autotag.GalleryStudios(ctx, t.gallery, r.Gallery, r.Studio, t.cache); err != nil {
-<<<<<<< HEAD
-				return fmt.Errorf("error tagging gallery studio for %s: %v", t.gallery.Path(), err)
-=======
 				return fmt.Errorf("error tagging gallery studio for %s: %v", t.gallery.DisplayName(), err)
->>>>>>> c5033c36
 			}
 		}
 		if t.tags {
 			if err := autotag.GalleryTags(ctx, t.gallery, r.Gallery, r.Tag, t.cache); err != nil {
-<<<<<<< HEAD
-				return fmt.Errorf("error tagging gallery tags for %s: %v", t.gallery.Path(), err)
-=======
 				return fmt.Errorf("error tagging gallery tags for %s: %v", t.gallery.DisplayName(), err)
->>>>>>> c5033c36
 			}
 		}
 
