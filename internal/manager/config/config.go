package config

import (
	"fmt"
	"os"
	"path/filepath"
	"regexp"
	"runtime"
	"strings"

	"sync"
	// "github.com/sasha-s/go-deadlock" // if you have deadlock issues

	"golang.org/x/crypto/bcrypt"

	"github.com/spf13/viper"

	"github.com/stashapp/stash/internal/identify"
	"github.com/stashapp/stash/pkg/fsutil"
	"github.com/stashapp/stash/pkg/hash"
	"github.com/stashapp/stash/pkg/logger"
	"github.com/stashapp/stash/pkg/models"
	"github.com/stashapp/stash/pkg/models/paths"
)

const (
	Stash               = "stash"
	Cache               = "cache"
	BackupDirectoryPath = "backup_directory_path"
	Generated           = "generated"
	Metadata            = "metadata"
	BlobsPath           = "blobs_path"
	Downloads           = "downloads"
	ApiKey              = "api_key"
	Username            = "username"
	Password            = "password"
	MaxSessionAge       = "max_session_age"

	BlobsStorage = "blobs_storage"

	DefaultMaxSessionAge = 60 * 60 * 1 // 1 hours

	Database = "database"

	Exclude      = "exclude"
	ImageExclude = "image_exclude"

	VideoExtensions            = "video_extensions"
	ImageExtensions            = "image_extensions"
	GalleryExtensions          = "gallery_extensions"
	CreateGalleriesFromFolders = "create_galleries_from_folders"

	// CalculateMD5 is the config key used to determine if MD5 should be calculated
	// for video files.
	CalculateMD5 = "calculate_md5"

	// VideoFileNamingAlgorithm is the config key used to determine what hash
	// should be used when generating and using generated files for scenes.
	VideoFileNamingAlgorithm = "video_file_naming_algorithm"

	MaxTranscodeSize          = "max_transcode_size"
	MaxStreamingTranscodeSize = "max_streaming_transcode_size"

	// ffmpeg extra args options
	TranscodeInputArgs      = "ffmpeg.transcode.input_args"
	TranscodeOutputArgs     = "ffmpeg.transcode.output_args"
	LiveTranscodeInputArgs  = "ffmpeg.live_transcode.input_args"
	LiveTranscodeOutputArgs = "ffmpeg.live_transcode.output_args"

	ParallelTasks        = "parallel_tasks"
	parallelTasksDefault = 1

	PreviewPreset                 = "preview_preset"
	TranscodeHardwareAcceleration = "ffmpeg.hardware_acceleration"

	SequentialScanning        = "sequential_scanning"
	SequentialScanningDefault = false

	PreviewAudio        = "preview_audio"
	previewAudioDefault = true

	PreviewSegmentDuration        = "preview_segment_duration"
	previewSegmentDurationDefault = 0.75

	PreviewSegments        = "preview_segments"
	previewSegmentsDefault = 12

	PreviewExcludeStart        = "preview_exclude_start"
	previewExcludeStartDefault = "0"

	PreviewExcludeEnd        = "preview_exclude_end"
	previewExcludeEndDefault = "0"

	WriteImageThumbnails        = "write_image_thumbnails"
	writeImageThumbnailsDefault = true

	CreateImageClipsFromVideos        = "create_image_clip_from_videos"
	createImageClipsFromVideosDefault = false

	Host        = "host"
	hostDefault = "0.0.0.0"

	Port        = "port"
	portDefault = 9999

	ExternalHost = "external_host"

	// http proxy url if required
	Proxy = "proxy"

	// urls or IPs that should not use the proxy
	NoProxy        = "no_proxy"
	noProxyDefault = "localhost,127.0.0.1,192.168.0.0/16,10.0.0.0/8,172.16.0.0/12"

	// key used to sign JWT tokens
	JWTSignKey = "jwt_secret_key"

	// key used for session store
	SessionStoreKey = "session_store_key"

	// scraping options
	ScrapersPath              = "scrapers_path"
	ScraperUserAgent          = "scraper_user_agent"
	ScraperCertCheck          = "scraper_cert_check"
	ScraperCDPPath            = "scraper_cdp_path"
	ScraperExcludeTagPatterns = "scraper_exclude_tag_patterns"

	// stash-box options
	StashBoxes = "stash_boxes"

	PythonPath = "python_path"

	// plugin options
<<<<<<< HEAD
	PluginsPath          = "plugins_path"
	PluginsSetting       = "plugins.settings"
	PluginsSettingPrefix = PluginsSetting + "."
=======
	PluginsPath     = "plugins_path"
	DisabledPlugins = "plugins.disabled"
>>>>>>> 06d8353f

	// i18n
	Language = "language"

	// served directories
	// this should be manually configured only
	CustomServedFolders = "custom_served_folders"

	// UI directory. Overrides to serve the UI from a specific location
	// rather than use the embedded UI.
	CustomUILocation = "custom_ui_location"

	// Gallery Cover Regex
	GalleryCoverRegex        = "gallery_cover_regex"
	galleryCoverRegexDefault = `(poster|cover|folder|board)\.[^\.]+$`

	// Interface options
	MenuItems = "menu_items"

	SoundOnPreview = "sound_on_preview"

	WallShowTitle        = "wall_show_title"
	defaultWallShowTitle = true

	CustomPerformerImageLocation        = "custom_performer_image_location"
	MaximumLoopDuration                 = "maximum_loop_duration"
	AutostartVideo                      = "autostart_video"
	AutostartVideoOnPlaySelected        = "autostart_video_on_play_selected"
	autostartVideoOnPlaySelectedDefault = true
	ContinuePlaylistDefault             = "continue_playlist_default"
	ShowStudioAsText                    = "show_studio_as_text"
	CSSEnabled                          = "cssEnabled"
	JavascriptEnabled                   = "javascriptEnabled"
	CustomLocalesEnabled                = "customLocalesEnabled"

	ShowScrubber        = "show_scrubber"
	showScrubberDefault = true

	WallPlayback        = "wall_playback"
	defaultWallPlayback = "video"

	// Image lightbox options
	legacyImageLightboxSlideshowDelay       = "slideshow_delay"
	ImageLightboxSlideshowDelay             = "image_lightbox.slideshow_delay"
	ImageLightboxDisplayModeKey             = "image_lightbox.display_mode"
	ImageLightboxScaleUp                    = "image_lightbox.scale_up"
	ImageLightboxResetZoomOnNav             = "image_lightbox.reset_zoom_on_nav"
	ImageLightboxScrollModeKey              = "image_lightbox.scroll_mode"
	ImageLightboxScrollAttemptsBeforeChange = "image_lightbox.scroll_attempts_before_change"

	UI = "ui"

	defaultImageLightboxSlideshowDelay = 5

	DisableDropdownCreatePerformer = "disable_dropdown_create.performer"
	DisableDropdownCreateStudio    = "disable_dropdown_create.studio"
	DisableDropdownCreateTag       = "disable_dropdown_create.tag"
	DisableDropdownCreateMovie     = "disable_dropdown_create.movie"

	HandyKey                       = "handy_key"
	FunscriptOffset                = "funscript_offset"
	UseStashHostedFunscript        = "use_stash_hosted_funscript"
	useStashHostedFunscriptDefault = false

	DrawFunscriptHeatmapRange        = "draw_funscript_heatmap_range"
	drawFunscriptHeatmapRangeDefault = true

	ThemeColor        = "theme_color"
	DefaultThemeColor = "#202b33"

	// Security
	dangerousAllowPublicWithoutAuth                   = "dangerous_allow_public_without_auth"
	dangerousAllowPublicWithoutAuthDefault            = "false"
	SecurityTripwireAccessedFromPublicInternet        = "security_tripwire_accessed_from_public_internet"
	securityTripwireAccessedFromPublicInternetDefault = ""

	// DLNA options
	DLNAServerName         = "dlna.server_name"
	DLNADefaultEnabled     = "dlna.default_enabled"
	DLNADefaultIPWhitelist = "dlna.default_whitelist"
	DLNAInterfaces         = "dlna.interfaces"

	DLNAVideoSortOrder        = "dlna.video_sort_order"
	dlnaVideoSortOrderDefault = "title"

	// Logging options
	LogFile          = "logFile"
	LogOut           = "logOut"
	defaultLogOut    = true
	LogLevel         = "logLevel"
	defaultLogLevel  = "Info"
	LogAccess        = "logAccess"
	defaultLogAccess = true

	// Default settings
	DefaultScanSettings     = "defaults.scan_task"
	DefaultIdentifySettings = "defaults.identify_task"
	DefaultAutoTagSettings  = "defaults.auto_tag_task"
	DefaultGenerateSettings = "defaults.generate_task"

	DeleteFileDefault             = "defaults.delete_file"
	DeleteGeneratedDefault        = "defaults.delete_generated"
	deleteGeneratedDefaultDefault = true

	// Desktop Integration Options
	NoBrowser                           = "noBrowser"
	NoBrowserDefault                    = false
	NotificationsEnabled                = "notifications_enabled"
	NotificationsEnabledDefault         = true
	ShowOneTimeMovedNotification        = "show_one_time_moved_notification"
	ShowOneTimeMovedNotificationDefault = false

	// File upload options
	MaxUploadSize = "max_upload_size"
)

// slice default values
var (
	defaultVideoExtensions   = []string{"m4v", "mp4", "mov", "wmv", "avi", "mpg", "mpeg", "rmvb", "rm", "flv", "asf", "mkv", "webm"}
	defaultImageExtensions   = []string{"png", "jpg", "jpeg", "gif", "webp"}
	defaultGalleryExtensions = []string{"zip", "cbz"}
	defaultMenuItems         = []string{"scenes", "images", "movies", "markers", "galleries", "performers", "studios", "tags"}
)

type MissingConfigError struct {
	missingFields []string
}

func (e MissingConfigError) Error() string {
	return fmt.Sprintf("missing the following mandatory settings: %s", strings.Join(e.missingFields, ", "))
}

// StashBoxError represents configuration errors of Stash-Box
type StashBoxError struct {
	msg string
}

func (s *StashBoxError) Error() string {
	// "Stash-box" is a proper noun and is therefore capitcalized
	return "Stash-box: " + s.msg
}

type Instance struct {
	// main instance - backed by config file
	main *viper.Viper

	// override instance - populated from flags/environment
	// not written to config file
	overrides *viper.Viper

	cpuProfilePath string
	isNewSystem    bool
	// configUpdates  chan int
	certFile string
	keyFile  string
	sync.RWMutex
	// deadlock.RWMutex // for deadlock testing/issues
}

var instance *Instance

func (i *Instance) IsNewSystem() bool {
	return i.isNewSystem
}

func (i *Instance) SetConfigFile(fn string) {
	i.Lock()
	defer i.Unlock()
	i.main.SetConfigFile(fn)
}

func (i *Instance) InitTLS() {
	configDirectory := i.GetConfigPath()
	tlsPaths := []string{
		configDirectory,
		paths.GetStashHomeDirectory(),
	}

	i.certFile = fsutil.FindInPaths(tlsPaths, "stash.crt")
	i.keyFile = fsutil.FindInPaths(tlsPaths, "stash.key")
}

func (i *Instance) GetTLSFiles() (certFile, keyFile string) {
	return i.certFile, i.keyFile
}

func (i *Instance) HasTLSConfig() bool {
	certFile, keyFile := i.GetTLSFiles()
	return certFile != "" && keyFile != ""
}

// GetCPUProfilePath returns the path to the CPU profile file to output
// profiling info to. This is set only via a commandline flag. Returns an
// empty string if not set.
func (i *Instance) GetCPUProfilePath() string {
	return i.cpuProfilePath
}

func (i *Instance) GetNoBrowser() bool {
	return i.getBool(NoBrowser)
}

func (i *Instance) GetNotificationsEnabled() bool {
	return i.getBool(NotificationsEnabled)
}

// func (i *Instance) GetConfigUpdatesChannel() chan int {
// 	return i.configUpdates
// }

// GetShowOneTimeMovedNotification shows whether a small notification to inform the user that Stash
// will no longer show a terminal window, and instead will be available in the tray, should be shown.
// It is true when an existing system is started after upgrading, and set to false forever after it is shown.
func (i *Instance) GetShowOneTimeMovedNotification() bool {
	return i.getBool(ShowOneTimeMovedNotification)
}

func (i *Instance) Set(key string, value interface{}) {
	// if key == MenuItems {
	// 	i.configUpdates <- 0
	// }
	i.Lock()
	defer i.Unlock()
	i.main.Set(key, value)
}

func (i *Instance) SetDefault(key string, value interface{}) {
	i.Lock()
	defer i.Unlock()
	i.main.SetDefault(key, value)
}

func (i *Instance) SetPassword(value string) {
	// if blank, don't bother hashing; we want it to be blank
	if value == "" {
		i.Set(Password, "")
	} else {
		i.Set(Password, hashPassword(value))
	}
}

func (i *Instance) Write() error {
	i.Lock()
	defer i.Unlock()
	return i.main.WriteConfig()
}

// FileEnvSet returns true if the configuration file environment parameter
// is set.
func FileEnvSet() bool {
	return os.Getenv("STASH_CONFIG_FILE") != ""
}

// GetConfigFile returns the full path to the used configuration file.
func (i *Instance) GetConfigFile() string {
	i.RLock()
	defer i.RUnlock()
	return i.main.ConfigFileUsed()
}

// GetConfigPath returns the path of the directory containing the used
// configuration file.
func (i *Instance) GetConfigPath() string {
	return filepath.Dir(i.GetConfigFile())
}

// GetDefaultDatabaseFilePath returns the default database filename,
// which is located in the same directory as the config file.
func (i *Instance) GetDefaultDatabaseFilePath() string {
	return filepath.Join(i.GetConfigPath(), "stash-go.sqlite")
}

// viper returns the viper instance that should be used to get the provided
// key. Returns the overrides instance if the key exists there, otherwise it
// returns the main instance. Assumes read lock held.
func (i *Instance) viper(key string) *viper.Viper {
	v := i.main
	if i.overrides.IsSet(key) {
		v = i.overrides
	}

	return v
}

// viper returns the viper instance that has the key set. Returns nil
// if no instance has the key. Assumes read lock held.
func (i *Instance) viperWith(key string) *viper.Viper {
	v := i.viper(key)

	if v.IsSet(key) {
		return v
	}

	return nil
}

func (i *Instance) HasOverride(key string) bool {
	i.RLock()
	defer i.RUnlock()

	return i.overrides.IsSet(key)
}

// These functions wrap the equivalent viper functions, checking the override
// instance first, then the main instance.

func (i *Instance) unmarshalKey(key string, rawVal interface{}) error {
	i.RLock()
	defer i.RUnlock()

	return i.viper(key).UnmarshalKey(key, rawVal)
}

func (i *Instance) getStringSlice(key string) []string {
	i.RLock()
	defer i.RUnlock()

	return i.viper(key).GetStringSlice(key)
}

func (i *Instance) getString(key string) string {
	i.RLock()
	defer i.RUnlock()

	return i.viper(key).GetString(key)
}

func (i *Instance) getBool(key string) bool {
	i.RLock()
	defer i.RUnlock()

	return i.viper(key).GetBool(key)
}

func (i *Instance) getBoolDefault(key string, def bool) bool {
	i.RLock()
	defer i.RUnlock()

	ret := def
	v := i.viper(key)
	if v.IsSet(key) {
		ret = v.GetBool(key)
	}
	return ret
}

func (i *Instance) getInt(key string) int {
	i.RLock()
	defer i.RUnlock()

	return i.viper(key).GetInt(key)
}

func (i *Instance) getFloat64(key string) float64 {
	i.RLock()
	defer i.RUnlock()

	return i.viper(key).GetFloat64(key)
}

func (i *Instance) getStringMapString(key string) map[string]string {
	i.RLock()
	defer i.RUnlock()

	ret := i.viper(key).GetStringMapString(key)

	// GetStringMapString returns an empty map regardless of whether the
	// key exists or not.
	if len(ret) == 0 {
		return nil
	}

	return ret
}

// GetStathPaths returns the configured stash library paths.
// Works opposite to the usual case - it will return the override
// value only if the main value is not set.
func (i *Instance) GetStashPaths() StashConfigs {
	i.RLock()
	defer i.RUnlock()

	var ret StashConfigs

	v := i.main
	if !v.IsSet(Stash) {
		v = i.overrides
	}

	if err := v.UnmarshalKey(Stash, &ret); err != nil || len(ret) == 0 {
		// fallback to legacy format
		ss := v.GetStringSlice(Stash)
		ret = nil
		for _, path := range ss {
			toAdd := &StashConfig{
				Path: path,
			}
			ret = append(ret, toAdd)
		}
	}

	return ret
}

func (i *Instance) GetCachePath() string {
	return i.getString(Cache)
}

func (i *Instance) GetGeneratedPath() string {
	return i.getString(Generated)
}

func (i *Instance) GetBlobsPath() string {
	return i.getString(BlobsPath)
}

func (i *Instance) GetBlobsStorage() BlobsStorageType {
	ret := BlobsStorageType(i.getString(BlobsStorage))

	if !ret.IsValid() {
		// default to database storage
		// for legacy systems this is probably the safer option
		ret = BlobStorageTypeDatabase
	}

	return ret
}

func (i *Instance) GetMetadataPath() string {
	return i.getString(Metadata)
}

func (i *Instance) GetDatabasePath() string {
	return i.getString(Database)
}

func (i *Instance) GetBackupDirectoryPath() string {
	return i.getString(BackupDirectoryPath)
}

func (i *Instance) GetBackupDirectoryPathOrDefault() string {
	ret := i.GetBackupDirectoryPath()
	if ret == "" {
		return i.GetConfigPath()
	}

	return ret
}

func (i *Instance) GetJWTSignKey() []byte {
	return []byte(i.getString(JWTSignKey))
}

func (i *Instance) GetSessionStoreKey() []byte {
	return []byte(i.getString(SessionStoreKey))
}

func (i *Instance) GetDefaultScrapersPath() string {
	// default to the same directory as the config file
	fn := filepath.Join(i.GetConfigPath(), "scrapers")

	return fn
}

func (i *Instance) GetExcludes() []string {
	return i.getStringSlice(Exclude)
}

func (i *Instance) GetImageExcludes() []string {
	return i.getStringSlice(ImageExclude)
}

func (i *Instance) GetVideoExtensions() []string {
	ret := i.getStringSlice(VideoExtensions)
	if ret == nil {
		ret = defaultVideoExtensions
	}
	return ret
}

func (i *Instance) GetImageExtensions() []string {
	ret := i.getStringSlice(ImageExtensions)
	if ret == nil {
		ret = defaultImageExtensions
	}
	return ret
}

func (i *Instance) GetGalleryExtensions() []string {
	ret := i.getStringSlice(GalleryExtensions)
	if ret == nil {
		ret = defaultGalleryExtensions
	}
	return ret
}

func (i *Instance) GetCreateGalleriesFromFolders() bool {
	return i.getBool(CreateGalleriesFromFolders)
}

func (i *Instance) GetLanguage() string {
	ret := i.getString(Language)

	// default to English
	if ret == "" {
		return "en-US"
	}

	return ret
}

// IsCalculateMD5 returns true if MD5 checksums should be generated for
// scene video files.
func (i *Instance) IsCalculateMD5() bool {
	return i.getBool(CalculateMD5)
}

// GetVideoFileNamingAlgorithm returns what hash algorithm should be used for
// naming generated scene video files.
func (i *Instance) GetVideoFileNamingAlgorithm() models.HashAlgorithm {
	ret := i.getString(VideoFileNamingAlgorithm)

	// default to oshash
	if ret == "" {
		return models.HashAlgorithmOshash
	}

	return models.HashAlgorithm(ret)
}

func (i *Instance) GetSequentialScanning() bool {
	return i.getBool(SequentialScanning)
}

func (i *Instance) GetGalleryCoverRegex() string {
	var regexString = i.getString(GalleryCoverRegex)

	_, err := regexp.Compile(regexString)
	if err != nil {
		logger.Warnf("Gallery cover regex '%v' invalid, reverting to default.", regexString)
		return galleryCoverRegexDefault
	}

	return regexString
}

func (i *Instance) GetScrapersPath() string {
	return i.getString(ScrapersPath)
}

func (i *Instance) GetScraperUserAgent() string {
	return i.getString(ScraperUserAgent)
}

// GetScraperCDPPath gets the path to the Chrome executable or remote address
// to an instance of Chrome.
func (i *Instance) GetScraperCDPPath() string {
	return i.getString(ScraperCDPPath)
}

// GetScraperCertCheck returns true if the scraper should check for insecure
// certificates when fetching an image or a page.
func (i *Instance) GetScraperCertCheck() bool {
	return i.getBoolDefault(ScraperCertCheck, true)
}

func (i *Instance) GetScraperExcludeTagPatterns() []string {
	return i.getStringSlice(ScraperExcludeTagPatterns)
}

func (i *Instance) GetStashBoxes() []*models.StashBox {
	var boxes []*models.StashBox
	if err := i.unmarshalKey(StashBoxes, &boxes); err != nil {
		logger.Warnf("error in unmarshalkey: %v", err)
	}

	return boxes
}

func (i *Instance) GetDefaultPluginsPath() string {
	// default to the same directory as the config file
	fn := filepath.Join(i.GetConfigPath(), "plugins")

	return fn
}

func (i *Instance) GetPluginsPath() string {
	return i.getString(PluginsPath)
}

<<<<<<< HEAD
func (i *Instance) GetAllPluginConfiguration() map[string]interface{} {
	i.RLock()
	defer i.RUnlock()

	ret := make(map[string]interface{})

	sub := i.viper(PluginsSetting).GetStringMap(PluginsSetting)
	if sub == nil {
		return ret
	}

	for plugin := range sub {
		// HACK: viper changes map keys to case insensitive values, so the workaround is to
		// convert map keys to snake case for storage
		name := fromSnakeCase(plugin)
		ret[name] = fromSnakeCaseMap(i.viper(PluginsSetting).GetStringMap(PluginsSettingPrefix + plugin))
	}

	return ret
}

func (i *Instance) GetPluginConfiguration(pluginID string) map[string]interface{} {
	i.RLock()
	defer i.RUnlock()

	key := PluginsSettingPrefix + toSnakeCase(pluginID)

	// HACK: viper changes map keys to case insensitive values, so the workaround is to
	// convert map keys to snake case for storage
	v := i.viper(key).GetStringMap(key)

	return fromSnakeCaseMap(v)
}

func (i *Instance) SetPluginConfiguration(pluginID string, v map[string]interface{}) {
	i.RLock()
	defer i.RUnlock()

	pluginID = toSnakeCase(pluginID)

	key := PluginsSettingPrefix + pluginID

	// HACK: viper changes map keys to case insensitive values, so the workaround is to
	// convert map keys to snake case for storage
	i.viper(key).Set(key, toSnakeCaseMap(v))
=======
func (i *Instance) GetDisabledPlugins() []string {
	return i.getStringSlice(DisabledPlugins)
>>>>>>> 06d8353f
}

func (i *Instance) GetPythonPath() string {
	return i.getString(PythonPath)
}

func (i *Instance) GetHost() string {
	ret := i.getString(Host)
	if ret == "" {
		ret = hostDefault
	}

	return ret
}

func (i *Instance) GetPort() int {
	ret := i.getInt(Port)
	if ret == 0 {
		ret = portDefault
	}

	return ret
}

func (i *Instance) GetThemeColor() string {
	return i.getString(ThemeColor)
}

func (i *Instance) GetExternalHost() string {
	return i.getString(ExternalHost)
}

// GetPreviewSegmentDuration returns the duration of a single segment in a
// scene preview file, in seconds.
func (i *Instance) GetPreviewSegmentDuration() float64 {
	return i.getFloat64(PreviewSegmentDuration)
}

// GetParallelTasks returns the number of parallel tasks that should be started
// by scan or generate task.
func (i *Instance) GetParallelTasks() int {
	return i.getInt(ParallelTasks)
}

func (i *Instance) GetParallelTasksWithAutoDetection() int {
	parallelTasks := i.getInt(ParallelTasks)
	if parallelTasks <= 0 {
		parallelTasks = (runtime.NumCPU() / 4) + 1
	}
	return parallelTasks
}

func (i *Instance) GetPreviewAudio() bool {
	return i.getBool(PreviewAudio)
}

// GetPreviewSegments returns the amount of segments in a scene preview file.
func (i *Instance) GetPreviewSegments() int {
	return i.getInt(PreviewSegments)
}

// GetPreviewExcludeStart returns the configuration setting string for
// excluding the start of scene videos for preview generation. This can
// be in two possible formats. A float value is interpreted as the amount
// of seconds to exclude from the start of the video before it is included
// in the preview. If the value is suffixed with a '%' character (for example
// '2%'), then it is interpreted as a proportion of the total video duration.
func (i *Instance) GetPreviewExcludeStart() string {
	return i.getString(PreviewExcludeStart)
}

// GetPreviewExcludeEnd returns the configuration setting string for
// excluding the end of scene videos for preview generation. A float value
// is interpreted as the amount of seconds to exclude from the end of the video
// when generating previews. If the value is suffixed with a '%' character,
// then it is interpreted as a proportion of the total video duration.
func (i *Instance) GetPreviewExcludeEnd() string {
	return i.getString(PreviewExcludeEnd)
}

// GetPreviewPreset returns the preset when generating previews. Defaults to
// Slow.
func (i *Instance) GetPreviewPreset() models.PreviewPreset {
	ret := i.getString(PreviewPreset)

	// default to slow
	if ret == "" {
		return models.PreviewPresetSlow
	}

	return models.PreviewPreset(ret)
}

func (i *Instance) GetTranscodeHardwareAcceleration() bool {
	return i.getBool(TranscodeHardwareAcceleration)
}

func (i *Instance) GetMaxTranscodeSize() models.StreamingResolutionEnum {
	ret := i.getString(MaxTranscodeSize)

	// default to original
	if ret == "" {
		return models.StreamingResolutionEnumOriginal
	}

	return models.StreamingResolutionEnum(ret)
}

func (i *Instance) GetMaxStreamingTranscodeSize() models.StreamingResolutionEnum {
	ret := i.getString(MaxStreamingTranscodeSize)

	// default to original
	if ret == "" {
		return models.StreamingResolutionEnumOriginal
	}

	return models.StreamingResolutionEnum(ret)
}

func (i *Instance) GetTranscodeInputArgs() []string {
	return i.getStringSlice(TranscodeInputArgs)
}

func (i *Instance) GetTranscodeOutputArgs() []string {
	return i.getStringSlice(TranscodeOutputArgs)
}

func (i *Instance) GetLiveTranscodeInputArgs() []string {
	return i.getStringSlice(LiveTranscodeInputArgs)
}

func (i *Instance) GetLiveTranscodeOutputArgs() []string {
	return i.getStringSlice(LiveTranscodeOutputArgs)
}

func (i *Instance) GetDrawFunscriptHeatmapRange() bool {
	return i.getBoolDefault(DrawFunscriptHeatmapRange, drawFunscriptHeatmapRangeDefault)
}

// IsWriteImageThumbnails returns true if image thumbnails should be written
// to disk after generating on the fly.
func (i *Instance) IsWriteImageThumbnails() bool {
	return i.getBool(WriteImageThumbnails)
}

func (i *Instance) IsCreateImageClipsFromVideos() bool {
	return i.getBool(CreateImageClipsFromVideos)
}

func (i *Instance) GetAPIKey() string {
	return i.getString(ApiKey)
}

func (i *Instance) GetUsername() string {
	return i.getString(Username)
}

func (i *Instance) GetPasswordHash() string {
	return i.getString(Password)
}

func (i *Instance) GetCredentials() (string, string) {
	if i.HasCredentials() {
		return i.getString(Username), i.getString(Password)
	}

	return "", ""
}

func (i *Instance) HasCredentials() bool {
	username := i.getString(Username)
	pwHash := i.getString(Password)

	return username != "" && pwHash != ""
}

func hashPassword(password string) string {
	hash, _ := bcrypt.GenerateFromPassword([]byte(password), bcrypt.MinCost)

	return string(hash)
}

func (i *Instance) ValidateCredentials(username string, password string) bool {
	if !i.HasCredentials() {
		// don't need to authenticate if no credentials saved
		return true
	}

	authUser, authPWHash := i.GetCredentials()

	err := bcrypt.CompareHashAndPassword([]byte(authPWHash), []byte(password))

	return username == authUser && err == nil
}

var stashBoxRe = regexp.MustCompile("^http.*graphql$")

type StashBoxInput struct {
	Endpoint string `json:"endpoint"`
	APIKey   string `json:"api_key"`
	Name     string `json:"name"`
}

func (i *Instance) ValidateStashBoxes(boxes []*StashBoxInput) error {
	isMulti := len(boxes) > 1

	for _, box := range boxes {
		// Validate each stash-box configuration field, return on error
		if box.APIKey == "" {
			return &StashBoxError{msg: "API Key cannot be blank"}
		}

		if box.Endpoint == "" {
			return &StashBoxError{msg: "endpoint cannot be blank"}
		}

		if !stashBoxRe.Match([]byte(box.Endpoint)) {
			return &StashBoxError{msg: "endpoint is invalid"}
		}

		if isMulti && box.Name == "" {
			return &StashBoxError{msg: "name cannot be blank"}
		}
	}

	return nil
}

// GetMaxSessionAge gets the maximum age for session cookies, in seconds.
// Session cookie expiry times are refreshed every request.
func (i *Instance) GetMaxSessionAge() int {
	i.RLock()
	defer i.RUnlock()

	ret := DefaultMaxSessionAge
	v := i.viper(MaxSessionAge)
	if v.IsSet(MaxSessionAge) {
		ret = v.GetInt(MaxSessionAge)
	}

	return ret
}

// GetCustomServedFolders gets the map of custom paths to their applicable
// filesystem locations
func (i *Instance) GetCustomServedFolders() URLMap {
	return i.getStringMapString(CustomServedFolders)
}

func (i *Instance) GetCustomUILocation() string {
	return i.getString(CustomUILocation)
}

// Interface options
func (i *Instance) GetMenuItems() []string {
	i.RLock()
	defer i.RUnlock()
	v := i.viper(MenuItems)
	if v.IsSet(MenuItems) {
		return v.GetStringSlice(MenuItems)
	}
	return defaultMenuItems
}

func (i *Instance) GetSoundOnPreview() bool {
	return i.getBool(SoundOnPreview)
}

func (i *Instance) GetWallShowTitle() bool {
	i.RLock()
	defer i.RUnlock()

	ret := defaultWallShowTitle
	v := i.viper(WallShowTitle)
	if v.IsSet(WallShowTitle) {
		ret = v.GetBool(WallShowTitle)
	}
	return ret
}

func (i *Instance) GetCustomPerformerImageLocation() string {
	return i.getString(CustomPerformerImageLocation)
}

func (i *Instance) GetWallPlayback() string {
	i.RLock()
	defer i.RUnlock()

	ret := defaultWallPlayback
	v := i.viper(WallPlayback)
	if v.IsSet(WallPlayback) {
		ret = v.GetString(WallPlayback)
	}

	return ret
}

func (i *Instance) GetShowScrubber() bool {
	return i.getBoolDefault(ShowScrubber, showScrubberDefault)
}

func (i *Instance) GetMaximumLoopDuration() int {
	return i.getInt(MaximumLoopDuration)
}

func (i *Instance) GetAutostartVideo() bool {
	return i.getBool(AutostartVideo)
}

func (i *Instance) GetAutostartVideoOnPlaySelected() bool {
	return i.getBoolDefault(AutostartVideoOnPlaySelected, autostartVideoOnPlaySelectedDefault)
}

func (i *Instance) GetContinuePlaylistDefault() bool {
	return i.getBool(ContinuePlaylistDefault)
}

func (i *Instance) GetShowStudioAsText() bool {
	return i.getBool(ShowStudioAsText)
}

func (i *Instance) getSlideshowDelay() int {
	// assume have lock

	ret := defaultImageLightboxSlideshowDelay
	v := i.viper(ImageLightboxSlideshowDelay)
	if v.IsSet(ImageLightboxSlideshowDelay) {
		ret = v.GetInt(ImageLightboxSlideshowDelay)
	} else {
		// fallback to old location
		v := i.viper(legacyImageLightboxSlideshowDelay)
		if v.IsSet(legacyImageLightboxSlideshowDelay) {
			ret = v.GetInt(legacyImageLightboxSlideshowDelay)
		}
	}

	return ret
}

func (i *Instance) GetImageLightboxOptions() ConfigImageLightboxResult {
	i.RLock()
	defer i.RUnlock()

	delay := i.getSlideshowDelay()

	ret := ConfigImageLightboxResult{
		SlideshowDelay: &delay,
	}

	if v := i.viperWith(ImageLightboxDisplayModeKey); v != nil {
		mode := ImageLightboxDisplayMode(v.GetString(ImageLightboxDisplayModeKey))
		ret.DisplayMode = &mode
	}
	if v := i.viperWith(ImageLightboxScaleUp); v != nil {
		value := v.GetBool(ImageLightboxScaleUp)
		ret.ScaleUp = &value
	}
	if v := i.viperWith(ImageLightboxResetZoomOnNav); v != nil {
		value := v.GetBool(ImageLightboxResetZoomOnNav)
		ret.ResetZoomOnNav = &value
	}
	if v := i.viperWith(ImageLightboxScrollModeKey); v != nil {
		mode := ImageLightboxScrollMode(v.GetString(ImageLightboxScrollModeKey))
		ret.ScrollMode = &mode
	}
	if v := i.viperWith(ImageLightboxScrollAttemptsBeforeChange); v != nil {
		ret.ScrollAttemptsBeforeChange = v.GetInt(ImageLightboxScrollAttemptsBeforeChange)
	}

	return ret
}

func (i *Instance) GetDisableDropdownCreate() *ConfigDisableDropdownCreate {
	return &ConfigDisableDropdownCreate{
		Performer: i.getBool(DisableDropdownCreatePerformer),
		Studio:    i.getBool(DisableDropdownCreateStudio),
		Tag:       i.getBool(DisableDropdownCreateTag),
		Movie:     i.getBool(DisableDropdownCreateMovie),
	}
}

func (i *Instance) GetUIConfiguration() map[string]interface{} {
	i.RLock()
	defer i.RUnlock()

	// HACK: viper changes map keys to case insensitive values, so the workaround is to
	// convert map keys to snake case for storage
	v := i.viper(UI).GetStringMap(UI)

	return fromSnakeCaseMap(v)
}

func (i *Instance) SetUIConfiguration(v map[string]interface{}) {
	i.RLock()
	defer i.RUnlock()

	// HACK: viper changes map keys to case insensitive values, so the workaround is to
	// convert map keys to snake case for storage
	i.viper(UI).Set(UI, toSnakeCaseMap(v))
}

func (i *Instance) GetCSSPath() string {
	// use custom.css in the same directory as the config file
	configFileUsed := i.GetConfigFile()
	configDir := filepath.Dir(configFileUsed)

	fn := filepath.Join(configDir, "custom.css")

	return fn
}

func (i *Instance) GetCSS() string {
	fn := i.GetCSSPath()

	exists, _ := fsutil.FileExists(fn)
	if !exists {
		return ""
	}

	buf, err := os.ReadFile(fn)

	if err != nil {
		return ""
	}

	return string(buf)
}

func (i *Instance) SetCSS(css string) {
	fn := i.GetCSSPath()
	i.Lock()
	defer i.Unlock()

	buf := []byte(css)

	if err := os.WriteFile(fn, buf, 0777); err != nil {
		logger.Warnf("error while writing %v bytes to %v: %v", len(buf), fn, err)
	}
}

func (i *Instance) GetCSSEnabled() bool {
	return i.getBool(CSSEnabled)
}

func (i *Instance) GetJavascriptPath() string {
	// use custom.js in the same directory as the config file
	configFileUsed := i.GetConfigFile()
	configDir := filepath.Dir(configFileUsed)

	fn := filepath.Join(configDir, "custom.js")

	return fn
}

func (i *Instance) GetJavascript() string {
	fn := i.GetJavascriptPath()

	exists, _ := fsutil.FileExists(fn)
	if !exists {
		return ""
	}

	buf, err := os.ReadFile(fn)

	if err != nil {
		return ""
	}

	return string(buf)
}

func (i *Instance) SetJavascript(javascript string) {
	fn := i.GetJavascriptPath()
	i.Lock()
	defer i.Unlock()

	buf := []byte(javascript)

	if err := os.WriteFile(fn, buf, 0777); err != nil {
		logger.Warnf("error while writing %v bytes to %v: %v", len(buf), fn, err)
	}
}

func (i *Instance) GetJavascriptEnabled() bool {
	return i.getBool(JavascriptEnabled)
}

func (i *Instance) GetCustomLocalesPath() string {
	// use custom-locales.json in the same directory as the config file
	configFileUsed := i.GetConfigFile()
	configDir := filepath.Dir(configFileUsed)

	fn := filepath.Join(configDir, "custom-locales.json")

	return fn
}

func (i *Instance) GetCustomLocales() string {
	fn := i.GetCustomLocalesPath()

	exists, _ := fsutil.FileExists(fn)
	if !exists {
		return ""
	}

	buf, err := os.ReadFile(fn)

	if err != nil {
		return ""
	}

	return string(buf)
}

func (i *Instance) SetCustomLocales(customLocales string) {
	fn := i.GetCustomLocalesPath()
	i.Lock()
	defer i.Unlock()

	buf := []byte(customLocales)

	if err := os.WriteFile(fn, buf, 0777); err != nil {
		logger.Warnf("error while writing %v bytes to %v: %v", len(buf), fn, err)
	}
}

func (i *Instance) GetCustomLocalesEnabled() bool {
	return i.getBool(CustomLocalesEnabled)
}

func (i *Instance) GetHandyKey() string {
	return i.getString(HandyKey)
}

func (i *Instance) GetFunscriptOffset() int {
	return i.getInt(FunscriptOffset)
}

func (i *Instance) GetUseStashHostedFunscript() bool {
	return i.getBoolDefault(UseStashHostedFunscript, useStashHostedFunscriptDefault)
}

func (i *Instance) GetDeleteFileDefault() bool {
	return i.getBool(DeleteFileDefault)
}

func (i *Instance) GetDeleteGeneratedDefault() bool {
	return i.getBoolDefault(DeleteGeneratedDefault, deleteGeneratedDefaultDefault)
}

// GetDefaultIdentifySettings returns the default Identify task settings.
// Returns nil if the settings could not be unmarshalled, or if it
// has not been set.
func (i *Instance) GetDefaultIdentifySettings() *identify.Options {
	i.RLock()
	defer i.RUnlock()
	v := i.viper(DefaultIdentifySettings)

	if v.IsSet(DefaultIdentifySettings) {
		var ret identify.Options
		if err := v.UnmarshalKey(DefaultIdentifySettings, &ret); err != nil {
			return nil
		}
		return &ret
	}

	return nil
}

// GetDefaultScanSettings returns the default Scan task settings.
// Returns nil if the settings could not be unmarshalled, or if it
// has not been set.
func (i *Instance) GetDefaultScanSettings() *ScanMetadataOptions {
	i.RLock()
	defer i.RUnlock()
	v := i.viper(DefaultScanSettings)

	if v.IsSet(DefaultScanSettings) {
		var ret ScanMetadataOptions
		if err := v.UnmarshalKey(DefaultScanSettings, &ret); err != nil {
			return nil
		}
		return &ret
	}

	return nil
}

// GetDefaultAutoTagSettings returns the default Scan task settings.
// Returns nil if the settings could not be unmarshalled, or if it
// has not been set.
func (i *Instance) GetDefaultAutoTagSettings() *AutoTagMetadataOptions {
	i.RLock()
	defer i.RUnlock()
	v := i.viper(DefaultAutoTagSettings)

	if v.IsSet(DefaultAutoTagSettings) {
		var ret AutoTagMetadataOptions
		if err := v.UnmarshalKey(DefaultAutoTagSettings, &ret); err != nil {
			return nil
		}
		return &ret
	}

	return nil
}

// GetDefaultGenerateSettings returns the default Scan task settings.
// Returns nil if the settings could not be unmarshalled, or if it
// has not been set.
func (i *Instance) GetDefaultGenerateSettings() *models.GenerateMetadataOptions {
	i.RLock()
	defer i.RUnlock()
	v := i.viper(DefaultGenerateSettings)

	if v.IsSet(DefaultGenerateSettings) {
		var ret models.GenerateMetadataOptions
		if err := v.UnmarshalKey(DefaultGenerateSettings, &ret); err != nil {
			return nil
		}
		return &ret
	}

	return nil
}

// GetDangerousAllowPublicWithoutAuth determines if the security feature is enabled.
// See https://docs.stashapp.cc/networking/authentication-required-when-accessing-stash-from-the-internet
func (i *Instance) GetDangerousAllowPublicWithoutAuth() bool {
	return i.getBool(dangerousAllowPublicWithoutAuth)
}

// GetSecurityTripwireAccessedFromPublicInternet returns a public IP address if stash
// has been accessed from the public internet, with no auth enabled, and
// DangerousAllowPublicWithoutAuth disabled. Returns an empty string otherwise.
func (i *Instance) GetSecurityTripwireAccessedFromPublicInternet() string {
	return i.getString(SecurityTripwireAccessedFromPublicInternet)
}

// GetDLNAServerName returns the visible name of the DLNA server. If empty,
// "stash" will be used.
func (i *Instance) GetDLNAServerName() string {
	return i.getString(DLNAServerName)
}

// GetDLNADefaultEnabled returns true if the DLNA is enabled by default.
func (i *Instance) GetDLNADefaultEnabled() bool {
	return i.getBool(DLNADefaultEnabled)
}

// GetDLNADefaultIPWhitelist returns a list of IP addresses/wildcards that
// are allowed to use the DLNA service.
func (i *Instance) GetDLNADefaultIPWhitelist() []string {
	return i.getStringSlice(DLNADefaultIPWhitelist)
}

// GetDLNAInterfaces returns a list of interface names to expose DLNA on. If
// empty, runs on all interfaces.
func (i *Instance) GetDLNAInterfaces() []string {
	return i.getStringSlice(DLNAInterfaces)
}

// GetVideoSortOrder returns the sort order to display videos. If
// empty, videos will be sorted by titles.
func (i *Instance) GetVideoSortOrder() string {
	ret := i.getString(DLNAVideoSortOrder)
	if ret == "" {
		ret = dlnaVideoSortOrderDefault
	}

	return ret
}

// GetLogFile returns the filename of the file to output logs to.
// An empty string means that file logging will be disabled.
func (i *Instance) GetLogFile() string {
	return i.getString(LogFile)
}

// GetLogOut returns true if logging should be output to the terminal
// in addition to writing to a log file. Logging will be output to the
// terminal if file logging is disabled. Defaults to true.
func (i *Instance) GetLogOut() bool {
	return i.getBoolDefault(LogOut, defaultLogOut)
}

// GetLogLevel returns the lowest log level to write to the log.
// Should be one of "Debug", "Info", "Warning", "Error"
func (i *Instance) GetLogLevel() string {
	value := i.getString(LogLevel)
	if value != "Debug" && value != "Info" && value != "Warning" && value != "Error" && value != "Trace" {
		value = defaultLogLevel
	}

	return value
}

// GetLogAccess returns true if http requests should be logged to the terminal.
// HTTP requests are not logged to the log file. Defaults to true.
func (i *Instance) GetLogAccess() bool {
	return i.getBoolDefault(LogAccess, defaultLogAccess)
}

// Max allowed graphql upload size in megabytes
func (i *Instance) GetMaxUploadSize() int64 {
	i.RLock()
	defer i.RUnlock()
	ret := int64(1024)

	v := i.viper(MaxUploadSize)
	if v.IsSet(MaxUploadSize) {
		ret = v.GetInt64(MaxUploadSize)
	}
	return ret << 20
}

// GetProxy returns the url of a http proxy to be used for all outgoing http calls.
func (i *Instance) GetProxy() string {
	// Validate format
	reg := regexp.MustCompile(`^((?:socks5h?|https?):\/\/)(([\P{Cc}]+):([\P{Cc}]+)@)?(([a-zA-Z0-9][a-zA-Z0-9.-]*)(:[0-9]{1,5})?)`)
	proxy := i.getString(Proxy)
	if proxy != "" && reg.MatchString(proxy) {
		logger.Debug("Proxy is valid, using it")
		return proxy
	} else if proxy != "" {
		logger.Error("Proxy is invalid, please review your configuration")
		return ""
	}
	return ""
}

// GetProxy returns the url of a http proxy to be used for all outgoing http calls.
func (i *Instance) GetNoProxy() string {
	// NoProxy does not require validation, it is validated by the native Go library sufficiently
	return i.getString(NoProxy)
}

// ActivatePublicAccessTripwire sets the security_tripwire_accessed_from_public_internet
// config field to the provided IP address to indicate that stash has been accessed
// from this public IP without authentication.
func (i *Instance) ActivatePublicAccessTripwire(requestIP string) error {
	i.Set(SecurityTripwireAccessedFromPublicInternet, requestIP)
	return i.Write()
}

func (i *Instance) Validate() error {
	i.RLock()
	defer i.RUnlock()
	mandatoryPaths := []string{
		Database,
		Generated,
	}

	var missingFields []string

	for _, p := range mandatoryPaths {
		if !i.viper(p).IsSet(p) || i.viper(p).GetString(p) == "" {
			missingFields = append(missingFields, p)
		}
	}

	if len(missingFields) > 0 {
		return MissingConfigError{
			missingFields: missingFields,
		}
	}

	if i.GetBlobsStorage() == BlobStorageTypeFilesystem && i.viper(BlobsPath).GetString(BlobsPath) == "" {
		return MissingConfigError{
			missingFields: []string{BlobsPath},
		}
	}

	return nil
}

func (i *Instance) setDefaultValues(write bool) error {
	// read data before write lock scope
	defaultDatabaseFilePath := i.GetDefaultDatabaseFilePath()
	defaultScrapersPath := i.GetDefaultScrapersPath()
	defaultPluginsPath := i.GetDefaultPluginsPath()

	i.Lock()
	defer i.Unlock()

	// set the default host and port so that these are written to the config
	// file
	i.main.SetDefault(Host, hostDefault)
	i.main.SetDefault(Port, portDefault)

	i.main.SetDefault(ParallelTasks, parallelTasksDefault)
	i.main.SetDefault(SequentialScanning, SequentialScanningDefault)
	i.main.SetDefault(PreviewSegmentDuration, previewSegmentDurationDefault)
	i.main.SetDefault(PreviewSegments, previewSegmentsDefault)
	i.main.SetDefault(PreviewExcludeStart, previewExcludeStartDefault)
	i.main.SetDefault(PreviewExcludeEnd, previewExcludeEndDefault)
	i.main.SetDefault(PreviewAudio, previewAudioDefault)
	i.main.SetDefault(SoundOnPreview, false)

	i.main.SetDefault(ThemeColor, DefaultThemeColor)

	i.main.SetDefault(WriteImageThumbnails, writeImageThumbnailsDefault)
	i.main.SetDefault(CreateImageClipsFromVideos, createImageClipsFromVideosDefault)

	i.main.SetDefault(Database, defaultDatabaseFilePath)

	i.main.SetDefault(dangerousAllowPublicWithoutAuth, dangerousAllowPublicWithoutAuthDefault)
	i.main.SetDefault(SecurityTripwireAccessedFromPublicInternet, securityTripwireAccessedFromPublicInternetDefault)

	// Set generated to the metadata path for backwards compat
	i.main.SetDefault(Generated, i.main.GetString(Metadata))

	i.main.SetDefault(NoBrowser, NoBrowserDefault)
	i.main.SetDefault(NotificationsEnabled, NotificationsEnabledDefault)
	i.main.SetDefault(ShowOneTimeMovedNotification, ShowOneTimeMovedNotificationDefault)

	// Set default scrapers and plugins paths
	i.main.SetDefault(ScrapersPath, defaultScrapersPath)
	i.main.SetDefault(PluginsPath, defaultPluginsPath)

	// Set default gallery cover regex
	i.main.SetDefault(GalleryCoverRegex, galleryCoverRegexDefault)

	// Set NoProxy default
	i.main.SetDefault(NoProxy, noProxyDefault)

	if write {
		return i.main.WriteConfig()
	}

	return nil
}

// setExistingSystemDefaults sets config options that are new and unset in an existing install,
// but should have a separate default than for brand-new systems, to maintain behavior.
func (i *Instance) setExistingSystemDefaults() error {
	i.Lock()
	defer i.Unlock()
	if !i.isNewSystem {
		configDirtied := false

		// Existing systems as of the introduction of auto-browser open should retain existing
		// behavior and not start the browser automatically.
		if !i.main.InConfig(NoBrowser) {
			configDirtied = true
			i.main.Set(NoBrowser, true)
		}

		// Existing systems as of the introduction of the taskbar should inform users.
		if !i.main.InConfig(ShowOneTimeMovedNotification) {
			configDirtied = true
			i.main.Set(ShowOneTimeMovedNotification, true)
		}

		if configDirtied {
			return i.main.WriteConfig()
		}
	}

	return nil
}

// SetInitialConfig fills in missing required config fields
func (i *Instance) SetInitialConfig() error {
	return i.setInitialConfig(true)
}

// SetInitialMemoryConfig fills in missing required config fields without writing the configuration
func (i *Instance) SetInitialMemoryConfig() error {
	return i.setInitialConfig(false)
}

func (i *Instance) setInitialConfig(write bool) error {
	// generate some api keys
	const apiKeyLength = 32

	if string(i.GetJWTSignKey()) == "" {
		signKey, err := hash.GenerateRandomKey(apiKeyLength)
		if err != nil {
			return fmt.Errorf("error generating JWTSignKey: %w", err)
		}
		i.Set(JWTSignKey, signKey)
	}

	if string(i.GetSessionStoreKey()) == "" {
		sessionStoreKey, err := hash.GenerateRandomKey(apiKeyLength)
		if err != nil {
			return fmt.Errorf("error generating session store key: %w", err)
		}
		i.Set(SessionStoreKey, sessionStoreKey)
	}

	return i.setDefaultValues(write)
}

func (i *Instance) FinalizeSetup() {
	i.isNewSystem = false
	// i.configUpdates <- 0
}<|MERGE_RESOLUTION|>--- conflicted
+++ resolved
@@ -131,14 +131,10 @@
 	PythonPath = "python_path"
 
 	// plugin options
-<<<<<<< HEAD
 	PluginsPath          = "plugins_path"
 	PluginsSetting       = "plugins.settings"
 	PluginsSettingPrefix = PluginsSetting + "."
-=======
-	PluginsPath     = "plugins_path"
-	DisabledPlugins = "plugins.disabled"
->>>>>>> 06d8353f
+	DisabledPlugins      = "plugins.disabled"
 
 	// i18n
 	Language = "language"
@@ -729,7 +725,6 @@
 	return i.getString(PluginsPath)
 }
 
-<<<<<<< HEAD
 func (i *Instance) GetAllPluginConfiguration() map[string]interface{} {
 	i.RLock()
 	defer i.RUnlock()
@@ -775,10 +770,10 @@
 	// HACK: viper changes map keys to case insensitive values, so the workaround is to
 	// convert map keys to snake case for storage
 	i.viper(key).Set(key, toSnakeCaseMap(v))
-=======
+}
+
 func (i *Instance) GetDisabledPlugins() []string {
 	return i.getStringSlice(DisabledPlugins)
->>>>>>> 06d8353f
 }
 
 func (i *Instance) GetPythonPath() string {
