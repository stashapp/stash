package config

import (
	"fmt"
	"os"
	"path/filepath"
	"regexp"
	"runtime"
	"strings"

	"sync"
	// "github.com/sasha-s/go-deadlock" // if you have deadlock issues

	"golang.org/x/crypto/bcrypt"

	"github.com/spf13/viper"

	"github.com/stashapp/stash/internal/identify"
	"github.com/stashapp/stash/pkg/fsutil"
	"github.com/stashapp/stash/pkg/hash"
	"github.com/stashapp/stash/pkg/logger"
	"github.com/stashapp/stash/pkg/models"
	"github.com/stashapp/stash/pkg/models/paths"
	"github.com/stashapp/stash/pkg/sliceutil"
	"github.com/stashapp/stash/pkg/utils"
)

const (
	Stash               = "stash"
	Cache               = "cache"
	BackupDirectoryPath = "backup_directory_path"
	Generated           = "generated"
	Metadata            = "metadata"
	BlobsPath           = "blobs_path"
	Downloads           = "downloads"
	ApiKey              = "api_key"
	Username            = "username"
	Password            = "password"
	MaxSessionAge       = "max_session_age"

	BlobsStorage = "blobs_storage"

	DefaultMaxSessionAge = 60 * 60 * 1 // 1 hours

	Database = "database"

	Exclude      = "exclude"
	ImageExclude = "image_exclude"

	VideoExtensions            = "video_extensions"
	ImageExtensions            = "image_extensions"
	GalleryExtensions          = "gallery_extensions"
	CreateGalleriesFromFolders = "create_galleries_from_folders"

	// CalculateMD5 is the config key used to determine if MD5 should be calculated
	// for video files.
	CalculateMD5 = "calculate_md5"

	// VideoFileNamingAlgorithm is the config key used to determine what hash
	// should be used when generating and using generated files for scenes.
	VideoFileNamingAlgorithm = "video_file_naming_algorithm"

	MaxTranscodeSize          = "max_transcode_size"
	MaxStreamingTranscodeSize = "max_streaming_transcode_size"

	// ffmpeg extra args options
	TranscodeInputArgs      = "ffmpeg.transcode.input_args"
	TranscodeOutputArgs     = "ffmpeg.transcode.output_args"
	LiveTranscodeInputArgs  = "ffmpeg.live_transcode.input_args"
	LiveTranscodeOutputArgs = "ffmpeg.live_transcode.output_args"

	ParallelTasks        = "parallel_tasks"
	parallelTasksDefault = 1

	PreviewPreset                 = "preview_preset"
	TranscodeHardwareAcceleration = "ffmpeg.hardware_acceleration"

	SequentialScanning        = "sequential_scanning"
	SequentialScanningDefault = false

	PreviewAudio        = "preview_audio"
	previewAudioDefault = true

	PreviewSegmentDuration        = "preview_segment_duration"
	previewSegmentDurationDefault = 0.75

	PreviewSegments        = "preview_segments"
	previewSegmentsDefault = 12

	PreviewExcludeStart        = "preview_exclude_start"
	previewExcludeStartDefault = "0"

	PreviewExcludeEnd        = "preview_exclude_end"
	previewExcludeEndDefault = "0"

	WriteImageThumbnails        = "write_image_thumbnails"
	writeImageThumbnailsDefault = true

	CreateImageClipsFromVideos        = "create_image_clip_from_videos"
	createImageClipsFromVideosDefault = false

	Host        = "host"
	hostDefault = "0.0.0.0"

	Port        = "port"
	portDefault = 9999

	ExternalHost = "external_host"

	// http proxy url if required
	Proxy = "proxy"

	// urls or IPs that should not use the proxy
	NoProxy        = "no_proxy"
	noProxyDefault = "localhost,127.0.0.1,192.168.0.0/16,10.0.0.0/8,172.16.0.0/12"

	// key used to sign JWT tokens
	JWTSignKey = "jwt_secret_key"

	// key used for session store
	SessionStoreKey = "session_store_key"

	// scraping options
	ScrapersPath              = "scrapers_path"
	ScraperUserAgent          = "scraper_user_agent"
	ScraperCertCheck          = "scraper_cert_check"
	ScraperCDPPath            = "scraper_cdp_path"
	ScraperExcludeTagPatterns = "scraper_exclude_tag_patterns"

	// stash-box options
	StashBoxes = "stash_boxes"

	PythonPath = "python_path"

	// plugin options
	PluginsPath          = "plugins_path"
	PluginsSetting       = "plugins.settings"
	PluginsSettingPrefix = PluginsSetting + "."
	DisabledPlugins      = "plugins.disabled"

	PluginPackageSources  = "plugins.package_sources"
	ScraperPackageSources = "scrapers.package_sources"

	// i18n
	Language = "language"

	// served directories
	// this should be manually configured only
	CustomServedFolders = "custom_served_folders"

	// UI directory. Overrides to serve the UI from a specific location
	// rather than use the embedded UI.
	CustomUILocation = "custom_ui_location"

	// Gallery Cover Regex
	GalleryCoverRegex        = "gallery_cover_regex"
	galleryCoverRegexDefault = `(poster|cover|folder|board)\.[^\.]+$`

	// Interface options
	MenuItems = "menu_items"

	SoundOnPreview = "sound_on_preview"

	WallShowTitle        = "wall_show_title"
	defaultWallShowTitle = true

	CustomPerformerImageLocation        = "custom_performer_image_location"
	MaximumLoopDuration                 = "maximum_loop_duration"
	AutostartVideo                      = "autostart_video"
	AutostartVideoOnPlaySelected        = "autostart_video_on_play_selected"
	autostartVideoOnPlaySelectedDefault = true
	ContinuePlaylistDefault             = "continue_playlist_default"
	ShowStudioAsText                    = "show_studio_as_text"
	CSSEnabled                          = "cssEnabled"
	JavascriptEnabled                   = "javascriptEnabled"
	CustomLocalesEnabled                = "customLocalesEnabled"

	ShowScrubber        = "show_scrubber"
	showScrubberDefault = true

	WallPlayback        = "wall_playback"
	defaultWallPlayback = "video"

	// Image lightbox options
	legacyImageLightboxSlideshowDelay       = "slideshow_delay"
	ImageLightboxSlideshowDelay             = "image_lightbox.slideshow_delay"
	ImageLightboxDisplayModeKey             = "image_lightbox.display_mode"
	ImageLightboxScaleUp                    = "image_lightbox.scale_up"
	ImageLightboxResetZoomOnNav             = "image_lightbox.reset_zoom_on_nav"
	ImageLightboxScrollModeKey              = "image_lightbox.scroll_mode"
	ImageLightboxScrollAttemptsBeforeChange = "image_lightbox.scroll_attempts_before_change"

	UI = "ui"

	defaultImageLightboxSlideshowDelay = 5

	DisableDropdownCreatePerformer = "disable_dropdown_create.performer"
	DisableDropdownCreateStudio    = "disable_dropdown_create.studio"
	DisableDropdownCreateTag       = "disable_dropdown_create.tag"
	DisableDropdownCreateMovie     = "disable_dropdown_create.movie"

	HandyKey                       = "handy_key"
	FunscriptOffset                = "funscript_offset"
	UseStashHostedFunscript        = "use_stash_hosted_funscript"
	useStashHostedFunscriptDefault = false

	DrawFunscriptHeatmapRange        = "draw_funscript_heatmap_range"
	drawFunscriptHeatmapRangeDefault = true

	ThemeColor        = "theme_color"
	DefaultThemeColor = "#202b33"

	// Security
	dangerousAllowPublicWithoutAuth                   = "dangerous_allow_public_without_auth"
	dangerousAllowPublicWithoutAuthDefault            = "false"
	SecurityTripwireAccessedFromPublicInternet        = "security_tripwire_accessed_from_public_internet"
	securityTripwireAccessedFromPublicInternetDefault = ""

	// DLNA options
	DLNAServerName         = "dlna.server_name"
	DLNADefaultEnabled     = "dlna.default_enabled"
	DLNADefaultIPWhitelist = "dlna.default_whitelist"
	DLNAInterfaces         = "dlna.interfaces"

	DLNAVideoSortOrder        = "dlna.video_sort_order"
	dlnaVideoSortOrderDefault = "title"

	// Logging options
	LogFile          = "logFile"
	LogOut           = "logOut"
	defaultLogOut    = true
	LogLevel         = "logLevel"
	defaultLogLevel  = "Info"
	LogAccess        = "logAccess"
	defaultLogAccess = true

	// Default settings
	DefaultScanSettings     = "defaults.scan_task"
	DefaultIdentifySettings = "defaults.identify_task"
	DefaultAutoTagSettings  = "defaults.auto_tag_task"
	DefaultGenerateSettings = "defaults.generate_task"

	DeleteFileDefault             = "defaults.delete_file"
	DeleteGeneratedDefault        = "defaults.delete_generated"
	deleteGeneratedDefaultDefault = true

	// Desktop Integration Options
	NoBrowser                           = "noBrowser"
	NoBrowserDefault                    = false
	NotificationsEnabled                = "notifications_enabled"
	NotificationsEnabledDefault         = true
	ShowOneTimeMovedNotification        = "show_one_time_moved_notification"
	ShowOneTimeMovedNotificationDefault = false

	// File upload options
	MaxUploadSize = "max_upload_size"
)

// slice default values
var (
	defaultVideoExtensions   = []string{"m4v", "mp4", "mov", "wmv", "avi", "mpg", "mpeg", "rmvb", "rm", "flv", "asf", "mkv", "webm"}
	defaultImageExtensions   = []string{"png", "jpg", "jpeg", "gif", "webp"}
	defaultGalleryExtensions = []string{"zip", "cbz"}
	defaultMenuItems         = []string{"scenes", "images", "movies", "markers", "galleries", "performers", "studios", "tags"}
)

type MissingConfigError struct {
	missingFields []string
}

func (e MissingConfigError) Error() string {
	return fmt.Sprintf("missing the following mandatory settings: %s", strings.Join(e.missingFields, ", "))
}

// StashBoxError represents configuration errors of Stash-Box
type StashBoxError struct {
	msg string
}

func (s *StashBoxError) Error() string {
	// "Stash-box" is a proper noun and is therefore capitcalized
	return "Stash-box: " + s.msg
}

type Config struct {
	// main instance - backed by config file
	main *viper.Viper

	// override instance - populated from flags/environment
	// not written to config file
	overrides *viper.Viper

	isNewSystem bool
	// configUpdates  chan int
	certFile string
	keyFile  string
	sync.RWMutex
	// deadlock.RWMutex // for deadlock testing/issues
}

var instance *Config

func GetInstance() *Config {
	if instance == nil {
		panic("config not initialized")
	}
	return instance
}

func (i *Config) IsNewSystem() bool {
	return i.isNewSystem
}

func (i *Config) SetConfigFile(fn string) {
	i.Lock()
	defer i.Unlock()
	i.main.SetConfigFile(fn)
}

func (i *Config) InitTLS() {
	configDirectory := i.GetConfigPath()
	tlsPaths := []string{
		configDirectory,
		paths.GetStashHomeDirectory(),
	}

	i.certFile = fsutil.FindInPaths(tlsPaths, "stash.crt")
	i.keyFile = fsutil.FindInPaths(tlsPaths, "stash.key")
}

func (i *Config) GetTLSFiles() (certFile, keyFile string) {
	return i.certFile, i.keyFile
}

func (i *Config) HasTLSConfig() bool {
	certFile, keyFile := i.GetTLSFiles()
	return certFile != "" && keyFile != ""
}

func (i *Config) GetNoBrowser() bool {
	return i.getBool(NoBrowser)
}

func (i *Config) GetNotificationsEnabled() bool {
	return i.getBool(NotificationsEnabled)
}

// func (i *Instance) GetConfigUpdatesChannel() chan int {
// 	return i.configUpdates
// }

// GetShowOneTimeMovedNotification shows whether a small notification to inform the user that Stash
// will no longer show a terminal window, and instead will be available in the tray, should be shown.
// It is true when an existing system is started after upgrading, and set to false forever after it is shown.
func (i *Config) GetShowOneTimeMovedNotification() bool {
	return i.getBool(ShowOneTimeMovedNotification)
}

func (i *Config) Set(key string, value interface{}) {
	// if key == MenuItems {
	// 	i.configUpdates <- 0
	// }
	i.Lock()
	defer i.Unlock()
	i.main.Set(key, value)
}

func (i *Config) SetDefault(key string, value interface{}) {
	i.Lock()
	defer i.Unlock()
	i.main.SetDefault(key, value)
}

func (i *Config) SetPassword(value string) {
	// if blank, don't bother hashing; we want it to be blank
	if value == "" {
		i.Set(Password, "")
	} else {
		i.Set(Password, hashPassword(value))
	}
}

func (i *Config) Write() error {
	i.Lock()
	defer i.Unlock()
	return i.main.WriteConfig()
}

// FileEnvSet returns true if the configuration file environment parameter
// is set.
func FileEnvSet() bool {
	return os.Getenv("STASH_CONFIG_FILE") != ""
}

// GetConfigFile returns the full path to the used configuration file.
func (i *Config) GetConfigFile() string {
	i.RLock()
	defer i.RUnlock()
	return i.main.ConfigFileUsed()
}

// GetConfigPath returns the path of the directory containing the used
// configuration file.
func (i *Config) GetConfigPath() string {
	return filepath.Dir(i.GetConfigFile())
}

// GetDefaultDatabaseFilePath returns the default database filename,
// which is located in the same directory as the config file.
func (i *Config) GetDefaultDatabaseFilePath() string {
	return filepath.Join(i.GetConfigPath(), "stash-go.sqlite")
}

// viper returns the viper instance that should be used to get the provided
// key. Returns the overrides instance if the key exists there, otherwise it
// returns the main instance. Assumes read lock held.
func (i *Config) viper(key string) *viper.Viper {
	v := i.main
	if i.overrides.IsSet(key) {
		v = i.overrides
	}

	return v
}

// viper returns the viper instance that has the key set. Returns nil
// if no instance has the key. Assumes read lock held.
func (i *Config) viperWith(key string) *viper.Viper {
	v := i.viper(key)

	if v.IsSet(key) {
		return v
	}

	return nil
}

func (i *Config) HasOverride(key string) bool {
	i.RLock()
	defer i.RUnlock()

	return i.overrides.IsSet(key)
}

// These functions wrap the equivalent viper functions, checking the override
// instance first, then the main instance.

func (i *Config) unmarshalKey(key string, rawVal interface{}) error {
	i.RLock()
	defer i.RUnlock()

	return i.viper(key).UnmarshalKey(key, rawVal)
}

func (i *Config) getStringSlice(key string) []string {
	i.RLock()
	defer i.RUnlock()

	return i.viper(key).GetStringSlice(key)
}

func (i *Config) getString(key string) string {
	i.RLock()
	defer i.RUnlock()

	return i.viper(key).GetString(key)
}

func (i *Config) getBool(key string) bool {
	i.RLock()
	defer i.RUnlock()

	return i.viper(key).GetBool(key)
}

func (i *Config) getBoolDefault(key string, def bool) bool {
	i.RLock()
	defer i.RUnlock()

	ret := def
	v := i.viper(key)
	if v.IsSet(key) {
		ret = v.GetBool(key)
	}
	return ret
}

func (i *Config) getInt(key string) int {
	i.RLock()
	defer i.RUnlock()

	return i.viper(key).GetInt(key)
}

func (i *Config) getFloat64(key string) float64 {
	i.RLock()
	defer i.RUnlock()

	return i.viper(key).GetFloat64(key)
}

func (i *Config) getStringMapString(key string) map[string]string {
	i.RLock()
	defer i.RUnlock()

	ret := i.viper(key).GetStringMapString(key)

	// GetStringMapString returns an empty map regardless of whether the
	// key exists or not.
	if len(ret) == 0 {
		return nil
	}

	return ret
}

// GetStathPaths returns the configured stash library paths.
// Works opposite to the usual case - it will return the override
// value only if the main value is not set.
func (i *Config) GetStashPaths() StashConfigs {
	i.RLock()
	defer i.RUnlock()

	var ret StashConfigs

	v := i.main
	if !v.IsSet(Stash) {
		v = i.overrides
	}

	if err := v.UnmarshalKey(Stash, &ret); err != nil || len(ret) == 0 {
		// fallback to legacy format
		ss := v.GetStringSlice(Stash)
		ret = nil
		for _, path := range ss {
			toAdd := &StashConfig{
				Path: path,
			}
			ret = append(ret, toAdd)
		}
	}

	return ret
}

func (i *Config) GetCachePath() string {
	return i.getString(Cache)
}

func (i *Config) GetGeneratedPath() string {
	return i.getString(Generated)
}

func (i *Config) GetBlobsPath() string {
	return i.getString(BlobsPath)
}

func (i *Config) GetBlobsStorage() BlobsStorageType {
	ret := BlobsStorageType(i.getString(BlobsStorage))

	if !ret.IsValid() {
		// default to database storage
		// for legacy systems this is probably the safer option
		ret = BlobStorageTypeDatabase
	}

	return ret
}

func (i *Config) GetMetadataPath() string {
	return i.getString(Metadata)
}

func (i *Config) GetDatabasePath() string {
	return i.getString(Database)
}

func (i *Config) GetBackupDirectoryPath() string {
	return i.getString(BackupDirectoryPath)
}

func (i *Config) GetBackupDirectoryPathOrDefault() string {
	ret := i.GetBackupDirectoryPath()
	if ret == "" {
		return i.GetConfigPath()
	}

	return ret
}

func (i *Config) GetJWTSignKey() []byte {
	return []byte(i.getString(JWTSignKey))
}

func (i *Config) GetSessionStoreKey() []byte {
	return []byte(i.getString(SessionStoreKey))
}

func (i *Config) GetDefaultScrapersPath() string {
	// default to the same directory as the config file
	fn := filepath.Join(i.GetConfigPath(), "scrapers")

	return fn
}

func (i *Config) GetExcludes() []string {
	return i.getStringSlice(Exclude)
}

func (i *Config) GetImageExcludes() []string {
	return i.getStringSlice(ImageExclude)
}

func (i *Config) GetVideoExtensions() []string {
	ret := i.getStringSlice(VideoExtensions)
	if ret == nil {
		ret = defaultVideoExtensions
	}
	return ret
}

func (i *Config) GetImageExtensions() []string {
	ret := i.getStringSlice(ImageExtensions)
	if ret == nil {
		ret = defaultImageExtensions
	}
	return ret
}

func (i *Config) GetGalleryExtensions() []string {
	ret := i.getStringSlice(GalleryExtensions)
	if ret == nil {
		ret = defaultGalleryExtensions
	}
	return ret
}

func (i *Config) GetCreateGalleriesFromFolders() bool {
	return i.getBool(CreateGalleriesFromFolders)
}

func (i *Config) GetLanguage() string {
	ret := i.getString(Language)

	// default to English
	if ret == "" {
		return "en-US"
	}

	return ret
}

// IsCalculateMD5 returns true if MD5 checksums should be generated for
// scene video files.
func (i *Config) IsCalculateMD5() bool {
	return i.getBool(CalculateMD5)
}

// GetVideoFileNamingAlgorithm returns what hash algorithm should be used for
// naming generated scene video files.
func (i *Config) GetVideoFileNamingAlgorithm() models.HashAlgorithm {
	ret := i.getString(VideoFileNamingAlgorithm)

	// default to oshash
	if ret == "" {
		return models.HashAlgorithmOshash
	}

	return models.HashAlgorithm(ret)
}

func (i *Config) GetSequentialScanning() bool {
	return i.getBool(SequentialScanning)
}

func (i *Config) GetGalleryCoverRegex() string {
	var regexString = i.getString(GalleryCoverRegex)

	_, err := regexp.Compile(regexString)
	if err != nil {
		logger.Warnf("Gallery cover regex '%v' invalid, reverting to default.", regexString)
		return galleryCoverRegexDefault
	}

	return regexString
}

func (i *Config) GetScrapersPath() string {
	return i.getString(ScrapersPath)
}

func (i *Config) GetScraperUserAgent() string {
	return i.getString(ScraperUserAgent)
}

// GetScraperCDPPath gets the path to the Chrome executable or remote address
// to an instance of Chrome.
func (i *Config) GetScraperCDPPath() string {
	return i.getString(ScraperCDPPath)
}

// GetScraperCertCheck returns true if the scraper should check for insecure
// certificates when fetching an image or a page.
func (i *Config) GetScraperCertCheck() bool {
	return i.getBoolDefault(ScraperCertCheck, true)
}

func (i *Config) GetScraperExcludeTagPatterns() []string {
	return i.getStringSlice(ScraperExcludeTagPatterns)
}

func (i *Config) GetStashBoxes() []*models.StashBox {
	var boxes []*models.StashBox
	if err := i.unmarshalKey(StashBoxes, &boxes); err != nil {
		logger.Warnf("error in unmarshalkey: %v", err)
	}

	return boxes
}

func (i *Config) GetDefaultPluginsPath() string {
	// default to the same directory as the config file
	fn := filepath.Join(i.GetConfigPath(), "plugins")

	return fn
}

func (i *Config) GetPluginsPath() string {
	return i.getString(PluginsPath)
}

func (i *Config) GetAllPluginConfiguration() map[string]interface{} {
	i.RLock()
	defer i.RUnlock()

	ret := make(map[string]interface{})

	sub := i.viper(PluginsSetting).GetStringMap(PluginsSetting)
	if sub == nil {
		return ret
	}

	for plugin := range sub {
		// HACK: viper changes map keys to case insensitive values, so the workaround is to
		// convert map keys to snake case for storage
		name := fromSnakeCase(plugin)
		ret[name] = fromSnakeCaseMap(i.viper(PluginsSetting).GetStringMap(PluginsSettingPrefix + plugin))
	}

	return ret
}

func (i *Config) GetPluginConfiguration(pluginID string) map[string]interface{} {
	i.RLock()
	defer i.RUnlock()

	key := PluginsSettingPrefix + toSnakeCase(pluginID)

	// HACK: viper changes map keys to case insensitive values, so the workaround is to
	// convert map keys to snake case for storage
	v := i.viper(key).GetStringMap(key)

	return fromSnakeCaseMap(v)
}

func (i *Config) SetPluginConfiguration(pluginID string, v map[string]interface{}) {
	i.Lock()
	defer i.Unlock()

	pluginID = toSnakeCase(pluginID)

	key := PluginsSettingPrefix + pluginID

	// HACK: viper changes map keys to case insensitive values, so the workaround is to
	// convert map keys to snake case for storage
	i.viper(key).Set(key, toSnakeCaseMap(v))
}

func (i *Config) GetDisabledPlugins() []string {
	return i.getStringSlice(DisabledPlugins)
}

func (i *Config) GetPythonPath() string {
	return i.getString(PythonPath)
}

func (i *Config) GetHost() string {
	ret := i.getString(Host)
	if ret == "" {
		ret = hostDefault
	}

	return ret
}

func (i *Config) GetPort() int {
	ret := i.getInt(Port)
	if ret == 0 {
		ret = portDefault
	}

	return ret
}

func (i *Config) GetThemeColor() string {
	return i.getString(ThemeColor)
}

func (i *Config) GetExternalHost() string {
	return i.getString(ExternalHost)
}

// GetPreviewSegmentDuration returns the duration of a single segment in a
// scene preview file, in seconds.
func (i *Config) GetPreviewSegmentDuration() float64 {
	return i.getFloat64(PreviewSegmentDuration)
}

// GetParallelTasks returns the number of parallel tasks that should be started
// by scan or generate task.
func (i *Config) GetParallelTasks() int {
	return i.getInt(ParallelTasks)
}

func (i *Config) GetParallelTasksWithAutoDetection() int {
	parallelTasks := i.getInt(ParallelTasks)
	if parallelTasks <= 0 {
		parallelTasks = (runtime.NumCPU() / 4) + 1
	}
	return parallelTasks
}

func (i *Config) GetPreviewAudio() bool {
	return i.getBool(PreviewAudio)
}

// GetPreviewSegments returns the amount of segments in a scene preview file.
func (i *Config) GetPreviewSegments() int {
	return i.getInt(PreviewSegments)
}

// GetPreviewExcludeStart returns the configuration setting string for
// excluding the start of scene videos for preview generation. This can
// be in two possible formats. A float value is interpreted as the amount
// of seconds to exclude from the start of the video before it is included
// in the preview. If the value is suffixed with a '%' character (for example
// '2%'), then it is interpreted as a proportion of the total video duration.
func (i *Config) GetPreviewExcludeStart() string {
	return i.getString(PreviewExcludeStart)
}

// GetPreviewExcludeEnd returns the configuration setting string for
// excluding the end of scene videos for preview generation. A float value
// is interpreted as the amount of seconds to exclude from the end of the video
// when generating previews. If the value is suffixed with a '%' character,
// then it is interpreted as a proportion of the total video duration.
func (i *Config) GetPreviewExcludeEnd() string {
	return i.getString(PreviewExcludeEnd)
}

// GetPreviewPreset returns the preset when generating previews. Defaults to
// Slow.
func (i *Config) GetPreviewPreset() models.PreviewPreset {
	ret := i.getString(PreviewPreset)

	// default to slow
	if ret == "" {
		return models.PreviewPresetSlow
	}

	return models.PreviewPreset(ret)
}

func (i *Config) GetTranscodeHardwareAcceleration() bool {
	return i.getBool(TranscodeHardwareAcceleration)
}

func (i *Config) GetMaxTranscodeSize() models.StreamingResolutionEnum {
	ret := i.getString(MaxTranscodeSize)

	// default to original
	if ret == "" {
		return models.StreamingResolutionEnumOriginal
	}

	return models.StreamingResolutionEnum(ret)
}

func (i *Config) GetMaxStreamingTranscodeSize() models.StreamingResolutionEnum {
	ret := i.getString(MaxStreamingTranscodeSize)

	// default to original
	if ret == "" {
		return models.StreamingResolutionEnumOriginal
	}

	return models.StreamingResolutionEnum(ret)
}

func (i *Config) GetTranscodeInputArgs() []string {
	return i.getStringSlice(TranscodeInputArgs)
}

func (i *Config) GetTranscodeOutputArgs() []string {
	return i.getStringSlice(TranscodeOutputArgs)
}

func (i *Config) GetLiveTranscodeInputArgs() []string {
	return i.getStringSlice(LiveTranscodeInputArgs)
}

func (i *Config) GetLiveTranscodeOutputArgs() []string {
	return i.getStringSlice(LiveTranscodeOutputArgs)
}

func (i *Config) GetDrawFunscriptHeatmapRange() bool {
	return i.getBoolDefault(DrawFunscriptHeatmapRange, drawFunscriptHeatmapRangeDefault)
}

// IsWriteImageThumbnails returns true if image thumbnails should be written
// to disk after generating on the fly.
func (i *Config) IsWriteImageThumbnails() bool {
	return i.getBool(WriteImageThumbnails)
}

func (i *Config) IsCreateImageClipsFromVideos() bool {
	return i.getBool(CreateImageClipsFromVideos)
}

func (i *Config) GetAPIKey() string {
	return i.getString(ApiKey)
}

func (i *Config) GetUsername() string {
	return i.getString(Username)
}

func (i *Config) GetPasswordHash() string {
	return i.getString(Password)
}

func (i *Config) GetCredentials() (string, string) {
	if i.HasCredentials() {
		return i.getString(Username), i.getString(Password)
	}

	return "", ""
}

func (i *Config) HasCredentials() bool {
	username := i.getString(Username)
	pwHash := i.getString(Password)

	return username != "" && pwHash != ""
}

func hashPassword(password string) string {
	hash, _ := bcrypt.GenerateFromPassword([]byte(password), bcrypt.MinCost)

	return string(hash)
}

func (i *Config) ValidateCredentials(username string, password string) bool {
	if !i.HasCredentials() {
		// don't need to authenticate if no credentials saved
		return true
	}

	authUser, authPWHash := i.GetCredentials()

	err := bcrypt.CompareHashAndPassword([]byte(authPWHash), []byte(password))

	return username == authUser && err == nil
}

var stashBoxRe = regexp.MustCompile("^http.*graphql$")

type StashBoxInput struct {
	Endpoint string `json:"endpoint"`
	APIKey   string `json:"api_key"`
	Name     string `json:"name"`
}

func (i *Config) ValidateStashBoxes(boxes []*StashBoxInput) error {
	isMulti := len(boxes) > 1

	for _, box := range boxes {
		// Validate each stash-box configuration field, return on error
		if box.APIKey == "" {
			return &StashBoxError{msg: "API Key cannot be blank"}
		}

		if box.Endpoint == "" {
			return &StashBoxError{msg: "endpoint cannot be blank"}
		}

		if !stashBoxRe.Match([]byte(box.Endpoint)) {
			return &StashBoxError{msg: "endpoint is invalid"}
		}

		if isMulti && box.Name == "" {
			return &StashBoxError{msg: "name cannot be blank"}
		}
	}

	return nil
}

// GetMaxSessionAge gets the maximum age for session cookies, in seconds.
// Session cookie expiry times are refreshed every request.
func (i *Config) GetMaxSessionAge() int {
	i.RLock()
	defer i.RUnlock()

	ret := DefaultMaxSessionAge
	v := i.viper(MaxSessionAge)
	if v.IsSet(MaxSessionAge) {
		ret = v.GetInt(MaxSessionAge)
	}

	return ret
}

// GetCustomServedFolders gets the map of custom paths to their applicable
// filesystem locations
func (i *Config) GetCustomServedFolders() utils.URLMap {
	return i.getStringMapString(CustomServedFolders)
}

func (i *Config) GetCustomUILocation() string {
	return i.getString(CustomUILocation)
}

// Interface options
func (i *Config) GetMenuItems() []string {
	i.RLock()
	defer i.RUnlock()
	v := i.viper(MenuItems)
	if v.IsSet(MenuItems) {
		return v.GetStringSlice(MenuItems)
	}
	return defaultMenuItems
}

func (i *Config) GetSoundOnPreview() bool {
	return i.getBool(SoundOnPreview)
}

func (i *Config) GetWallShowTitle() bool {
	i.RLock()
	defer i.RUnlock()

	ret := defaultWallShowTitle
	v := i.viper(WallShowTitle)
	if v.IsSet(WallShowTitle) {
		ret = v.GetBool(WallShowTitle)
	}
	return ret
}

func (i *Config) GetCustomPerformerImageLocation() string {
	return i.getString(CustomPerformerImageLocation)
}

func (i *Config) GetWallPlayback() string {
	i.RLock()
	defer i.RUnlock()

	ret := defaultWallPlayback
	v := i.viper(WallPlayback)
	if v.IsSet(WallPlayback) {
		ret = v.GetString(WallPlayback)
	}

	return ret
}

func (i *Config) GetShowScrubber() bool {
	return i.getBoolDefault(ShowScrubber, showScrubberDefault)
}

func (i *Config) GetMaximumLoopDuration() int {
	return i.getInt(MaximumLoopDuration)
}

func (i *Config) GetAutostartVideo() bool {
	return i.getBool(AutostartVideo)
}

func (i *Config) GetAutostartVideoOnPlaySelected() bool {
	return i.getBoolDefault(AutostartVideoOnPlaySelected, autostartVideoOnPlaySelectedDefault)
}

func (i *Config) GetContinuePlaylistDefault() bool {
	return i.getBool(ContinuePlaylistDefault)
}

func (i *Config) GetShowStudioAsText() bool {
	return i.getBool(ShowStudioAsText)
}

func (i *Config) getSlideshowDelay() int {
	// assume have lock

	ret := defaultImageLightboxSlideshowDelay
	v := i.viper(ImageLightboxSlideshowDelay)
	if v.IsSet(ImageLightboxSlideshowDelay) {
		ret = v.GetInt(ImageLightboxSlideshowDelay)
	} else {
		// fallback to old location
		v := i.viper(legacyImageLightboxSlideshowDelay)
		if v.IsSet(legacyImageLightboxSlideshowDelay) {
			ret = v.GetInt(legacyImageLightboxSlideshowDelay)
		}
	}

	return ret
}

func (i *Config) GetImageLightboxOptions() ConfigImageLightboxResult {
	i.RLock()
	defer i.RUnlock()

	delay := i.getSlideshowDelay()

	ret := ConfigImageLightboxResult{
		SlideshowDelay: &delay,
	}

	if v := i.viperWith(ImageLightboxDisplayModeKey); v != nil {
		mode := ImageLightboxDisplayMode(v.GetString(ImageLightboxDisplayModeKey))
		ret.DisplayMode = &mode
	}
	if v := i.viperWith(ImageLightboxScaleUp); v != nil {
		value := v.GetBool(ImageLightboxScaleUp)
		ret.ScaleUp = &value
	}
	if v := i.viperWith(ImageLightboxResetZoomOnNav); v != nil {
		value := v.GetBool(ImageLightboxResetZoomOnNav)
		ret.ResetZoomOnNav = &value
	}
	if v := i.viperWith(ImageLightboxScrollModeKey); v != nil {
		mode := ImageLightboxScrollMode(v.GetString(ImageLightboxScrollModeKey))
		ret.ScrollMode = &mode
	}
	if v := i.viperWith(ImageLightboxScrollAttemptsBeforeChange); v != nil {
		ret.ScrollAttemptsBeforeChange = v.GetInt(ImageLightboxScrollAttemptsBeforeChange)
	}

	return ret
}

func (i *Config) GetDisableDropdownCreate() *ConfigDisableDropdownCreate {
	return &ConfigDisableDropdownCreate{
		Performer: i.getBool(DisableDropdownCreatePerformer),
		Studio:    i.getBool(DisableDropdownCreateStudio),
		Tag:       i.getBool(DisableDropdownCreateTag),
		Movie:     i.getBool(DisableDropdownCreateMovie),
	}
}

func (i *Config) GetUIConfiguration() map[string]interface{} {
	i.RLock()
	defer i.RUnlock()

	// HACK: viper changes map keys to case insensitive values, so the workaround is to
	// convert map keys to snake case for storage
	v := i.viper(UI).GetStringMap(UI)

	return fromSnakeCaseMap(v)
}

func (i *Config) SetUIConfiguration(v map[string]interface{}) {
	i.Lock()
	defer i.Unlock()

	// HACK: viper changes map keys to case insensitive values, so the workaround is to
	// convert map keys to snake case for storage
	i.viper(UI).Set(UI, toSnakeCaseMap(v))
}

func (i *Config) GetCSSPath() string {
	// use custom.css in the same directory as the config file
	configFileUsed := i.GetConfigFile()
	configDir := filepath.Dir(configFileUsed)

	fn := filepath.Join(configDir, "custom.css")

	return fn
}

func (i *Config) GetCSS() string {
	fn := i.GetCSSPath()

	exists, _ := fsutil.FileExists(fn)
	if !exists {
		return ""
	}

	buf, err := os.ReadFile(fn)

	if err != nil {
		return ""
	}

	return string(buf)
}

func (i *Config) SetCSS(css string) {
	fn := i.GetCSSPath()
	i.Lock()
	defer i.Unlock()

	buf := []byte(css)

	if err := os.WriteFile(fn, buf, 0777); err != nil {
		logger.Warnf("error while writing %v bytes to %v: %v", len(buf), fn, err)
	}
}

func (i *Config) GetCSSEnabled() bool {
	return i.getBool(CSSEnabled)
}

func (i *Config) GetJavascriptPath() string {
	// use custom.js in the same directory as the config file
	configFileUsed := i.GetConfigFile()
	configDir := filepath.Dir(configFileUsed)

	fn := filepath.Join(configDir, "custom.js")

	return fn
}

func (i *Config) GetJavascript() string {
	fn := i.GetJavascriptPath()

	exists, _ := fsutil.FileExists(fn)
	if !exists {
		return ""
	}

	buf, err := os.ReadFile(fn)

	if err != nil {
		return ""
	}

	return string(buf)
}

func (i *Config) SetJavascript(javascript string) {
	fn := i.GetJavascriptPath()
	i.Lock()
	defer i.Unlock()

	buf := []byte(javascript)

	if err := os.WriteFile(fn, buf, 0777); err != nil {
		logger.Warnf("error while writing %v bytes to %v: %v", len(buf), fn, err)
	}
}

func (i *Config) GetJavascriptEnabled() bool {
	return i.getBool(JavascriptEnabled)
}

func (i *Config) GetCustomLocalesPath() string {
	// use custom-locales.json in the same directory as the config file
	configFileUsed := i.GetConfigFile()
	configDir := filepath.Dir(configFileUsed)

	fn := filepath.Join(configDir, "custom-locales.json")

	return fn
}

func (i *Config) GetCustomLocales() string {
	fn := i.GetCustomLocalesPath()

	exists, _ := fsutil.FileExists(fn)
	if !exists {
		return ""
	}

	buf, err := os.ReadFile(fn)

	if err != nil {
		return ""
	}

	return string(buf)
}

func (i *Config) SetCustomLocales(customLocales string) {
	fn := i.GetCustomLocalesPath()
	i.Lock()
	defer i.Unlock()

	buf := []byte(customLocales)

	if err := os.WriteFile(fn, buf, 0777); err != nil {
		logger.Warnf("error while writing %v bytes to %v: %v", len(buf), fn, err)
	}
}

func (i *Config) GetCustomLocalesEnabled() bool {
	return i.getBool(CustomLocalesEnabled)
}

func (i *Config) GetHandyKey() string {
	return i.getString(HandyKey)
}

func (i *Config) GetFunscriptOffset() int {
	return i.getInt(FunscriptOffset)
}

func (i *Config) GetUseStashHostedFunscript() bool {
	return i.getBoolDefault(UseStashHostedFunscript, useStashHostedFunscriptDefault)
}

func (i *Config) GetDeleteFileDefault() bool {
	return i.getBool(DeleteFileDefault)
}

func (i *Config) GetDeleteGeneratedDefault() bool {
	return i.getBoolDefault(DeleteGeneratedDefault, deleteGeneratedDefaultDefault)
}

// GetDefaultIdentifySettings returns the default Identify task settings.
// Returns nil if the settings could not be unmarshalled, or if it
// has not been set.
func (i *Config) GetDefaultIdentifySettings() *identify.Options {
	i.RLock()
	defer i.RUnlock()
	v := i.viper(DefaultIdentifySettings)

	if v.IsSet(DefaultIdentifySettings) {
		var ret identify.Options
		if err := v.UnmarshalKey(DefaultIdentifySettings, &ret); err != nil {
			return nil
		}
		return &ret
	}

	return nil
}

// GetDefaultScanSettings returns the default Scan task settings.
// Returns nil if the settings could not be unmarshalled, or if it
// has not been set.
func (i *Config) GetDefaultScanSettings() *ScanMetadataOptions {
	i.RLock()
	defer i.RUnlock()
	v := i.viper(DefaultScanSettings)

	if v.IsSet(DefaultScanSettings) {
		var ret ScanMetadataOptions
		if err := v.UnmarshalKey(DefaultScanSettings, &ret); err != nil {
			return nil
		}
		return &ret
	}

	return nil
}

// GetDefaultAutoTagSettings returns the default Scan task settings.
// Returns nil if the settings could not be unmarshalled, or if it
// has not been set.
func (i *Config) GetDefaultAutoTagSettings() *AutoTagMetadataOptions {
	i.RLock()
	defer i.RUnlock()
	v := i.viper(DefaultAutoTagSettings)

	if v.IsSet(DefaultAutoTagSettings) {
		var ret AutoTagMetadataOptions
		if err := v.UnmarshalKey(DefaultAutoTagSettings, &ret); err != nil {
			return nil
		}
		return &ret
	}

	return nil
}

// GetDefaultGenerateSettings returns the default Scan task settings.
// Returns nil if the settings could not be unmarshalled, or if it
// has not been set.
func (i *Config) GetDefaultGenerateSettings() *models.GenerateMetadataOptions {
	i.RLock()
	defer i.RUnlock()
	v := i.viper(DefaultGenerateSettings)

	if v.IsSet(DefaultGenerateSettings) {
		var ret models.GenerateMetadataOptions
		if err := v.UnmarshalKey(DefaultGenerateSettings, &ret); err != nil {
			return nil
		}
		return &ret
	}

	return nil
}

// GetDangerousAllowPublicWithoutAuth determines if the security feature is enabled.
// See https://docs.stashapp.cc/networking/authentication-required-when-accessing-stash-from-the-internet
func (i *Config) GetDangerousAllowPublicWithoutAuth() bool {
	return i.getBool(dangerousAllowPublicWithoutAuth)
}

// GetSecurityTripwireAccessedFromPublicInternet returns a public IP address if stash
// has been accessed from the public internet, with no auth enabled, and
// DangerousAllowPublicWithoutAuth disabled. Returns an empty string otherwise.
func (i *Config) GetSecurityTripwireAccessedFromPublicInternet() string {
	return i.getString(SecurityTripwireAccessedFromPublicInternet)
}

// GetDLNAServerName returns the visible name of the DLNA server. If empty,
// "stash" will be used.
func (i *Config) GetDLNAServerName() string {
	return i.getString(DLNAServerName)
}

// GetDLNADefaultEnabled returns true if the DLNA is enabled by default.
func (i *Config) GetDLNADefaultEnabled() bool {
	return i.getBool(DLNADefaultEnabled)
}

// GetDLNADefaultIPWhitelist returns a list of IP addresses/wildcards that
// are allowed to use the DLNA service.
func (i *Config) GetDLNADefaultIPWhitelist() []string {
	return i.getStringSlice(DLNADefaultIPWhitelist)
}

// GetDLNAInterfaces returns a list of interface names to expose DLNA on. If
// empty, runs on all interfaces.
func (i *Config) GetDLNAInterfaces() []string {
	return i.getStringSlice(DLNAInterfaces)
}

// GetVideoSortOrder returns the sort order to display videos. If
// empty, videos will be sorted by titles.
func (i *Config) GetVideoSortOrder() string {
	ret := i.getString(DLNAVideoSortOrder)
	if ret == "" {
		ret = dlnaVideoSortOrderDefault
	}

	return ret
}

// GetLogFile returns the filename of the file to output logs to.
// An empty string means that file logging will be disabled.
func (i *Config) GetLogFile() string {
	return i.getString(LogFile)
}

// GetLogOut returns true if logging should be output to the terminal
// in addition to writing to a log file. Logging will be output to the
// terminal if file logging is disabled. Defaults to true.
func (i *Config) GetLogOut() bool {
	return i.getBoolDefault(LogOut, defaultLogOut)
}

// GetLogLevel returns the lowest log level to write to the log.
// Should be one of "Debug", "Info", "Warning", "Error"
func (i *Config) GetLogLevel() string {
	value := i.getString(LogLevel)
	if value != "Debug" && value != "Info" && value != "Warning" && value != "Error" && value != "Trace" {
		value = defaultLogLevel
	}

	return value
}

// GetLogAccess returns true if http requests should be logged to the terminal.
// HTTP requests are not logged to the log file. Defaults to true.
func (i *Config) GetLogAccess() bool {
	return i.getBoolDefault(LogAccess, defaultLogAccess)
}

// Max allowed graphql upload size in megabytes
func (i *Config) GetMaxUploadSize() int64 {
	i.RLock()
	defer i.RUnlock()
	ret := int64(1024)

	v := i.viper(MaxUploadSize)
	if v.IsSet(MaxUploadSize) {
		ret = v.GetInt64(MaxUploadSize)
	}
	return ret << 20
}

// GetProxy returns the url of a http proxy to be used for all outgoing http calls.
func (i *Config) GetProxy() string {
	// Validate format
	reg := regexp.MustCompile(`^((?:socks5h?|https?):\/\/)(([\P{Cc}]+):([\P{Cc}]+)@)?(([a-zA-Z0-9][a-zA-Z0-9.-]*)(:[0-9]{1,5})?)`)
	proxy := i.getString(Proxy)
	if proxy != "" && reg.MatchString(proxy) {
		logger.Debug("Proxy is valid, using it")
		return proxy
	} else if proxy != "" {
		logger.Error("Proxy is invalid, please review your configuration")
		return ""
	}
	return ""
}

// GetProxy returns the url of a http proxy to be used for all outgoing http calls.
func (i *Config) GetNoProxy() string {
	// NoProxy does not require validation, it is validated by the native Go library sufficiently
	return i.getString(NoProxy)
}

// ActivatePublicAccessTripwire sets the security_tripwire_accessed_from_public_internet
// config field to the provided IP address to indicate that stash has been accessed
// from this public IP without authentication.
func (i *Config) ActivatePublicAccessTripwire(requestIP string) error {
	i.Set(SecurityTripwireAccessedFromPublicInternet, requestIP)
	return i.Write()
}

<<<<<<< HEAD
func (i *Config) Validate() error {
=======
func (i *Instance) getPackageSources(key string) []*models.PackageSource {
	var sources []*models.PackageSource
	if err := i.unmarshalKey(key, &sources); err != nil {
		logger.Warnf("error in unmarshalkey: %v", err)
	}

	return sources
}

func (i *Instance) GetPluginPackageSources() []*models.PackageSource {
	return i.getPackageSources(PluginPackageSources)
}

func (i *Instance) GetScraperPackageSources() []*models.PackageSource {
	return i.getPackageSources(ScraperPackageSources)
}

type packagePathGetter struct {
	getterFn func() []*models.PackageSource
}

func (g packagePathGetter) GetAllSourcePaths() []string {
	p := g.getterFn()
	var ret []string
	for _, v := range p {
		ret = sliceutil.AppendUnique(ret, v.LocalPath)
	}

	return ret
}

func (g packagePathGetter) GetSourcePath(srcURL string) string {
	p := g.getterFn()

	for _, v := range p {
		if v.URL == srcURL {
			return v.LocalPath
		}
	}

	return ""
}

func (i *Instance) GetPluginPackagePathGetter() packagePathGetter {
	return packagePathGetter{
		getterFn: i.GetPluginPackageSources,
	}
}

func (i *Instance) GetScraperPackagePathGetter() packagePathGetter {
	return packagePathGetter{
		getterFn: i.GetScraperPackageSources,
	}
}

func (i *Instance) Validate() error {
>>>>>>> b915428f
	i.RLock()
	defer i.RUnlock()
	mandatoryPaths := []string{
		Database,
		Generated,
	}

	var missingFields []string

	for _, p := range mandatoryPaths {
		if !i.viper(p).IsSet(p) || i.viper(p).GetString(p) == "" {
			missingFields = append(missingFields, p)
		}
	}

	if len(missingFields) > 0 {
		return MissingConfigError{
			missingFields: missingFields,
		}
	}

	if i.GetBlobsStorage() == BlobStorageTypeFilesystem && i.viper(BlobsPath).GetString(BlobsPath) == "" {
		return MissingConfigError{
			missingFields: []string{BlobsPath},
		}
	}

	return nil
}

func (i *Config) setDefaultValues() {
	// read data before write lock scope
	defaultDatabaseFilePath := i.GetDefaultDatabaseFilePath()
	defaultScrapersPath := i.GetDefaultScrapersPath()
	defaultPluginsPath := i.GetDefaultPluginsPath()

	i.Lock()
	defer i.Unlock()

	// set the default host and port so that these are written to the config
	// file
	i.main.SetDefault(Host, hostDefault)
	i.main.SetDefault(Port, portDefault)

	i.main.SetDefault(ParallelTasks, parallelTasksDefault)
	i.main.SetDefault(SequentialScanning, SequentialScanningDefault)
	i.main.SetDefault(PreviewSegmentDuration, previewSegmentDurationDefault)
	i.main.SetDefault(PreviewSegments, previewSegmentsDefault)
	i.main.SetDefault(PreviewExcludeStart, previewExcludeStartDefault)
	i.main.SetDefault(PreviewExcludeEnd, previewExcludeEndDefault)
	i.main.SetDefault(PreviewAudio, previewAudioDefault)
	i.main.SetDefault(SoundOnPreview, false)

	i.main.SetDefault(ThemeColor, DefaultThemeColor)

	i.main.SetDefault(WriteImageThumbnails, writeImageThumbnailsDefault)
	i.main.SetDefault(CreateImageClipsFromVideos, createImageClipsFromVideosDefault)

	i.main.SetDefault(Database, defaultDatabaseFilePath)

	i.main.SetDefault(dangerousAllowPublicWithoutAuth, dangerousAllowPublicWithoutAuthDefault)
	i.main.SetDefault(SecurityTripwireAccessedFromPublicInternet, securityTripwireAccessedFromPublicInternetDefault)

	// Set generated to the metadata path for backwards compat
	i.main.SetDefault(Generated, i.main.GetString(Metadata))

	i.main.SetDefault(NoBrowser, NoBrowserDefault)
	i.main.SetDefault(NotificationsEnabled, NotificationsEnabledDefault)
	i.main.SetDefault(ShowOneTimeMovedNotification, ShowOneTimeMovedNotificationDefault)

	// Set default scrapers and plugins paths
	i.main.SetDefault(ScrapersPath, defaultScrapersPath)
	i.main.SetDefault(PluginsPath, defaultPluginsPath)

	// Set default gallery cover regex
	i.main.SetDefault(GalleryCoverRegex, galleryCoverRegexDefault)

	// Set NoProxy default
	i.main.SetDefault(NoProxy, noProxyDefault)
}

// setExistingSystemDefaults sets config options that are new and unset in an existing install,
// but should have a separate default than for brand-new systems, to maintain behavior.
// The config file will not be written.
func (i *Config) setExistingSystemDefaults() {
	i.Lock()
	defer i.Unlock()
	if !i.isNewSystem {
		// Existing systems as of the introduction of auto-browser open should retain existing
		// behavior and not start the browser automatically.
		if !i.main.InConfig(NoBrowser) {
			i.main.Set(NoBrowser, true)
		}

		// Existing systems as of the introduction of the taskbar should inform users.
		if !i.main.InConfig(ShowOneTimeMovedNotification) {
			i.main.Set(ShowOneTimeMovedNotification, true)
		}
	}
}

// SetInitialConfig fills in missing required config fields. The config file will not be written.
func (i *Config) SetInitialConfig() error {
	// generate some api keys
	const apiKeyLength = 32

	if string(i.GetJWTSignKey()) == "" {
		signKey, err := hash.GenerateRandomKey(apiKeyLength)
		if err != nil {
			return fmt.Errorf("error generating JWTSignKey: %w", err)
		}
		i.Set(JWTSignKey, signKey)
	}

	if string(i.GetSessionStoreKey()) == "" {
		sessionStoreKey, err := hash.GenerateRandomKey(apiKeyLength)
		if err != nil {
			return fmt.Errorf("error generating session store key: %w", err)
		}
		i.Set(SessionStoreKey, sessionStoreKey)
	}

	i.setDefaultValues()

	return nil
}

func (i *Config) FinalizeSetup() {
	i.isNewSystem = false
	// i.configUpdates <- 0
}<|MERGE_RESOLUTION|>--- conflicted
+++ resolved
@@ -1523,10 +1523,7 @@
 	return i.Write()
 }
 
-<<<<<<< HEAD
-func (i *Config) Validate() error {
-=======
-func (i *Instance) getPackageSources(key string) []*models.PackageSource {
+func (i *Config) getPackageSources(key string) []*models.PackageSource {
 	var sources []*models.PackageSource
 	if err := i.unmarshalKey(key, &sources); err != nil {
 		logger.Warnf("error in unmarshalkey: %v", err)
@@ -1535,11 +1532,11 @@
 	return sources
 }
 
-func (i *Instance) GetPluginPackageSources() []*models.PackageSource {
+func (i *Config) GetPluginPackageSources() []*models.PackageSource {
 	return i.getPackageSources(PluginPackageSources)
 }
 
-func (i *Instance) GetScraperPackageSources() []*models.PackageSource {
+func (i *Config) GetScraperPackageSources() []*models.PackageSource {
 	return i.getPackageSources(ScraperPackageSources)
 }
 
@@ -1569,20 +1566,19 @@
 	return ""
 }
 
-func (i *Instance) GetPluginPackagePathGetter() packagePathGetter {
+func (i *Config) GetPluginPackagePathGetter() packagePathGetter {
 	return packagePathGetter{
 		getterFn: i.GetPluginPackageSources,
 	}
 }
 
-func (i *Instance) GetScraperPackagePathGetter() packagePathGetter {
+func (i *Config) GetScraperPackagePathGetter() packagePathGetter {
 	return packagePathGetter{
 		getterFn: i.GetScraperPackageSources,
 	}
 }
 
-func (i *Instance) Validate() error {
->>>>>>> b915428f
+func (i *Config) Validate() error {
 	i.RLock()
 	defer i.RUnlock()
 	mandatoryPaths := []string{
