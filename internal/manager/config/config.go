package config

import (
	"fmt"
	"os"
	"path/filepath"
	"regexp"
	"runtime"
	"strings"

	"sync"
	// "github.com/sasha-s/go-deadlock" // if you have deadlock issues

	"golang.org/x/crypto/bcrypt"

	"github.com/spf13/viper"

	"github.com/stashapp/stash/internal/identify"
	"github.com/stashapp/stash/pkg/fsutil"
	"github.com/stashapp/stash/pkg/hash"
	"github.com/stashapp/stash/pkg/logger"
	"github.com/stashapp/stash/pkg/models"
	"github.com/stashapp/stash/pkg/models/paths"
)

var officialBuild string

const (
	Stash               = "stash"
	Cache               = "cache"
	BackupDirectoryPath = "backup_directory_path"
	Generated           = "generated"
	Metadata            = "metadata"
	Downloads           = "downloads"
	ApiKey              = "api_key"
	Username            = "username"
	Password            = "password"
	MaxSessionAge       = "max_session_age"

	DefaultMaxSessionAge = 60 * 60 * 1 // 1 hours

	Database = "database"

	Exclude      = "exclude"
	ImageExclude = "image_exclude"

	VideoExtensions            = "video_extensions"
	ImageExtensions            = "image_extensions"
	GalleryExtensions          = "gallery_extensions"
	CreateGalleriesFromFolders = "create_galleries_from_folders"

	// CalculateMD5 is the config key used to determine if MD5 should be calculated
	// for video files.
	CalculateMD5 = "calculate_md5"

	// VideoFileNamingAlgorithm is the config key used to determine what hash
	// should be used when generating and using generated files for scenes.
	VideoFileNamingAlgorithm = "video_file_naming_algorithm"

	MaxTranscodeSize          = "max_transcode_size"
	MaxStreamingTranscodeSize = "max_streaming_transcode_size"

	// ffmpeg extra args options
	TranscodeInputArgs      = "ffmpeg.transcode.input_args"
	TranscodeOutputArgs     = "ffmpeg.transcode.output_args"
	LiveTranscodeInputArgs  = "ffmpeg.live_transcode.input_args"
	LiveTranscodeOutputArgs = "ffmpeg.live_transcode.output_args"

	ParallelTasks        = "parallel_tasks"
	parallelTasksDefault = 1

<<<<<<< HEAD
	PreviewPreset                 = "preview_preset"
	TranscodeHardwareAcceleration = "ffmpeg.hardware_acceleration"
=======
	SequentialScanning        = "sequential_scanning"
	SequentialScanningDefault = false

	PreviewPreset = "preview_preset"
>>>>>>> f7676350

	PreviewAudio        = "preview_audio"
	previewAudioDefault = true

	PreviewSegmentDuration        = "preview_segment_duration"
	previewSegmentDurationDefault = 0.75

	PreviewSegments        = "preview_segments"
	previewSegmentsDefault = 12

	PreviewExcludeStart        = "preview_exclude_start"
	previewExcludeStartDefault = "0"

	PreviewExcludeEnd        = "preview_exclude_end"
	previewExcludeEndDefault = "0"

	WriteImageThumbnails        = "write_image_thumbnails"
	writeImageThumbnailsDefault = true

	Host        = "host"
	hostDefault = "0.0.0.0"

	Port        = "port"
	portDefault = 9999

	ExternalHost = "external_host"

	// http proxy url if required
	Proxy = "proxy"

	// urls or IPs that should not use the proxy
	NoProxy        = "no_proxy"
	noProxyDefault = "localhost,127.0.0.1,192.168.0.0/16,10.0.0.0/8,172.16.0.0/12"

	// key used to sign JWT tokens
	JWTSignKey = "jwt_secret_key"

	// key used for session store
	SessionStoreKey = "session_store_key"

	// scraping options
	ScrapersPath              = "scrapers_path"
	ScraperUserAgent          = "scraper_user_agent"
	ScraperCertCheck          = "scraper_cert_check"
	ScraperCDPPath            = "scraper_cdp_path"
	ScraperExcludeTagPatterns = "scraper_exclude_tag_patterns"

	// stash-box options
	StashBoxes = "stash_boxes"

	PythonPath = "python_path"

	// plugin options
	PluginsPath = "plugins_path"

	// i18n
	Language = "language"

	// served directories
	// this should be manually configured only
	CustomServedFolders = "custom_served_folders"

	// UI directory. Overrides to serve the UI from a specific location
	// rather than use the embedded UI.
	CustomUILocation = "custom_ui_location"

	// Gallery Cover Regex
	GalleryCoverRegex        = "gallery_cover_regex"
	galleryCoverRegexDefault = `(poster|cover|folder|board)\.[^\.]+$`

	// Interface options
	MenuItems = "menu_items"

	SoundOnPreview = "sound_on_preview"

	WallShowTitle        = "wall_show_title"
	defaultWallShowTitle = true

	CustomPerformerImageLocation        = "custom_performer_image_location"
	MaximumLoopDuration                 = "maximum_loop_duration"
	AutostartVideo                      = "autostart_video"
	AutostartVideoOnPlaySelected        = "autostart_video_on_play_selected"
	autostartVideoOnPlaySelectedDefault = true
	ContinuePlaylistDefault             = "continue_playlist_default"
	ShowStudioAsText                    = "show_studio_as_text"
	CSSEnabled                          = "cssEnabled"
	JavascriptEnabled                   = "javascriptEnabled"
	CustomLocalesEnabled                = "customLocalesEnabled"

	ShowScrubber        = "show_scrubber"
	showScrubberDefault = true

	WallPlayback        = "wall_playback"
	defaultWallPlayback = "video"

	// Image lightbox options
	legacyImageLightboxSlideshowDelay       = "slideshow_delay"
	ImageLightboxSlideshowDelay             = "image_lightbox.slideshow_delay"
	ImageLightboxDisplayModeKey             = "image_lightbox.display_mode"
	ImageLightboxScaleUp                    = "image_lightbox.scale_up"
	ImageLightboxResetZoomOnNav             = "image_lightbox.reset_zoom_on_nav"
	ImageLightboxScrollModeKey              = "image_lightbox.scroll_mode"
	ImageLightboxScrollAttemptsBeforeChange = "image_lightbox.scroll_attempts_before_change"

	UI = "ui"

	defaultImageLightboxSlideshowDelay = 5000

	DisableDropdownCreatePerformer = "disable_dropdown_create.performer"
	DisableDropdownCreateStudio    = "disable_dropdown_create.studio"
	DisableDropdownCreateTag       = "disable_dropdown_create.tag"

	HandyKey        = "handy_key"
	FunscriptOffset = "funscript_offset"

	DrawFunscriptHeatmapRange        = "draw_funscript_heatmap_range"
	drawFunscriptHeatmapRangeDefault = true

	ThemeColor        = "theme_color"
	DefaultThemeColor = "#202b33"

	// Security
	dangerousAllowPublicWithoutAuth                   = "dangerous_allow_public_without_auth"
	dangerousAllowPublicWithoutAuthDefault            = "false"
	SecurityTripwireAccessedFromPublicInternet        = "security_tripwire_accessed_from_public_internet"
	securityTripwireAccessedFromPublicInternetDefault = ""

	// DLNA options
	DLNAServerName         = "dlna.server_name"
	DLNADefaultEnabled     = "dlna.default_enabled"
	DLNADefaultIPWhitelist = "dlna.default_whitelist"
	DLNAInterfaces         = "dlna.interfaces"

	// Logging options
	LogFile          = "logFile"
	LogOut           = "logOut"
	defaultLogOut    = true
	LogLevel         = "logLevel"
	defaultLogLevel  = "Info"
	LogAccess        = "logAccess"
	defaultLogAccess = true

	// Default settings
	DefaultScanSettings     = "defaults.scan_task"
	DefaultIdentifySettings = "defaults.identify_task"
	DefaultAutoTagSettings  = "defaults.auto_tag_task"
	DefaultGenerateSettings = "defaults.generate_task"

	DeleteFileDefault             = "defaults.delete_file"
	DeleteGeneratedDefault        = "defaults.delete_generated"
	deleteGeneratedDefaultDefault = true

	// Desktop Integration Options
	NoBrowser                           = "noBrowser"
	NoBrowserDefault                    = false
	NotificationsEnabled                = "notifications_enabled"
	NotificationsEnabledDefault         = true
	ShowOneTimeMovedNotification        = "show_one_time_moved_notification"
	ShowOneTimeMovedNotificationDefault = false

	// File upload options
	MaxUploadSize = "max_upload_size"
)

// slice default values
var (
	defaultVideoExtensions   = []string{"m4v", "mp4", "mov", "wmv", "avi", "mpg", "mpeg", "rmvb", "rm", "flv", "asf", "mkv", "webm"}
	defaultImageExtensions   = []string{"png", "jpg", "jpeg", "gif", "webp"}
	defaultGalleryExtensions = []string{"zip", "cbz"}
	defaultMenuItems         = []string{"scenes", "images", "movies", "markers", "galleries", "performers", "studios", "tags"}
)

type MissingConfigError struct {
	missingFields []string
}

func (e MissingConfigError) Error() string {
	return fmt.Sprintf("missing the following mandatory settings: %s", strings.Join(e.missingFields, ", "))
}

// StashBoxError represents configuration errors of Stash-Box
type StashBoxError struct {
	msg string
}

func (s *StashBoxError) Error() string {
	// "Stash-box" is a proper noun and is therefore capitcalized
	return "Stash-box: " + s.msg
}

func IsOfficialBuild() bool {
	return officialBuild == "true"
}

type Instance struct {
	// main instance - backed by config file
	main *viper.Viper

	// override instance - populated from flags/environment
	// not written to config file
	overrides *viper.Viper

	cpuProfilePath string
	isNewSystem    bool
	// configUpdates  chan int
	certFile string
	keyFile  string
	sync.RWMutex
	// deadlock.RWMutex // for deadlock testing/issues
}

var instance *Instance

func (i *Instance) IsNewSystem() bool {
	return i.isNewSystem
}

func (i *Instance) SetConfigFile(fn string) {
	i.Lock()
	defer i.Unlock()
	i.main.SetConfigFile(fn)
}

func (i *Instance) InitTLS() {
	configDirectory := i.GetConfigPath()
	tlsPaths := []string{
		configDirectory,
		paths.GetStashHomeDirectory(),
	}

	i.certFile = fsutil.FindInPaths(tlsPaths, "stash.crt")
	i.keyFile = fsutil.FindInPaths(tlsPaths, "stash.key")
}

func (i *Instance) GetTLSFiles() (certFile, keyFile string) {
	return i.certFile, i.keyFile
}

func (i *Instance) HasTLSConfig() bool {
	certFile, keyFile := i.GetTLSFiles()
	return certFile != "" && keyFile != ""
}

// GetCPUProfilePath returns the path to the CPU profile file to output
// profiling info to. This is set only via a commandline flag. Returns an
// empty string if not set.
func (i *Instance) GetCPUProfilePath() string {
	return i.cpuProfilePath
}

func (i *Instance) GetNoBrowser() bool {
	return i.getBool(NoBrowser)
}

func (i *Instance) GetNotificationsEnabled() bool {
	return i.getBool(NotificationsEnabled)
}

// func (i *Instance) GetConfigUpdatesChannel() chan int {
// 	return i.configUpdates
// }

// GetShowOneTimeMovedNotification shows whether a small notification to inform the user that Stash
// will no longer show a terminal window, and instead will be available in the tray, should be shown.
// It is true when an existing system is started after upgrading, and set to false forever after it is shown.
func (i *Instance) GetShowOneTimeMovedNotification() bool {
	return i.getBool(ShowOneTimeMovedNotification)
}

func (i *Instance) Set(key string, value interface{}) {
	// if key == MenuItems {
	// 	i.configUpdates <- 0
	// }
	i.Lock()
	defer i.Unlock()
	i.main.Set(key, value)
}

func (i *Instance) SetDefault(key string, value interface{}) {
	i.Lock()
	defer i.Unlock()
	i.main.SetDefault(key, value)
}

func (i *Instance) SetPassword(value string) {
	// if blank, don't bother hashing; we want it to be blank
	if value == "" {
		i.Set(Password, "")
	} else {
		i.Set(Password, hashPassword(value))
	}
}

func (i *Instance) Write() error {
	i.Lock()
	defer i.Unlock()
	return i.main.WriteConfig()
}

// FileEnvSet returns true if the configuration file environment parameter
// is set.
func FileEnvSet() bool {
	return os.Getenv("STASH_CONFIG_FILE") != ""
}

// GetConfigFile returns the full path to the used configuration file.
func (i *Instance) GetConfigFile() string {
	i.RLock()
	defer i.RUnlock()
	return i.main.ConfigFileUsed()
}

// GetConfigPath returns the path of the directory containing the used
// configuration file.
func (i *Instance) GetConfigPath() string {
	return filepath.Dir(i.GetConfigFile())
}

// GetDefaultDatabaseFilePath returns the default database filename,
// which is located in the same directory as the config file.
func (i *Instance) GetDefaultDatabaseFilePath() string {
	return filepath.Join(i.GetConfigPath(), "stash-go.sqlite")
}

// viper returns the viper instance that should be used to get the provided
// key. Returns the overrides instance if the key exists there, otherwise it
// returns the main instance. Assumes read lock held.
func (i *Instance) viper(key string) *viper.Viper {
	v := i.main
	if i.overrides.IsSet(key) {
		v = i.overrides
	}

	return v
}

// viper returns the viper instance that has the key set. Returns nil
// if no instance has the key. Assumes read lock held.
func (i *Instance) viperWith(key string) *viper.Viper {
	v := i.viper(key)

	if v.IsSet(key) {
		return v
	}

	return nil
}

func (i *Instance) HasOverride(key string) bool {
	i.RLock()
	defer i.RUnlock()

	return i.overrides.IsSet(key)
}

// These functions wrap the equivalent viper functions, checking the override
// instance first, then the main instance.

func (i *Instance) unmarshalKey(key string, rawVal interface{}) error {
	i.RLock()
	defer i.RUnlock()

	return i.viper(key).UnmarshalKey(key, rawVal)
}

func (i *Instance) getStringSlice(key string) []string {
	i.RLock()
	defer i.RUnlock()

	return i.viper(key).GetStringSlice(key)
}

func (i *Instance) getString(key string) string {
	i.RLock()
	defer i.RUnlock()

	return i.viper(key).GetString(key)
}

func (i *Instance) getBool(key string) bool {
	i.RLock()
	defer i.RUnlock()

	return i.viper(key).GetBool(key)
}

func (i *Instance) getBoolDefault(key string, def bool) bool {
	i.RLock()
	defer i.RUnlock()

	ret := def
	v := i.viper(key)
	if v.IsSet(key) {
		ret = v.GetBool(key)
	}
	return ret
}

func (i *Instance) getInt(key string) int {
	i.RLock()
	defer i.RUnlock()

	return i.viper(key).GetInt(key)
}

func (i *Instance) getFloat64(key string) float64 {
	i.RLock()
	defer i.RUnlock()

	return i.viper(key).GetFloat64(key)
}

func (i *Instance) getStringMapString(key string) map[string]string {
	i.RLock()
	defer i.RUnlock()

	ret := i.viper(key).GetStringMapString(key)

	// GetStringMapString returns an empty map regardless of whether the
	// key exists or not.
	if len(ret) == 0 {
		return nil
	}

	return ret
}

type StashConfig struct {
	Path         string `json:"path"`
	ExcludeVideo bool   `json:"excludeVideo"`
	ExcludeImage bool   `json:"excludeImage"`
}

// Stash configuration details
type StashConfigInput struct {
	Path         string `json:"path"`
	ExcludeVideo bool   `json:"excludeVideo"`
	ExcludeImage bool   `json:"excludeImage"`
}

// GetStathPaths returns the configured stash library paths.
// Works opposite to the usual case - it will return the override
// value only if the main value is not set.
func (i *Instance) GetStashPaths() []*StashConfig {
	i.RLock()
	defer i.RUnlock()

	var ret []*StashConfig

	v := i.main
	if !v.IsSet(Stash) {
		v = i.overrides
	}

	if err := v.UnmarshalKey(Stash, &ret); err != nil || len(ret) == 0 {
		// fallback to legacy format
		ss := v.GetStringSlice(Stash)
		ret = nil
		for _, path := range ss {
			toAdd := &StashConfig{
				Path: path,
			}
			ret = append(ret, toAdd)
		}
	}

	return ret
}

func (i *Instance) GetCachePath() string {
	return i.getString(Cache)
}

func (i *Instance) GetGeneratedPath() string {
	return i.getString(Generated)
}

func (i *Instance) GetMetadataPath() string {
	return i.getString(Metadata)
}

func (i *Instance) GetDatabasePath() string {
	return i.getString(Database)
}

func (i *Instance) GetBackupDirectoryPath() string {
	return i.getString(BackupDirectoryPath)
}

func (i *Instance) GetBackupDirectoryPathOrDefault() string {
	ret := i.GetBackupDirectoryPath()
	if ret == "" {
		return i.GetConfigPath()
	}

	return ret
}

func (i *Instance) GetJWTSignKey() []byte {
	return []byte(i.getString(JWTSignKey))
}

func (i *Instance) GetSessionStoreKey() []byte {
	return []byte(i.getString(SessionStoreKey))
}

func (i *Instance) GetDefaultScrapersPath() string {
	// default to the same directory as the config file
	fn := filepath.Join(i.GetConfigPath(), "scrapers")

	return fn
}

func (i *Instance) GetExcludes() []string {
	return i.getStringSlice(Exclude)
}

func (i *Instance) GetImageExcludes() []string {
	return i.getStringSlice(ImageExclude)
}

func (i *Instance) GetVideoExtensions() []string {
	ret := i.getStringSlice(VideoExtensions)
	if ret == nil {
		ret = defaultVideoExtensions
	}
	return ret
}

func (i *Instance) GetImageExtensions() []string {
	ret := i.getStringSlice(ImageExtensions)
	if ret == nil {
		ret = defaultImageExtensions
	}
	return ret
}

func (i *Instance) GetGalleryExtensions() []string {
	ret := i.getStringSlice(GalleryExtensions)
	if ret == nil {
		ret = defaultGalleryExtensions
	}
	return ret
}

func (i *Instance) GetCreateGalleriesFromFolders() bool {
	return i.getBool(CreateGalleriesFromFolders)
}

func (i *Instance) GetLanguage() string {
	ret := i.getString(Language)

	// default to English
	if ret == "" {
		return "en-US"
	}

	return ret
}

// IsCalculateMD5 returns true if MD5 checksums should be generated for
// scene video files.
func (i *Instance) IsCalculateMD5() bool {
	return i.getBool(CalculateMD5)
}

// GetVideoFileNamingAlgorithm returns what hash algorithm should be used for
// naming generated scene video files.
func (i *Instance) GetVideoFileNamingAlgorithm() models.HashAlgorithm {
	ret := i.getString(VideoFileNamingAlgorithm)

	// default to oshash
	if ret == "" {
		return models.HashAlgorithmOshash
	}

	return models.HashAlgorithm(ret)
}

func (i *Instance) GetSequentialScanning() bool {
	return i.getBool(SequentialScanning)
}

func (i *Instance) GetGalleryCoverRegex() string {
	var regexString = i.getString(GalleryCoverRegex)

	_, err := regexp.Compile(regexString)
	if err != nil {
		logger.Warnf("Gallery cover regex '%v' invalid, reverting to default.", regexString)
		return galleryCoverRegexDefault
	}

	return regexString
}

func (i *Instance) GetScrapersPath() string {
	return i.getString(ScrapersPath)
}

func (i *Instance) GetScraperUserAgent() string {
	return i.getString(ScraperUserAgent)
}

// GetScraperCDPPath gets the path to the Chrome executable or remote address
// to an instance of Chrome.
func (i *Instance) GetScraperCDPPath() string {
	return i.getString(ScraperCDPPath)
}

// GetScraperCertCheck returns true if the scraper should check for insecure
// certificates when fetching an image or a page.
func (i *Instance) GetScraperCertCheck() bool {
	return i.getBoolDefault(ScraperCertCheck, true)
}

func (i *Instance) GetScraperExcludeTagPatterns() []string {
	return i.getStringSlice(ScraperExcludeTagPatterns)
}

func (i *Instance) GetStashBoxes() []*models.StashBox {
	var boxes []*models.StashBox
	if err := i.unmarshalKey(StashBoxes, &boxes); err != nil {
		logger.Warnf("error in unmarshalkey: %v", err)
	}

	return boxes
}

func (i *Instance) GetDefaultPluginsPath() string {
	// default to the same directory as the config file
	fn := filepath.Join(i.GetConfigPath(), "plugins")

	return fn
}

func (i *Instance) GetPluginsPath() string {
	return i.getString(PluginsPath)
}

func (i *Instance) GetPythonPath() string {
	return i.getString(PythonPath)
}

func (i *Instance) GetHost() string {
	ret := i.getString(Host)
	if ret == "" {
		ret = hostDefault
	}

	return ret
}

func (i *Instance) GetPort() int {
	ret := i.getInt(Port)
	if ret == 0 {
		ret = portDefault
	}

	return ret
}

func (i *Instance) GetThemeColor() string {
	return i.getString(ThemeColor)
}

func (i *Instance) GetExternalHost() string {
	return i.getString(ExternalHost)
}

// GetPreviewSegmentDuration returns the duration of a single segment in a
// scene preview file, in seconds.
func (i *Instance) GetPreviewSegmentDuration() float64 {
	return i.getFloat64(PreviewSegmentDuration)
}

// GetParallelTasks returns the number of parallel tasks that should be started
// by scan or generate task.
func (i *Instance) GetParallelTasks() int {
	return i.getInt(ParallelTasks)
}

func (i *Instance) GetParallelTasksWithAutoDetection() int {
	parallelTasks := i.getInt(ParallelTasks)
	if parallelTasks <= 0 {
		parallelTasks = (runtime.NumCPU() / 4) + 1
	}
	return parallelTasks
}

func (i *Instance) GetPreviewAudio() bool {
	return i.getBool(PreviewAudio)
}

// GetPreviewSegments returns the amount of segments in a scene preview file.
func (i *Instance) GetPreviewSegments() int {
	return i.getInt(PreviewSegments)
}

// GetPreviewExcludeStart returns the configuration setting string for
// excluding the start of scene videos for preview generation. This can
// be in two possible formats. A float value is interpreted as the amount
// of seconds to exclude from the start of the video before it is included
// in the preview. If the value is suffixed with a '%' character (for example
// '2%'), then it is interpreted as a proportion of the total video duration.
func (i *Instance) GetPreviewExcludeStart() string {
	return i.getString(PreviewExcludeStart)
}

// GetPreviewExcludeEnd returns the configuration setting string for
// excluding the end of scene videos for preview generation. A float value
// is interpreted as the amount of seconds to exclude from the end of the video
// when generating previews. If the value is suffixed with a '%' character,
// then it is interpreted as a proportion of the total video duration.
func (i *Instance) GetPreviewExcludeEnd() string {
	return i.getString(PreviewExcludeEnd)
}

// GetPreviewPreset returns the preset when generating previews. Defaults to
// Slow.
func (i *Instance) GetPreviewPreset() models.PreviewPreset {
	ret := i.getString(PreviewPreset)

	// default to slow
	if ret == "" {
		return models.PreviewPresetSlow
	}

	return models.PreviewPreset(ret)
}

func (i *Instance) GetTranscodeHardwareAcceleration() bool {
	return i.getBool(TranscodeHardwareAcceleration)
}

func (i *Instance) GetMaxTranscodeSize() models.StreamingResolutionEnum {
	ret := i.getString(MaxTranscodeSize)

	// default to original
	if ret == "" {
		return models.StreamingResolutionEnumOriginal
	}

	return models.StreamingResolutionEnum(ret)
}

func (i *Instance) GetMaxStreamingTranscodeSize() models.StreamingResolutionEnum {
	ret := i.getString(MaxStreamingTranscodeSize)

	// default to original
	if ret == "" {
		return models.StreamingResolutionEnumOriginal
	}

	return models.StreamingResolutionEnum(ret)
}

func (i *Instance) GetTranscodeInputArgs() []string {
	return i.getStringSlice(TranscodeInputArgs)
}

func (i *Instance) GetTranscodeOutputArgs() []string {
	return i.getStringSlice(TranscodeOutputArgs)
}

func (i *Instance) GetLiveTranscodeInputArgs() []string {
	return i.getStringSlice(LiveTranscodeInputArgs)
}

func (i *Instance) GetLiveTranscodeOutputArgs() []string {
	return i.getStringSlice(LiveTranscodeOutputArgs)
}

func (i *Instance) GetDrawFunscriptHeatmapRange() bool {
	return i.getBoolDefault(DrawFunscriptHeatmapRange, drawFunscriptHeatmapRangeDefault)
}

// IsWriteImageThumbnails returns true if image thumbnails should be written
// to disk after generating on the fly.
func (i *Instance) IsWriteImageThumbnails() bool {
	return i.getBool(WriteImageThumbnails)
}

func (i *Instance) GetAPIKey() string {
	return i.getString(ApiKey)
}

func (i *Instance) GetUsername() string {
	return i.getString(Username)
}

func (i *Instance) GetPasswordHash() string {
	return i.getString(Password)
}

func (i *Instance) GetCredentials() (string, string) {
	if i.HasCredentials() {
		return i.getString(Username), i.getString(Password)
	}

	return "", ""
}

func (i *Instance) HasCredentials() bool {
	username := i.getString(Username)
	pwHash := i.getString(Password)

	return username != "" && pwHash != ""
}

func hashPassword(password string) string {
	hash, _ := bcrypt.GenerateFromPassword([]byte(password), bcrypt.MinCost)

	return string(hash)
}

func (i *Instance) ValidateCredentials(username string, password string) bool {
	if !i.HasCredentials() {
		// don't need to authenticate if no credentials saved
		return true
	}

	authUser, authPWHash := i.GetCredentials()

	err := bcrypt.CompareHashAndPassword([]byte(authPWHash), []byte(password))

	return username == authUser && err == nil
}

var stashBoxRe = regexp.MustCompile("^http.*graphql$")

type StashBoxInput struct {
	Endpoint string `json:"endpoint"`
	APIKey   string `json:"api_key"`
	Name     string `json:"name"`
}

func (i *Instance) ValidateStashBoxes(boxes []*StashBoxInput) error {
	isMulti := len(boxes) > 1

	for _, box := range boxes {
		// Validate each stash-box configuration field, return on error
		if box.APIKey == "" {
			return &StashBoxError{msg: "API Key cannot be blank"}
		}

		if box.Endpoint == "" {
			return &StashBoxError{msg: "endpoint cannot be blank"}
		}

		if !stashBoxRe.Match([]byte(box.Endpoint)) {
			return &StashBoxError{msg: "endpoint is invalid"}
		}

		if isMulti && box.Name == "" {
			return &StashBoxError{msg: "name cannot be blank"}
		}
	}

	return nil
}

// GetMaxSessionAge gets the maximum age for session cookies, in seconds.
// Session cookie expiry times are refreshed every request.
func (i *Instance) GetMaxSessionAge() int {
	i.RLock()
	defer i.RUnlock()

	ret := DefaultMaxSessionAge
	v := i.viper(MaxSessionAge)
	if v.IsSet(MaxSessionAge) {
		ret = v.GetInt(MaxSessionAge)
	}

	return ret
}

// GetCustomServedFolders gets the map of custom paths to their applicable
// filesystem locations
func (i *Instance) GetCustomServedFolders() URLMap {
	return i.getStringMapString(CustomServedFolders)
}

func (i *Instance) GetCustomUILocation() string {
	return i.getString(CustomUILocation)
}

// Interface options
func (i *Instance) GetMenuItems() []string {
	i.RLock()
	defer i.RUnlock()
	v := i.viper(MenuItems)
	if v.IsSet(MenuItems) {
		return v.GetStringSlice(MenuItems)
	}
	return defaultMenuItems
}

func (i *Instance) GetSoundOnPreview() bool {
	return i.getBool(SoundOnPreview)
}

func (i *Instance) GetWallShowTitle() bool {
	i.RLock()
	defer i.RUnlock()

	ret := defaultWallShowTitle
	v := i.viper(WallShowTitle)
	if v.IsSet(WallShowTitle) {
		ret = v.GetBool(WallShowTitle)
	}
	return ret
}

func (i *Instance) GetCustomPerformerImageLocation() string {
	return i.getString(CustomPerformerImageLocation)
}

func (i *Instance) GetWallPlayback() string {
	i.RLock()
	defer i.RUnlock()

	ret := defaultWallPlayback
	v := i.viper(WallPlayback)
	if v.IsSet(WallPlayback) {
		ret = v.GetString(WallPlayback)
	}

	return ret
}

func (i *Instance) GetShowScrubber() bool {
	return i.getBoolDefault(ShowScrubber, showScrubberDefault)
}

func (i *Instance) GetMaximumLoopDuration() int {
	return i.getInt(MaximumLoopDuration)
}

func (i *Instance) GetAutostartVideo() bool {
	return i.getBool(AutostartVideo)
}

func (i *Instance) GetAutostartVideoOnPlaySelected() bool {
	return i.getBoolDefault(AutostartVideoOnPlaySelected, autostartVideoOnPlaySelectedDefault)
}

func (i *Instance) GetContinuePlaylistDefault() bool {
	return i.getBool(ContinuePlaylistDefault)
}

func (i *Instance) GetShowStudioAsText() bool {
	return i.getBool(ShowStudioAsText)
}

func (i *Instance) getSlideshowDelay() int {
	// assume have lock

	ret := defaultImageLightboxSlideshowDelay
	v := i.viper(ImageLightboxSlideshowDelay)
	if v.IsSet(ImageLightboxSlideshowDelay) {
		ret = v.GetInt(ImageLightboxSlideshowDelay)
	} else {
		// fallback to old location
		v := i.viper(legacyImageLightboxSlideshowDelay)
		if v.IsSet(legacyImageLightboxSlideshowDelay) {
			ret = v.GetInt(legacyImageLightboxSlideshowDelay)
		}
	}

	return ret
}

func (i *Instance) GetImageLightboxOptions() ConfigImageLightboxResult {
	i.RLock()
	defer i.RUnlock()

	delay := i.getSlideshowDelay()

	ret := ConfigImageLightboxResult{
		SlideshowDelay: &delay,
	}

	if v := i.viperWith(ImageLightboxDisplayModeKey); v != nil {
		mode := ImageLightboxDisplayMode(v.GetString(ImageLightboxDisplayModeKey))
		ret.DisplayMode = &mode
	}
	if v := i.viperWith(ImageLightboxScaleUp); v != nil {
		value := v.GetBool(ImageLightboxScaleUp)
		ret.ScaleUp = &value
	}
	if v := i.viperWith(ImageLightboxResetZoomOnNav); v != nil {
		value := v.GetBool(ImageLightboxResetZoomOnNav)
		ret.ResetZoomOnNav = &value
	}
	if v := i.viperWith(ImageLightboxScrollModeKey); v != nil {
		mode := ImageLightboxScrollMode(v.GetString(ImageLightboxScrollModeKey))
		ret.ScrollMode = &mode
	}
	if v := i.viperWith(ImageLightboxScrollAttemptsBeforeChange); v != nil {
		ret.ScrollAttemptsBeforeChange = v.GetInt(ImageLightboxScrollAttemptsBeforeChange)
	}

	return ret
}

func (i *Instance) GetDisableDropdownCreate() *ConfigDisableDropdownCreate {
	return &ConfigDisableDropdownCreate{
		Performer: i.getBool(DisableDropdownCreatePerformer),
		Studio:    i.getBool(DisableDropdownCreateStudio),
		Tag:       i.getBool(DisableDropdownCreateTag),
	}
}

func (i *Instance) GetUIConfiguration() map[string]interface{} {
	i.RLock()
	defer i.RUnlock()

	// HACK: viper changes map keys to case insensitive values, so the workaround is to
	// convert map keys to snake case for storage
	v := i.viper(UI).GetStringMap(UI)

	return fromSnakeCaseMap(v)
}

func (i *Instance) SetUIConfiguration(v map[string]interface{}) {
	i.RLock()
	defer i.RUnlock()

	// HACK: viper changes map keys to case insensitive values, so the workaround is to
	// convert map keys to snake case for storage
	i.viper(UI).Set(UI, toSnakeCaseMap(v))
}

func (i *Instance) GetCSSPath() string {
	// use custom.css in the same directory as the config file
	configFileUsed := i.GetConfigFile()
	configDir := filepath.Dir(configFileUsed)

	fn := filepath.Join(configDir, "custom.css")

	return fn
}

func (i *Instance) GetCSS() string {
	fn := i.GetCSSPath()

	exists, _ := fsutil.FileExists(fn)
	if !exists {
		return ""
	}

	buf, err := os.ReadFile(fn)

	if err != nil {
		return ""
	}

	return string(buf)
}

func (i *Instance) SetCSS(css string) {
	fn := i.GetCSSPath()
	i.Lock()
	defer i.Unlock()

	buf := []byte(css)

	if err := os.WriteFile(fn, buf, 0777); err != nil {
		logger.Warnf("error while writing %v bytes to %v: %v", len(buf), fn, err)
	}
}

func (i *Instance) GetCSSEnabled() bool {
	return i.getBool(CSSEnabled)
}

func (i *Instance) GetJavascriptPath() string {
	// use custom.js in the same directory as the config file
	configFileUsed := i.GetConfigFile()
	configDir := filepath.Dir(configFileUsed)

	fn := filepath.Join(configDir, "custom.js")

	return fn
}

func (i *Instance) GetJavascript() string {
	fn := i.GetJavascriptPath()

	exists, _ := fsutil.FileExists(fn)
	if !exists {
		return ""
	}

	buf, err := os.ReadFile(fn)

	if err != nil {
		return ""
	}

	return string(buf)
}

func (i *Instance) SetJavascript(javascript string) {
	fn := i.GetJavascriptPath()
	i.Lock()
	defer i.Unlock()

	buf := []byte(javascript)

	if err := os.WriteFile(fn, buf, 0777); err != nil {
		logger.Warnf("error while writing %v bytes to %v: %v", len(buf), fn, err)
	}
}

func (i *Instance) GetJavascriptEnabled() bool {
	return i.getBool(JavascriptEnabled)
}

func (i *Instance) GetCustomLocalesPath() string {
	// use custom-locales.json in the same directory as the config file
	configFileUsed := i.GetConfigFile()
	configDir := filepath.Dir(configFileUsed)

	fn := filepath.Join(configDir, "custom-locales.json")

	return fn
}

func (i *Instance) GetCustomLocales() string {
	fn := i.GetCustomLocalesPath()

	exists, _ := fsutil.FileExists(fn)
	if !exists {
		return ""
	}

	buf, err := os.ReadFile(fn)

	if err != nil {
		return ""
	}

	return string(buf)
}

func (i *Instance) SetCustomLocales(customLocales string) {
	fn := i.GetCustomLocalesPath()
	i.Lock()
	defer i.Unlock()

	buf := []byte(customLocales)

	if err := os.WriteFile(fn, buf, 0777); err != nil {
		logger.Warnf("error while writing %v bytes to %v: %v", len(buf), fn, err)
	}
}

func (i *Instance) GetCustomLocalesEnabled() bool {
	return i.getBool(CustomLocalesEnabled)
}

func (i *Instance) GetHandyKey() string {
	return i.getString(HandyKey)
}

func (i *Instance) GetFunscriptOffset() int {
	return i.getInt(FunscriptOffset)
}

func (i *Instance) GetDeleteFileDefault() bool {
	return i.getBool(DeleteFileDefault)
}

func (i *Instance) GetDeleteGeneratedDefault() bool {
	return i.getBoolDefault(DeleteGeneratedDefault, deleteGeneratedDefaultDefault)
}

// GetDefaultIdentifySettings returns the default Identify task settings.
// Returns nil if the settings could not be unmarshalled, or if it
// has not been set.
func (i *Instance) GetDefaultIdentifySettings() *identify.Options {
	i.RLock()
	defer i.RUnlock()
	v := i.viper(DefaultIdentifySettings)

	if v.IsSet(DefaultIdentifySettings) {
		var ret identify.Options
		if err := v.UnmarshalKey(DefaultIdentifySettings, &ret); err != nil {
			return nil
		}
		return &ret
	}

	return nil
}

// GetDefaultScanSettings returns the default Scan task settings.
// Returns nil if the settings could not be unmarshalled, or if it
// has not been set.
func (i *Instance) GetDefaultScanSettings() *ScanMetadataOptions {
	i.RLock()
	defer i.RUnlock()
	v := i.viper(DefaultScanSettings)

	if v.IsSet(DefaultScanSettings) {
		var ret ScanMetadataOptions
		if err := v.UnmarshalKey(DefaultScanSettings, &ret); err != nil {
			return nil
		}
		return &ret
	}

	return nil
}

// GetDefaultAutoTagSettings returns the default Scan task settings.
// Returns nil if the settings could not be unmarshalled, or if it
// has not been set.
func (i *Instance) GetDefaultAutoTagSettings() *AutoTagMetadataOptions {
	i.RLock()
	defer i.RUnlock()
	v := i.viper(DefaultAutoTagSettings)

	if v.IsSet(DefaultAutoTagSettings) {
		var ret AutoTagMetadataOptions
		if err := v.UnmarshalKey(DefaultAutoTagSettings, &ret); err != nil {
			return nil
		}
		return &ret
	}

	return nil
}

// GetDefaultGenerateSettings returns the default Scan task settings.
// Returns nil if the settings could not be unmarshalled, or if it
// has not been set.
func (i *Instance) GetDefaultGenerateSettings() *models.GenerateMetadataOptions {
	i.RLock()
	defer i.RUnlock()
	v := i.viper(DefaultGenerateSettings)

	if v.IsSet(DefaultGenerateSettings) {
		var ret models.GenerateMetadataOptions
		if err := v.UnmarshalKey(DefaultGenerateSettings, &ret); err != nil {
			return nil
		}
		return &ret
	}

	return nil
}

// GetDangerousAllowPublicWithoutAuth determines if the security feature is enabled.
// See https://docs.stashapp.cc/networking/authentication-required-when-accessing-stash-from-the-internet
func (i *Instance) GetDangerousAllowPublicWithoutAuth() bool {
	return i.getBool(dangerousAllowPublicWithoutAuth)
}

// GetSecurityTripwireAccessedFromPublicInternet returns a public IP address if stash
// has been accessed from the public internet, with no auth enabled, and
// DangerousAllowPublicWithoutAuth disabled. Returns an empty string otherwise.
func (i *Instance) GetSecurityTripwireAccessedFromPublicInternet() string {
	return i.getString(SecurityTripwireAccessedFromPublicInternet)
}

// GetDLNAServerName returns the visible name of the DLNA server. If empty,
// "stash" will be used.
func (i *Instance) GetDLNAServerName() string {
	return i.getString(DLNAServerName)
}

// GetDLNADefaultEnabled returns true if the DLNA is enabled by default.
func (i *Instance) GetDLNADefaultEnabled() bool {
	return i.getBool(DLNADefaultEnabled)
}

// GetDLNADefaultIPWhitelist returns a list of IP addresses/wildcards that
// are allowed to use the DLNA service.
func (i *Instance) GetDLNADefaultIPWhitelist() []string {
	return i.getStringSlice(DLNADefaultIPWhitelist)
}

// GetDLNAInterfaces returns a list of interface names to expose DLNA on. If
// empty, runs on all interfaces.
func (i *Instance) GetDLNAInterfaces() []string {
	return i.getStringSlice(DLNAInterfaces)
}

// GetLogFile returns the filename of the file to output logs to.
// An empty string means that file logging will be disabled.
func (i *Instance) GetLogFile() string {
	return i.getString(LogFile)
}

// GetLogOut returns true if logging should be output to the terminal
// in addition to writing to a log file. Logging will be output to the
// terminal if file logging is disabled. Defaults to true.
func (i *Instance) GetLogOut() bool {
	return i.getBoolDefault(LogOut, defaultLogOut)
}

// GetLogLevel returns the lowest log level to write to the log.
// Should be one of "Debug", "Info", "Warning", "Error"
func (i *Instance) GetLogLevel() string {
	value := i.getString(LogLevel)
	if value != "Debug" && value != "Info" && value != "Warning" && value != "Error" && value != "Trace" {
		value = defaultLogLevel
	}

	return value
}

// GetLogAccess returns true if http requests should be logged to the terminal.
// HTTP requests are not logged to the log file. Defaults to true.
func (i *Instance) GetLogAccess() bool {
	return i.getBoolDefault(LogAccess, defaultLogAccess)
}

// Max allowed graphql upload size in megabytes
func (i *Instance) GetMaxUploadSize() int64 {
	i.RLock()
	defer i.RUnlock()
	ret := int64(1024)

	v := i.viper(MaxUploadSize)
	if v.IsSet(MaxUploadSize) {
		ret = v.GetInt64(MaxUploadSize)
	}
	return ret << 20
}

// GetProxy returns the url of a http proxy to be used for all outgoing http calls.
func (i *Instance) GetProxy() string {
	// Validate format
	reg := regexp.MustCompile(`^((?:socks5h?|https?):\/\/)(([\P{Cc}]+):([\P{Cc}]+)@)?(([a-zA-Z0-9][a-zA-Z0-9.-]*)(:[0-9]{1,5})?)`)
	proxy := i.getString(Proxy)
	if proxy != "" && reg.MatchString(proxy) {
		logger.Debug("Proxy is valid, using it")
		return proxy
	} else if proxy != "" {
		logger.Error("Proxy is invalid, please review your configuration")
		return ""
	}
	return ""
}

// GetProxy returns the url of a http proxy to be used for all outgoing http calls.
func (i *Instance) GetNoProxy() string {
	// NoProxy does not require validation, it is validated by the native Go library sufficiently
	return i.getString(NoProxy)
}

// ActivatePublicAccessTripwire sets the security_tripwire_accessed_from_public_internet
// config field to the provided IP address to indicate that stash has been accessed
// from this public IP without authentication.
func (i *Instance) ActivatePublicAccessTripwire(requestIP string) error {
	i.Set(SecurityTripwireAccessedFromPublicInternet, requestIP)
	return i.Write()
}

func (i *Instance) Validate() error {
	i.RLock()
	defer i.RUnlock()
	mandatoryPaths := []string{
		Database,
		Generated,
	}

	var missingFields []string

	for _, p := range mandatoryPaths {
		if !i.viper(p).IsSet(p) || i.viper(p).GetString(p) == "" {
			missingFields = append(missingFields, p)
		}
	}

	if len(missingFields) > 0 {
		return MissingConfigError{
			missingFields: missingFields,
		}
	}

	return nil
}

func (i *Instance) setDefaultValues(write bool) error {
	// read data before write lock scope
	defaultDatabaseFilePath := i.GetDefaultDatabaseFilePath()
	defaultScrapersPath := i.GetDefaultScrapersPath()
	defaultPluginsPath := i.GetDefaultPluginsPath()

	i.Lock()
	defer i.Unlock()

	// set the default host and port so that these are written to the config
	// file
	i.main.SetDefault(Host, hostDefault)
	i.main.SetDefault(Port, portDefault)

	i.main.SetDefault(ParallelTasks, parallelTasksDefault)
	i.main.SetDefault(SequentialScanning, SequentialScanningDefault)
	i.main.SetDefault(PreviewSegmentDuration, previewSegmentDurationDefault)
	i.main.SetDefault(PreviewSegments, previewSegmentsDefault)
	i.main.SetDefault(PreviewExcludeStart, previewExcludeStartDefault)
	i.main.SetDefault(PreviewExcludeEnd, previewExcludeEndDefault)
	i.main.SetDefault(PreviewAudio, previewAudioDefault)
	i.main.SetDefault(SoundOnPreview, false)

	i.main.SetDefault(ThemeColor, DefaultThemeColor)

	i.main.SetDefault(WriteImageThumbnails, writeImageThumbnailsDefault)

	i.main.SetDefault(Database, defaultDatabaseFilePath)

	i.main.SetDefault(dangerousAllowPublicWithoutAuth, dangerousAllowPublicWithoutAuthDefault)
	i.main.SetDefault(SecurityTripwireAccessedFromPublicInternet, securityTripwireAccessedFromPublicInternetDefault)

	// Set generated to the metadata path for backwards compat
	i.main.SetDefault(Generated, i.main.GetString(Metadata))

	i.main.SetDefault(NoBrowser, NoBrowserDefault)
	i.main.SetDefault(NotificationsEnabled, NotificationsEnabledDefault)
	i.main.SetDefault(ShowOneTimeMovedNotification, ShowOneTimeMovedNotificationDefault)

	// Set default scrapers and plugins paths
	i.main.SetDefault(ScrapersPath, defaultScrapersPath)
	i.main.SetDefault(PluginsPath, defaultPluginsPath)

	// Set default gallery cover regex
	i.main.SetDefault(GalleryCoverRegex, galleryCoverRegexDefault)

	// Set NoProxy default
	i.main.SetDefault(NoProxy, noProxyDefault)

	if write {
		return i.main.WriteConfig()
	}

	return nil
}

// setExistingSystemDefaults sets config options that are new and unset in an existing install,
// but should have a separate default than for brand-new systems, to maintain behavior.
func (i *Instance) setExistingSystemDefaults() error {
	i.Lock()
	defer i.Unlock()
	if !i.isNewSystem {
		configDirtied := false

		// Existing systems as of the introduction of auto-browser open should retain existing
		// behavior and not start the browser automatically.
		if !i.main.InConfig(NoBrowser) {
			configDirtied = true
			i.main.Set(NoBrowser, true)
		}

		// Existing systems as of the introduction of the taskbar should inform users.
		if !i.main.InConfig(ShowOneTimeMovedNotification) {
			configDirtied = true
			i.main.Set(ShowOneTimeMovedNotification, true)
		}

		if configDirtied {
			return i.main.WriteConfig()
		}
	}

	return nil
}

// SetInitialConfig fills in missing required config fields
func (i *Instance) SetInitialConfig() error {
	return i.setInitialConfig(true)
}

// SetInitialMemoryConfig fills in missing required config fields without writing the configuration
func (i *Instance) SetInitialMemoryConfig() error {
	return i.setInitialConfig(false)
}

func (i *Instance) setInitialConfig(write bool) error {
	// generate some api keys
	const apiKeyLength = 32

	if string(i.GetJWTSignKey()) == "" {
		signKey, err := hash.GenerateRandomKey(apiKeyLength)
		if err != nil {
			return fmt.Errorf("error generating JWTSignKey: %w", err)
		}
		i.Set(JWTSignKey, signKey)
	}

	if string(i.GetSessionStoreKey()) == "" {
		sessionStoreKey, err := hash.GenerateRandomKey(apiKeyLength)
		if err != nil {
			return fmt.Errorf("error generating session store key: %w", err)
		}
		i.Set(SessionStoreKey, sessionStoreKey)
	}

	return i.setDefaultValues(write)
}

func (i *Instance) FinalizeSetup() {
	i.isNewSystem = false
	// i.configUpdates <- 0
}<|MERGE_RESOLUTION|>--- conflicted
+++ resolved
@@ -69,15 +69,13 @@
 	ParallelTasks        = "parallel_tasks"
 	parallelTasksDefault = 1
 
-<<<<<<< HEAD
 	PreviewPreset                 = "preview_preset"
 	TranscodeHardwareAcceleration = "ffmpeg.hardware_acceleration"
-=======
+  
 	SequentialScanning        = "sequential_scanning"
 	SequentialScanningDefault = false
 
 	PreviewPreset = "preview_preset"
->>>>>>> f7676350
 
 	PreviewAudio        = "preview_audio"
 	previewAudioDefault = true
