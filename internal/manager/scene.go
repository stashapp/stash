--- conflicted
+++ resolved
@@ -3,7 +3,6 @@
 import (
 	"fmt"
 	"net/url"
-	"strconv"
 
 	"github.com/stashapp/stash/internal/manager/config"
 	"github.com/stashapp/stash/pkg/ffmpeg"
@@ -101,19 +100,10 @@
 			}
 		}
 
-<<<<<<< HEAD
-func makeStreamEndpoint(streamURL *url.URL, streamingResolution models.StreamingResolutionEnum, mimeType, label string, hw bool) *SceneStreamEndpoint {
-	urlCopy := *streamURL
-	v := urlCopy.Query()
-	v.Set("resolution", streamingResolution.String())
-	v.Set("hwaccel", strconv.FormatBool(hw))
-	urlCopy.RawQuery = v.Encode()
-=======
 		// if we always allow everything, then return true
 		if maxStreamingTranscodeSize == models.StreamingResolutionEnumOriginal {
 			return true
 		}
->>>>>>> 05669f55
 
 		return maxStreamingResolution.GetMinResolution() >= minResolution
 	}
@@ -174,77 +164,6 @@
 	webmStreams := []*SceneStreamEndpoint{}
 	hlsStreams := []*SceneStreamEndpoint{}
 
-<<<<<<< HEAD
-	// Setup up lower quality transcoding options (MP4)
-	mp4LabelFourK := "MP4 4K (2160p)"         // "FOUR_K"
-	mp4LabelFullHD := "MP4 Full HD (1080p)"   // "FULL_HD"
-	mp4LabelStandardHD := "MP4 HD (720p)"     // "STANDARD_HD"
-	mp4LabelStandard := "MP4 Standard (480p)" // "STANDARD"
-	mp4LabelLow := "MP4 Low (240p)"           // "LOW"
-
-	var webmStreams []*SceneStreamEndpoint
-	var mp4Streams []*SceneStreamEndpoint
-	var webmHWStreams []*SceneStreamEndpoint
-	var mp4HWStreams []*SceneStreamEndpoint
-
-	webmURL := replaceSuffix(".webm")
-	mp4URL := replaceSuffix(".mp4")
-
-	hwLabel := "HW "
-
-	if includeSceneStreamPath(pf, models.StreamingResolutionEnumFourK, maxStreamingTranscodeSize) {
-		webmStreams = append(webmStreams, makeStreamEndpoint(webmURL, models.StreamingResolutionEnumFourK, mimeMp4, webmLabelFourK, false))
-		mp4Streams = append(mp4Streams, makeStreamEndpoint(mp4URL, models.StreamingResolutionEnumFourK, mimeMp4, mp4LabelFourK, false))
-		webmHWStreams = append(webmHWStreams, makeStreamEndpoint(webmURL, models.StreamingResolutionEnumFourK, mimeMp4, hwLabel+webmLabelFourK, true))
-		mp4HWStreams = append(mp4HWStreams, makeStreamEndpoint(mp4URL, models.StreamingResolutionEnumFourK, mimeMp4, hwLabel+mp4LabelFourK, true))
-	}
-
-	if includeSceneStreamPath(pf, models.StreamingResolutionEnumFullHd, maxStreamingTranscodeSize) {
-		webmStreams = append(webmStreams, makeStreamEndpoint(webmURL, models.StreamingResolutionEnumFullHd, mimeMp4, webmLabelFullHD, false))
-		mp4Streams = append(mp4Streams, makeStreamEndpoint(mp4URL, models.StreamingResolutionEnumFullHd, mimeMp4, mp4LabelFullHD, false))
-		webmHWStreams = append(webmHWStreams, makeStreamEndpoint(webmURL, models.StreamingResolutionEnumFullHd, mimeMp4, hwLabel+webmLabelFullHD, true))
-		mp4HWStreams = append(mp4HWStreams, makeStreamEndpoint(mp4URL, models.StreamingResolutionEnumFullHd, mimeMp4, hwLabel+mp4LabelFullHD, true))
-	}
-
-	if includeSceneStreamPath(pf, models.StreamingResolutionEnumStandardHd, maxStreamingTranscodeSize) {
-		webmStreams = append(webmStreams, makeStreamEndpoint(webmURL, models.StreamingResolutionEnumStandardHd, mimeMp4, webmLabelStandardHD, false))
-		mp4Streams = append(mp4Streams, makeStreamEndpoint(mp4URL, models.StreamingResolutionEnumStandardHd, mimeMp4, mp4LabelStandardHD, false))
-		webmHWStreams = append(webmHWStreams, makeStreamEndpoint(webmURL, models.StreamingResolutionEnumStandardHd, mimeMp4, hwLabel+webmLabelStandardHD, true))
-		mp4HWStreams = append(mp4HWStreams, makeStreamEndpoint(mp4URL, models.StreamingResolutionEnumStandardHd, mimeMp4, hwLabel+mp4LabelStandardHD, true))
-	}
-
-	if includeSceneStreamPath(pf, models.StreamingResolutionEnumStandard, maxStreamingTranscodeSize) {
-		webmStreams = append(webmStreams, makeStreamEndpoint(webmURL, models.StreamingResolutionEnumStandard, mimeMp4, webmLabelStandard, false))
-		mp4Streams = append(mp4Streams, makeStreamEndpoint(mp4URL, models.StreamingResolutionEnumStandard, mimeMp4, mp4LabelStandard, false))
-		webmHWStreams = append(webmHWStreams, makeStreamEndpoint(webmURL, models.StreamingResolutionEnumStandard, mimeMp4, hwLabel+webmLabelStandard, true))
-		mp4HWStreams = append(mp4HWStreams, makeStreamEndpoint(mp4URL, models.StreamingResolutionEnumStandard, mimeMp4, hwLabel+mp4LabelStandard, true))
-	}
-
-	if includeSceneStreamPath(pf, models.StreamingResolutionEnumLow, maxStreamingTranscodeSize) {
-		webmStreams = append(webmStreams, makeStreamEndpoint(webmURL, models.StreamingResolutionEnumLow, mimeMp4, webmLabelLow, false))
-		mp4Streams = append(mp4Streams, makeStreamEndpoint(mp4URL, models.StreamingResolutionEnumLow, mimeMp4, mp4LabelLow, false))
-		webmHWStreams = append(webmHWStreams, makeStreamEndpoint(webmURL, models.StreamingResolutionEnumLow, mimeMp4, hwLabel+webmLabelLow, true))
-		mp4HWStreams = append(mp4HWStreams, makeStreamEndpoint(mp4URL, models.StreamingResolutionEnumLow, mimeMp4, hwLabel+mp4LabelLow, true))
-	}
-
-	if config.GetInstance().GetTranscodeHardwareAcceleration() {
-		if ffmpeg.HWCodecVP9Compatible() != nil {
-			ret = append(ret, webmHWStreams...)
-		}
-		if ffmpeg.HWCodecH264Compatible() != nil {
-			ret = append(ret, mp4HWStreams...)
-		}
-	}
-	ret = append(ret, webmStreams...)
-	ret = append(ret, mp4Streams...)
-
-	defaultStreams := []*SceneStreamEndpoint{
-		{
-			URL:      replaceSuffix(".webm").String(),
-			MimeType: &mimeWebm,
-			Label:    &labelWebm,
-		},
-=======
 	if includeSceneStreamPath(models.StreamingResolutionEnumOriginal) {
 		mp4Streams = append(mp4Streams, makeStreamEndpoint(mp4EndpointType, models.StreamingResolutionEnumOriginal))
 		webmStreams = append(webmStreams, makeStreamEndpoint(webmEndpointType, models.StreamingResolutionEnumOriginal))
@@ -279,7 +198,6 @@
 		mp4Streams = append(mp4Streams, makeStreamEndpoint(mp4EndpointType, models.StreamingResolutionEnumLow))
 		webmStreams = append(webmStreams, makeStreamEndpoint(webmEndpointType, models.StreamingResolutionEnumLow))
 		hlsStreams = append(hlsStreams, makeStreamEndpoint(hlsEndpointType, models.StreamingResolutionEnumLow))
->>>>>>> 05669f55
 	}
 
 	endpoints = append(endpoints, mp4Streams...)
