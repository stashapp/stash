package api

import (
	"bytes"
	"errors"
	"fmt"
	"html/template"
	"io/fs"
	"net/http"
	"strings"

	"github.com/stashapp/stash/internal/manager"
	"github.com/stashapp/stash/internal/manager/config"
	"github.com/stashapp/stash/pkg/logger"
	"github.com/stashapp/stash/pkg/session"
	"github.com/stashapp/stash/pkg/utils"
	"github.com/stashapp/stash/ui"
)

const returnURLParam = "returnURL"

func getLoginPage() []byte {
	data, err := fs.ReadFile(ui.LoginUIBox, "login.html")
	if err != nil {
		panic(err)
	}
	return data
}

type loginTemplateData struct {
	URL   string
	Error string
}

<<<<<<< HEAD
func serveLoginPage(loginUIBox fs.FS, w http.ResponseWriter, r *http.Request, returnURL string, loginError string) {
	loginPage := string(getLoginPage(loginUIBox))
	prefix := manager.GetProxyPrefix(r)
=======
func serveLoginPage(w http.ResponseWriter, r *http.Request, returnURL string, loginError string) {
	loginPage := string(getLoginPage())
	prefix := getProxyPrefix(r)
>>>>>>> 41331171
	loginPage = strings.ReplaceAll(loginPage, "/%BASE_URL%", prefix)

	templ, err := template.New("Login").Parse(loginPage)
	if err != nil {
		http.Error(w, fmt.Sprintf("error: %s", err), http.StatusInternalServerError)
		return
	}

	buffer := bytes.Buffer{}
	err = templ.Execute(&buffer, loginTemplateData{URL: returnURL, Error: loginError})
	if err != nil {
		http.Error(w, fmt.Sprintf("error: %s", err), http.StatusInternalServerError)
		return
	}

	w.Header().Set("Content-Type", "text/html")

	// we shouldn't need to set plugin exceptions here
	setPageSecurityHeaders(w, r, nil)

	utils.ServeStaticContent(w, r, buffer.Bytes())
}

func handleLogin() http.HandlerFunc {
	return func(w http.ResponseWriter, r *http.Request) {
		returnURL := r.URL.Query().Get(returnURLParam)

		if !config.GetInstance().HasCredentials() {
			if returnURL != "" {
				http.Redirect(w, r, returnURL, http.StatusFound)
			} else {
				prefix := manager.GetProxyPrefix(r)
				http.Redirect(w, r, prefix+"/", http.StatusFound)
			}
			return
		}

		serveLoginPage(w, r, returnURL, "")
	}
}

func handleLoginPost() http.HandlerFunc {
	return func(w http.ResponseWriter, r *http.Request) {
		url := r.FormValue(returnURLParam)
		if url == "" {
			url = manager.GetProxyPrefix(r) + "/"
		}

		err := manager.GetInstance().SessionStore.Login(w, r)
		if err != nil {
			// always log the error
			logger.Errorf("Error logging in: %v", err)
		}

		var invalidCredentialsError *session.InvalidCredentialsError

		if errors.As(err, &invalidCredentialsError) {
			// serve login page with an error
			serveLoginPage(w, r, url, "Username or password is invalid")
			return
		}

		if err != nil {
			http.Error(w, err.Error(), http.StatusInternalServerError)
			return
		}

		http.Redirect(w, r, url, http.StatusFound)
	}
}

func handleLogout() http.HandlerFunc {
	return func(w http.ResponseWriter, r *http.Request) {
		if err := manager.GetInstance().SessionStore.Logout(w, r); err != nil {
			http.Error(w, err.Error(), http.StatusInternalServerError)
			return
		}

		// redirect to the login page if credentials are required
		prefix := manager.GetProxyPrefix(r)
		if config.GetInstance().HasCredentials() {
			http.Redirect(w, r, prefix+loginEndpoint, http.StatusFound)
		} else {
			http.Redirect(w, r, prefix+"/", http.StatusFound)
		}
	}
}<|MERGE_RESOLUTION|>--- conflicted
+++ resolved
@@ -32,15 +32,9 @@
 	Error string
 }
 
-<<<<<<< HEAD
-func serveLoginPage(loginUIBox fs.FS, w http.ResponseWriter, r *http.Request, returnURL string, loginError string) {
-	loginPage := string(getLoginPage(loginUIBox))
-	prefix := manager.GetProxyPrefix(r)
-=======
 func serveLoginPage(w http.ResponseWriter, r *http.Request, returnURL string, loginError string) {
 	loginPage := string(getLoginPage())
-	prefix := getProxyPrefix(r)
->>>>>>> 41331171
+	prefix := manager.GetProxyPrefix(r)
 	loginPage = strings.ReplaceAll(loginPage, "/%BASE_URL%", prefix)
 
 	templ, err := template.New("Login").Parse(loginPage)
