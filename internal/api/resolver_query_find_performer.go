package api

import (
	"context"
	"strconv"

	"github.com/99designs/gqlgen/graphql"
	"github.com/stashapp/stash/pkg/models"
	"github.com/stashapp/stash/pkg/sliceutil/stringslice"
)

func (r *queryResolver) FindPerformer(ctx context.Context, id string) (ret *models.Performer, err error) {
	idInt, err := strconv.Atoi(id)
	if err != nil {
		return nil, err
	}

	if err := r.withReadTxn(ctx, func(ctx context.Context) error {
		ret, err = r.repository.Performer.Find(ctx, idInt)
		return err
	}); err != nil {
		return nil, err
	}

	return ret, nil
}

func (r *queryResolver) FindPerformers(ctx context.Context, performerFilter *models.PerformerFilterType, filter *models.FindFilterType, performerIDs []int) (ret *FindPerformersResultType, err error) {
	if err := r.withReadTxn(ctx, func(ctx context.Context) error {
		var performers []*models.Performer
<<<<<<< HEAD
		var filteredCounts []*models.FilteredCounts
		var result *models.PerformerQueryResult

		fields := graphql.CollectAllFields(ctx)

		result, err = r.repository.Performer.QueryWithOptions(ctx, models.PerformerQueryOptions{
			QueryOptions: models.QueryOptions{
				FindFilter: filter,
			},
			PerformerFilter: performerFilter,
			FilteredCounts:  (performerFilter != nil && performerFilter.Performers != nil || performerFilter != nil && performerFilter.Studios != nil) && stringslice.StrInclude(fields, "filteredCounts"),
		})
		if err == nil {
			performers, filteredCounts, err = result.Resolve(ctx)
=======
		var err error
		var total int

		if len(performerIDs) > 0 {
			performers, err = r.repository.Performer.FindMany(ctx, performerIDs)
			total = len(performers)
		} else {
			performers, total, err = r.repository.Performer.Query(ctx, performerFilter, filter)
>>>>>>> 1f3ed071
		}

		if err != nil {
			return err
		}

		ret = &FindPerformersResultType{
			Count:          result.Count,
			Performers:     performers,
			FilteredCounts: filteredCounts,
		}

		return nil
	}); err != nil {
		return nil, err
	}

	return ret, nil
}

func (r *queryResolver) AllPerformers(ctx context.Context) (ret []*models.Performer, err error) {
	if err := r.withReadTxn(ctx, func(ctx context.Context) error {
		ret, err = r.repository.Performer.All(ctx)
		return err
	}); err != nil {
		return nil, err
	}

	return ret, nil
}<|MERGE_RESOLUTION|>--- conflicted
+++ resolved
@@ -28,31 +28,31 @@
 func (r *queryResolver) FindPerformers(ctx context.Context, performerFilter *models.PerformerFilterType, filter *models.FindFilterType, performerIDs []int) (ret *FindPerformersResultType, err error) {
 	if err := r.withReadTxn(ctx, func(ctx context.Context) error {
 		var performers []*models.Performer
-<<<<<<< HEAD
-		var filteredCounts []*models.FilteredCounts
-		var result *models.PerformerQueryResult
-
-		fields := graphql.CollectAllFields(ctx)
-
-		result, err = r.repository.Performer.QueryWithOptions(ctx, models.PerformerQueryOptions{
-			QueryOptions: models.QueryOptions{
-				FindFilter: filter,
-			},
-			PerformerFilter: performerFilter,
-			FilteredCounts:  (performerFilter != nil && performerFilter.Performers != nil || performerFilter != nil && performerFilter.Studios != nil) && stringslice.StrInclude(fields, "filteredCounts"),
-		})
-		if err == nil {
-			performers, filteredCounts, err = result.Resolve(ctx)
-=======
 		var err error
 		var total int
+
+		var filteredCounts []*models.FilteredCounts
 
 		if len(performerIDs) > 0 {
 			performers, err = r.repository.Performer.FindMany(ctx, performerIDs)
 			total = len(performers)
 		} else {
-			performers, total, err = r.repository.Performer.Query(ctx, performerFilter, filter)
->>>>>>> 1f3ed071
+			var result *models.PerformerQueryResult
+
+			fields := graphql.CollectAllFields(ctx)
+
+			result, err = r.repository.Performer.QueryWithOptions(ctx, models.PerformerQueryOptions{
+				QueryOptions: models.QueryOptions{
+					FindFilter: filter,
+				},
+				PerformerFilter: performerFilter,
+				FilteredCounts:  (performerFilter != nil && performerFilter.Performers != nil || performerFilter != nil && performerFilter.Studios != nil) && stringslice.StrInclude(fields, "filteredCounts"),
+			})
+
+			if err == nil {
+				performers, filteredCounts, err = result.Resolve(ctx)
+			}
+			total = result.Count
 		}
 
 		if err != nil {
@@ -60,7 +60,7 @@
 		}
 
 		ret = &FindPerformersResultType{
-			Count:          result.Count,
+			Count:          total,
 			Performers:     performers,
 			FilteredCounts: filteredCounts,
 		}
