--- conflicted
+++ resolved
@@ -5,17 +5,11 @@
 	"strconv"
 	"time"
 
-<<<<<<< HEAD
-=======
-	"github.com/stashapp/stash/internal/api/loaders"
-
->>>>>>> c5033c36
 	"github.com/stashapp/stash/pkg/file"
 	"github.com/stashapp/stash/pkg/image"
 	"github.com/stashapp/stash/pkg/models"
 )
 
-<<<<<<< HEAD
 func (r *galleryResolver) Files(ctx context.Context, obj *models.Gallery) ([]*GalleryFile, error) {
 	ret := make([]*GalleryFile, len(obj.Files))
 
@@ -84,116 +78,11 @@
 		rr.ZipFileID = &zfidStr
 	}
 
-=======
-func (r *galleryResolver) getPrimaryFile(ctx context.Context, obj *models.Gallery) (file.File, error) {
-	if obj.PrimaryFileID != nil {
-		f, err := loaders.From(ctx).FileByID.Load(*obj.PrimaryFileID)
-		if err != nil {
-			return nil, err
-		}
-
-		return f, nil
-	}
-
-	return nil, nil
-}
-
-func (r *galleryResolver) getFiles(ctx context.Context, obj *models.Gallery) ([]file.File, error) {
-	fileIDs, err := loaders.From(ctx).GalleryFiles.Load(obj.ID)
-	if err != nil {
-		return nil, err
-	}
-
-	files, errs := loaders.From(ctx).FileByID.LoadAll(fileIDs)
-	return files, firstError(errs)
-}
-
-func (r *galleryResolver) Files(ctx context.Context, obj *models.Gallery) ([]*GalleryFile, error) {
-	files, err := r.getFiles(ctx, obj)
-	if err != nil {
-		return nil, err
-	}
-
-	ret := make([]*GalleryFile, len(files))
-
-	for i, f := range files {
-		base := f.Base()
-		ret[i] = &GalleryFile{
-			ID:             strconv.Itoa(int(base.ID)),
-			Path:           base.Path,
-			Basename:       base.Basename,
-			ParentFolderID: strconv.Itoa(int(base.ParentFolderID)),
-			ModTime:        base.ModTime,
-			Size:           base.Size,
-			CreatedAt:      base.CreatedAt,
-			UpdatedAt:      base.UpdatedAt,
-			Fingerprints:   resolveFingerprints(base),
-		}
-
-		if base.ZipFileID != nil {
-			zipFileID := strconv.Itoa(int(*base.ZipFileID))
-			ret[i].ZipFileID = &zipFileID
-		}
-	}
-
-	return ret, nil
-}
-
-func (r *galleryResolver) Folder(ctx context.Context, obj *models.Gallery) (*Folder, error) {
-	if obj.FolderID == nil {
-		return nil, nil
-	}
-
-	var ret *file.Folder
-
-	if err := r.withTxn(ctx, func(ctx context.Context) error {
-		var err error
-
-		ret, err = r.repository.Folder.Find(ctx, *obj.FolderID)
-		if err != nil {
-			return err
-		}
-
-		return err
-	}); err != nil {
-		return nil, err
-	}
-
-	if ret == nil {
-		return nil, nil
-	}
-
-	rr := &Folder{
-		ID:        ret.ID.String(),
-		Path:      ret.Path,
-		ModTime:   ret.ModTime,
-		CreatedAt: ret.CreatedAt,
-		UpdatedAt: ret.UpdatedAt,
-	}
-
-	if ret.ParentFolderID != nil {
-		pfidStr := ret.ParentFolderID.String()
-		rr.ParentFolderID = &pfidStr
-	}
-
-	if ret.ZipFileID != nil {
-		zfidStr := ret.ZipFileID.String()
-		rr.ZipFileID = &zfidStr
-	}
-
->>>>>>> c5033c36
 	return rr, nil
 }
 
 func (r *galleryResolver) FileModTime(ctx context.Context, obj *models.Gallery) (*time.Time, error) {
-<<<<<<< HEAD
 	f := obj.PrimaryFile()
-=======
-	f, err := r.getPrimaryFile(ctx, obj)
-	if err != nil {
-		return nil, err
-	}
->>>>>>> c5033c36
 	if f != nil {
 		return &f.Base().ModTime, nil
 	}
@@ -256,21 +145,12 @@
 }
 
 func (r *galleryResolver) Scenes(ctx context.Context, obj *models.Gallery) (ret []*models.Scene, err error) {
-<<<<<<< HEAD
 	if err := r.withTxn(ctx, func(ctx context.Context) error {
 		var err error
 		ret, err = r.repository.Scene.FindMany(ctx, obj.SceneIDs)
 		return err
 	}); err != nil {
 		return nil, err
-=======
-	if !obj.SceneIDs.Loaded() {
-		if err := r.withTxn(ctx, func(ctx context.Context) error {
-			return obj.LoadSceneIDs(ctx, r.repository.Gallery)
-		}); err != nil {
-			return nil, err
-		}
->>>>>>> c5033c36
 	}
 
 	var errs []error
@@ -283,7 +163,6 @@
 		return nil, nil
 	}
 
-<<<<<<< HEAD
 	if err := r.withTxn(ctx, func(ctx context.Context) error {
 		var err error
 		ret, err = r.repository.Studio.Find(ctx, *obj.StudioID)
@@ -302,18 +181,6 @@
 		return err
 	}); err != nil {
 		return nil, err
-=======
-	return loaders.From(ctx).StudioByID.Load(*obj.StudioID)
-}
-
-func (r *galleryResolver) Tags(ctx context.Context, obj *models.Gallery) (ret []*models.Tag, err error) {
-	if !obj.TagIDs.Loaded() {
-		if err := r.withTxn(ctx, func(ctx context.Context) error {
-			return obj.LoadTagIDs(ctx, r.repository.Gallery)
-		}); err != nil {
-			return nil, err
-		}
->>>>>>> c5033c36
 	}
 
 	var errs []error
@@ -322,21 +189,12 @@
 }
 
 func (r *galleryResolver) Performers(ctx context.Context, obj *models.Gallery) (ret []*models.Performer, err error) {
-<<<<<<< HEAD
 	if err := r.withTxn(ctx, func(ctx context.Context) error {
 		var err error
 		ret, err = r.repository.Performer.FindMany(ctx, obj.PerformerIDs)
 		return err
 	}); err != nil {
 		return nil, err
-=======
-	if !obj.PerformerIDs.Loaded() {
-		if err := r.withTxn(ctx, func(ctx context.Context) error {
-			return obj.LoadPerformerIDs(ctx, r.repository.Gallery)
-		}); err != nil {
-			return nil, err
-		}
->>>>>>> c5033c36
 	}
 
 	var errs []error
