package api

import (
	"context"
	"database/sql"
	"fmt"
	"strconv"
	"strings"

	"github.com/99designs/gqlgen/graphql"
	"github.com/stashapp/stash/pkg/models"
)

const updateInputField = "input"

func getArgumentMap(ctx context.Context) map[string]interface{} {
	rctx := graphql.GetFieldContext(ctx)
	reqCtx := graphql.GetOperationContext(ctx)
	return rctx.Field.ArgumentMap(reqCtx.Variables)
}

func getUpdateInputMap(ctx context.Context) map[string]interface{} {
	return getNamedUpdateInputMap(ctx, updateInputField)
}

func getNamedUpdateInputMap(ctx context.Context, field string) map[string]interface{} {
	args := getArgumentMap(ctx)

	// field can be qualified
	fields := strings.Split(field, ".")

	currArgs := args

	for _, f := range fields {
		v, found := currArgs[f]
		if !found {
			currArgs = nil
			break
		}

		currArgs, _ = v.(map[string]interface{})
		if currArgs == nil {
			break
		}
	}

	if currArgs != nil {
		return currArgs
	}

	return make(map[string]interface{})
}

func getUpdateInputMaps(ctx context.Context) []map[string]interface{} {
	args := getArgumentMap(ctx)

	input := args[updateInputField]
	var ret []map[string]interface{}
	if input != nil {
		// convert []interface{} into []map[string]interface{}
		iSlice, _ := input.([]interface{})
		for _, i := range iSlice {
			m, _ := i.(map[string]interface{})
			if m != nil {
				ret = append(ret, m)
			}
		}
	}

	return ret
}

type changesetTranslator struct {
	inputMap map[string]interface{}
}

func (t changesetTranslator) hasField(field string) bool {
	if t.inputMap == nil {
		return false
	}

	_, found := t.inputMap[field]
	return found
}

func (t changesetTranslator) getFields() []string {
	var ret []string
	for k := range t.inputMap {
		ret = append(ret, k)
	}

	return ret
}

func (t changesetTranslator) nullString(value *string, field string) *sql.NullString {
	if !t.hasField(field) {
		return nil
	}

	ret := &sql.NullString{}

	if value != nil {
		ret.String = *value
		ret.Valid = true
	}

	return ret
}

func (t changesetTranslator) string(value *string, field string) string {
	if value == nil {
		return ""
	}

	return *value
}

func (t changesetTranslator) optionalString(value *string, field string) models.OptionalString {
	if !t.hasField(field) {
		return models.OptionalString{}
	}

	return models.NewOptionalStringPtr(value)
}

func (t changesetTranslator) sqliteDate(value *string, field string) *models.SQLiteDate {
	if !t.hasField(field) {
		return nil
	}

	ret := &models.SQLiteDate{}

	if value != nil {
		ret.String = *value
		ret.Valid = true
	}

	return ret
}

func (t changesetTranslator) optionalDate(value *string, field string) models.OptionalDate {
	if !t.hasField(field) {
		return models.OptionalDate{}
	}

	if value == nil {
		return models.OptionalDate{
			Set:  true,
			Null: true,
		}
	}

	return models.NewOptionalDate(models.NewDate(*value))
}

func (t changesetTranslator) datePtr(value *string, field string) *models.Date {
	if value == nil {
		return nil
	}

	d := models.NewDate(*value)
	return &d
}

func (t changesetTranslator) intPtrFromString(value *string, field string) (*int, error) {
	if value == nil || *value == "" {
		return nil, nil
	}

	vv, err := strconv.Atoi(*value)
	if err != nil {
		return nil, fmt.Errorf("converting %v to int: %w", *value, err)
	}
	return &vv, nil
}

func (t changesetTranslator) nullInt64(value *int, field string) *sql.NullInt64 {
	if !t.hasField(field) {
		return nil
	}

	ret := &sql.NullInt64{}

	if value != nil {
		ret.Int64 = int64(*value)
		ret.Valid = true
	}

	return ret
}

func (t changesetTranslator) optionalInt(value *int, field string) models.OptionalInt {
	if !t.hasField(field) {
		return models.OptionalInt{}
	}

	return models.NewOptionalIntPtr(value)
}

func (t changesetTranslator) nullInt64FromString(value *string, field string) *sql.NullInt64 {
	if !t.hasField(field) {
		return nil
	}

	ret := &sql.NullInt64{}

	if value != nil {
		ret.Int64, _ = strconv.ParseInt(*value, 10, 64)
		ret.Valid = true
	}

	return ret
}

func (t changesetTranslator) optionalIntFromString(value *string, field string) (models.OptionalInt, error) {
	if !t.hasField(field) {
		return models.OptionalInt{}, nil
	}

	if value == nil {
		return models.OptionalInt{
			Set:  true,
			Null: true,
		}, nil
	}

	vv, err := strconv.Atoi(*value)
	if err != nil {
		return models.OptionalInt{}, fmt.Errorf("converting %v to int: %w", *value, err)
	}
	return models.NewOptionalInt(vv), nil
}

<<<<<<< HEAD
func (t changesetTranslator) nullBool(value *bool, field string) *sql.NullBool {
	if !t.hasField(field) {
		return nil
	}

	ret := &sql.NullBool{}

	if value != nil {
		ret.Bool = *value
		ret.Valid = true
	}

	return ret
}

func (t changesetTranslator) bool(value *bool, field string) bool {
	if value == nil {
		return false
	}

	return *value
}

=======
>>>>>>> 7540d3b4
func (t changesetTranslator) optionalBool(value *bool, field string) models.OptionalBool {
	if !t.hasField(field) {
		return models.OptionalBool{}
	}

	return models.NewOptionalBoolPtr(value)
}<|MERGE_RESOLUTION|>--- conflicted
+++ resolved
@@ -231,22 +231,6 @@
 	return models.NewOptionalInt(vv), nil
 }
 
-<<<<<<< HEAD
-func (t changesetTranslator) nullBool(value *bool, field string) *sql.NullBool {
-	if !t.hasField(field) {
-		return nil
-	}
-
-	ret := &sql.NullBool{}
-
-	if value != nil {
-		ret.Bool = *value
-		ret.Valid = true
-	}
-
-	return ret
-}
-
 func (t changesetTranslator) bool(value *bool, field string) bool {
 	if value == nil {
 		return false
@@ -255,8 +239,6 @@
 	return *value
 }
 
-=======
->>>>>>> 7540d3b4
 func (t changesetTranslator) optionalBool(value *bool, field string) models.OptionalBool {
 	if !t.hasField(field) {
 		return models.OptionalBool{}
