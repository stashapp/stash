--- conflicted
+++ resolved
@@ -578,15 +578,11 @@
 
 	var ret *models.Scene
 	if err := r.withTxn(ctx, func(ctx context.Context) error {
-<<<<<<< HEAD
-		if err := r.Resolver.sceneService.Merge(ctx, srcIDs, destID, scene.MergeOptions{
+		if err := r.Resolver.sceneService.Merge(ctx, srcIDs, destID, fileDeleter, scene.MergeOptions{
 			ScenePartial:       *values,
 			IncludePlayHistory: utils.IsTrue(input.PlayHistory),
 			IncludeOHistory:    utils.IsTrue(input.OHistory),
 		}); err != nil {
-=======
-		if err := r.Resolver.sceneService.Merge(ctx, srcIDs, destID, *values, fileDeleter); err != nil {
->>>>>>> 440c261f
 			return err
 		}
 
