package api

import (
	"context"
	"database/sql"
	"fmt"
	"strconv"
	"time"

	"github.com/stashapp/stash/internal/manager"
	"github.com/stashapp/stash/internal/manager/config"
	"github.com/stashapp/stash/pkg/file"
	"github.com/stashapp/stash/pkg/models"
	"github.com/stashapp/stash/pkg/plugin"
	"github.com/stashapp/stash/pkg/scene"
	"github.com/stashapp/stash/pkg/sliceutil/intslice"
	"github.com/stashapp/stash/pkg/sliceutil/stringslice"
	"github.com/stashapp/stash/pkg/utils"
)

func (r *mutationResolver) getScene(ctx context.Context, id int) (ret *models.Scene, err error) {
	if err := r.withTxn(ctx, func(ctx context.Context) error {
		ret, err = r.repository.Scene.Find(ctx, id)
		return err
	}); err != nil {
		return nil, err
	}

	return ret, nil
}

func (r *mutationResolver) SceneUpdate(ctx context.Context, input models.SceneUpdateInput) (ret *models.Scene, err error) {
	translator := changesetTranslator{
		inputMap: getUpdateInputMap(ctx),
	}

	// Start the transaction and save the scene
	if err := r.withTxn(ctx, func(ctx context.Context) error {
		ret, err = r.sceneUpdate(ctx, input, translator)
		return err
	}); err != nil {
		return nil, err
	}

	r.hookExecutor.ExecutePostHooks(ctx, ret.ID, plugin.SceneUpdatePost, input, translator.getFields())
	return r.getScene(ctx, ret.ID)
}

func (r *mutationResolver) ScenesUpdate(ctx context.Context, input []*models.SceneUpdateInput) (ret []*models.Scene, err error) {
	inputMaps := getUpdateInputMaps(ctx)

	// Start the transaction and save the scene
	if err := r.withTxn(ctx, func(ctx context.Context) error {
		for i, scene := range input {
			translator := changesetTranslator{
				inputMap: inputMaps[i],
			}

			thisScene, err := r.sceneUpdate(ctx, *scene, translator)
			ret = append(ret, thisScene)

			if err != nil {
				return err
			}
		}

		return nil
	}); err != nil {
		return nil, err
	}

	// execute post hooks outside of txn
	var newRet []*models.Scene
	for i, scene := range ret {
		translator := changesetTranslator{
			inputMap: inputMaps[i],
		}

		r.hookExecutor.ExecutePostHooks(ctx, scene.ID, plugin.SceneUpdatePost, input, translator.getFields())

		scene, err = r.getScene(ctx, scene.ID)
		if err != nil {
			return nil, err
		}

		newRet = append(newRet, scene)
	}

	return newRet, nil
}

func (r *mutationResolver) sceneUpdate(ctx context.Context, input models.SceneUpdateInput, translator changesetTranslator) (*models.Scene, error) {
	// Populate scene from the input
	sceneID, err := strconv.Atoi(input.ID)
	if err != nil {
		return nil, err
	}

	var coverImageData []byte

	updatedScene := models.NewScenePartial()
	updatedScene.Title = translator.optionalString(input.Title, "title")
	updatedScene.Details = translator.optionalString(input.Details, "details")
	updatedScene.URL = translator.optionalString(input.URL, "url")
	updatedScene.Date = translator.optionalDate(input.Date, "date")
	updatedScene.Rating = translator.optionalInt(input.Rating, "rating")
	updatedScene.StudioID, err = translator.optionalIntFromString(input.StudioID, "studio_id")
	if err != nil {
		return nil, fmt.Errorf("converting studio id: %w", err)
	}

	updatedScene.Organized = translator.optionalBool(input.Organized, "organized")

	if translator.hasField("performer_ids") {
		updatedScene.PerformerIDs, err = translateUpdateIDs(input.PerformerIds, models.RelationshipUpdateModeSet)
		if err != nil {
			return nil, fmt.Errorf("converting performer ids: %w", err)
		}
	}

	if translator.hasField("tag_ids") {
		updatedScene.TagIDs, err = translateUpdateIDs(input.TagIds, models.RelationshipUpdateModeSet)
		if err != nil {
			return nil, fmt.Errorf("converting tag ids: %w", err)
		}
	}

	if translator.hasField("gallery_ids") {
		updatedScene.GalleryIDs, err = translateUpdateIDs(input.GalleryIds, models.RelationshipUpdateModeSet)
		if err != nil {
			return nil, fmt.Errorf("converting gallery ids: %w", err)
		}
	}

	// Save the movies
	if translator.hasField("movies") {
		updatedScene.MovieIDs, err = models.UpdateMovieIDsFromInput(input.Movies)
		if err != nil {
			return nil, fmt.Errorf("converting movie ids: %w", err)
		}
	}

	// Save the stash_ids
	if translator.hasField("stash_ids") {
		updatedScene.StashIDs = &models.UpdateStashIDs{
			StashIDs: input.StashIds,
			Mode:     models.RelationshipUpdateModeSet,
		}
	}

	if input.CoverImage != nil && *input.CoverImage != "" {
		var err error
		coverImageData, err = utils.ProcessImageInput(ctx, *input.CoverImage)
		if err != nil {
			return nil, err
		}

		// update the cover after updating the scene
	}

	qb := r.repository.Scene
	s, err := qb.UpdatePartial(ctx, sceneID, updatedScene)
	if err != nil {
		return nil, err
	}

	// update cover table
	if len(coverImageData) > 0 {
		if err := qb.UpdateCover(ctx, sceneID, coverImageData); err != nil {
			return nil, err
		}
	}

	// only update the cover image if provided and everything else was successful
	if coverImageData != nil {
		err = scene.SetScreenshot(manager.GetInstance().Paths, s.GetHash(config.GetInstance().GetVideoFileNamingAlgorithm()), coverImageData)
		if err != nil {
			return nil, err
		}
	}

	return s, nil
}

func (r *mutationResolver) BulkSceneUpdate(ctx context.Context, input BulkSceneUpdateInput) ([]*models.Scene, error) {
	sceneIDs, err := stringslice.StringSliceToIntSlice(input.Ids)
	if err != nil {
		return nil, err
	}

	// Populate scene from the input
	translator := changesetTranslator{
		inputMap: getUpdateInputMap(ctx),
	}

	updatedScene := models.NewScenePartial()
	updatedScene.Title = translator.optionalString(input.Title, "title")
	updatedScene.Details = translator.optionalString(input.Details, "details")
	updatedScene.URL = translator.optionalString(input.URL, "url")
	updatedScene.Date = translator.optionalDate(input.Date, "date")
	updatedScene.Rating = translator.optionalInt(input.Rating, "rating")
	updatedScene.StudioID, err = translator.optionalIntFromString(input.StudioID, "studio_id")
	if err != nil {
		return nil, fmt.Errorf("converting studio id: %w", err)
	}

	updatedScene.Organized = translator.optionalBool(input.Organized, "organized")

	if translator.hasField("performer_ids") {
		updatedScene.PerformerIDs, err = translateUpdateIDs(input.PerformerIds.Ids, input.PerformerIds.Mode)
		if err != nil {
			return nil, fmt.Errorf("converting performer ids: %w", err)
		}
	}

	if translator.hasField("tag_ids") {
		updatedScene.TagIDs, err = translateUpdateIDs(input.TagIds.Ids, input.TagIds.Mode)
		if err != nil {
			return nil, fmt.Errorf("converting tag ids: %w", err)
		}
	}

	if translator.hasField("gallery_ids") {
		updatedScene.GalleryIDs, err = translateUpdateIDs(input.GalleryIds.Ids, input.GalleryIds.Mode)
		if err != nil {
			return nil, fmt.Errorf("converting gallery ids: %w", err)
		}
	}

	// Save the movies
	if translator.hasField("movies") {
		updatedScene.MovieIDs, err = translateSceneMovieIDs(*input.MovieIds)
		if err != nil {
			return nil, fmt.Errorf("converting movie ids: %w", err)
		}
	}

	ret := []*models.Scene{}

	// Start the transaction and save the scene marker
	if err := r.withTxn(ctx, func(ctx context.Context) error {
		qb := r.repository.Scene

		for _, sceneID := range sceneIDs {
			scene, err := qb.UpdatePartial(ctx, sceneID, updatedScene)
			if err != nil {
				return err
			}

			ret = append(ret, scene)
		}

		return nil
	}); err != nil {
		return nil, err
	}

	// execute post hooks outside of txn
	var newRet []*models.Scene
	for _, scene := range ret {
		r.hookExecutor.ExecutePostHooks(ctx, scene.ID, plugin.SceneUpdatePost, input, translator.getFields())

		scene, err = r.getScene(ctx, scene.ID)
		if err != nil {
			return nil, err
		}

		newRet = append(newRet, scene)
	}

	return newRet, nil
}

func adjustIDs(existingIDs []int, updateIDs BulkUpdateIds) []int {
	// if we are setting the ids, just return the ids
	if updateIDs.Mode == models.RelationshipUpdateModeSet {
		existingIDs = []int{}
		for _, idStr := range updateIDs.Ids {
			id, _ := strconv.Atoi(idStr)
			existingIDs = append(existingIDs, id)
		}

		return existingIDs
	}

	for _, idStr := range updateIDs.Ids {
		id, _ := strconv.Atoi(idStr)

		// look for the id in the list
		foundExisting := false
		for idx, existingID := range existingIDs {
			if existingID == id {
				if updateIDs.Mode == models.RelationshipUpdateModeRemove {
					// remove from the list
					existingIDs = append(existingIDs[:idx], existingIDs[idx+1:]...)
				}

				foundExisting = true
				break
			}
		}

		if !foundExisting && updateIDs.Mode != models.RelationshipUpdateModeRemove {
			existingIDs = append(existingIDs, id)
		}
	}

	return existingIDs
}

type tagIDsGetter interface {
	GetTagIDs(ctx context.Context, id int) ([]int, error)
}

func adjustTagIDs(ctx context.Context, qb tagIDsGetter, sceneID int, ids BulkUpdateIds) (ret []int, err error) {
	ret, err = qb.GetTagIDs(ctx, sceneID)
	if err != nil {
		return nil, err
	}

	return adjustIDs(ret, ids), nil
}

func (r *mutationResolver) SceneDestroy(ctx context.Context, input models.SceneDestroyInput) (bool, error) {
	sceneID, err := strconv.Atoi(input.ID)
	if err != nil {
		return false, err
	}

	fileNamingAlgo := manager.GetInstance().Config.GetVideoFileNamingAlgorithm()

	var s *models.Scene
	fileDeleter := &scene.FileDeleter{
		Deleter:        file.NewDeleter(),
		FileNamingAlgo: fileNamingAlgo,
		Paths:          manager.GetInstance().Paths,
	}

	deleteGenerated := utils.IsTrue(input.DeleteGenerated)
	deleteFile := utils.IsTrue(input.DeleteFile)

	if err := r.withTxn(ctx, func(ctx context.Context) error {
		qb := r.repository.Scene
		var err error
		s, err = qb.Find(ctx, sceneID)
		if err != nil {
			return err
		}

		if s == nil {
			return fmt.Errorf("scene with id %d not found", sceneID)
		}

		// kill any running encoders
		manager.KillRunningStreams(s, fileNamingAlgo)

		return r.sceneService.Destroy(ctx, s, fileDeleter, deleteGenerated, deleteFile)
	}); err != nil {
		fileDeleter.Rollback()
		return false, err
	}

	// perform the post-commit actions
	fileDeleter.Commit()

	// call post hook after performing the other actions
	r.hookExecutor.ExecutePostHooks(ctx, s.ID, plugin.SceneDestroyPost, plugin.SceneDestroyInput{
		SceneDestroyInput: input,
<<<<<<< HEAD
		Checksum:          s.Checksum(),
		OSHash:            s.OSHash(),
		Path:              s.Path(),
=======
		Checksum:          s.Checksum,
		OSHash:            s.OSHash,
		Path:              s.Path,
>>>>>>> c5033c36
	}, nil)

	return true, nil
}

func (r *mutationResolver) ScenesDestroy(ctx context.Context, input models.ScenesDestroyInput) (bool, error) {
	var scenes []*models.Scene
	fileNamingAlgo := manager.GetInstance().Config.GetVideoFileNamingAlgorithm()

	fileDeleter := &scene.FileDeleter{
		Deleter:        file.NewDeleter(),
		FileNamingAlgo: fileNamingAlgo,
		Paths:          manager.GetInstance().Paths,
	}

	deleteGenerated := utils.IsTrue(input.DeleteGenerated)
	deleteFile := utils.IsTrue(input.DeleteFile)

	if err := r.withTxn(ctx, func(ctx context.Context) error {
		qb := r.repository.Scene

		for _, id := range input.Ids {
			sceneID, _ := strconv.Atoi(id)

			s, err := qb.Find(ctx, sceneID)
			if err != nil {
				return err
			}
			if s != nil {
				scenes = append(scenes, s)
			}

			// kill any running encoders
			manager.KillRunningStreams(s, fileNamingAlgo)

			if err := r.sceneService.Destroy(ctx, s, fileDeleter, deleteGenerated, deleteFile); err != nil {
				return err
			}
		}

		return nil
	}); err != nil {
		fileDeleter.Rollback()
		return false, err
	}

	// perform the post-commit actions
	fileDeleter.Commit()

	for _, scene := range scenes {
		// call post hook after performing the other actions
		r.hookExecutor.ExecutePostHooks(ctx, scene.ID, plugin.SceneDestroyPost, plugin.ScenesDestroyInput{
			ScenesDestroyInput: input,
<<<<<<< HEAD
			Checksum:           scene.Checksum(),
			OSHash:             scene.OSHash(),
			Path:               scene.Path(),
=======
			Checksum:           scene.Checksum,
			OSHash:             scene.OSHash,
			Path:               scene.Path,
>>>>>>> c5033c36
		}, nil)
	}

	return true, nil
}

func (r *mutationResolver) getSceneMarker(ctx context.Context, id int) (ret *models.SceneMarker, err error) {
	if err := r.withTxn(ctx, func(ctx context.Context) error {
		ret, err = r.repository.SceneMarker.Find(ctx, id)
		return err
	}); err != nil {
		return nil, err
	}

	return ret, nil
}

func (r *mutationResolver) SceneMarkerCreate(ctx context.Context, input SceneMarkerCreateInput) (*models.SceneMarker, error) {
	primaryTagID, err := strconv.Atoi(input.PrimaryTagID)
	if err != nil {
		return nil, err
	}

	sceneID, err := strconv.Atoi(input.SceneID)
	if err != nil {
		return nil, err
	}

	currentTime := time.Now()
	newSceneMarker := models.SceneMarker{
		Title:        input.Title,
		Seconds:      input.Seconds,
		PrimaryTagID: primaryTagID,
		SceneID:      sql.NullInt64{Int64: int64(sceneID), Valid: sceneID != 0},
		CreatedAt:    models.SQLiteTimestamp{Timestamp: currentTime},
		UpdatedAt:    models.SQLiteTimestamp{Timestamp: currentTime},
	}

	tagIDs, err := stringslice.StringSliceToIntSlice(input.TagIds)
	if err != nil {
		return nil, err
	}

	ret, err := r.changeMarker(ctx, create, newSceneMarker, tagIDs)
	if err != nil {
		return nil, err
	}

	r.hookExecutor.ExecutePostHooks(ctx, ret.ID, plugin.SceneMarkerCreatePost, input, nil)
	return r.getSceneMarker(ctx, ret.ID)
}

func (r *mutationResolver) SceneMarkerUpdate(ctx context.Context, input SceneMarkerUpdateInput) (*models.SceneMarker, error) {
	// Populate scene marker from the input
	sceneMarkerID, err := strconv.Atoi(input.ID)
	if err != nil {
		return nil, err
	}

	primaryTagID, err := strconv.Atoi(input.PrimaryTagID)
	if err != nil {
		return nil, err
	}

	sceneID, err := strconv.Atoi(input.SceneID)
	if err != nil {
		return nil, err
	}

	updatedSceneMarker := models.SceneMarker{
		ID:           sceneMarkerID,
		Title:        input.Title,
		Seconds:      input.Seconds,
		SceneID:      sql.NullInt64{Int64: int64(sceneID), Valid: sceneID != 0},
		PrimaryTagID: primaryTagID,
		UpdatedAt:    models.SQLiteTimestamp{Timestamp: time.Now()},
	}

	tagIDs, err := stringslice.StringSliceToIntSlice(input.TagIds)
	if err != nil {
		return nil, err
	}

	ret, err := r.changeMarker(ctx, update, updatedSceneMarker, tagIDs)
	if err != nil {
		return nil, err
	}

	translator := changesetTranslator{
		inputMap: getUpdateInputMap(ctx),
	}
	r.hookExecutor.ExecutePostHooks(ctx, ret.ID, plugin.SceneMarkerUpdatePost, input, translator.getFields())
	return r.getSceneMarker(ctx, ret.ID)
}

func (r *mutationResolver) SceneMarkerDestroy(ctx context.Context, id string) (bool, error) {
	markerID, err := strconv.Atoi(id)
	if err != nil {
		return false, err
	}

	fileNamingAlgo := manager.GetInstance().Config.GetVideoFileNamingAlgorithm()

	fileDeleter := &scene.FileDeleter{
		Deleter:        file.NewDeleter(),
		FileNamingAlgo: fileNamingAlgo,
		Paths:          manager.GetInstance().Paths,
	}

	if err := r.withTxn(ctx, func(ctx context.Context) error {
		qb := r.repository.SceneMarker
		sqb := r.repository.Scene

		marker, err := qb.Find(ctx, markerID)

		if err != nil {
			return err
		}

		if marker == nil {
			return fmt.Errorf("scene marker with id %d not found", markerID)
		}

		s, err := sqb.Find(ctx, int(marker.SceneID.Int64))
		if err != nil {
			return err
		}

		return scene.DestroyMarker(ctx, s, marker, qb, fileDeleter)
	}); err != nil {
		fileDeleter.Rollback()
		return false, err
	}

	// perform the post-commit actions
	fileDeleter.Commit()

	r.hookExecutor.ExecutePostHooks(ctx, markerID, plugin.SceneMarkerDestroyPost, id, nil)

	return true, nil
}

func (r *mutationResolver) changeMarker(ctx context.Context, changeType int, changedMarker models.SceneMarker, tagIDs []int) (*models.SceneMarker, error) {
	var existingMarker *models.SceneMarker
	var sceneMarker *models.SceneMarker
	var s *models.Scene

	fileNamingAlgo := manager.GetInstance().Config.GetVideoFileNamingAlgorithm()

	fileDeleter := &scene.FileDeleter{
		Deleter:        file.NewDeleter(),
		FileNamingAlgo: fileNamingAlgo,
		Paths:          manager.GetInstance().Paths,
	}

	// Start the transaction and save the scene marker
	if err := r.withTxn(ctx, func(ctx context.Context) error {
		qb := r.repository.SceneMarker
		sqb := r.repository.Scene

		var err error
		switch changeType {
		case create:
			sceneMarker, err = qb.Create(ctx, changedMarker)
		case update:
			// check to see if timestamp was changed
			existingMarker, err = qb.Find(ctx, changedMarker.ID)
			if err != nil {
				return err
			}
			sceneMarker, err = qb.Update(ctx, changedMarker)
			if err != nil {
				return err
			}

			s, err = sqb.Find(ctx, int(existingMarker.SceneID.Int64))
		}
		if err != nil {
			return err
		}

		// remove the marker preview if the timestamp was changed
		if s != nil && existingMarker != nil && existingMarker.Seconds != changedMarker.Seconds {
			seconds := int(existingMarker.Seconds)
			if err := fileDeleter.MarkMarkerFiles(s, seconds); err != nil {
				return err
			}
		}

		// Save the marker tags
		// If this tag is the primary tag, then let's not add it.
		tagIDs = intslice.IntExclude(tagIDs, []int{changedMarker.PrimaryTagID})
		return qb.UpdateTags(ctx, sceneMarker.ID, tagIDs)
	}); err != nil {
		fileDeleter.Rollback()
		return nil, err
	}

	// perform the post-commit actions
	fileDeleter.Commit()
	return sceneMarker, nil
}

func (r *mutationResolver) SceneIncrementO(ctx context.Context, id string) (ret int, err error) {
	sceneID, err := strconv.Atoi(id)
	if err != nil {
		return 0, err
	}

	if err := r.withTxn(ctx, func(ctx context.Context) error {
		qb := r.repository.Scene

		ret, err = qb.IncrementOCounter(ctx, sceneID)
		return err
	}); err != nil {
		return 0, err
	}

	return ret, nil
}

func (r *mutationResolver) SceneDecrementO(ctx context.Context, id string) (ret int, err error) {
	sceneID, err := strconv.Atoi(id)
	if err != nil {
		return 0, err
	}

	if err := r.withTxn(ctx, func(ctx context.Context) error {
		qb := r.repository.Scene

		ret, err = qb.DecrementOCounter(ctx, sceneID)
		return err
	}); err != nil {
		return 0, err
	}

	return ret, nil
}

func (r *mutationResolver) SceneResetO(ctx context.Context, id string) (ret int, err error) {
	sceneID, err := strconv.Atoi(id)
	if err != nil {
		return 0, err
	}

	if err := r.withTxn(ctx, func(ctx context.Context) error {
		qb := r.repository.Scene

		ret, err = qb.ResetOCounter(ctx, sceneID)
		return err
	}); err != nil {
		return 0, err
	}

	return ret, nil
}

func (r *mutationResolver) SceneGenerateScreenshot(ctx context.Context, id string, at *float64) (string, error) {
	if at != nil {
		manager.GetInstance().GenerateScreenshot(ctx, id, *at)
	} else {
		manager.GetInstance().GenerateDefaultScreenshot(ctx, id)
	}

	return "todo", nil
}<|MERGE_RESOLUTION|>--- conflicted
+++ resolved
@@ -366,15 +366,9 @@
 	// call post hook after performing the other actions
 	r.hookExecutor.ExecutePostHooks(ctx, s.ID, plugin.SceneDestroyPost, plugin.SceneDestroyInput{
 		SceneDestroyInput: input,
-<<<<<<< HEAD
-		Checksum:          s.Checksum(),
-		OSHash:            s.OSHash(),
-		Path:              s.Path(),
-=======
 		Checksum:          s.Checksum,
 		OSHash:            s.OSHash,
 		Path:              s.Path,
->>>>>>> c5033c36
 	}, nil)
 
 	return true, nil
@@ -428,15 +422,9 @@
 		// call post hook after performing the other actions
 		r.hookExecutor.ExecutePostHooks(ctx, scene.ID, plugin.SceneDestroyPost, plugin.ScenesDestroyInput{
 			ScenesDestroyInput: input,
-<<<<<<< HEAD
-			Checksum:           scene.Checksum(),
-			OSHash:             scene.OSHash(),
-			Path:               scene.Path(),
-=======
 			Checksum:           scene.Checksum,
 			OSHash:             scene.OSHash,
 			Path:               scene.Path,
->>>>>>> c5033c36
 		}, nil)
 	}
 
