package api

import (
	"context"
	"errors"
	"strconv"

	"github.com/stashapp/stash/internal/api/urlbuilders"
	"github.com/stashapp/stash/internal/manager"
	"github.com/stashapp/stash/internal/manager/config"
	"github.com/stashapp/stash/pkg/models"
)

func (r *queryResolver) SceneStreams(ctx context.Context, id *string) ([]*manager.SceneStreamEndpoint, error) {
	// find the scene
	var scene *models.Scene
	if err := r.withTxn(ctx, func(ctx context.Context) error {
		idInt, _ := strconv.Atoi(*id)
		var err error
		scene, err = r.repository.Scene.Find(ctx, idInt)
<<<<<<< HEAD
=======

		if scene != nil {
			err = scene.LoadPrimaryFile(ctx, r.repository.File)
		}

>>>>>>> c5033c36
		return err
	}); err != nil {
		return nil, err
	}

	if scene == nil {
		return nil, errors.New("nil scene")
	}

	baseURL, _ := ctx.Value(BaseURLCtxKey).(string)
	builder := urlbuilders.NewSceneURLBuilder(baseURL, scene.ID)

	return manager.GetSceneStreamPaths(scene, builder.GetStreamURL(), config.GetInstance().GetMaxStreamingTranscodeSize())
}<|MERGE_RESOLUTION|>--- conflicted
+++ resolved
@@ -18,14 +18,11 @@
 		idInt, _ := strconv.Atoi(*id)
 		var err error
 		scene, err = r.repository.Scene.Find(ctx, idInt)
-<<<<<<< HEAD
-=======
 
 		if scene != nil {
 			err = scene.LoadPrimaryFile(ctx, r.repository.File)
 		}
 
->>>>>>> c5033c36
 		return err
 	}); err != nil {
 		return nil, err
