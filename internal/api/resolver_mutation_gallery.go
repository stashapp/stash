--- conflicted
+++ resolved
@@ -51,18 +51,12 @@
 
 	currentTime := time.Now()
 	newGallery := models.Gallery{
-<<<<<<< HEAD
-		Title:     input.Title,
-		CreatedAt: currentTime,
-		UpdatedAt: currentTime,
-=======
 		Title:        input.Title,
 		PerformerIDs: models.NewRelatedIDs(performerIDs),
 		TagIDs:       models.NewRelatedIDs(tagIDs),
 		SceneIDs:     models.NewRelatedIDs(sceneIDs),
 		CreatedAt:    currentTime,
 		UpdatedAt:    currentTime,
->>>>>>> c5033c36
 	}
 	if input.URL != nil {
 		newGallery.URL = *input.URL
@@ -82,23 +76,6 @@
 		newGallery.StudioID = &studioID
 	}
 
-<<<<<<< HEAD
-	var err error
-	newGallery.PerformerIDs, err = stringslice.StringSliceToIntSlice(input.PerformerIds)
-	if err != nil {
-		return nil, fmt.Errorf("converting performer ids: %w", err)
-	}
-	newGallery.TagIDs, err = stringslice.StringSliceToIntSlice(input.TagIds)
-	if err != nil {
-		return nil, fmt.Errorf("converting tag ids: %w", err)
-	}
-	newGallery.SceneIDs, err = stringslice.StringSliceToIntSlice(input.SceneIds)
-	if err != nil {
-		return nil, fmt.Errorf("converting scene ids: %w", err)
-	}
-
-=======
->>>>>>> c5033c36
 	// Start the transaction and save the gallery
 	if err := r.withTxn(ctx, func(ctx context.Context) error {
 		qb := r.repository.Gallery
@@ -274,7 +251,6 @@
 		if err != nil {
 			return nil, fmt.Errorf("converting performer ids: %w", err)
 		}
-<<<<<<< HEAD
 	}
 
 	if translator.hasField("tag_ids") {
@@ -284,17 +260,6 @@
 		}
 	}
 
-=======
-	}
-
-	if translator.hasField("tag_ids") {
-		updatedGallery.TagIDs, err = translateUpdateIDs(input.TagIds.Ids, input.TagIds.Mode)
-		if err != nil {
-			return nil, fmt.Errorf("converting tag ids: %w", err)
-		}
-	}
-
->>>>>>> c5033c36
 	if translator.hasField("scene_ids") {
 		updatedGallery.SceneIDs, err = translateUpdateIDs(input.SceneIds.Ids, input.SceneIds.Mode)
 		if err != nil {
@@ -373,13 +338,10 @@
 				return fmt.Errorf("gallery with id %d not found", id)
 			}
 
-<<<<<<< HEAD
-=======
 			if err := gallery.LoadFiles(ctx, qb); err != nil {
 				return fmt.Errorf("loading files for gallery %d", id)
 			}
 
->>>>>>> c5033c36
 			galleries = append(galleries, gallery)
 
 			imgsDestroyed, err = r.galleryService.Destroy(ctx, gallery, fileDeleter, deleteGenerated, deleteFile)
@@ -399,11 +361,7 @@
 
 	for _, gallery := range galleries {
 		// don't delete stash library paths
-<<<<<<< HEAD
-		path := gallery.Path()
-=======
 		path := gallery.Path
->>>>>>> c5033c36
 		if deleteFile && path != "" && !isStashPath(path) {
 			// try to remove the folder - it is possible that it is not empty
 			// so swallow the error if present
@@ -416,19 +374,15 @@
 		r.hookExecutor.ExecutePostHooks(ctx, gallery.ID, plugin.GalleryDestroyPost, plugin.GalleryDestroyInput{
 			GalleryDestroyInput: input,
 			Checksum:            gallery.Checksum(),
-<<<<<<< HEAD
-			Path:                gallery.Path(),
-=======
 			Path:                gallery.Path,
->>>>>>> c5033c36
 		}, nil)
 	}
 
 	// call image destroy post hook as well
 	for _, img := range imgsDestroyed {
 		r.hookExecutor.ExecutePostHooks(ctx, img.ID, plugin.ImageDestroyPost, plugin.ImageDestroyInput{
-			Checksum: img.Checksum(),
-			Path:     img.Path(),
+			Checksum: img.Checksum,
+			Path:     img.Path,
 		}, nil)
 	}
 
