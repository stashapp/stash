--- conflicted
+++ resolved
@@ -251,7 +251,6 @@
 		if err != nil {
 			return nil, fmt.Errorf("converting performer ids: %w", err)
 		}
-<<<<<<< HEAD
 	}
 
 	if translator.hasField("tag_ids") {
@@ -261,17 +260,6 @@
 		}
 	}
 
-=======
-	}
-
-	if translator.hasField("tag_ids") {
-		updatedGallery.TagIDs, err = translateUpdateIDs(input.TagIds.Ids, input.TagIds.Mode)
-		if err != nil {
-			return nil, fmt.Errorf("converting tag ids: %w", err)
-		}
-	}
-
->>>>>>> cfc8222b
 	if translator.hasField("scene_ids") {
 		updatedGallery.SceneIDs, err = translateUpdateIDs(input.SceneIds.Ids, input.SceneIds.Mode)
 		if err != nil {
@@ -350,13 +338,10 @@
 				return fmt.Errorf("gallery with id %d not found", id)
 			}
 
-<<<<<<< HEAD
-=======
 			if err := gallery.LoadFiles(ctx, qb); err != nil {
 				return fmt.Errorf("loading files for gallery %d", id)
 			}
 
->>>>>>> cfc8222b
 			galleries = append(galleries, gallery)
 
 			imgsDestroyed, err = r.galleryService.Destroy(ctx, gallery, fileDeleter, deleteGenerated, deleteFile)
