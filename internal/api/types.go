package api

import (
<<<<<<< HEAD
	"fmt"
=======
	"math"
>>>>>>> b36aa745

	"github.com/stashapp/stash/pkg/models"
)

<<<<<<< HEAD
func translateUpdateIDs(strIDs []string, mode models.RelationshipUpdateMode) (*models.UpdateIDs, error) {
	ids, err := stringslice.StringSliceToIntSlice(strIDs)
	if err != nil {
		return nil, fmt.Errorf("converting ids [%v]: %w", strIDs, err)
	}
	return &models.UpdateIDs{
		IDs:  ids,
		Mode: mode,
	}, nil
}

func translateSceneMovieIDs(input BulkUpdateIds) (*models.UpdateMovieIDs, error) {
	ids, err := stringslice.StringSliceToIntSlice(input.Ids)
	if err != nil {
		return nil, fmt.Errorf("converting ids [%v]: %w", input.Ids, err)
	}

	ret := &models.UpdateMovieIDs{
		Mode: input.Mode,
	}

	for _, id := range ids {
		ret.Movies = append(ret.Movies, models.MoviesScenes{
			MovieID: id,
		})
=======
// #1572 - Inf and NaN values cause the JSON marshaller to fail
// Return nil for these values
func handleFloat64(v float64) *float64 {
	if math.IsInf(v, 0) || math.IsNaN(v) {
		return nil
	}

	return &v
}

func stashIDsSliceToPtrSlice(v []models.StashID) []*models.StashID {
	ret := make([]*models.StashID, len(v))
	for i, vv := range v {
		c := vv
		ret[i] = &c
>>>>>>> b36aa745
	}

	return ret
}<|MERGE_RESOLUTION|>--- conflicted
+++ resolved
@@ -1,58 +1,14 @@
 package api
 
 import (
-<<<<<<< HEAD
-	"fmt"
-=======
-	"math"
->>>>>>> b36aa745
-
 	"github.com/stashapp/stash/pkg/models"
 )
-
-<<<<<<< HEAD
-func translateUpdateIDs(strIDs []string, mode models.RelationshipUpdateMode) (*models.UpdateIDs, error) {
-	ids, err := stringslice.StringSliceToIntSlice(strIDs)
-	if err != nil {
-		return nil, fmt.Errorf("converting ids [%v]: %w", strIDs, err)
-	}
-	return &models.UpdateIDs{
-		IDs:  ids,
-		Mode: mode,
-	}, nil
-}
-
-func translateSceneMovieIDs(input BulkUpdateIds) (*models.UpdateMovieIDs, error) {
-	ids, err := stringslice.StringSliceToIntSlice(input.Ids)
-	if err != nil {
-		return nil, fmt.Errorf("converting ids [%v]: %w", input.Ids, err)
-	}
-
-	ret := &models.UpdateMovieIDs{
-		Mode: input.Mode,
-	}
-
-	for _, id := range ids {
-		ret.Movies = append(ret.Movies, models.MoviesScenes{
-			MovieID: id,
-		})
-=======
-// #1572 - Inf and NaN values cause the JSON marshaller to fail
-// Return nil for these values
-func handleFloat64(v float64) *float64 {
-	if math.IsInf(v, 0) || math.IsNaN(v) {
-		return nil
-	}
-
-	return &v
-}
 
 func stashIDsSliceToPtrSlice(v []models.StashID) []*models.StashID {
 	ret := make([]*models.StashID, len(v))
 	for i, vv := range v {
 		c := vv
 		ret[i] = &c
->>>>>>> b36aa745
 	}
 
 	return ret
