package api

import (
	"context"
	"fmt"
	"strconv"
	"time"

	"github.com/stashapp/stash/internal/api/loaders"
	"github.com/stashapp/stash/internal/api/urlbuilders"
	"github.com/stashapp/stash/internal/manager"
	"github.com/stashapp/stash/pkg/file"
	"github.com/stashapp/stash/pkg/models"
	"github.com/stashapp/stash/pkg/utils"
)

<<<<<<< HEAD
func (r *sceneResolver) FileModTime(ctx context.Context, obj *models.Scene) (*time.Time, error) {
	if obj.PrimaryFile() != nil {
		return &obj.PrimaryFile().ModTime, nil
=======
func (r *sceneResolver) getPrimaryFile(ctx context.Context, obj *models.Scene) (*file.VideoFile, error) {
	if obj.PrimaryFileID != nil {
		f, err := loaders.From(ctx).FileByID.Load(*obj.PrimaryFileID)
		if err != nil {
			return nil, err
		}

		ret, ok := f.(*file.VideoFile)
		if !ok {
			return nil, fmt.Errorf("file %T is not an image file", f)
		}

		obj.Files.SetPrimary(ret)

		return ret, nil
>>>>>>> c5033c36
	}

	return nil, nil
}

<<<<<<< HEAD
func (r *sceneResolver) Date(ctx context.Context, obj *models.Scene) (*string, error) {
	if obj.Date != nil {
		result := obj.Date.String()
		return &result, nil
=======
func (r *sceneResolver) getFiles(ctx context.Context, obj *models.Scene) ([]*file.VideoFile, error) {
	fileIDs, err := loaders.From(ctx).SceneFiles.Load(obj.ID)
	if err != nil {
		return nil, err
>>>>>>> c5033c36
	}

<<<<<<< HEAD
// File is deprecated
func (r *sceneResolver) File(ctx context.Context, obj *models.Scene) (*models.SceneFileType, error) {
	f := obj.PrimaryFile()
	if f == nil {
		return nil, nil
	}

	bitrate := int(f.BitRate)
	size := strconv.FormatInt(f.Size, 10)

	return &models.SceneFileType{
		Size:       &size,
		Duration:   handleFloat64(f.Duration),
		VideoCodec: &f.VideoCodec,
		AudioCodec: &f.AudioCodec,
		Width:      &f.Width,
		Height:     &f.Height,
		Framerate:  handleFloat64(f.FrameRate),
		Bitrate:    &bitrate,
	}, nil
}

func (r *sceneResolver) Files(ctx context.Context, obj *models.Scene) ([]*VideoFile, error) {
	ret := make([]*VideoFile, len(obj.Files))

	for i, f := range obj.Files {
		ret[i] = &VideoFile{
			ID:             strconv.Itoa(int(f.ID)),
			Path:           f.Path,
			Basename:       f.Basename,
			ParentFolderID: strconv.Itoa(int(f.ParentFolderID)),
			ModTime:        f.ModTime,
			Format:         f.Format,
			Size:           f.Size,
			Duration:       handleFloat64Value(f.Duration),
			VideoCodec:     f.VideoCodec,
			AudioCodec:     f.AudioCodec,
			Width:          f.Width,
			Height:         f.Height,
			FrameRate:      handleFloat64Value(f.FrameRate),
			BitRate:        int(f.BitRate),
			CreatedAt:      f.CreatedAt,
			UpdatedAt:      f.UpdatedAt,
			Fingerprints:   resolveFingerprints(f.Base()),
		}

		if f.ZipFileID != nil {
			zipFileID := strconv.Itoa(int(*f.ZipFileID))
			ret[i].ZipFileID = &zipFileID
		}
	}

	return ret, nil
}

func resolveFingerprints(f *file.BaseFile) []*Fingerprint {
	ret := make([]*Fingerprint, len(f.Fingerprints))

	for i, fp := range f.Fingerprints {
		ret[i] = &Fingerprint{
			Type:  fp.Type,
			Value: formatFingerprint(fp.Fingerprint),
		}
	}

	return ret
}

func formatFingerprint(fp interface{}) string {
	switch v := fp.(type) {
	case int64:
		return strconv.FormatUint(uint64(v), 16)
	default:
		return fmt.Sprintf("%v", fp)
	}
}

=======
	files, errs := loaders.From(ctx).FileByID.LoadAll(fileIDs)
	ret := make([]*file.VideoFile, len(files))
	for i, bf := range files {
		f, ok := bf.(*file.VideoFile)
		if !ok {
			return nil, fmt.Errorf("file %T is not a video file", f)
		}

		ret[i] = f
	}

	obj.Files.Set(ret)

	return ret, firstError(errs)
}

func (r *sceneResolver) FileModTime(ctx context.Context, obj *models.Scene) (*time.Time, error) {
	f, err := r.getPrimaryFile(ctx, obj)
	if err != nil {
		return nil, err
	}

	if f != nil {
		return &f.ModTime, nil
	}
	return nil, nil
}

func (r *sceneResolver) Date(ctx context.Context, obj *models.Scene) (*string, error) {
	if obj.Date != nil {
		result := obj.Date.String()
		return &result, nil
	}
	return nil, nil
}

// File is deprecated
func (r *sceneResolver) File(ctx context.Context, obj *models.Scene) (*models.SceneFileType, error) {
	f, err := r.getPrimaryFile(ctx, obj)
	if err != nil {
		return nil, err
	}
	if f == nil {
		return nil, nil
	}

	bitrate := int(f.BitRate)
	size := strconv.FormatInt(f.Size, 10)

	return &models.SceneFileType{
		Size:       &size,
		Duration:   handleFloat64(f.Duration),
		VideoCodec: &f.VideoCodec,
		AudioCodec: &f.AudioCodec,
		Width:      &f.Width,
		Height:     &f.Height,
		Framerate:  handleFloat64(f.FrameRate),
		Bitrate:    &bitrate,
	}, nil
}

func (r *sceneResolver) Files(ctx context.Context, obj *models.Scene) ([]*VideoFile, error) {
	files, err := r.getFiles(ctx, obj)
	if err != nil {
		return nil, err
	}

	ret := make([]*VideoFile, len(files))

	for i, f := range files {
		ret[i] = &VideoFile{
			ID:             strconv.Itoa(int(f.ID)),
			Path:           f.Path,
			Basename:       f.Basename,
			ParentFolderID: strconv.Itoa(int(f.ParentFolderID)),
			ModTime:        f.ModTime,
			Format:         f.Format,
			Size:           f.Size,
			Duration:       handleFloat64Value(f.Duration),
			VideoCodec:     f.VideoCodec,
			AudioCodec:     f.AudioCodec,
			Width:          f.Width,
			Height:         f.Height,
			FrameRate:      handleFloat64Value(f.FrameRate),
			BitRate:        int(f.BitRate),
			CreatedAt:      f.CreatedAt,
			UpdatedAt:      f.UpdatedAt,
			Fingerprints:   resolveFingerprints(f.Base()),
		}

		if f.ZipFileID != nil {
			zipFileID := strconv.Itoa(int(*f.ZipFileID))
			ret[i].ZipFileID = &zipFileID
		}
	}

	return ret, nil
}

func resolveFingerprints(f *file.BaseFile) []*Fingerprint {
	ret := make([]*Fingerprint, len(f.Fingerprints))

	for i, fp := range f.Fingerprints {
		ret[i] = &Fingerprint{
			Type:  fp.Type,
			Value: formatFingerprint(fp.Fingerprint),
		}
	}

	return ret
}

func formatFingerprint(fp interface{}) string {
	switch v := fp.(type) {
	case int64:
		return strconv.FormatUint(uint64(v), 16)
	default:
		return fmt.Sprintf("%v", fp)
	}
}

>>>>>>> c5033c36
func (r *sceneResolver) Paths(ctx context.Context, obj *models.Scene) (*ScenePathsType, error) {
	baseURL, _ := ctx.Value(BaseURLCtxKey).(string)
	config := manager.GetInstance().Config
	builder := urlbuilders.NewSceneURLBuilder(baseURL, obj.ID)
	builder.APIKey = config.GetAPIKey()
	screenshotPath := builder.GetScreenshotURL(obj.UpdatedAt)
	previewPath := builder.GetStreamPreviewURL()
	streamPath := builder.GetStreamURL()
	webpPath := builder.GetStreamPreviewImageURL()
	vttPath := builder.GetSpriteVTTURL()
	spritePath := builder.GetSpriteURL()
	chaptersVttPath := builder.GetChaptersVTTURL()
	funscriptPath := builder.GetFunscriptURL()
	captionBasePath := builder.GetCaptionURL()
	interactiveHeatmap := builder.GetInteractiveHeatmapURL()

	return &ScenePathsType{
		Screenshot:         &screenshotPath,
		Preview:            &previewPath,
		Stream:             &streamPath,
		Webp:               &webpPath,
		Vtt:                &vttPath,
		ChaptersVtt:        &chaptersVttPath,
		Sprite:             &spritePath,
		Funscript:          &funscriptPath,
		InteractiveHeatmap: &interactiveHeatmap,
		Caption:            &captionBasePath,
	}, nil
}

func (r *sceneResolver) SceneMarkers(ctx context.Context, obj *models.Scene) (ret []*models.SceneMarker, err error) {
	if err := r.withTxn(ctx, func(ctx context.Context) error {
		ret, err = r.repository.SceneMarker.FindBySceneID(ctx, obj.ID)
		return err
	}); err != nil {
		return nil, err
	}

	return ret, nil
}

func (r *sceneResolver) Captions(ctx context.Context, obj *models.Scene) (ret []*models.VideoCaption, err error) {
<<<<<<< HEAD
	primaryFile := obj.PrimaryFile()
=======
	primaryFile, err := r.getPrimaryFile(ctx, obj)
	if err != nil {
		return nil, err
	}
>>>>>>> c5033c36
	if primaryFile == nil {
		return nil, nil
	}

	if err := r.withTxn(ctx, func(ctx context.Context) error {
		ret, err = r.repository.File.GetCaptions(ctx, primaryFile.Base().ID)
		return err
	}); err != nil {
		return nil, err
	}

	return ret, err
}

func (r *sceneResolver) Galleries(ctx context.Context, obj *models.Scene) (ret []*models.Gallery, err error) {
<<<<<<< HEAD
	if err := r.withTxn(ctx, func(ctx context.Context) error {
		ret, err = r.repository.Gallery.FindMany(ctx, obj.GalleryIDs)
		return err
	}); err != nil {
		return nil, err
=======
	if !obj.GalleryIDs.Loaded() {
		if err := r.withTxn(ctx, func(ctx context.Context) error {
			return obj.LoadGalleryIDs(ctx, r.repository.Scene)
		}); err != nil {
			return nil, err
		}
>>>>>>> c5033c36
	}

	var errs []error
	ret, errs = loaders.From(ctx).GalleryByID.LoadAll(obj.GalleryIDs.List())
	return ret, firstError(errs)
}

func (r *sceneResolver) Studio(ctx context.Context, obj *models.Scene) (ret *models.Studio, err error) {
	if obj.StudioID == nil {
		return nil, nil
	}

<<<<<<< HEAD
	if err := r.withTxn(ctx, func(ctx context.Context) error {
		ret, err = r.repository.Studio.Find(ctx, *obj.StudioID)
		return err
	}); err != nil {
		return nil, err
	}

	return ret, nil
}

func (r *sceneResolver) Movies(ctx context.Context, obj *models.Scene) (ret []*SceneMovie, err error) {
	if err := r.withTxn(ctx, func(ctx context.Context) error {
		mqb := r.repository.Movie

		for _, sm := range obj.Movies {
			movie, err := mqb.Find(ctx, sm.MovieID)
			if err != nil {
				return err
			}

			sceneIdx := sm.SceneIndex
			sceneMovie := &SceneMovie{
				Movie:      movie,
				SceneIndex: sceneIdx,
			}
=======
	return loaders.From(ctx).StudioByID.Load(*obj.StudioID)
}

func (r *sceneResolver) Movies(ctx context.Context, obj *models.Scene) (ret []*SceneMovie, err error) {
	if !obj.Movies.Loaded() {
		if err := r.withTxn(ctx, func(ctx context.Context) error {
			qb := r.repository.Scene

			return obj.LoadMovies(ctx, qb)
		}); err != nil {
			return nil, err
		}
	}

	loader := loaders.From(ctx).MovieByID

	for _, sm := range obj.Movies.List() {
		movie, err := loader.Load(sm.MovieID)
		if err != nil {
			return nil, err
		}
>>>>>>> c5033c36

		sceneIdx := sm.SceneIndex
		sceneMovie := &SceneMovie{
			Movie:      movie,
			SceneIndex: sceneIdx,
		}

		ret = append(ret, sceneMovie)
	}

	return ret, nil
}

func (r *sceneResolver) Tags(ctx context.Context, obj *models.Scene) (ret []*models.Tag, err error) {
<<<<<<< HEAD
	if err := r.withTxn(ctx, func(ctx context.Context) error {
		ret, err = r.repository.Tag.FindMany(ctx, obj.TagIDs)
		return err
	}); err != nil {
		return nil, err
=======
	if !obj.TagIDs.Loaded() {
		if err := r.withTxn(ctx, func(ctx context.Context) error {
			return obj.LoadTagIDs(ctx, r.repository.Scene)
		}); err != nil {
			return nil, err
		}
>>>>>>> c5033c36
	}

	var errs []error
	ret, errs = loaders.From(ctx).TagByID.LoadAll(obj.TagIDs.List())
	return ret, firstError(errs)
}

func (r *sceneResolver) Performers(ctx context.Context, obj *models.Scene) (ret []*models.Performer, err error) {
<<<<<<< HEAD
	if err := r.withTxn(ctx, func(ctx context.Context) error {
		ret, err = r.repository.Performer.FindMany(ctx, obj.PerformerIDs)
		return err
=======
	if !obj.PerformerIDs.Loaded() {
		if err := r.withTxn(ctx, func(ctx context.Context) error {
			return obj.LoadPerformerIDs(ctx, r.repository.Scene)
		}); err != nil {
			return nil, err
		}
	}

	var errs []error
	ret, errs = loaders.From(ctx).PerformerByID.LoadAll(obj.PerformerIDs.List())
	return ret, firstError(errs)
}

func stashIDsSliceToPtrSlice(v []models.StashID) []*models.StashID {
	ret := make([]*models.StashID, len(v))
	for i, vv := range v {
		c := vv
		ret[i] = &c
	}

	return ret
}

func (r *sceneResolver) StashIds(ctx context.Context, obj *models.Scene) (ret []*models.StashID, err error) {
	if err := r.withTxn(ctx, func(ctx context.Context) error {
		return obj.LoadStashIDs(ctx, r.repository.Scene)
>>>>>>> c5033c36
	}); err != nil {
		return nil, err
	}

	return stashIDsSliceToPtrSlice(obj.StashIDs.List()), nil
}

func (r *sceneResolver) Phash(ctx context.Context, obj *models.Scene) (*string, error) {
<<<<<<< HEAD
	phash := obj.Phash()
	if phash != 0 {
		hexval := utils.PhashToString(phash)
		return &hexval, nil
=======
	f, err := r.getPrimaryFile(ctx, obj)
	if err != nil {
		return nil, err
>>>>>>> c5033c36
	}

<<<<<<< HEAD
func (r *sceneResolver) SceneStreams(ctx context.Context, obj *models.Scene) ([]*manager.SceneStreamEndpoint, error) {
=======
	if f == nil {
		return nil, nil
	}

	val := f.Fingerprints.Get(file.FingerprintTypePhash)
	if val == nil {
		return nil, nil
	}

	phash, _ := val.(int64)

	if phash != 0 {
		hexval := utils.PhashToString(phash)
		return &hexval, nil
	}
	return nil, nil
}

func (r *sceneResolver) SceneStreams(ctx context.Context, obj *models.Scene) ([]*manager.SceneStreamEndpoint, error) {
	// load the primary file into the scene
	_, err := r.getPrimaryFile(ctx, obj)
	if err != nil {
		return nil, err
	}

>>>>>>> c5033c36
	config := manager.GetInstance().Config

	baseURL, _ := ctx.Value(BaseURLCtxKey).(string)
	builder := urlbuilders.NewSceneURLBuilder(baseURL, obj.ID)

	return manager.GetSceneStreamPaths(obj, builder.GetStreamURL(), config.GetMaxStreamingTranscodeSize())
}

func (r *sceneResolver) Interactive(ctx context.Context, obj *models.Scene) (bool, error) {
<<<<<<< HEAD
	primaryFile := obj.PrimaryFile()
=======
	primaryFile, err := r.getPrimaryFile(ctx, obj)
	if err != nil {
		return false, err
	}
>>>>>>> c5033c36
	if primaryFile == nil {
		return false, nil
	}

	return primaryFile.Interactive, nil
}

func (r *sceneResolver) InteractiveSpeed(ctx context.Context, obj *models.Scene) (*int, error) {
<<<<<<< HEAD
	primaryFile := obj.PrimaryFile()
=======
	primaryFile, err := r.getPrimaryFile(ctx, obj)
	if err != nil {
		return nil, err
	}
>>>>>>> c5033c36
	if primaryFile == nil {
		return nil, nil
	}

	return primaryFile.InteractiveSpeed, nil
}<|MERGE_RESOLUTION|>--- conflicted
+++ resolved
@@ -14,11 +14,6 @@
 	"github.com/stashapp/stash/pkg/utils"
 )
 
-<<<<<<< HEAD
-func (r *sceneResolver) FileModTime(ctx context.Context, obj *models.Scene) (*time.Time, error) {
-	if obj.PrimaryFile() != nil {
-		return &obj.PrimaryFile().ModTime, nil
-=======
 func (r *sceneResolver) getPrimaryFile(ctx context.Context, obj *models.Scene) (*file.VideoFile, error) {
 	if obj.PrimaryFileID != nil {
 		f, err := loaders.From(ctx).FileByID.Load(*obj.PrimaryFileID)
@@ -34,104 +29,17 @@
 		obj.Files.SetPrimary(ret)
 
 		return ret, nil
->>>>>>> c5033c36
 	}
 
 	return nil, nil
 }
 
-<<<<<<< HEAD
-func (r *sceneResolver) Date(ctx context.Context, obj *models.Scene) (*string, error) {
-	if obj.Date != nil {
-		result := obj.Date.String()
-		return &result, nil
-=======
 func (r *sceneResolver) getFiles(ctx context.Context, obj *models.Scene) ([]*file.VideoFile, error) {
 	fileIDs, err := loaders.From(ctx).SceneFiles.Load(obj.ID)
 	if err != nil {
 		return nil, err
->>>>>>> c5033c36
-	}
-
-<<<<<<< HEAD
-// File is deprecated
-func (r *sceneResolver) File(ctx context.Context, obj *models.Scene) (*models.SceneFileType, error) {
-	f := obj.PrimaryFile()
-	if f == nil {
-		return nil, nil
-	}
-
-	bitrate := int(f.BitRate)
-	size := strconv.FormatInt(f.Size, 10)
-
-	return &models.SceneFileType{
-		Size:       &size,
-		Duration:   handleFloat64(f.Duration),
-		VideoCodec: &f.VideoCodec,
-		AudioCodec: &f.AudioCodec,
-		Width:      &f.Width,
-		Height:     &f.Height,
-		Framerate:  handleFloat64(f.FrameRate),
-		Bitrate:    &bitrate,
-	}, nil
-}
-
-func (r *sceneResolver) Files(ctx context.Context, obj *models.Scene) ([]*VideoFile, error) {
-	ret := make([]*VideoFile, len(obj.Files))
-
-	for i, f := range obj.Files {
-		ret[i] = &VideoFile{
-			ID:             strconv.Itoa(int(f.ID)),
-			Path:           f.Path,
-			Basename:       f.Basename,
-			ParentFolderID: strconv.Itoa(int(f.ParentFolderID)),
-			ModTime:        f.ModTime,
-			Format:         f.Format,
-			Size:           f.Size,
-			Duration:       handleFloat64Value(f.Duration),
-			VideoCodec:     f.VideoCodec,
-			AudioCodec:     f.AudioCodec,
-			Width:          f.Width,
-			Height:         f.Height,
-			FrameRate:      handleFloat64Value(f.FrameRate),
-			BitRate:        int(f.BitRate),
-			CreatedAt:      f.CreatedAt,
-			UpdatedAt:      f.UpdatedAt,
-			Fingerprints:   resolveFingerprints(f.Base()),
-		}
-
-		if f.ZipFileID != nil {
-			zipFileID := strconv.Itoa(int(*f.ZipFileID))
-			ret[i].ZipFileID = &zipFileID
-		}
-	}
-
-	return ret, nil
-}
-
-func resolveFingerprints(f *file.BaseFile) []*Fingerprint {
-	ret := make([]*Fingerprint, len(f.Fingerprints))
-
-	for i, fp := range f.Fingerprints {
-		ret[i] = &Fingerprint{
-			Type:  fp.Type,
-			Value: formatFingerprint(fp.Fingerprint),
-		}
-	}
-
-	return ret
-}
-
-func formatFingerprint(fp interface{}) string {
-	switch v := fp.(type) {
-	case int64:
-		return strconv.FormatUint(uint64(v), 16)
-	default:
-		return fmt.Sprintf("%v", fp)
-	}
-}
-
-=======
+	}
+
 	files, errs := loaders.From(ctx).FileByID.LoadAll(fileIDs)
 	ret := make([]*file.VideoFile, len(files))
 	for i, bf := range files {
@@ -253,7 +161,6 @@
 	}
 }
 
->>>>>>> c5033c36
 func (r *sceneResolver) Paths(ctx context.Context, obj *models.Scene) (*ScenePathsType, error) {
 	baseURL, _ := ctx.Value(BaseURLCtxKey).(string)
 	config := manager.GetInstance().Config
@@ -296,14 +203,10 @@
 }
 
 func (r *sceneResolver) Captions(ctx context.Context, obj *models.Scene) (ret []*models.VideoCaption, err error) {
-<<<<<<< HEAD
-	primaryFile := obj.PrimaryFile()
-=======
 	primaryFile, err := r.getPrimaryFile(ctx, obj)
 	if err != nil {
 		return nil, err
 	}
->>>>>>> c5033c36
 	if primaryFile == nil {
 		return nil, nil
 	}
@@ -319,20 +222,12 @@
 }
 
 func (r *sceneResolver) Galleries(ctx context.Context, obj *models.Scene) (ret []*models.Gallery, err error) {
-<<<<<<< HEAD
-	if err := r.withTxn(ctx, func(ctx context.Context) error {
-		ret, err = r.repository.Gallery.FindMany(ctx, obj.GalleryIDs)
-		return err
-	}); err != nil {
-		return nil, err
-=======
 	if !obj.GalleryIDs.Loaded() {
 		if err := r.withTxn(ctx, func(ctx context.Context) error {
 			return obj.LoadGalleryIDs(ctx, r.repository.Scene)
 		}); err != nil {
 			return nil, err
 		}
->>>>>>> c5033c36
 	}
 
 	var errs []error
@@ -345,33 +240,6 @@
 		return nil, nil
 	}
 
-<<<<<<< HEAD
-	if err := r.withTxn(ctx, func(ctx context.Context) error {
-		ret, err = r.repository.Studio.Find(ctx, *obj.StudioID)
-		return err
-	}); err != nil {
-		return nil, err
-	}
-
-	return ret, nil
-}
-
-func (r *sceneResolver) Movies(ctx context.Context, obj *models.Scene) (ret []*SceneMovie, err error) {
-	if err := r.withTxn(ctx, func(ctx context.Context) error {
-		mqb := r.repository.Movie
-
-		for _, sm := range obj.Movies {
-			movie, err := mqb.Find(ctx, sm.MovieID)
-			if err != nil {
-				return err
-			}
-
-			sceneIdx := sm.SceneIndex
-			sceneMovie := &SceneMovie{
-				Movie:      movie,
-				SceneIndex: sceneIdx,
-			}
-=======
 	return loaders.From(ctx).StudioByID.Load(*obj.StudioID)
 }
 
@@ -393,7 +261,6 @@
 		if err != nil {
 			return nil, err
 		}
->>>>>>> c5033c36
 
 		sceneIdx := sm.SceneIndex
 		sceneMovie := &SceneMovie{
@@ -408,20 +275,12 @@
 }
 
 func (r *sceneResolver) Tags(ctx context.Context, obj *models.Scene) (ret []*models.Tag, err error) {
-<<<<<<< HEAD
-	if err := r.withTxn(ctx, func(ctx context.Context) error {
-		ret, err = r.repository.Tag.FindMany(ctx, obj.TagIDs)
-		return err
-	}); err != nil {
-		return nil, err
-=======
 	if !obj.TagIDs.Loaded() {
 		if err := r.withTxn(ctx, func(ctx context.Context) error {
 			return obj.LoadTagIDs(ctx, r.repository.Scene)
 		}); err != nil {
 			return nil, err
 		}
->>>>>>> c5033c36
 	}
 
 	var errs []error
@@ -430,11 +289,6 @@
 }
 
 func (r *sceneResolver) Performers(ctx context.Context, obj *models.Scene) (ret []*models.Performer, err error) {
-<<<<<<< HEAD
-	if err := r.withTxn(ctx, func(ctx context.Context) error {
-		ret, err = r.repository.Performer.FindMany(ctx, obj.PerformerIDs)
-		return err
-=======
 	if !obj.PerformerIDs.Loaded() {
 		if err := r.withTxn(ctx, func(ctx context.Context) error {
 			return obj.LoadPerformerIDs(ctx, r.repository.Scene)
@@ -461,7 +315,6 @@
 func (r *sceneResolver) StashIds(ctx context.Context, obj *models.Scene) (ret []*models.StashID, err error) {
 	if err := r.withTxn(ctx, func(ctx context.Context) error {
 		return obj.LoadStashIDs(ctx, r.repository.Scene)
->>>>>>> c5033c36
 	}); err != nil {
 		return nil, err
 	}
@@ -470,35 +323,25 @@
 }
 
 func (r *sceneResolver) Phash(ctx context.Context, obj *models.Scene) (*string, error) {
-<<<<<<< HEAD
-	phash := obj.Phash()
+	f, err := r.getPrimaryFile(ctx, obj)
+	if err != nil {
+		return nil, err
+	}
+
+	if f == nil {
+		return nil, nil
+	}
+
+	val := f.Fingerprints.Get(file.FingerprintTypePhash)
+	if val == nil {
+		return nil, nil
+	}
+
+	phash, _ := val.(int64)
+
 	if phash != 0 {
 		hexval := utils.PhashToString(phash)
 		return &hexval, nil
-=======
-	f, err := r.getPrimaryFile(ctx, obj)
-	if err != nil {
-		return nil, err
->>>>>>> c5033c36
-	}
-
-<<<<<<< HEAD
-func (r *sceneResolver) SceneStreams(ctx context.Context, obj *models.Scene) ([]*manager.SceneStreamEndpoint, error) {
-=======
-	if f == nil {
-		return nil, nil
-	}
-
-	val := f.Fingerprints.Get(file.FingerprintTypePhash)
-	if val == nil {
-		return nil, nil
-	}
-
-	phash, _ := val.(int64)
-
-	if phash != 0 {
-		hexval := utils.PhashToString(phash)
-		return &hexval, nil
 	}
 	return nil, nil
 }
@@ -510,7 +353,6 @@
 		return nil, err
 	}
 
->>>>>>> c5033c36
 	config := manager.GetInstance().Config
 
 	baseURL, _ := ctx.Value(BaseURLCtxKey).(string)
@@ -520,14 +362,10 @@
 }
 
 func (r *sceneResolver) Interactive(ctx context.Context, obj *models.Scene) (bool, error) {
-<<<<<<< HEAD
-	primaryFile := obj.PrimaryFile()
-=======
 	primaryFile, err := r.getPrimaryFile(ctx, obj)
 	if err != nil {
 		return false, err
 	}
->>>>>>> c5033c36
 	if primaryFile == nil {
 		return false, nil
 	}
@@ -536,14 +374,10 @@
 }
 
 func (r *sceneResolver) InteractiveSpeed(ctx context.Context, obj *models.Scene) (*int, error) {
-<<<<<<< HEAD
-	primaryFile := obj.PrimaryFile()
-=======
 	primaryFile, err := r.getPrimaryFile(ctx, obj)
 	if err != nil {
 		return nil, err
 	}
->>>>>>> c5033c36
 	if primaryFile == nil {
 		return nil, nil
 	}
