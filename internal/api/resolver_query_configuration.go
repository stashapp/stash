--- conflicted
+++ resolved
@@ -159,11 +159,8 @@
 	language := config.GetLanguage()
 	handyKey := config.GetHandyKey()
 	scriptOffset := config.GetFunscriptOffset()
-<<<<<<< HEAD
+	useStashHostedFunscript := config.GetUseStashHostedFunscript()
 	showHeresphereButton := config.GetShowHeresphereButton()
-=======
-	useStashHostedFunscript := config.GetUseStashHostedFunscript()
->>>>>>> 278a0642
 	imageLightboxOptions := config.GetImageLightboxOptions()
 	// FIXME - misnamed output field means we have redundant fields
 	disableDropdownCreate := config.GetDisableDropdownCreate()
@@ -195,16 +192,11 @@
 		DisabledDropdownCreate: disableDropdownCreate,
 		DisableDropdownCreate:  disableDropdownCreate,
 
-<<<<<<< HEAD
-		HandyKey:        &handyKey,
-		FunscriptOffset: &scriptOffset,
-
-		ShowHeresphereButton: &showHeresphereButton,
-=======
 		HandyKey:                &handyKey,
 		FunscriptOffset:         &scriptOffset,
 		UseStashHostedFunscript: &useStashHostedFunscript,
->>>>>>> 278a0642
+
+		ShowHeresphereButton: &showHeresphereButton,
 	}
 }
 
