package api

import (
	"bytes"
	"context"
	"net/http"
	"strconv"
	"strings"

	"github.com/go-chi/chi"
	"github.com/stashapp/stash/internal/manager"
	"github.com/stashapp/stash/internal/manager/config"
	"github.com/stashapp/stash/pkg/ffmpeg"
	"github.com/stashapp/stash/pkg/fsutil"
	"github.com/stashapp/stash/pkg/logger"
	"github.com/stashapp/stash/pkg/models"
	"github.com/stashapp/stash/pkg/scene"
	"github.com/stashapp/stash/pkg/utils"
)

type sceneRoutes struct {
	txnManager models.TransactionManager
}

func (rs sceneRoutes) Routes() chi.Router {
	r := chi.NewRouter()

	r.Route("/{sceneId}", func(r chi.Router) {
		r.Use(SceneCtx)

		// streaming endpoints
		r.Get("/stream", rs.StreamDirect)
		r.Get("/stream.mkv", rs.StreamMKV)
		r.Get("/stream.org.funscript", rs.Funscript)
		r.Get("/stream.org.*", rs.StreamDirect)
		r.Get("/stream.webm", rs.StreamWebM)
		r.Get("/stream.m3u8", rs.StreamHLS)
		r.Get("/stream.ts", rs.StreamTS)
		r.Get("/stream.mp4", rs.StreamMp4)
		r.Get("/screenshot", rs.Screenshot)
		r.Get("/preview", rs.Preview)
		r.Get("/webp", rs.Webp)
		r.Get("/vtt/chapter", rs.ChapterVtt)
		r.Get("/funscript", rs.Funscript)
		r.Get("/interactive_heatmap", rs.InteractiveHeatmap)
<<<<<<< HEAD
=======
		r.Get("/caption", rs.CaptionLang)
>>>>>>> e6f17b5c
		r.Get("/scene_marker/{sceneMarkerId}/stream", rs.SceneMarkerStream)
		r.Get("/scene_marker/{sceneMarkerId}/preview", rs.SceneMarkerPreview)
		r.Get("/scene_marker/{sceneMarkerId}/screenshot", rs.SceneMarkerScreenshot)
	})
	r.With(SceneCtx).Get("/{sceneId}_thumbs.vtt", rs.VttThumbs)
	r.With(SceneCtx).Get("/{sceneId}_sprite.jpg", rs.VttSprite)

	return r
}

// region Handlers

func (rs sceneRoutes) StreamDirect(w http.ResponseWriter, r *http.Request) {
	scene := r.Context().Value(sceneKey).(*models.Scene)
	ss := manager.SceneServer{
		TXNManager: rs.txnManager,
	}
	ss.StreamSceneDirect(scene, w, r)
}

func (rs sceneRoutes) StreamMKV(w http.ResponseWriter, r *http.Request) {
	// only allow mkv streaming if the scene container is an mkv already
	scene := r.Context().Value(sceneKey).(*models.Scene)
<<<<<<< HEAD
	container := getSceneFileContainer(scene)
=======

	container, err := manager.GetSceneFileContainer(scene)
	if err != nil {
		logger.Errorf("[transcode] error getting container: %v", err)
	}

>>>>>>> e6f17b5c
	if container != ffmpeg.Matroska {
		w.WriteHeader(http.StatusBadRequest)
		if _, err := w.Write([]byte("not a mkv file")); err != nil {
			logger.Warnf("[stream] error writing to stream: %v", err)
		}
		return
	}
	rs.streamTranscode(w, r, ffmpeg.CodecMKVAudio)
}

func (rs sceneRoutes) StreamWebM(w http.ResponseWriter, r *http.Request) {
	rs.streamTranscode(w, r, ffmpeg.CodecVP9)
}

func (rs sceneRoutes) StreamMp4(w http.ResponseWriter, r *http.Request) {
	rs.streamTranscode(w, r, ffmpeg.CodecH264)
}

func (rs sceneRoutes) StreamHLS(w http.ResponseWriter, r *http.Request) {
	scene := r.Context().Value(sceneKey).(*models.Scene)

	ffprobe := manager.GetInstance().FFProbe
	videoFile, err := ffprobe.NewVideoFile(scene.Path)
	if err != nil {
		logger.Errorf("[stream] error reading video file: %v", err)
		return
	}

	logger.Debug("Returning HLS playlist")

	// getting the playlist manifest only
	w.Header().Set("Content-Type", ffmpeg.MimeHLS)
	var str strings.Builder

	ffmpeg.WriteHLSPlaylist(videoFile.Duration, r.URL.String(), &str)

	requestByteRange := createByteRange(r.Header.Get("Range"))
	if requestByteRange.RawString != "" {
		logger.Debugf("Requested range: %s", requestByteRange.RawString)
	}

	ret := requestByteRange.apply([]byte(str.String()))
	rangeStr := requestByteRange.toHeaderValue(int64(str.Len()))
	w.Header().Set("Content-Range", rangeStr)

	if n, err := w.Write(ret); err != nil {
		logger.Warnf("[stream] error writing stream (wrote %v bytes): %v", n, err)
	}
}

func (rs sceneRoutes) StreamTS(w http.ResponseWriter, r *http.Request) {
	rs.streamTranscode(w, r, ffmpeg.StreamFormatHLS)
}

func (rs sceneRoutes) streamTranscode(w http.ResponseWriter, r *http.Request, streamFormat ffmpeg.StreamFormat) {
	logger.Debugf("Streaming as %s", streamFormat.MimeType)
	scene := r.Context().Value(sceneKey).(*models.Scene)

	// start stream based on query param, if provided
	if err := r.ParseForm(); err != nil {
		logger.Warnf("[stream] error parsing query form: %v", err)
	}

	startTime := r.Form.Get("start")
	ss, _ := strconv.ParseFloat(startTime, 64)
	requestedSize := r.Form.Get("resolution")

	audioCodec := ffmpeg.MissingUnsupported
	if scene.AudioCodec.Valid {
		audioCodec = ffmpeg.ProbeAudioCodec(scene.AudioCodec.String)
	}

	options := ffmpeg.TranscodeStreamOptions{
		Input:     scene.Path,
		Codec:     streamFormat,
		VideoOnly: audioCodec == ffmpeg.MissingUnsupported,

		VideoWidth:  int(scene.Width.Int64),
		VideoHeight: int(scene.Height.Int64),

		StartTime:        ss,
		MaxTranscodeSize: config.GetInstance().GetMaxStreamingTranscodeSize().GetMaxResolution(),
	}

	if requestedSize != "" {
		options.MaxTranscodeSize = models.StreamingResolutionEnum(requestedSize).GetMaxResolution()
	}

	encoder := manager.GetInstance().FFMPEG

	lm := manager.GetInstance().ReadLockManager
	streamRequestCtx := manager.NewStreamRequestContext(w, r)
	lockCtx := lm.ReadLock(streamRequestCtx, scene.Path)
	defer lockCtx.Cancel()

	stream, err := encoder.GetTranscodeStream(lockCtx, options)

	if err != nil {
		logger.Errorf("[stream] error transcoding video file: %v", err)
		w.WriteHeader(http.StatusBadRequest)
		if _, err := w.Write([]byte(err.Error())); err != nil {
			logger.Warnf("[stream] error writing response: %v", err)
		}
		return
	}

	lockCtx.AttachCommand(stream.Cmd)

	stream.Serve(w, r)
}

func (rs sceneRoutes) Screenshot(w http.ResponseWriter, r *http.Request) {
	scene := r.Context().Value(sceneKey).(*models.Scene)

	ss := manager.SceneServer{
		TXNManager: rs.txnManager,
	}
	ss.ServeScreenshot(scene, w, r)
}

func (rs sceneRoutes) Preview(w http.ResponseWriter, r *http.Request) {
	scene := r.Context().Value(sceneKey).(*models.Scene)
	filepath := manager.GetInstance().Paths.Scene.GetVideoPreviewPath(scene.GetHash(config.GetInstance().GetVideoFileNamingAlgorithm()))
	serveFileNoCache(w, r, filepath)
}

// serveFileNoCache serves the provided file, ensuring that the response
// contains headers to prevent caching.
func serveFileNoCache(w http.ResponseWriter, r *http.Request, filepath string) {
	w.Header().Add("Cache-Control", "no-cache")

	http.ServeFile(w, r, filepath)
}

func (rs sceneRoutes) Webp(w http.ResponseWriter, r *http.Request) {
	scene := r.Context().Value(sceneKey).(*models.Scene)
	filepath := manager.GetInstance().Paths.Scene.GetWebpPreviewPath(scene.GetHash(config.GetInstance().GetVideoFileNamingAlgorithm()))
	http.ServeFile(w, r, filepath)
}

func (rs sceneRoutes) getChapterVttTitle(ctx context.Context, marker *models.SceneMarker) string {
	if marker.Title != "" {
		return marker.Title
	}

	var ret string
	if err := rs.txnManager.WithReadTxn(ctx, func(repo models.ReaderRepository) error {
		qb := repo.Tag()
		primaryTag, err := qb.Find(marker.PrimaryTagID)
		if err != nil {
			return err
		}

		ret = primaryTag.Name

		tags, err := qb.FindBySceneMarkerID(marker.ID)
		if err != nil {
			return err
		}

		for _, t := range tags {
			ret += ", " + t.Name
		}

		return nil
	}); err != nil {
		panic(err)
	}

	return ret
}

func (rs sceneRoutes) ChapterVtt(w http.ResponseWriter, r *http.Request) {
	scene := r.Context().Value(sceneKey).(*models.Scene)
	var sceneMarkers []*models.SceneMarker
	if err := rs.txnManager.WithReadTxn(r.Context(), func(repo models.ReaderRepository) error {
		var err error
		sceneMarkers, err = repo.SceneMarker().FindBySceneID(scene.ID)
		return err
	}); err != nil {
		http.Error(w, err.Error(), http.StatusInternalServerError)
		return
	}

	vttLines := []string{"WEBVTT", ""}
	for i, marker := range sceneMarkers {
		vttLines = append(vttLines, strconv.Itoa(i+1))
		time := utils.GetVTTTime(marker.Seconds)
		vttLines = append(vttLines, time+" --> "+time)
		vttLines = append(vttLines, rs.getChapterVttTitle(r.Context(), marker))
		vttLines = append(vttLines, "")
	}
	vtt := strings.Join(vttLines, "\n")

	w.Header().Set("Content-Type", "text/vtt")
	_, _ = w.Write([]byte(vtt))
}

func (rs sceneRoutes) Funscript(w http.ResponseWriter, r *http.Request) {
	s := r.Context().Value(sceneKey).(*models.Scene)
	funscript := scene.GetFunscriptPath(s.Path)
	serveFileNoCache(w, r, funscript)
}

func (rs sceneRoutes) InteractiveHeatmap(w http.ResponseWriter, r *http.Request) {
	scene := r.Context().Value(sceneKey).(*models.Scene)
	w.Header().Set("Content-Type", "image/png")
	filepath := manager.GetInstance().Paths.Scene.GetInteractiveHeatmapPath(scene.GetHash(config.GetInstance().GetVideoFileNamingAlgorithm()))
	http.ServeFile(w, r, filepath)
}

func (rs sceneRoutes) Caption(w http.ResponseWriter, r *http.Request, lang string, ext string) {
	s := r.Context().Value(sceneKey).(*models.Scene)

	if err := rs.txnManager.WithReadTxn(r.Context(), func(repo models.ReaderRepository) error {
		var err error
		captions, err := repo.Scene().GetCaptions(s.ID)
		for _, caption := range captions {
			if lang == caption.LanguageCode && ext == caption.CaptionType {
				sub, err := scene.ReadSubs(caption.Path(s.Path))
				if err == nil {
					var b bytes.Buffer
					err = sub.WriteToWebVTT(&b)
					if err == nil {
						w.Header().Set("Content-Type", "text/vtt")
						w.Header().Add("Cache-Control", "no-cache")
						_, _ = b.WriteTo(w)
					}
					return err
				}
				logger.Debugf("Error while reading subs: %v", err)
			}
		}
		return err
	}); err != nil {
		http.Error(w, err.Error(), http.StatusInternalServerError)
		return
	}
}

func (rs sceneRoutes) CaptionLang(w http.ResponseWriter, r *http.Request) {
	// serve caption based on lang query param, if provided
	if err := r.ParseForm(); err != nil {
		logger.Warnf("[caption] error parsing query form: %v", err)
	}

	l := r.Form.Get("lang")
	ext := r.Form.Get("type")
	rs.Caption(w, r, l, ext)
}

func (rs sceneRoutes) VttThumbs(w http.ResponseWriter, r *http.Request) {
	scene := r.Context().Value(sceneKey).(*models.Scene)
	w.Header().Set("Content-Type", "text/vtt")
	filepath := manager.GetInstance().Paths.Scene.GetSpriteVttFilePath(scene.GetHash(config.GetInstance().GetVideoFileNamingAlgorithm()))
	http.ServeFile(w, r, filepath)
}

func (rs sceneRoutes) VttSprite(w http.ResponseWriter, r *http.Request) {
	scene := r.Context().Value(sceneKey).(*models.Scene)
	w.Header().Set("Content-Type", "image/jpeg")
	filepath := manager.GetInstance().Paths.Scene.GetSpriteImageFilePath(scene.GetHash(config.GetInstance().GetVideoFileNamingAlgorithm()))
	http.ServeFile(w, r, filepath)
}

func (rs sceneRoutes) SceneMarkerStream(w http.ResponseWriter, r *http.Request) {
	scene := r.Context().Value(sceneKey).(*models.Scene)
	sceneMarkerID, _ := strconv.Atoi(chi.URLParam(r, "sceneMarkerId"))
	var sceneMarker *models.SceneMarker
	if err := rs.txnManager.WithReadTxn(r.Context(), func(repo models.ReaderRepository) error {
		var err error
		sceneMarker, err = repo.SceneMarker().Find(sceneMarkerID)
		return err
	}); err != nil {
		logger.Warnf("Error when getting scene marker for stream: %s", err.Error())
		http.Error(w, http.StatusText(500), 500)
		return
	}

	if sceneMarker == nil {
		http.Error(w, http.StatusText(404), 404)
		return
	}

	filepath := manager.GetInstance().Paths.SceneMarkers.GetVideoPreviewPath(scene.GetHash(config.GetInstance().GetVideoFileNamingAlgorithm()), int(sceneMarker.Seconds))
	http.ServeFile(w, r, filepath)
}

func (rs sceneRoutes) SceneMarkerPreview(w http.ResponseWriter, r *http.Request) {
	scene := r.Context().Value(sceneKey).(*models.Scene)
	sceneMarkerID, _ := strconv.Atoi(chi.URLParam(r, "sceneMarkerId"))
	var sceneMarker *models.SceneMarker
	if err := rs.txnManager.WithReadTxn(r.Context(), func(repo models.ReaderRepository) error {
		var err error
		sceneMarker, err = repo.SceneMarker().Find(sceneMarkerID)
		return err
	}); err != nil {
		logger.Warnf("Error when getting scene marker for stream: %s", err.Error())
		http.Error(w, http.StatusText(500), 500)
		return
	}

	if sceneMarker == nil {
		http.Error(w, http.StatusText(404), 404)
		return
	}

	filepath := manager.GetInstance().Paths.SceneMarkers.GetWebpPreviewPath(scene.GetHash(config.GetInstance().GetVideoFileNamingAlgorithm()), int(sceneMarker.Seconds))

	// If the image doesn't exist, send the placeholder
	exists, _ := fsutil.FileExists(filepath)
	if !exists {
		w.Header().Set("Content-Type", "image/png")
		w.Header().Set("Cache-Control", "no-store")
		_, _ = w.Write(utils.PendingGenerateResource)
		return
	}

	http.ServeFile(w, r, filepath)
}

func (rs sceneRoutes) SceneMarkerScreenshot(w http.ResponseWriter, r *http.Request) {
	scene := r.Context().Value(sceneKey).(*models.Scene)
	sceneMarkerID, _ := strconv.Atoi(chi.URLParam(r, "sceneMarkerId"))
	var sceneMarker *models.SceneMarker
	if err := rs.txnManager.WithReadTxn(r.Context(), func(repo models.ReaderRepository) error {
		var err error
		sceneMarker, err = repo.SceneMarker().Find(sceneMarkerID)
		return err
	}); err != nil {
		logger.Warnf("Error when getting scene marker for stream: %s", err.Error())
		http.Error(w, http.StatusText(500), 500)
		return
	}

	if sceneMarker == nil {
		http.Error(w, http.StatusText(404), 404)
		return
	}

	filepath := manager.GetInstance().Paths.SceneMarkers.GetScreenshotPath(scene.GetHash(config.GetInstance().GetVideoFileNamingAlgorithm()), int(sceneMarker.Seconds))

	// If the image doesn't exist, send the placeholder
	exists, _ := fsutil.FileExists(filepath)
	if !exists {
		w.Header().Set("Content-Type", "image/png")
		w.Header().Set("Cache-Control", "no-store")
		_, _ = w.Write(utils.PendingGenerateResource)
		return
	}

	http.ServeFile(w, r, filepath)
}

// endregion

func SceneCtx(next http.Handler) http.Handler {
	return http.HandlerFunc(func(w http.ResponseWriter, r *http.Request) {
		sceneIdentifierQueryParam := chi.URLParam(r, "sceneId")
		sceneID, _ := strconv.Atoi(sceneIdentifierQueryParam)

		var scene *models.Scene
		readTxnErr := manager.GetInstance().TxnManager.WithReadTxn(r.Context(), func(repo models.ReaderRepository) error {
			qb := repo.Scene()
			if sceneID == 0 {
				// determine checksum/os by the length of the query param
				if len(sceneIdentifierQueryParam) == 32 {
					scene, _ = qb.FindByChecksum(sceneIdentifierQueryParam)
				} else {
					scene, _ = qb.FindByOSHash(sceneIdentifierQueryParam)
				}
			} else {
				scene, _ = qb.Find(sceneID)
			}

			return nil
		})
		if readTxnErr != nil {
			logger.Warnf("error executing SceneCtx transaction: %v", readTxnErr)
		}

		if scene == nil {
			http.Error(w, http.StatusText(404), 404)
			return
		}

		ctx := context.WithValue(r.Context(), sceneKey, scene)
		next.ServeHTTP(w, r.WithContext(ctx))
	})
}<|MERGE_RESOLUTION|>--- conflicted
+++ resolved
@@ -43,10 +43,7 @@
 		r.Get("/vtt/chapter", rs.ChapterVtt)
 		r.Get("/funscript", rs.Funscript)
 		r.Get("/interactive_heatmap", rs.InteractiveHeatmap)
-<<<<<<< HEAD
-=======
 		r.Get("/caption", rs.CaptionLang)
->>>>>>> e6f17b5c
 		r.Get("/scene_marker/{sceneMarkerId}/stream", rs.SceneMarkerStream)
 		r.Get("/scene_marker/{sceneMarkerId}/preview", rs.SceneMarkerPreview)
 		r.Get("/scene_marker/{sceneMarkerId}/screenshot", rs.SceneMarkerScreenshot)
@@ -70,16 +67,12 @@
 func (rs sceneRoutes) StreamMKV(w http.ResponseWriter, r *http.Request) {
 	// only allow mkv streaming if the scene container is an mkv already
 	scene := r.Context().Value(sceneKey).(*models.Scene)
-<<<<<<< HEAD
-	container := getSceneFileContainer(scene)
-=======
 
 	container, err := manager.GetSceneFileContainer(scene)
 	if err != nil {
 		logger.Errorf("[transcode] error getting container: %v", err)
 	}
 
->>>>>>> e6f17b5c
 	if container != ffmpeg.Matroska {
 		w.WriteHeader(http.StatusBadRequest)
 		if _, err := w.Write([]byte("not a mkv file")); err != nil {
