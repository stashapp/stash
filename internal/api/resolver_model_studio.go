--- conflicted
+++ resolved
@@ -99,13 +99,6 @@
 		return nil, nil
 	}
 
-<<<<<<< HEAD
-=======
-	return loaders.From(ctx).StudioByID.Load(*obj.ParentID)
-}
-
-func (r *studioResolver) ChildStudios(ctx context.Context, obj *models.Studio) (ret []*models.Studio, err error) {
->>>>>>> f65e8777
 	if err := r.withReadTxn(ctx, func(ctx context.Context) error {
 		ret, err = r.repository.Studio.Find(ctx, *obj.ParentID)
 		return err
@@ -127,7 +120,6 @@
 	return ret, nil
 }
 
-<<<<<<< HEAD
 func (r *studioResolver) StashIds(ctx context.Context, obj *models.Studio) ([]*models.StashID, error) {
 	if !obj.StashIDs.Loaded() {
 		if err := r.withTxn(ctx, func(ctx context.Context) error {
@@ -135,15 +127,8 @@
 		}); err != nil {
 			return nil, err
 		}
-=======
-func (r *studioResolver) Rating(ctx context.Context, obj *models.Studio) (*int, error) {
-	if obj.Rating != nil {
-		rating := models.Rating100To5(*obj.Rating)
-		return &rating, nil
->>>>>>> f65e8777
 	}
 
-<<<<<<< HEAD
 	return stashIDsSliceToPtrSlice(obj.StashIDs.List()), nil
 }
 
@@ -155,8 +140,6 @@
 	return nil, nil
 }
 
-=======
->>>>>>> f65e8777
 func (r *studioResolver) Rating100(ctx context.Context, obj *models.Studio) (*int, error) {
 	return obj.Rating, nil
 }
