--- conflicted
+++ resolved
@@ -107,14 +107,9 @@
 	updatedImage := models.NewImagePartial()
 
 	updatedImage.Title = translator.optionalString(input.Title, "title")
-<<<<<<< HEAD
-	updatedImage.Rating = translator.ratingConversionOptional(input.Rating, input.Rating100)
-=======
 	updatedImage.Rating = translator.optionalRatingConversion(input.Rating, input.Rating100)
-	updatedImage.URL = translator.optionalString(input.URL, "url")
 	updatedImage.Organized = translator.optionalBool(input.Organized, "organized")
 
->>>>>>> b36aa745
 	updatedImage.Date, err = translator.optionalDate(input.Date, "date")
 	if err != nil {
 		return nil, fmt.Errorf("converting date: %w", err)
@@ -124,7 +119,7 @@
 		return nil, fmt.Errorf("converting studio id: %w", err)
 	}
 
-<<<<<<< HEAD
+	// prefer urls over url
 	if translator.hasField("urls") {
 		updatedImage.URLs = &models.UpdateStrings{
 			Values: input.Urls,
@@ -137,22 +132,12 @@
 		}
 	}
 
-	if input.PrimaryFileID != nil {
-		primaryFileID, err := strconv.Atoi(*input.PrimaryFileID)
-		if err != nil {
-			return nil, fmt.Errorf("converting primary file id: %w", err)
-		}
-
-		converted := file.ID(primaryFileID)
-		updatedImage.PrimaryFileID = &converted
-=======
 	updatedImage.PrimaryFileID, err = translator.fileIDPtrFromString(input.PrimaryFileID)
 	if err != nil {
 		return nil, fmt.Errorf("converting primary file id: %w", err)
 	}
 	if updatedImage.PrimaryFileID != nil {
 		primaryFileID := *updatedImage.PrimaryFileID
->>>>>>> b36aa745
 
 		if err := i.LoadFiles(ctx, r.repository.Image); err != nil {
 			return nil, err
@@ -229,14 +214,9 @@
 	updatedImage := models.NewImagePartial()
 
 	updatedImage.Title = translator.optionalString(input.Title, "title")
-<<<<<<< HEAD
-	updatedImage.Rating = translator.ratingConversionOptional(input.Rating, input.Rating100)
-=======
 	updatedImage.Rating = translator.optionalRatingConversion(input.Rating, input.Rating100)
-	updatedImage.URL = translator.optionalString(input.URL, "url")
 	updatedImage.Organized = translator.optionalBool(input.Organized, "organized")
 
->>>>>>> b36aa745
 	updatedImage.Date, err = translator.optionalDate(input.Date, "date")
 	if err != nil {
 		return nil, fmt.Errorf("converting date: %w", err)
@@ -246,7 +226,7 @@
 		return nil, fmt.Errorf("converting studio id: %w", err)
 	}
 
-<<<<<<< HEAD
+	// prefer urls over url
 	if translator.hasField("urls") {
 		updatedImage.URLs = &models.UpdateStrings{
 			Values: input.Urls.Values,
@@ -259,16 +239,9 @@
 		}
 	}
 
-	if translator.hasField("gallery_ids") {
-		updatedImage.GalleryIDs, err = translateUpdateIDs(input.GalleryIds.Ids, input.GalleryIds.Mode)
-		if err != nil {
-			return nil, fmt.Errorf("converting gallery ids: %w", err)
-		}
-=======
 	updatedImage.GalleryIDs, err = translator.updateIdsBulk(input.GalleryIds, "gallery_ids")
 	if err != nil {
 		return nil, fmt.Errorf("converting gallery ids: %w", err)
->>>>>>> b36aa745
 	}
 	updatedImage.PerformerIDs, err = translator.updateIdsBulk(input.PerformerIds, "performer_ids")
 	if err != nil {
