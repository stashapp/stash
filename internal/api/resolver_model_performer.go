package api

import (
	"context"
	"time"

	"github.com/stashapp/stash/internal/api/urlbuilders"
	"github.com/stashapp/stash/pkg/gallery"
	"github.com/stashapp/stash/pkg/image"
	"github.com/stashapp/stash/pkg/models"
)

func (r *performerResolver) Name(ctx context.Context, obj *models.Performer) (*string, error) {
	if obj.Name.Valid {
		return &obj.Name.String, nil
	}
	return nil, nil
}

func (r *performerResolver) URL(ctx context.Context, obj *models.Performer) (*string, error) {
	if obj.URL.Valid {
		return &obj.URL.String, nil
	}
	return nil, nil
}

func (r *performerResolver) Gender(ctx context.Context, obj *models.Performer) (*models.GenderEnum, error) {
	var ret models.GenderEnum

	if obj.Gender.Valid {
		ret = models.GenderEnum(obj.Gender.String)
		if ret.IsValid() {
			return &ret, nil
		}
	}

	return nil, nil
}

func (r *performerResolver) Twitter(ctx context.Context, obj *models.Performer) (*string, error) {
	if obj.Twitter.Valid {
		return &obj.Twitter.String, nil
	}
	return nil, nil
}

func (r *performerResolver) Instagram(ctx context.Context, obj *models.Performer) (*string, error) {
	if obj.Instagram.Valid {
		return &obj.Instagram.String, nil
	}
	return nil, nil
}

func (r *performerResolver) Birthdate(ctx context.Context, obj *models.Performer) (*string, error) {
	if obj.Birthdate.Valid {
		return &obj.Birthdate.String, nil
	}
	return nil, nil
}

func (r *performerResolver) Ethnicity(ctx context.Context, obj *models.Performer) (*string, error) {
	if obj.Ethnicity.Valid {
		return &obj.Ethnicity.String, nil
	}
	return nil, nil
}

func (r *performerResolver) Country(ctx context.Context, obj *models.Performer) (*string, error) {
	if obj.Country.Valid {
		return &obj.Country.String, nil
	}
	return nil, nil
}

func (r *performerResolver) EyeColor(ctx context.Context, obj *models.Performer) (*string, error) {
	if obj.EyeColor.Valid {
		return &obj.EyeColor.String, nil
	}
	return nil, nil
}

func (r *performerResolver) Height(ctx context.Context, obj *models.Performer) (*string, error) {
	if obj.Height.Valid {
		return &obj.Height.String, nil
	}
	return nil, nil
}

func (r *performerResolver) Measurements(ctx context.Context, obj *models.Performer) (*string, error) {
	if obj.Measurements.Valid {
		return &obj.Measurements.String, nil
	}
	return nil, nil
}

func (r *performerResolver) FakeTits(ctx context.Context, obj *models.Performer) (*string, error) {
	if obj.FakeTits.Valid {
		return &obj.FakeTits.String, nil
	}
	return nil, nil
}

func (r *performerResolver) CareerLength(ctx context.Context, obj *models.Performer) (*string, error) {
	if obj.CareerLength.Valid {
		return &obj.CareerLength.String, nil
	}
	return nil, nil
}

func (r *performerResolver) Tattoos(ctx context.Context, obj *models.Performer) (*string, error) {
	if obj.Tattoos.Valid {
		return &obj.Tattoos.String, nil
	}
	return nil, nil
}

func (r *performerResolver) Piercings(ctx context.Context, obj *models.Performer) (*string, error) {
	if obj.Piercings.Valid {
		return &obj.Piercings.String, nil
	}
	return nil, nil
}

func (r *performerResolver) Aliases(ctx context.Context, obj *models.Performer) (*string, error) {
	if obj.Aliases.Valid {
		return &obj.Aliases.String, nil
	}
	return nil, nil
}

func (r *performerResolver) Favorite(ctx context.Context, obj *models.Performer) (bool, error) {
	if obj.Favorite.Valid {
		return obj.Favorite.Bool, nil
	}
	return false, nil
}

func (r *performerResolver) ImagePath(ctx context.Context, obj *models.Performer) (*string, error) {
	baseURL, _ := ctx.Value(BaseURLCtxKey).(string)
	imagePath := urlbuilders.NewPerformerURLBuilder(baseURL, obj).GetPerformerImageURL()
	return &imagePath, nil
}

func (r *performerResolver) Tags(ctx context.Context, obj *models.Performer) (ret []*models.Tag, err error) {
	if err := r.withTxn(ctx, func(ctx context.Context) error {
		ret, err = r.repository.Tag.FindByPerformerID(ctx, obj.ID)
		return err
	}); err != nil {
		return nil, err
	}

	return ret, nil
}

func (r *performerResolver) SceneCount(ctx context.Context, obj *models.Performer) (ret *int, err error) {
	var res int
	if err := r.withTxn(ctx, func(ctx context.Context) error {
		res, err = r.repository.Scene.CountByPerformerID(ctx, obj.ID)
		return err
	}); err != nil {
		return nil, err
	}

	return &res, nil
}

func (r *performerResolver) ImageCount(ctx context.Context, obj *models.Performer) (ret *int, err error) {
	var res int
	if err := r.withTxn(ctx, func(ctx context.Context) error {
		res, err = image.CountByPerformerID(ctx, r.repository.Image, obj.ID)
		return err
	}); err != nil {
		return nil, err
	}

	return &res, nil
}

func (r *performerResolver) GalleryCount(ctx context.Context, obj *models.Performer) (ret *int, err error) {
	var res int
	if err := r.withTxn(ctx, func(ctx context.Context) error {
		res, err = gallery.CountByPerformerID(ctx, r.repository.Gallery, obj.ID)
		return err
	}); err != nil {
		return nil, err
	}

	return &res, nil
}

func (r *performerResolver) Scenes(ctx context.Context, obj *models.Performer) (ret []*models.Scene, err error) {
	if err := r.withTxn(ctx, func(ctx context.Context) error {
		ret, err = r.repository.Scene.FindByPerformerID(ctx, obj.ID)
		return err
	}); err != nil {
		return nil, err
	}

	return ret, nil
}

<<<<<<< HEAD
func (r *performerResolver) StashIds(ctx context.Context, obj *models.Performer) (ret []*models.StashID, err error) {
	if err := r.withTxn(ctx, func(ctx context.Context) error {
=======
func (r *performerResolver) StashIds(ctx context.Context, obj *models.Performer) ([]*models.StashID, error) {
	var ret []models.StashID
	if err := r.withTxn(ctx, func(ctx context.Context) error {
		var err error
>>>>>>> c5033c36
		ret, err = r.repository.Performer.GetStashIDs(ctx, obj.ID)
		return err
	}); err != nil {
		return nil, err
	}

	return stashIDsSliceToPtrSlice(ret), nil
}

func (r *performerResolver) Rating(ctx context.Context, obj *models.Performer) (*int, error) {
	if obj.Rating.Valid {
		rating := int(obj.Rating.Int64)
		return &rating, nil
	}
	return nil, nil
}

func (r *performerResolver) Details(ctx context.Context, obj *models.Performer) (*string, error) {
	if obj.Details.Valid {
		return &obj.Details.String, nil
	}
	return nil, nil
}

func (r *performerResolver) DeathDate(ctx context.Context, obj *models.Performer) (*string, error) {
	if obj.DeathDate.Valid {
		return &obj.DeathDate.String, nil
	}
	return nil, nil
}

func (r *performerResolver) HairColor(ctx context.Context, obj *models.Performer) (*string, error) {
	if obj.HairColor.Valid {
		return &obj.HairColor.String, nil
	}
	return nil, nil
}

func (r *performerResolver) Weight(ctx context.Context, obj *models.Performer) (*int, error) {
	if obj.Weight.Valid {
		weight := int(obj.Weight.Int64)
		return &weight, nil
	}
	return nil, nil
}

func (r *performerResolver) CreatedAt(ctx context.Context, obj *models.Performer) (*time.Time, error) {
	return &obj.CreatedAt.Timestamp, nil
}

func (r *performerResolver) UpdatedAt(ctx context.Context, obj *models.Performer) (*time.Time, error) {
	return &obj.UpdatedAt.Timestamp, nil
}

func (r *performerResolver) Movies(ctx context.Context, obj *models.Performer) (ret []*models.Movie, err error) {
	if err := r.withTxn(ctx, func(ctx context.Context) error {
		ret, err = r.repository.Movie.FindByPerformerID(ctx, obj.ID)
		return err
	}); err != nil {
		return nil, err
	}

	return ret, nil
}

func (r *performerResolver) MovieCount(ctx context.Context, obj *models.Performer) (ret *int, err error) {
	var res int
	if err := r.withTxn(ctx, func(ctx context.Context) error {
		res, err = r.repository.Movie.CountByPerformerID(ctx, obj.ID)
		return err
	}); err != nil {
		return nil, err
	}

	return &res, nil
}<|MERGE_RESOLUTION|>--- conflicted
+++ resolved
@@ -199,15 +199,10 @@
 	return ret, nil
 }
 
-<<<<<<< HEAD
-func (r *performerResolver) StashIds(ctx context.Context, obj *models.Performer) (ret []*models.StashID, err error) {
-	if err := r.withTxn(ctx, func(ctx context.Context) error {
-=======
 func (r *performerResolver) StashIds(ctx context.Context, obj *models.Performer) ([]*models.StashID, error) {
 	var ret []models.StashID
 	if err := r.withTxn(ctx, func(ctx context.Context) error {
 		var err error
->>>>>>> c5033c36
 		ret, err = r.repository.Performer.GetStashIDs(ctx, obj.ID)
 		return err
 	}); err != nil {
