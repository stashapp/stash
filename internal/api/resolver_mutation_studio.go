--- conflicted
+++ resolved
@@ -33,12 +33,7 @@
 	// Populate a new studio from the input
 	newStudio := models.NewStudio()
 
-<<<<<<< HEAD
 	newStudio.Name = strings.TrimSpace(input.Name)
-	newStudio.URL = translator.string(input.URL)
-=======
-	newStudio.Name = input.Name
->>>>>>> 51999135
 	newStudio.Rating = input.Rating100
 	newStudio.Favorite = translator.bool(input.Favorite)
 	newStudio.Details = translator.string(input.Details)
@@ -50,11 +45,11 @@
 
 	newStudio.URLs = models.NewRelatedStrings([]string{})
 	if input.URL != nil {
-		newStudio.URLs.Add(*input.URL)
+		newStudio.URLs.Add(strings.TrimSpace(*input.URL))
 	}
 
 	if input.Urls != nil {
-		newStudio.URLs.Add(input.Urls...)
+		newStudio.URLs.Add(trimStringSlice(input.Urls)...)
 	}
 
 	newStudio.ParentID, err = translator.intPtrFromString(input.ParentID)
