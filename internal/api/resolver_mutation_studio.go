package api

import (
	"context"
	"fmt"
	"strconv"
	"time"

<<<<<<< HEAD
=======
	"github.com/stashapp/stash/internal/manager"
>>>>>>> 5580525c
	"github.com/stashapp/stash/pkg/models"
	"github.com/stashapp/stash/pkg/plugin"
	"github.com/stashapp/stash/pkg/sliceutil/stringslice"
	"github.com/stashapp/stash/pkg/studio"
	"github.com/stashapp/stash/pkg/utils"
)

func (r *mutationResolver) StudioCreate(ctx context.Context, input StudioCreateInput) (*models.Studio, error) {
	s, err := studioFromStudioCreateInput(ctx, input)
	if err != nil {
		return nil, err
	}
	// Start the transaction and save the studio
	if err := r.withTxn(ctx, func(ctx context.Context) error {
		qb := r.repository.Studio

		if s.Aliases.Loaded() && len(s.Aliases.List()) > 0 {
			if err := studio.EnsureAliasesUnique(ctx, 0, s.Aliases.List(), qb); err != nil {
				return err
			}
		}

		err = qb.Create(ctx, s)
		if err != nil {
			return err
		}
		return nil
	}); err != nil {
		return nil, err
	}

	r.hookExecutor.ExecutePostHooks(ctx, s.ID, plugin.StudioCreatePost, input, nil)

	return s, nil
}

func studioFromStudioCreateInput(ctx context.Context, input StudioCreateInput) (*models.Studio, error) {
	translator := changesetTranslator{
		inputMap: getUpdateInputMap(ctx),
	}

	// Populate a new studio from the input
	currentTime := time.Now()
	newStudio := models.Studio{
		Name:          input.Name,
		CreatedAt:     currentTime,
		UpdatedAt:     currentTime,
		URL:           translator.string(input.URL, "url"),
		Rating:        translator.ratingConversionInt(input.Rating, input.Rating100),
		Details:       translator.string(input.Details, "details"),
		IgnoreAutoTag: translator.bool(input.IgnoreAutoTag, "ignore_auto_tag"),
	}

	var err error
	newStudio.ParentID, err = translator.intPtrFromString(input.ParentID, "parent_id")
	if err != nil {
		return nil, fmt.Errorf("converting parent id: %w", err)
	}

	// Process the base 64 encoded image string
<<<<<<< HEAD
	if input.Image != nil {
		var err error
		newStudio.ImageBytes, err = utils.ProcessImageInput(ctx, *input.Image)
=======
	var imageData []byte
	if input.Image != nil {
		imageData, err = utils.ProcessImageInput(ctx, *input.Image)
>>>>>>> 5580525c
		if err != nil {
			return nil, err
		}
	}

	if input.Aliases != nil {
		newStudio.Aliases = models.NewRelatedStrings(input.Aliases)
	}
	if input.StashIds != nil {
		newStudio.StashIDs = models.NewRelatedStashIDs(stashIDPtrSliceToSlice(input.StashIds))
	}

	return &newStudio, nil
}

func (r *mutationResolver) StudioUpdate(ctx context.Context, input StudioUpdateInput) (*models.Studio, error) {
	var updatedStudio *models.Studio
	var err error

	translator := changesetTranslator{
		inputMap: getNamedUpdateInputMap(ctx, updateInputField),
	}
	s, err := studioPartialFromStudioUpdateInput(ctx, input, &input.ID, translator)
	if err != nil {
		return nil, err
	}

	// Start the transaction and update the studio
	if err := r.withTxn(ctx, func(ctx context.Context) error {
		qb := r.repository.Studio

		if err := studio.ValidateModify(ctx, *s, qb); err != nil {
			return err
		}

		updatedStudio, err = qb.UpdatePartial(ctx, *s)
		if err != nil {
			return err
		}
		return nil
	}); err != nil {
		return nil, err
	}

	r.hookExecutor.ExecutePostHooks(ctx, updatedStudio.ID, plugin.StudioUpdatePost, input, translator.getFields())

	return updatedStudio, nil
}

// This is slightly different to studioPartialFromStudioCreateInput in that Name is handled differently
// and ImageIncluded is not hardcoded to true
func studioPartialFromStudioUpdateInput(ctx context.Context, input StudioUpdateInput, id *string, translator changesetTranslator) (*models.StudioPartial, error) {
	// Populate studio from the input
	updatedStudio := models.StudioPartial{
		URL:           translator.optionalString(input.URL, "url"),
		Details:       translator.optionalString(input.Details, "details"),
		Rating:        translator.ratingConversionOptional(input.Rating, input.Rating100),
		IgnoreAutoTag: translator.optionalBool(input.IgnoreAutoTag, "ignore_auto_tag"),
		UpdatedAt:     models.NewOptionalTime(time.Now()),
	}

	updatedStudio.ID, _ = strconv.Atoi(*id)

<<<<<<< HEAD
	if input.Name != nil && *input.Name != "" {
		updatedStudio.Name = translator.optionalString(input.Name, "name")
	}

	if input.ParentID != nil {
		parentID, _ := strconv.Atoi(*input.ParentID)
		if parentID > 0 {
			// This is to be set directly as we know it has a value and the translator won't have the field
			updatedStudio.ParentID = models.NewOptionalInt(parentID)
		}
	} else {
		updatedStudio.ParentID = translator.optionalInt(nil, "parent_id")
=======
	updatedStudio.Name = translator.optionalString(input.Name, "name")
	updatedStudio.URL = translator.optionalString(input.URL, "url")
	updatedStudio.Details = translator.optionalString(input.Details, "details")
	updatedStudio.Rating = translator.ratingConversionOptional(input.Rating, input.Rating100)
	updatedStudio.IgnoreAutoTag = translator.optionalBool(input.IgnoreAutoTag, "ignore_auto_tag")
	updatedStudio.ParentID, err = translator.optionalIntFromString(input.ParentID, "parent_id")
	if err != nil {
		return nil, fmt.Errorf("converting parent id: %w", err)
>>>>>>> 5580525c
	}

	// Process the base 64 encoded image string
	updatedStudio.Image.Set = translator.hasField("image")
	if input.Image != nil {
		var err error
		updatedStudio.Image.Value, err = utils.ProcessImageInput(ctx, *input.Image)
		if err != nil {
			return nil, err
		}
	}

	if translator.hasField("aliases") {
		updatedStudio.Aliases = &models.UpdateStrings{
			Values: input.Aliases,
			Mode:   models.RelationshipUpdateModeSet,
		}
	}

	if translator.hasField("stash_ids") {
		updatedStudio.StashIDs = &models.UpdateStashIDs{
			StashIDs: stashIDPtrSliceToSlice(input.StashIds),
			Mode:     models.RelationshipUpdateModeSet,
		}
	}

	return &updatedStudio, nil
}

func (r *mutationResolver) StudioDestroy(ctx context.Context, input StudioDestroyInput) (bool, error) {
	id, err := strconv.Atoi(input.ID)
	if err != nil {
		return false, err
	}

	if err := r.withTxn(ctx, func(ctx context.Context) error {
		return r.repository.Studio.Destroy(ctx, id)
	}); err != nil {
		return false, err
	}

	r.hookExecutor.ExecutePostHooks(ctx, id, plugin.StudioDestroyPost, input, nil)

	return true, nil
}

func (r *mutationResolver) StudiosDestroy(ctx context.Context, studioIDs []string) (bool, error) {
	ids, err := stringslice.StringSliceToIntSlice(studioIDs)
	if err != nil {
		return false, err
	}

	if err := r.withTxn(ctx, func(ctx context.Context) error {
		qb := r.repository.Studio
		for _, id := range ids {
			if err := qb.Destroy(ctx, id); err != nil {
				return err
			}
		}

		return nil
	}); err != nil {
		return false, err
	}

	for _, id := range ids {
		r.hookExecutor.ExecutePostHooks(ctx, id, plugin.StudioDestroyPost, studioIDs, nil)
	}

	return true, nil
}<|MERGE_RESOLUTION|>--- conflicted
+++ resolved
@@ -6,10 +6,6 @@
 	"strconv"
 	"time"
 
-<<<<<<< HEAD
-=======
-	"github.com/stashapp/stash/internal/manager"
->>>>>>> 5580525c
 	"github.com/stashapp/stash/pkg/models"
 	"github.com/stashapp/stash/pkg/plugin"
 	"github.com/stashapp/stash/pkg/sliceutil/stringslice"
@@ -70,15 +66,9 @@
 	}
 
 	// Process the base 64 encoded image string
-<<<<<<< HEAD
 	if input.Image != nil {
 		var err error
 		newStudio.ImageBytes, err = utils.ProcessImageInput(ctx, *input.Image)
-=======
-	var imageData []byte
-	if input.Image != nil {
-		imageData, err = utils.ProcessImageInput(ctx, *input.Image)
->>>>>>> 5580525c
 		if err != nil {
 			return nil, err
 		}
@@ -133,6 +123,7 @@
 func studioPartialFromStudioUpdateInput(ctx context.Context, input StudioUpdateInput, id *string, translator changesetTranslator) (*models.StudioPartial, error) {
 	// Populate studio from the input
 	updatedStudio := models.StudioPartial{
+		Name:          translator.optionalString(input.Name, "name"),
 		URL:           translator.optionalString(input.URL, "url"),
 		Details:       translator.optionalString(input.Details, "details"),
 		Rating:        translator.ratingConversionOptional(input.Rating, input.Rating100),
@@ -142,11 +133,6 @@
 
 	updatedStudio.ID, _ = strconv.Atoi(*id)
 
-<<<<<<< HEAD
-	if input.Name != nil && *input.Name != "" {
-		updatedStudio.Name = translator.optionalString(input.Name, "name")
-	}
-
 	if input.ParentID != nil {
 		parentID, _ := strconv.Atoi(*input.ParentID)
 		if parentID > 0 {
@@ -155,16 +141,6 @@
 		}
 	} else {
 		updatedStudio.ParentID = translator.optionalInt(nil, "parent_id")
-=======
-	updatedStudio.Name = translator.optionalString(input.Name, "name")
-	updatedStudio.URL = translator.optionalString(input.URL, "url")
-	updatedStudio.Details = translator.optionalString(input.Details, "details")
-	updatedStudio.Rating = translator.ratingConversionOptional(input.Rating, input.Rating100)
-	updatedStudio.IgnoreAutoTag = translator.optionalBool(input.IgnoreAutoTag, "ignore_auto_tag")
-	updatedStudio.ParentID, err = translator.optionalIntFromString(input.ParentID, "parent_id")
-	if err != nil {
-		return nil, fmt.Errorf("converting parent id: %w", err)
->>>>>>> 5580525c
 	}
 
 	// Process the base 64 encoded image string
