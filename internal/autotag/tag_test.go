package autotag

import (
	"path/filepath"
	"testing"

	"github.com/stashapp/stash/pkg/file"
	"github.com/stashapp/stash/pkg/image"
	"github.com/stashapp/stash/pkg/models"
	"github.com/stashapp/stash/pkg/models/mocks"
	"github.com/stashapp/stash/pkg/scene"
	"github.com/stretchr/testify/assert"
)

type testTagCase struct {
	tagName       string
	expectedRegex string
	aliasName     string
	aliasRegex    string
}

var (
	testTagCases = []testTagCase{
		{
			"tag name",
			`(?i)(?:^|_|[^\p{L}\d])tag[.\-_ ]*name(?:$|_|[^\p{L}\d])`,
			"",
			"",
		},
		{
			"tag + name",
			`(?i)(?:^|_|[^\p{L}\d])tag[.\-_ ]*\+[.\-_ ]*name(?:$|_|[^\p{L}\d])`,
			"",
			"",
		},
		{
			"tag name",
			`(?i)(?:^|_|[^\p{L}\d])tag[.\-_ ]*name(?:$|_|[^\p{L}\d])`,
			"alias name",
			`(?i)(?:^|_|[^\p{L}\d])alias[.\-_ ]*name(?:$|_|[^\p{L}\d])`,
		},
		{
			"tag + name",
			`(?i)(?:^|_|[^\p{L}\d])tag[.\-_ ]*\+[.\-_ ]*name(?:$|_|[^\p{L}\d])`,
			"alias + name",
			`(?i)(?:^|_|[^\p{L}\d])alias[.\-_ ]*\+[.\-_ ]*name(?:$|_|[^\p{L}\d])`,
		},
	}

	trailingBackslashCases = []testTagCase{
		{
			`tag + name\`,
			`(?i)(?:^|_|[^\p{L}\d])tag[.\-_ ]*\+[.\-_ ]*name\\(?:$|_|[^\p{L}\d])`,
			"",
			"",
		},
		{
			`tag + name\`,
			`(?i)(?:^|_|[^\p{L}\d])tag[.\-_ ]*\+[.\-_ ]*name\\(?:$|_|[^\p{L}\d])`,
			`alias + name\`,
			`(?i)(?:^|_|[^\p{L}\d])alias[.\-_ ]*\+[.\-_ ]*name\\(?:$|_|[^\p{L}\d])`,
		},
	}
)

func TestTagScenes(t *testing.T) {
	t.Parallel()

	tc := testTagCases
	// trailing backslash tests only work where filepath separator is not backslash
	if filepath.Separator != '\\' {
		tc = append(tc, trailingBackslashCases...)
	}

	for _, p := range tc {
		testTagScenes(t, p)
	}
}

func testTagScenes(t *testing.T, tc testTagCase) {
	tagName := tc.tagName
	expectedRegex := tc.expectedRegex
	aliasName := tc.aliasName
	aliasRegex := tc.aliasRegex

	mockSceneReader := &mocks.SceneReaderWriter{}

	const tagID = 2

	var aliases []string

	testPathName := tagName
	if aliasName != "" {
		aliases = []string{aliasName}
		testPathName = aliasName
	}

	matchingPaths, falsePaths := generateTestPaths(testPathName, "mp4")

	var scenes []*models.Scene
	for i, p := range append(matchingPaths, falsePaths...) {
		scenes = append(scenes, &models.Scene{
<<<<<<< HEAD
			ID: i + 1,
			Files: []*file.VideoFile{
				{
					BaseFile: &file.BaseFile{
						Path: p,
					},
				},
			},
=======
			ID:     i + 1,
			Path:   p,
			TagIDs: models.NewRelatedIDs([]int{}),
>>>>>>> c5033c36
		})
	}

	tag := models.Tag{
		ID:   tagID,
		Name: tagName,
	}

	organized := false
	perPage := models.PerPageAll

	expectedSceneFilter := &models.SceneFilterType{
		Organized: &organized,
		Path: &models.StringCriterionInput{
			Value:    expectedRegex,
			Modifier: models.CriterionModifierMatchesRegex,
		},
	}

	expectedFindFilter := &models.FindFilterType{
		PerPage: &perPage,
	}

	// if alias provided, then don't find by name
	onNameQuery := mockSceneReader.On("Query", testCtx, scene.QueryOptions(expectedSceneFilter, expectedFindFilter, false))
	if aliasName == "" {
		onNameQuery.Return(mocks.SceneQueryResult(scenes, len(scenes)), nil).Once()
	} else {
		onNameQuery.Return(mocks.SceneQueryResult(nil, 0), nil).Once()

		expectedAliasFilter := &models.SceneFilterType{
			Organized: &organized,
			Path: &models.StringCriterionInput{
				Value:    aliasRegex,
				Modifier: models.CriterionModifierMatchesRegex,
			},
		}

		mockSceneReader.On("Query", testCtx, scene.QueryOptions(expectedAliasFilter, expectedFindFilter, false)).
			Return(mocks.SceneQueryResult(scenes, len(scenes)), nil).Once()
	}

	for i := range matchingPaths {
		sceneID := i + 1
		mockSceneReader.On("UpdatePartial", testCtx, sceneID, models.ScenePartial{
			TagIDs: &models.UpdateIDs{
				IDs:  []int{tagID},
				Mode: models.RelationshipUpdateModeAdd,
			},
		}).Return(nil, nil).Once()
	}

	err := TagScenes(testCtx, &tag, nil, aliases, mockSceneReader, nil)

	assert := assert.New(t)

	assert.Nil(err)
	mockSceneReader.AssertExpectations(t)
}

func TestTagImages(t *testing.T) {
	t.Parallel()

	for _, p := range testTagCases {
		testTagImages(t, p)
	}
}

func testTagImages(t *testing.T, tc testTagCase) {
	tagName := tc.tagName
	expectedRegex := tc.expectedRegex
	aliasName := tc.aliasName
	aliasRegex := tc.aliasRegex

	mockImageReader := &mocks.ImageReaderWriter{}

	const tagID = 2

	var aliases []string

	testPathName := tagName
	if aliasName != "" {
		aliases = []string{aliasName}
		testPathName = aliasName
	}

	var images []*models.Image
	matchingPaths, falsePaths := generateTestPaths(testPathName, "mp4")
	for i, p := range append(matchingPaths, falsePaths...) {
		images = append(images, &models.Image{
<<<<<<< HEAD
			ID:    i + 1,
			Files: []*file.ImageFile{makeImageFile(p)},
=======
			ID:     i + 1,
			Path:   p,
			TagIDs: models.NewRelatedIDs([]int{}),
>>>>>>> c5033c36
		})
	}

	tag := models.Tag{
		ID:   tagID,
		Name: tagName,
	}

	organized := false
	perPage := models.PerPageAll

	expectedImageFilter := &models.ImageFilterType{
		Organized: &organized,
		Path: &models.StringCriterionInput{
			Value:    expectedRegex,
			Modifier: models.CriterionModifierMatchesRegex,
		},
	}

	expectedFindFilter := &models.FindFilterType{
		PerPage: &perPage,
	}

	// if alias provided, then don't find by name
	onNameQuery := mockImageReader.On("Query", testCtx, image.QueryOptions(expectedImageFilter, expectedFindFilter, false))
	if aliasName == "" {
		onNameQuery.Return(mocks.ImageQueryResult(images, len(images)), nil).Once()
	} else {
		onNameQuery.Return(mocks.ImageQueryResult(nil, 0), nil).Once()

		expectedAliasFilter := &models.ImageFilterType{
			Organized: &organized,
			Path: &models.StringCriterionInput{
				Value:    aliasRegex,
				Modifier: models.CriterionModifierMatchesRegex,
			},
		}

		mockImageReader.On("Query", testCtx, image.QueryOptions(expectedAliasFilter, expectedFindFilter, false)).
			Return(mocks.ImageQueryResult(images, len(images)), nil).Once()
	}

	for i := range matchingPaths {
		imageID := i + 1

		mockImageReader.On("UpdatePartial", testCtx, imageID, models.ImagePartial{
			TagIDs: &models.UpdateIDs{
				IDs:  []int{tagID},
				Mode: models.RelationshipUpdateModeAdd,
			},
		}).Return(nil, nil).Once()
	}

	err := TagImages(testCtx, &tag, nil, aliases, mockImageReader, nil)

	assert := assert.New(t)

	assert.Nil(err)
	mockImageReader.AssertExpectations(t)
}

func TestTagGalleries(t *testing.T) {
	t.Parallel()

	for _, p := range testTagCases {
		testTagGalleries(t, p)
	}
}

func testTagGalleries(t *testing.T, tc testTagCase) {
	tagName := tc.tagName
	expectedRegex := tc.expectedRegex
	aliasName := tc.aliasName
	aliasRegex := tc.aliasRegex

	mockGalleryReader := &mocks.GalleryReaderWriter{}

	const tagID = 2

	var aliases []string

	testPathName := tagName
	if aliasName != "" {
		aliases = []string{aliasName}
		testPathName = aliasName
	}

	var galleries []*models.Gallery
	matchingPaths, falsePaths := generateTestPaths(testPathName, "mp4")
	for i, p := range append(matchingPaths, falsePaths...) {
		v := p
		galleries = append(galleries, &models.Gallery{
<<<<<<< HEAD
			ID: i + 1,
			Files: []file.File{
				&file.BaseFile{
					Path: v,
				},
			},
=======
			ID:     i + 1,
			Path:   v,
			TagIDs: models.NewRelatedIDs([]int{}),
>>>>>>> c5033c36
		})
	}

	tag := models.Tag{
		ID:   tagID,
		Name: tagName,
	}

	organized := false
	perPage := models.PerPageAll

	expectedGalleryFilter := &models.GalleryFilterType{
		Organized: &organized,
		Path: &models.StringCriterionInput{
			Value:    expectedRegex,
			Modifier: models.CriterionModifierMatchesRegex,
		},
	}

	expectedFindFilter := &models.FindFilterType{
		PerPage: &perPage,
	}

	// if alias provided, then don't find by name
	onNameQuery := mockGalleryReader.On("Query", testCtx, expectedGalleryFilter, expectedFindFilter)
	if aliasName == "" {
		onNameQuery.Return(galleries, len(galleries), nil).Once()
	} else {
		onNameQuery.Return(nil, 0, nil).Once()

		expectedAliasFilter := &models.GalleryFilterType{
			Organized: &organized,
			Path: &models.StringCriterionInput{
				Value:    aliasRegex,
				Modifier: models.CriterionModifierMatchesRegex,
			},
		}

		mockGalleryReader.On("Query", testCtx, expectedAliasFilter, expectedFindFilter).Return(galleries, len(galleries), nil).Once()
	}

	for i := range matchingPaths {
		galleryID := i + 1

		mockGalleryReader.On("UpdatePartial", testCtx, galleryID, models.GalleryPartial{
			TagIDs: &models.UpdateIDs{
				IDs:  []int{tagID},
				Mode: models.RelationshipUpdateModeAdd,
			},
		}).Return(nil, nil).Once()

	}

	err := TagGalleries(testCtx, &tag, nil, aliases, mockGalleryReader, nil)

	assert := assert.New(t)

	assert.Nil(err)
	mockGalleryReader.AssertExpectations(t)
}<|MERGE_RESOLUTION|>--- conflicted
+++ resolved
@@ -4,7 +4,6 @@
 	"path/filepath"
 	"testing"
 
-	"github.com/stashapp/stash/pkg/file"
 	"github.com/stashapp/stash/pkg/image"
 	"github.com/stashapp/stash/pkg/models"
 	"github.com/stashapp/stash/pkg/models/mocks"
@@ -100,20 +99,9 @@
 	var scenes []*models.Scene
 	for i, p := range append(matchingPaths, falsePaths...) {
 		scenes = append(scenes, &models.Scene{
-<<<<<<< HEAD
-			ID: i + 1,
-			Files: []*file.VideoFile{
-				{
-					BaseFile: &file.BaseFile{
-						Path: p,
-					},
-				},
-			},
-=======
 			ID:     i + 1,
 			Path:   p,
 			TagIDs: models.NewRelatedIDs([]int{}),
->>>>>>> c5033c36
 		})
 	}
 
@@ -204,14 +192,9 @@
 	matchingPaths, falsePaths := generateTestPaths(testPathName, "mp4")
 	for i, p := range append(matchingPaths, falsePaths...) {
 		images = append(images, &models.Image{
-<<<<<<< HEAD
-			ID:    i + 1,
-			Files: []*file.ImageFile{makeImageFile(p)},
-=======
 			ID:     i + 1,
 			Path:   p,
 			TagIDs: models.NewRelatedIDs([]int{}),
->>>>>>> c5033c36
 		})
 	}
 
@@ -304,18 +287,9 @@
 	for i, p := range append(matchingPaths, falsePaths...) {
 		v := p
 		galleries = append(galleries, &models.Gallery{
-<<<<<<< HEAD
-			ID: i + 1,
-			Files: []file.File{
-				&file.BaseFile{
-					Path: v,
-				},
-			},
-=======
 			ID:     i + 1,
 			Path:   v,
 			TagIDs: models.NewRelatedIDs([]int{}),
->>>>>>> c5033c36
 		})
 	}
 
