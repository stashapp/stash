--- conflicted
+++ resolved
@@ -13,28 +13,19 @@
 
 type SceneQueryTagUpdater interface {
 	scene.Queryer
-<<<<<<< HEAD
-=======
 	models.TagIDLoader
->>>>>>> c5033c36
 	scene.PartialUpdater
 }
 
 type ImageQueryTagUpdater interface {
 	image.Queryer
-<<<<<<< HEAD
-=======
 	models.TagIDLoader
->>>>>>> c5033c36
 	image.PartialUpdater
 }
 
 type GalleryQueryTagUpdater interface {
 	gallery.Queryer
-<<<<<<< HEAD
-=======
 	models.TagIDLoader
->>>>>>> c5033c36
 	gallery.PartialUpdater
 }
 
@@ -64,9 +55,6 @@
 
 	for _, tt := range t {
 		if err := tt.tagScenes(ctx, paths, rw, func(o *models.Scene) (bool, error) {
-<<<<<<< HEAD
-			return scene.AddTag(ctx, rw, o, p.ID)
-=======
 			if err := o.LoadTagIDs(ctx, rw); err != nil {
 				return false, err
 			}
@@ -81,7 +69,6 @@
 			}
 
 			return true, nil
->>>>>>> c5033c36
 		}); err != nil {
 			return err
 		}
@@ -94,10 +81,6 @@
 	t := getTagTaggers(p, aliases, cache)
 
 	for _, tt := range t {
-<<<<<<< HEAD
-		if err := tt.tagImages(ctx, paths, rw, func(i *models.Image) (bool, error) {
-			return image.AddTag(ctx, rw, i, p.ID)
-=======
 		if err := tt.tagImages(ctx, paths, rw, func(o *models.Image) (bool, error) {
 			if err := o.LoadTagIDs(ctx, rw); err != nil {
 				return false, err
@@ -113,7 +96,6 @@
 			}
 
 			return true, nil
->>>>>>> c5033c36
 		}); err != nil {
 			return err
 		}
@@ -127,9 +109,6 @@
 
 	for _, tt := range t {
 		if err := tt.tagGalleries(ctx, paths, rw, func(o *models.Gallery) (bool, error) {
-<<<<<<< HEAD
-			return gallery.AddTag(ctx, rw, o, p.ID)
-=======
 			if err := o.LoadTagIDs(ctx, rw); err != nil {
 				return false, err
 			}
@@ -144,7 +123,6 @@
 			}
 
 			return true, nil
->>>>>>> c5033c36
 		}); err != nil {
 			return err
 		}
