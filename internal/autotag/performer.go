package autotag

import (
	"context"

	"github.com/stashapp/stash/pkg/gallery"
	"github.com/stashapp/stash/pkg/image"
	"github.com/stashapp/stash/pkg/match"
	"github.com/stashapp/stash/pkg/models"
	"github.com/stashapp/stash/pkg/scene"
	"github.com/stashapp/stash/pkg/sliceutil/intslice"
)

type SceneQueryPerformerUpdater interface {
	scene.Queryer
<<<<<<< HEAD
=======
	models.PerformerIDLoader
>>>>>>> c5033c36
	scene.PartialUpdater
}

type ImageQueryPerformerUpdater interface {
	image.Queryer
<<<<<<< HEAD
=======
	models.PerformerIDLoader
>>>>>>> c5033c36
	image.PartialUpdater
}

type GalleryQueryPerformerUpdater interface {
	gallery.Queryer
<<<<<<< HEAD
=======
	models.PerformerIDLoader
>>>>>>> c5033c36
	gallery.PartialUpdater
}

func getPerformerTagger(p *models.Performer, cache *match.Cache) tagger {
	return tagger{
		ID:    p.ID,
		Type:  "performer",
		Name:  p.Name.String,
		cache: cache,
	}
}

// PerformerScenes searches for scenes whose path matches the provided performer name and tags the scene with the performer.
func PerformerScenes(ctx context.Context, p *models.Performer, paths []string, rw SceneQueryPerformerUpdater, cache *match.Cache) error {
	t := getPerformerTagger(p, cache)

	return t.tagScenes(ctx, paths, rw, func(o *models.Scene) (bool, error) {
<<<<<<< HEAD
		return scene.AddPerformer(ctx, rw, o, p.ID)
=======
		if err := o.LoadPerformerIDs(ctx, rw); err != nil {
			return false, err
		}
		existing := o.PerformerIDs.List()

		if intslice.IntInclude(existing, p.ID) {
			return false, nil
		}

		if err := scene.AddPerformer(ctx, rw, o, p.ID); err != nil {
			return false, err
		}

		return true, nil
>>>>>>> c5033c36
	})
}

// PerformerImages searches for images whose path matches the provided performer name and tags the image with the performer.
func PerformerImages(ctx context.Context, p *models.Performer, paths []string, rw ImageQueryPerformerUpdater, cache *match.Cache) error {
	t := getPerformerTagger(p, cache)

<<<<<<< HEAD
	return t.tagImages(ctx, paths, rw, func(i *models.Image) (bool, error) {
		return image.AddPerformer(ctx, rw, i, p.ID)
=======
	return t.tagImages(ctx, paths, rw, func(o *models.Image) (bool, error) {
		if err := o.LoadPerformerIDs(ctx, rw); err != nil {
			return false, err
		}
		existing := o.PerformerIDs.List()

		if intslice.IntInclude(existing, p.ID) {
			return false, nil
		}

		if err := image.AddPerformer(ctx, rw, o, p.ID); err != nil {
			return false, err
		}

		return true, nil
>>>>>>> c5033c36
	})
}

// PerformerGalleries searches for galleries whose path matches the provided performer name and tags the gallery with the performer.
func PerformerGalleries(ctx context.Context, p *models.Performer, paths []string, rw GalleryQueryPerformerUpdater, cache *match.Cache) error {
	t := getPerformerTagger(p, cache)

	return t.tagGalleries(ctx, paths, rw, func(o *models.Gallery) (bool, error) {
<<<<<<< HEAD
		return gallery.AddPerformer(ctx, rw, o, p.ID)
=======
		if err := o.LoadPerformerIDs(ctx, rw); err != nil {
			return false, err
		}
		existing := o.PerformerIDs.List()

		if intslice.IntInclude(existing, p.ID) {
			return false, nil
		}

		if err := gallery.AddPerformer(ctx, rw, o, p.ID); err != nil {
			return false, err
		}

		return true, nil
>>>>>>> c5033c36
	})
}<|MERGE_RESOLUTION|>--- conflicted
+++ resolved
@@ -13,28 +13,19 @@
 
 type SceneQueryPerformerUpdater interface {
 	scene.Queryer
-<<<<<<< HEAD
-=======
 	models.PerformerIDLoader
->>>>>>> c5033c36
 	scene.PartialUpdater
 }
 
 type ImageQueryPerformerUpdater interface {
 	image.Queryer
-<<<<<<< HEAD
-=======
 	models.PerformerIDLoader
->>>>>>> c5033c36
 	image.PartialUpdater
 }
 
 type GalleryQueryPerformerUpdater interface {
 	gallery.Queryer
-<<<<<<< HEAD
-=======
 	models.PerformerIDLoader
->>>>>>> c5033c36
 	gallery.PartialUpdater
 }
 
@@ -52,9 +43,6 @@
 	t := getPerformerTagger(p, cache)
 
 	return t.tagScenes(ctx, paths, rw, func(o *models.Scene) (bool, error) {
-<<<<<<< HEAD
-		return scene.AddPerformer(ctx, rw, o, p.ID)
-=======
 		if err := o.LoadPerformerIDs(ctx, rw); err != nil {
 			return false, err
 		}
@@ -69,7 +57,6 @@
 		}
 
 		return true, nil
->>>>>>> c5033c36
 	})
 }
 
@@ -77,10 +64,6 @@
 func PerformerImages(ctx context.Context, p *models.Performer, paths []string, rw ImageQueryPerformerUpdater, cache *match.Cache) error {
 	t := getPerformerTagger(p, cache)
 
-<<<<<<< HEAD
-	return t.tagImages(ctx, paths, rw, func(i *models.Image) (bool, error) {
-		return image.AddPerformer(ctx, rw, i, p.ID)
-=======
 	return t.tagImages(ctx, paths, rw, func(o *models.Image) (bool, error) {
 		if err := o.LoadPerformerIDs(ctx, rw); err != nil {
 			return false, err
@@ -96,7 +79,6 @@
 		}
 
 		return true, nil
->>>>>>> c5033c36
 	})
 }
 
@@ -105,9 +87,6 @@
 	t := getPerformerTagger(p, cache)
 
 	return t.tagGalleries(ctx, paths, rw, func(o *models.Gallery) (bool, error) {
-<<<<<<< HEAD
-		return gallery.AddPerformer(ctx, rw, o, p.ID)
-=======
 		if err := o.LoadPerformerIDs(ctx, rw); err != nil {
 			return false, err
 		}
@@ -122,6 +101,5 @@
 		}
 
 		return true, nil
->>>>>>> c5033c36
 	})
 }