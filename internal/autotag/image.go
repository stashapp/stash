package autotag

import (
	"context"

	"github.com/stashapp/stash/pkg/image"
	"github.com/stashapp/stash/pkg/match"
	"github.com/stashapp/stash/pkg/models"
	"github.com/stashapp/stash/pkg/sliceutil/intslice"
)

type ImagePerformerUpdater interface {
	models.PerformerIDLoader
	image.PartialUpdater
}

type ImageTagUpdater interface {
	models.TagIDLoader
	image.PartialUpdater
}

func getImageFileTagger(s *models.Image, cache *match.Cache) tagger {
	return tagger{
		ID:    s.ID,
		Type:  "image",
<<<<<<< HEAD
		Name:  s.GetTitle(),
		Path:  s.Path(),
=======
		Name:  s.DisplayName(),
		Path:  s.Path,
>>>>>>> c5033c36
		cache: cache,
	}
}

// ImagePerformers tags the provided image with performers whose name matches the image's path.
<<<<<<< HEAD
func ImagePerformers(ctx context.Context, s *models.Image, rw image.PartialUpdater, performerReader match.PerformerAutoTagQueryer, cache *match.Cache) error {
	t := getImageFileTagger(s, cache)

	return t.tagPerformers(ctx, performerReader, func(subjectID, otherID int) (bool, error) {
		return image.AddPerformer(ctx, rw, s, otherID)
=======
func ImagePerformers(ctx context.Context, s *models.Image, rw ImagePerformerUpdater, performerReader match.PerformerAutoTagQueryer, cache *match.Cache) error {
	t := getImageFileTagger(s, cache)

	return t.tagPerformers(ctx, performerReader, func(subjectID, otherID int) (bool, error) {
		if err := s.LoadPerformerIDs(ctx, rw); err != nil {
			return false, err
		}
		existing := s.PerformerIDs.List()

		if intslice.IntInclude(existing, otherID) {
			return false, nil
		}

		if err := image.AddPerformer(ctx, rw, s, otherID); err != nil {
			return false, err
		}

		return true, nil
>>>>>>> c5033c36
	})
}

// ImageStudios tags the provided image with the first studio whose name matches the image's path.
//
// Images will not be tagged if studio is already set.
func ImageStudios(ctx context.Context, s *models.Image, rw ImageFinderUpdater, studioReader match.StudioAutoTagQueryer, cache *match.Cache) error {
	if s.StudioID != nil {
		// don't modify
		return nil
	}

	t := getImageFileTagger(s, cache)

	return t.tagStudios(ctx, studioReader, func(subjectID, otherID int) (bool, error) {
		return addImageStudio(ctx, rw, s, otherID)
	})
}

// ImageTags tags the provided image with tags whose name matches the image's path.
<<<<<<< HEAD
func ImageTags(ctx context.Context, s *models.Image, rw image.PartialUpdater, tagReader match.TagAutoTagQueryer, cache *match.Cache) error {
	t := getImageFileTagger(s, cache)

	return t.tagTags(ctx, tagReader, func(subjectID, otherID int) (bool, error) {
		return image.AddTag(ctx, rw, s, otherID)
=======
func ImageTags(ctx context.Context, s *models.Image, rw ImageTagUpdater, tagReader match.TagAutoTagQueryer, cache *match.Cache) error {
	t := getImageFileTagger(s, cache)

	return t.tagTags(ctx, tagReader, func(subjectID, otherID int) (bool, error) {
		if err := s.LoadTagIDs(ctx, rw); err != nil {
			return false, err
		}
		existing := s.TagIDs.List()

		if intslice.IntInclude(existing, otherID) {
			return false, nil
		}

		if err := image.AddTag(ctx, rw, s, otherID); err != nil {
			return false, err
		}

		return true, nil
>>>>>>> c5033c36
	})
}<|MERGE_RESOLUTION|>--- conflicted
+++ resolved
@@ -23,25 +23,13 @@
 	return tagger{
 		ID:    s.ID,
 		Type:  "image",
-<<<<<<< HEAD
-		Name:  s.GetTitle(),
-		Path:  s.Path(),
-=======
 		Name:  s.DisplayName(),
 		Path:  s.Path,
->>>>>>> c5033c36
 		cache: cache,
 	}
 }
 
 // ImagePerformers tags the provided image with performers whose name matches the image's path.
-<<<<<<< HEAD
-func ImagePerformers(ctx context.Context, s *models.Image, rw image.PartialUpdater, performerReader match.PerformerAutoTagQueryer, cache *match.Cache) error {
-	t := getImageFileTagger(s, cache)
-
-	return t.tagPerformers(ctx, performerReader, func(subjectID, otherID int) (bool, error) {
-		return image.AddPerformer(ctx, rw, s, otherID)
-=======
 func ImagePerformers(ctx context.Context, s *models.Image, rw ImagePerformerUpdater, performerReader match.PerformerAutoTagQueryer, cache *match.Cache) error {
 	t := getImageFileTagger(s, cache)
 
@@ -60,7 +48,6 @@
 		}
 
 		return true, nil
->>>>>>> c5033c36
 	})
 }
 
@@ -81,13 +68,6 @@
 }
 
 // ImageTags tags the provided image with tags whose name matches the image's path.
-<<<<<<< HEAD
-func ImageTags(ctx context.Context, s *models.Image, rw image.PartialUpdater, tagReader match.TagAutoTagQueryer, cache *match.Cache) error {
-	t := getImageFileTagger(s, cache)
-
-	return t.tagTags(ctx, tagReader, func(subjectID, otherID int) (bool, error) {
-		return image.AddTag(ctx, rw, s, otherID)
-=======
 func ImageTags(ctx context.Context, s *models.Image, rw ImageTagUpdater, tagReader match.TagAutoTagQueryer, cache *match.Cache) error {
 	t := getImageFileTagger(s, cache)
 
@@ -106,6 +86,5 @@
 		}
 
 		return true, nil
->>>>>>> c5033c36
 	})
 }