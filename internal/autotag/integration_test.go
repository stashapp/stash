--- conflicted
+++ resolved
@@ -98,7 +98,6 @@
 
 func createStudio(ctx context.Context, qb models.StudioWriter, name string) (*int, error) {
 	// create the studio
-<<<<<<< HEAD
 	studioDBInput := models.StudioDBInput{
 		StudioCreate: &models.Studio{
 			Checksum: name,
@@ -107,19 +106,6 @@
 	}
 
 	return qb.Create(ctx, studioDBInput)
-=======
-	studio := models.Studio{
-		Checksum: name,
-		Name:     name,
-	}
-
-	err := qb.Create(ctx, &studio)
-	if err != nil {
-		return nil, err
-	}
-
-	return &studio, nil
->>>>>>> f65e8777
 }
 
 func createTag(ctx context.Context, qb models.TagWriter) error {
