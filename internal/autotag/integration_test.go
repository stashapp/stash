//go:build integration
// +build integration

package autotag

import (
	"context"
	"database/sql"
	"fmt"
	"os"
	"path/filepath"
	"testing"

	"github.com/stashapp/stash/pkg/file"
	"github.com/stashapp/stash/pkg/models"
	"github.com/stashapp/stash/pkg/sqlite"
	"github.com/stashapp/stash/pkg/txn"

	_ "github.com/golang-migrate/migrate/v4/database/sqlite3"
	_ "github.com/golang-migrate/migrate/v4/source/file"

	// necessary to register custom migrations
	_ "github.com/stashapp/stash/pkg/sqlite/migrations"
)

const testName = "Foo's Bar"
const existingStudioName = "ExistingStudio"

const existingStudioSceneName = testName + ".dontChangeStudio.mp4"
const existingStudioImageName = testName + ".dontChangeStudio.png"
const existingStudioGalleryName = testName + ".dontChangeStudio.zip"

var existingStudioID int

const expectedMatchTitle = "expected match"

var db *sqlite.Database
var r models.Repository

func testTeardown(databaseFile string) {
	err := db.Close()

	if err != nil {
		panic(err)
	}

	err = os.Remove(databaseFile)
	if err != nil {
		panic(err)
	}
}

func runTests(m *testing.M) int {
	// create the database file
	f, err := os.CreateTemp("", "*.sqlite")
	if err != nil {
		panic(fmt.Sprintf("Could not create temporary file: %s", err.Error()))
	}

	f.Close()
	databaseFile := f.Name()
	db = sqlite.NewDatabase()
	if err := db.Open(databaseFile); err != nil {
		panic(fmt.Sprintf("Could not initialize database: %s", err.Error()))
	}

	r = db.TxnRepository()

	// defer close and delete the database
	defer testTeardown(databaseFile)

	err = populateDB()
	if err != nil {
		panic(fmt.Sprintf("Could not populate database: %s", err.Error()))
	} else {
		// run the tests
		return m.Run()
	}
}

func TestMain(m *testing.M) {
	ret := runTests(m)
	os.Exit(ret)
}

func createPerformer(ctx context.Context, pqb models.PerformerWriter) error {
	// create the performer
	performer := models.Performer{
		Name: testName,
	}

	err := pqb.Create(ctx, &performer)
	if err != nil {
		return err
	}

	return nil
}

func createStudio(ctx context.Context, qb models.StudioWriter, name string) (*models.Studio, error) {
	// create the studio
	studio := models.Studio{
		Checksum: name,
		Name:     sql.NullString{Valid: true, String: name},
	}

	return qb.Create(ctx, studio)
}

func createTag(ctx context.Context, qb models.TagWriter) error {
	// create the studio
	tag := models.Tag{
		Name: testName,
	}

	_, err := qb.Create(ctx, tag)
	if err != nil {
		return err
	}

	return nil
}

func createScenes(ctx context.Context, sqb models.SceneReaderWriter, folderStore file.FolderStore, fileStore file.Store) error {
	// create the scenes
	scenePatterns, falseScenePatterns := generateTestPaths(testName, sceneExt)

	for _, fn := range scenePatterns {
		f, err := createSceneFile(ctx, fn, folderStore, fileStore)
		if err != nil {
			return err
		}

		const expectedResult = true
		if err := createScene(ctx, sqb, makeScene(expectedResult), f); err != nil {
			return err
		}
	}

	for _, fn := range falseScenePatterns {
		f, err := createSceneFile(ctx, fn, folderStore, fileStore)
		if err != nil {
			return err
		}

		const expectedResult = false
		if err := createScene(ctx, sqb, makeScene(expectedResult), f); err != nil {
			return err
		}
	}

	// add organized scenes
	for _, fn := range scenePatterns {
		f, err := createSceneFile(ctx, "organized"+fn, folderStore, fileStore)
		if err != nil {
			return err
		}

		const expectedResult = false
		s := makeScene(expectedResult)
		s.Organized = true
		if err := createScene(ctx, sqb, s, f); err != nil {
			return err
		}
	}

	// create scene with existing studio io
	f, err := createSceneFile(ctx, existingStudioSceneName, folderStore, fileStore)
	if err != nil {
		return err
	}

	s := &models.Scene{
		Title:    expectedMatchTitle,
		URL:      existingStudioSceneName,
		StudioID: &existingStudioID,
	}
	if err := createScene(ctx, sqb, s, f); err != nil {
		return err
	}

	return nil
}

func makeScene(expectedResult bool) *models.Scene {
	s := &models.Scene{}

	// if expectedResult is true then we expect it to match, set the title accordingly
	if expectedResult {
		s.Title = expectedMatchTitle
	}

	return s
}

func createSceneFile(ctx context.Context, name string, folderStore file.FolderStore, fileStore file.Store) (*file.VideoFile, error) {
	folderPath := filepath.Dir(name)
	basename := filepath.Base(name)

	folder, err := getOrCreateFolder(ctx, folderStore, folderPath)
	if err != nil {
		return nil, err
	}

	folderID := folder.ID

	f := &file.VideoFile{
		BaseFile: &file.BaseFile{
			Basename:       basename,
			ParentFolderID: folderID,
		},
	}

	if err := fileStore.Create(ctx, f); err != nil {
		return nil, fmt.Errorf("creating scene file %q: %w", name, err)
	}

	return f, nil
}

func getOrCreateFolder(ctx context.Context, folderStore file.FolderStore, folderPath string) (*file.Folder, error) {
	f, err := folderStore.FindByPath(ctx, folderPath)
	if err != nil {
		return nil, fmt.Errorf("getting folder by path: %w", err)
	}

	if f != nil {
		return f, nil
	}

	var parentID file.FolderID
	dir := filepath.Dir(folderPath)
	if dir != "." {
		parent, err := getOrCreateFolder(ctx, folderStore, dir)
		if err != nil {
			return nil, err
		}

		parentID = parent.ID
	}

	f = &file.Folder{
		Path: folderPath,
	}

	if parentID != 0 {
		f.ParentFolderID = &parentID
	}

	if err := folderStore.Create(ctx, f); err != nil {
		return nil, fmt.Errorf("creating folder: %w", err)
	}

	return f, nil
}

func createScene(ctx context.Context, sqb models.SceneWriter, s *models.Scene, f *file.VideoFile) error {
	err := sqb.Create(ctx, s, []file.ID{f.ID})

	if err != nil {
		return fmt.Errorf("Failed to create scene with path '%s': %s", f.Path, err.Error())
	}

	return nil
}

func createImages(ctx context.Context, w models.ImageReaderWriter, folderStore file.FolderStore, fileStore file.Store) error {
	// create the images
	imagePatterns, falseImagePatterns := generateTestPaths(testName, imageExt)

	for _, fn := range imagePatterns {
		f, err := createImageFile(ctx, fn, folderStore, fileStore)
		if err != nil {
			return err
		}

		const expectedResult = true
		if err := createImage(ctx, w, makeImage(expectedResult), f); err != nil {
			return err
		}
	}
	for _, fn := range falseImagePatterns {
		f, err := createImageFile(ctx, fn, folderStore, fileStore)
		if err != nil {
			return err
		}

		const expectedResult = false
		if err := createImage(ctx, w, makeImage(expectedResult), f); err != nil {
			return err
		}
	}

	// add organized images
	for _, fn := range imagePatterns {
		f, err := createImageFile(ctx, "organized"+fn, folderStore, fileStore)
		if err != nil {
			return err
		}

		const expectedResult = false
		s := makeImage(expectedResult)
		s.Organized = true
		if err := createImage(ctx, w, s, f); err != nil {
			return err
		}
	}

	// create image with existing studio io
	f, err := createImageFile(ctx, existingStudioImageName, folderStore, fileStore)
	if err != nil {
		return err
	}

	s := &models.Image{
		Title:    existingStudioImageName,
		StudioID: &existingStudioID,
	}
	if err := createImage(ctx, w, s, f); err != nil {
		return err
	}

	return nil
}

func createImageFile(ctx context.Context, name string, folderStore file.FolderStore, fileStore file.Store) (*file.ImageFile, error) {
	folderPath := filepath.Dir(name)
	basename := filepath.Base(name)

	folder, err := getOrCreateFolder(ctx, folderStore, folderPath)
	if err != nil {
		return nil, err
	}

	folderID := folder.ID

	f := &file.ImageFile{
		BaseFile: &file.BaseFile{
			Basename:       basename,
			ParentFolderID: folderID,
		},
	}

	if err := fileStore.Create(ctx, f); err != nil {
		return nil, err
	}

	return f, nil
}

func makeImage(expectedResult bool) *models.Image {
	o := &models.Image{}

	// if expectedResult is true then we expect it to match, set the title accordingly
	if expectedResult {
		o.Title = expectedMatchTitle
	}

	return o
}

func createImage(ctx context.Context, w models.ImageWriter, o *models.Image, f *file.ImageFile) error {
	err := w.Create(ctx, &models.ImageCreateInput{
		Image:   o,
		FileIDs: []file.ID{f.ID},
	})

	if err != nil {
		return fmt.Errorf("Failed to create image with path '%s': %s", f.Path, err.Error())
	}

	return nil
}

func createGalleries(ctx context.Context, w models.GalleryReaderWriter, folderStore file.FolderStore, fileStore file.Store) error {
	// create the galleries
	galleryPatterns, falseGalleryPatterns := generateTestPaths(testName, galleryExt)

	for _, fn := range galleryPatterns {
		f, err := createGalleryFile(ctx, fn, folderStore, fileStore)
		if err != nil {
			return err
		}

		const expectedResult = true
		if err := createGallery(ctx, w, makeGallery(expectedResult), f); err != nil {
			return err
		}
	}
	for _, fn := range falseGalleryPatterns {
		f, err := createGalleryFile(ctx, fn, folderStore, fileStore)
		if err != nil {
			return err
		}

		const expectedResult = false
		if err := createGallery(ctx, w, makeGallery(expectedResult), f); err != nil {
			return err
		}
	}

	// add organized galleries
	for _, fn := range galleryPatterns {
		f, err := createGalleryFile(ctx, "organized"+fn, folderStore, fileStore)
		if err != nil {
			return err
		}

		const expectedResult = false
		s := makeGallery(expectedResult)
		s.Organized = true
		if err := createGallery(ctx, w, s, f); err != nil {
			return err
		}
	}

	// create gallery with existing studio io
	f, err := createGalleryFile(ctx, existingStudioGalleryName, folderStore, fileStore)
	if err != nil {
		return err
	}

	s := &models.Gallery{
		Title:    existingStudioGalleryName,
		StudioID: &existingStudioID,
	}
	if err := createGallery(ctx, w, s, f); err != nil {
		return err
	}

	return nil
}

func createGalleryFile(ctx context.Context, name string, folderStore file.FolderStore, fileStore file.Store) (*file.BaseFile, error) {
	folderPath := filepath.Dir(name)
	basename := filepath.Base(name)

	folder, err := getOrCreateFolder(ctx, folderStore, folderPath)
	if err != nil {
		return nil, err
	}

	folderID := folder.ID

	f := &file.BaseFile{
		Basename:       basename,
		ParentFolderID: folderID,
	}

	if err := fileStore.Create(ctx, f); err != nil {
		return nil, err
	}

	return f, nil
}

func makeGallery(expectedResult bool) *models.Gallery {
	o := &models.Gallery{}

	// if expectedResult is true then we expect it to match, set the title accordingly
	if expectedResult {
		o.Title = expectedMatchTitle
	}

	return o
}

func createGallery(ctx context.Context, w models.GalleryWriter, o *models.Gallery, f *file.BaseFile) error {
	err := w.Create(ctx, o, []file.ID{f.ID})
	if err != nil {
		return fmt.Errorf("Failed to create gallery with path '%s': %s", f.Path, err.Error())
	}

	return nil
}

func withTxn(f func(ctx context.Context) error) error {
	return txn.WithTxn(context.TODO(), db, f)
}

func withDB(f func(ctx context.Context) error) error {
	return txn.WithDatabase(context.TODO(), db, f)
}

func populateDB() error {
	if err := withTxn(func(ctx context.Context) error {
		err := createPerformer(ctx, r.Performer)
		if err != nil {
			return err
		}

		_, err = createStudio(ctx, r.Studio, testName)
		if err != nil {
			return err
		}

		// create existing studio
		existingStudio, err := createStudio(ctx, r.Studio, existingStudioName)
		if err != nil {
			return err
		}

		existingStudioID = existingStudio.ID

		err = createTag(ctx, r.Tag)
		if err != nil {
			return err
		}

		err = createScenes(ctx, r.Scene, r.Folder, r.File)
		if err != nil {
			return err
		}

		err = createImages(ctx, r.Image, r.Folder, r.File)
		if err != nil {
			return err
		}

		err = createGalleries(ctx, r.Gallery, r.Folder, r.File)
		if err != nil {
			return err
		}

		return nil
	}); err != nil {
		return err
	}

	return nil
}

func TestParsePerformerScenes(t *testing.T) {
	var performers []*models.Performer
	if err := withTxn(func(ctx context.Context) error {
		var err error
		performers, err = r.Performer.All(ctx)
		return err
	}); err != nil {
		t.Errorf("Error getting performer: %s", err)
		return
	}

	tagger := Tagger{
		TxnManager: db,
	}

	for _, p := range performers {
<<<<<<< HEAD
		if err := withTxn(func(ctx context.Context) error {
			if err := p.LoadAliases(ctx, r.Performer); err != nil {
				return err
			}
			return PerformerScenes(ctx, p, nil, r.Scene, nil)
=======
		if err := withDB(func(ctx context.Context) error {
			return tagger.PerformerScenes(ctx, p, nil, r.Scene)
>>>>>>> f66333ba
		}); err != nil {
			t.Errorf("Error auto-tagging performers: %s", err)
		}
	}

	// verify that scenes were tagged correctly
	withTxn(func(ctx context.Context) error {
		pqb := r.Performer

		scenes, err := r.Scene.All(ctx)
		if err != nil {
			t.Error(err.Error())
		}

		for _, scene := range scenes {
			performers, err := pqb.FindBySceneID(ctx, scene.ID)

			if err != nil {
				t.Errorf("Error getting scene performers: %s", err.Error())
			}

			// title is only set on scenes where we expect performer to be set
			if scene.Title == expectedMatchTitle && len(performers) == 0 {
				t.Errorf("Did not set performer '%s' for path '%s'", testName, scene.Path)
			} else if scene.Title != expectedMatchTitle && len(performers) > 0 {
				t.Errorf("Incorrectly set performer '%s' for path '%s'", testName, scene.Path)
			}
		}

		return nil
	})
}

func TestParseStudioScenes(t *testing.T) {
	var studios []*models.Studio
	if err := withTxn(func(ctx context.Context) error {
		var err error
		studios, err = r.Studio.All(ctx)
		return err
	}); err != nil {
		t.Errorf("Error getting studio: %s", err)
		return
	}

	tagger := Tagger{
		TxnManager: db,
	}

	for _, s := range studios {
		if err := withDB(func(ctx context.Context) error {
			aliases, err := r.Studio.GetAliases(ctx, s.ID)
			if err != nil {
				return err
			}

			return tagger.StudioScenes(ctx, s, nil, aliases, r.Scene)
		}); err != nil {
			t.Errorf("Error auto-tagging performers: %s", err)
		}
	}

	// verify that scenes were tagged correctly
	withTxn(func(ctx context.Context) error {
		scenes, err := r.Scene.All(ctx)
		if err != nil {
			t.Error(err.Error())
		}

		for _, scene := range scenes {
			// check for existing studio id scene first
			if scene.URL == existingStudioSceneName {
				if scene.StudioID == nil || *scene.StudioID != existingStudioID {
					t.Error("Incorrectly overwrote studio ID for scene with existing studio ID")
				}
			} else {
				// title is only set on scenes where we expect studio to be set
				if scene.Title == expectedMatchTitle {
					if scene.StudioID == nil {
						t.Errorf("Did not set studio '%s' for path '%s'", testName, scene.Path)
					} else if scene.StudioID != nil && *scene.StudioID != studios[1].ID {
						t.Errorf("Incorrect studio id %d set for path '%s'", scene.StudioID, scene.Path)
					}

				} else if scene.Title != expectedMatchTitle && scene.StudioID != nil && *scene.StudioID == studios[1].ID {
					t.Errorf("Incorrectly set studio '%s' for path '%s'", testName, scene.Path)
				}
			}
		}

		return nil
	})
}

func TestParseTagScenes(t *testing.T) {
	var tags []*models.Tag
	if err := withTxn(func(ctx context.Context) error {
		var err error
		tags, err = r.Tag.All(ctx)
		return err
	}); err != nil {
		t.Errorf("Error getting performer: %s", err)
		return
	}

	tagger := Tagger{
		TxnManager: db,
	}

	for _, s := range tags {
		if err := withDB(func(ctx context.Context) error {
			aliases, err := r.Tag.GetAliases(ctx, s.ID)
			if err != nil {
				return err
			}

			return tagger.TagScenes(ctx, s, nil, aliases, r.Scene)
		}); err != nil {
			t.Errorf("Error auto-tagging performers: %s", err)
		}
	}

	// verify that scenes were tagged correctly
	withTxn(func(ctx context.Context) error {
		scenes, err := r.Scene.All(ctx)
		if err != nil {
			t.Error(err.Error())
		}

		tqb := r.Tag

		for _, scene := range scenes {
			tags, err := tqb.FindBySceneID(ctx, scene.ID)

			if err != nil {
				t.Errorf("Error getting scene tags: %s", err.Error())
			}

			// title is only set on scenes where we expect tag to be set
			if scene.Title == expectedMatchTitle && len(tags) == 0 {
				t.Errorf("Did not set tag '%s' for path '%s'", testName, scene.Path)
			} else if (scene.Title != expectedMatchTitle) && len(tags) > 0 {
				t.Errorf("Incorrectly set tag '%s' for path '%s'", testName, scene.Path)
			}
		}

		return nil
	})
}

func TestParsePerformerImages(t *testing.T) {
	var performers []*models.Performer
	if err := withTxn(func(ctx context.Context) error {
		var err error
		performers, err = r.Performer.All(ctx)
		return err
	}); err != nil {
		t.Errorf("Error getting performer: %s", err)
		return
	}

	tagger := Tagger{
		TxnManager: db,
	}

	for _, p := range performers {
<<<<<<< HEAD
		if err := withTxn(func(ctx context.Context) error {
			if err := p.LoadAliases(ctx, r.Performer); err != nil {
				return err
			}
			return PerformerImages(ctx, p, nil, r.Image, nil)
=======
		if err := withDB(func(ctx context.Context) error {
			return tagger.PerformerImages(ctx, p, nil, r.Image)
>>>>>>> f66333ba
		}); err != nil {
			t.Errorf("Error auto-tagging performers: %s", err)
		}
	}

	// verify that images were tagged correctly
	withTxn(func(ctx context.Context) error {
		pqb := r.Performer

		images, err := r.Image.All(ctx)
		if err != nil {
			t.Error(err.Error())
		}

		for _, image := range images {
			performers, err := pqb.FindByImageID(ctx, image.ID)

			if err != nil {
				t.Errorf("Error getting image performers: %s", err.Error())
			}

			// title is only set on images where we expect performer to be set
			expectedMatch := image.Title == expectedMatchTitle || image.Title == existingStudioImageName
			if expectedMatch && len(performers) == 0 {
				t.Errorf("Did not set performer '%s' for path '%s'", testName, image.Path)
			} else if !expectedMatch && len(performers) > 0 {
				t.Errorf("Incorrectly set performer '%s' for path '%s'", testName, image.Path)
			}
		}

		return nil
	})
}

func TestParseStudioImages(t *testing.T) {
	var studios []*models.Studio
	if err := withTxn(func(ctx context.Context) error {
		var err error
		studios, err = r.Studio.All(ctx)
		return err
	}); err != nil {
		t.Errorf("Error getting studio: %s", err)
		return
	}

	tagger := Tagger{
		TxnManager: db,
	}

	for _, s := range studios {
		if err := withDB(func(ctx context.Context) error {
			aliases, err := r.Studio.GetAliases(ctx, s.ID)
			if err != nil {
				return err
			}

			return tagger.StudioImages(ctx, s, nil, aliases, r.Image)
		}); err != nil {
			t.Errorf("Error auto-tagging performers: %s", err)
		}
	}

	// verify that images were tagged correctly
	withTxn(func(ctx context.Context) error {
		images, err := r.Image.All(ctx)
		if err != nil {
			t.Error(err.Error())
		}

		for _, image := range images {
			// check for existing studio id image first
			if image.Title == existingStudioImageName {
				if *image.StudioID != existingStudioID {
					t.Error("Incorrectly overwrote studio ID for image with existing studio ID")
				}
			} else {
				// title is only set on images where we expect studio to be set
				if image.Title == expectedMatchTitle {
					if image.StudioID == nil {
						t.Errorf("Did not set studio '%s' for path '%s'", testName, image.Path)
					} else if *image.StudioID != studios[1].ID {
						t.Errorf("Incorrect studio id %d set for path '%s'", *image.StudioID, image.Path)
					}

				} else if image.Title != expectedMatchTitle && image.StudioID != nil && *image.StudioID == studios[1].ID {
					t.Errorf("Incorrectly set studio '%s' for path '%s'", testName, image.Path)
				}
			}
		}

		return nil
	})
}

func TestParseTagImages(t *testing.T) {
	var tags []*models.Tag
	if err := withTxn(func(ctx context.Context) error {
		var err error
		tags, err = r.Tag.All(ctx)
		return err
	}); err != nil {
		t.Errorf("Error getting performer: %s", err)
		return
	}

	tagger := Tagger{
		TxnManager: db,
	}

	for _, s := range tags {
		if err := withDB(func(ctx context.Context) error {
			aliases, err := r.Tag.GetAliases(ctx, s.ID)
			if err != nil {
				return err
			}

			return tagger.TagImages(ctx, s, nil, aliases, r.Image)
		}); err != nil {
			t.Errorf("Error auto-tagging performers: %s", err)
		}
	}

	// verify that images were tagged correctly
	withTxn(func(ctx context.Context) error {
		images, err := r.Image.All(ctx)
		if err != nil {
			t.Error(err.Error())
		}

		tqb := r.Tag

		for _, image := range images {
			tags, err := tqb.FindByImageID(ctx, image.ID)

			if err != nil {
				t.Errorf("Error getting image tags: %s", err.Error())
			}

			// title is only set on images where we expect performer to be set
			expectedMatch := image.Title == expectedMatchTitle || image.Title == existingStudioImageName
			if expectedMatch && len(tags) == 0 {
				t.Errorf("Did not set tag '%s' for path '%s'", testName, image.Path)
			} else if !expectedMatch && len(tags) > 0 {
				t.Errorf("Incorrectly set tag '%s' for path '%s'", testName, image.Path)
			}
		}

		return nil
	})
}

func TestParsePerformerGalleries(t *testing.T) {
	var performers []*models.Performer
	if err := withTxn(func(ctx context.Context) error {
		var err error
		performers, err = r.Performer.All(ctx)
		return err
	}); err != nil {
		t.Errorf("Error getting performer: %s", err)
		return
	}

	tagger := Tagger{
		TxnManager: db,
	}

	for _, p := range performers {
<<<<<<< HEAD
		if err := withTxn(func(ctx context.Context) error {
			if err := p.LoadAliases(ctx, r.Performer); err != nil {
				return err
			}
			return PerformerGalleries(ctx, p, nil, r.Gallery, nil)
=======
		if err := withDB(func(ctx context.Context) error {
			return tagger.PerformerGalleries(ctx, p, nil, r.Gallery)
>>>>>>> f66333ba
		}); err != nil {
			t.Errorf("Error auto-tagging performers: %s", err)
		}
	}

	// verify that galleries were tagged correctly
	withTxn(func(ctx context.Context) error {
		pqb := r.Performer

		galleries, err := r.Gallery.All(ctx)
		if err != nil {
			t.Error(err.Error())
		}

		for _, gallery := range galleries {
			performers, err := pqb.FindByGalleryID(ctx, gallery.ID)

			if err != nil {
				t.Errorf("Error getting gallery performers: %s", err.Error())
			}

			// title is only set on galleries where we expect performer to be set
			expectedMatch := gallery.Title == expectedMatchTitle || gallery.Title == existingStudioGalleryName
			if expectedMatch && len(performers) == 0 {
				t.Errorf("Did not set performer '%s' for path '%s'", testName, gallery.Path)
			} else if !expectedMatch && len(performers) > 0 {
				t.Errorf("Incorrectly set performer '%s' for path '%s'", testName, gallery.Path)
			}
		}

		return nil
	})
}

func TestParseStudioGalleries(t *testing.T) {
	var studios []*models.Studio
	if err := withTxn(func(ctx context.Context) error {
		var err error
		studios, err = r.Studio.All(ctx)
		return err
	}); err != nil {
		t.Errorf("Error getting studio: %s", err)
		return
	}

	tagger := Tagger{
		TxnManager: db,
	}

	for _, s := range studios {
		if err := withDB(func(ctx context.Context) error {
			aliases, err := r.Studio.GetAliases(ctx, s.ID)
			if err != nil {
				return err
			}

			return tagger.StudioGalleries(ctx, s, nil, aliases, r.Gallery)
		}); err != nil {
			t.Errorf("Error auto-tagging performers: %s", err)
		}
	}

	// verify that galleries were tagged correctly
	withTxn(func(ctx context.Context) error {
		galleries, err := r.Gallery.All(ctx)
		if err != nil {
			t.Error(err.Error())
		}

		for _, gallery := range galleries {
			// check for existing studio id gallery first
			if gallery.Title == existingStudioGalleryName {
				if *gallery.StudioID != existingStudioID {
					t.Error("Incorrectly overwrote studio ID for gallery with existing studio ID")
				}
			} else {
				// title is only set on galleries where we expect studio to be set
				if gallery.Title == expectedMatchTitle {
					if gallery.StudioID == nil {
						t.Errorf("Did not set studio '%s' for path '%s'", testName, gallery.Path)
					} else if *gallery.StudioID != studios[1].ID {
						t.Errorf("Incorrect studio id %d set for path '%s'", *gallery.StudioID, gallery.Path)
					}

				} else if gallery.Title != expectedMatchTitle && (gallery.StudioID != nil && *gallery.StudioID == studios[1].ID) {
					t.Errorf("Incorrectly set studio '%s' for path '%s'", testName, gallery.Path)
				}
			}
		}

		return nil
	})
}

func TestParseTagGalleries(t *testing.T) {
	var tags []*models.Tag
	if err := withTxn(func(ctx context.Context) error {
		var err error
		tags, err = r.Tag.All(ctx)
		return err
	}); err != nil {
		t.Errorf("Error getting performer: %s", err)
		return
	}

	tagger := Tagger{
		TxnManager: db,
	}

	for _, s := range tags {
		if err := withDB(func(ctx context.Context) error {
			aliases, err := r.Tag.GetAliases(ctx, s.ID)
			if err != nil {
				return err
			}

			return tagger.TagGalleries(ctx, s, nil, aliases, r.Gallery)
		}); err != nil {
			t.Errorf("Error auto-tagging performers: %s", err)
		}
	}

	// verify that galleries were tagged correctly
	withTxn(func(ctx context.Context) error {
		galleries, err := r.Gallery.All(ctx)
		if err != nil {
			t.Error(err.Error())
		}

		tqb := r.Tag

		for _, gallery := range galleries {
			tags, err := tqb.FindByGalleryID(ctx, gallery.ID)

			if err != nil {
				t.Errorf("Error getting gallery tags: %s", err.Error())
			}

			// title is only set on galleries where we expect performer to be set
			expectedMatch := gallery.Title == expectedMatchTitle || gallery.Title == existingStudioGalleryName
			if expectedMatch && len(tags) == 0 {
				t.Errorf("Did not set tag '%s' for path '%s'", testName, gallery.Path)
			} else if !expectedMatch && len(tags) > 0 {
				t.Errorf("Incorrectly set tag '%s' for path '%s'", testName, gallery.Path)
			}
		}

		return nil
	})
}<|MERGE_RESOLUTION|>--- conflicted
+++ resolved
@@ -546,16 +546,11 @@
 	}
 
 	for _, p := range performers {
-<<<<<<< HEAD
-		if err := withTxn(func(ctx context.Context) error {
+		if err := withDB(func(ctx context.Context) error {
 			if err := p.LoadAliases(ctx, r.Performer); err != nil {
 				return err
 			}
-			return PerformerScenes(ctx, p, nil, r.Scene, nil)
-=======
-		if err := withDB(func(ctx context.Context) error {
 			return tagger.PerformerScenes(ctx, p, nil, r.Scene)
->>>>>>> f66333ba
 		}); err != nil {
 			t.Errorf("Error auto-tagging performers: %s", err)
 		}
@@ -721,16 +716,11 @@
 	}
 
 	for _, p := range performers {
-<<<<<<< HEAD
-		if err := withTxn(func(ctx context.Context) error {
+		if err := withDB(func(ctx context.Context) error {
 			if err := p.LoadAliases(ctx, r.Performer); err != nil {
 				return err
 			}
-			return PerformerImages(ctx, p, nil, r.Image, nil)
-=======
-		if err := withDB(func(ctx context.Context) error {
 			return tagger.PerformerImages(ctx, p, nil, r.Image)
->>>>>>> f66333ba
 		}); err != nil {
 			t.Errorf("Error auto-tagging performers: %s", err)
 		}
@@ -898,16 +888,11 @@
 	}
 
 	for _, p := range performers {
-<<<<<<< HEAD
-		if err := withTxn(func(ctx context.Context) error {
+		if err := withDB(func(ctx context.Context) error {
 			if err := p.LoadAliases(ctx, r.Performer); err != nil {
 				return err
 			}
-			return PerformerGalleries(ctx, p, nil, r.Gallery, nil)
-=======
-		if err := withDB(func(ctx context.Context) error {
 			return tagger.PerformerGalleries(ctx, p, nil, r.Gallery)
->>>>>>> f66333ba
 		}); err != nil {
 			t.Errorf("Error auto-tagging performers: %s", err)
 		}
