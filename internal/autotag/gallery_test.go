package autotag

import (
	"context"
	"testing"

	"github.com/stashapp/stash/pkg/file"
	"github.com/stashapp/stash/pkg/models"
	"github.com/stashapp/stash/pkg/models/mocks"
	"github.com/stretchr/testify/assert"
	"github.com/stretchr/testify/mock"
)

const galleryExt = "zip"

var testCtx = context.Background()

func TestGalleryPerformers(t *testing.T) {
	t.Parallel()

	const galleryID = 1
	const performerName = "performer name"
	const performerID = 2
	performer := models.Performer{
		ID:   performerID,
		Name: models.NullString(performerName),
	}

	const reversedPerformerName = "name performer"
	const reversedPerformerID = 3
	reversedPerformer := models.Performer{
		ID:   reversedPerformerID,
		Name: models.NullString(reversedPerformerName),
	}

	testTables := generateTestTable(performerName, galleryExt)

	assert := assert.New(t)

	for _, test := range testTables {
		mockPerformerReader := &mocks.PerformerReaderWriter{}
		mockGalleryReader := &mocks.GalleryReaderWriter{}

		mockPerformerReader.On("Query", testCtx, mock.Anything, mock.Anything).Return(nil, 0, nil)
		mockPerformerReader.On("QueryForAutoTag", testCtx, mock.Anything).Return([]*models.Performer{&performer, &reversedPerformer}, nil).Once()

		if test.Matches {
			mockGalleryReader.On("UpdatePartial", testCtx, galleryID, models.GalleryPartial{
				PerformerIDs: &models.UpdateIDs{
					IDs:  []int{performerID},
					Mode: models.RelationshipUpdateModeAdd,
				},
			}).Return(nil, nil).Once()
		}

		gallery := models.Gallery{
<<<<<<< HEAD
			ID: galleryID,
			Files: []file.File{
				&file.BaseFile{
					Path: test.Path,
				},
			},
=======
			ID:           galleryID,
			Path:         test.Path,
			PerformerIDs: models.NewRelatedIDs([]int{}),
>>>>>>> c5033c36
		}
		err := GalleryPerformers(testCtx, &gallery, mockGalleryReader, mockPerformerReader, nil)

		assert.Nil(err)
		mockPerformerReader.AssertExpectations(t)
		mockGalleryReader.AssertExpectations(t)
	}
}

func TestGalleryStudios(t *testing.T) {
	t.Parallel()

	const galleryID = 1
	const studioName = "studio name"
	var studioID = 2
	studio := models.Studio{
		ID:   studioID,
		Name: models.NullString(studioName),
	}

	const reversedStudioName = "name studio"
	const reversedStudioID = 3
	reversedStudio := models.Studio{
		ID:   reversedStudioID,
		Name: models.NullString(reversedStudioName),
	}

	testTables := generateTestTable(studioName, galleryExt)

	assert := assert.New(t)

	doTest := func(mockStudioReader *mocks.StudioReaderWriter, mockGalleryReader *mocks.GalleryReaderWriter, test pathTestTable) {
		if test.Matches {
			expectedStudioID := studioID
			mockGalleryReader.On("UpdatePartial", testCtx, galleryID, models.GalleryPartial{
				StudioID: models.NewOptionalInt(expectedStudioID),
			}).Return(nil, nil).Once()
		}

		gallery := models.Gallery{
<<<<<<< HEAD
			ID: galleryID,
			Files: []file.File{
				&file.BaseFile{
					Path: test.Path,
				},
			},
=======
			ID:   galleryID,
			Path: test.Path,
>>>>>>> c5033c36
		}
		err := GalleryStudios(testCtx, &gallery, mockGalleryReader, mockStudioReader, nil)

		assert.Nil(err)
		mockStudioReader.AssertExpectations(t)
		mockGalleryReader.AssertExpectations(t)
	}

	for _, test := range testTables {
		mockStudioReader := &mocks.StudioReaderWriter{}
		mockGalleryReader := &mocks.GalleryReaderWriter{}

		mockStudioReader.On("Query", testCtx, mock.Anything, mock.Anything).Return(nil, 0, nil)
		mockStudioReader.On("QueryForAutoTag", testCtx, mock.Anything).Return([]*models.Studio{&studio, &reversedStudio}, nil).Once()
		mockStudioReader.On("GetAliases", testCtx, mock.Anything).Return([]string{}, nil).Maybe()

		doTest(mockStudioReader, mockGalleryReader, test)
	}

	// test against aliases
	const unmatchedName = "unmatched"
	studio.Name.String = unmatchedName

	for _, test := range testTables {
		mockStudioReader := &mocks.StudioReaderWriter{}
		mockGalleryReader := &mocks.GalleryReaderWriter{}

		mockStudioReader.On("Query", testCtx, mock.Anything, mock.Anything).Return(nil, 0, nil)
		mockStudioReader.On("QueryForAutoTag", testCtx, mock.Anything).Return([]*models.Studio{&studio, &reversedStudio}, nil).Once()
		mockStudioReader.On("GetAliases", testCtx, studioID).Return([]string{
			studioName,
		}, nil).Once()
		mockStudioReader.On("GetAliases", testCtx, reversedStudioID).Return([]string{}, nil).Once()

		doTest(mockStudioReader, mockGalleryReader, test)
	}
}

func TestGalleryTags(t *testing.T) {
	t.Parallel()

	const galleryID = 1
	const tagName = "tag name"
	const tagID = 2
	tag := models.Tag{
		ID:   tagID,
		Name: tagName,
	}

	const reversedTagName = "name tag"
	const reversedTagID = 3
	reversedTag := models.Tag{
		ID:   reversedTagID,
		Name: reversedTagName,
	}

	testTables := generateTestTable(tagName, galleryExt)

	assert := assert.New(t)

	doTest := func(mockTagReader *mocks.TagReaderWriter, mockGalleryReader *mocks.GalleryReaderWriter, test pathTestTable) {
		if test.Matches {
			mockGalleryReader.On("UpdatePartial", testCtx, galleryID, models.GalleryPartial{
				TagIDs: &models.UpdateIDs{
					IDs:  []int{tagID},
					Mode: models.RelationshipUpdateModeAdd,
				},
			}).Return(nil, nil).Once()
		}

		gallery := models.Gallery{
<<<<<<< HEAD
			ID: galleryID,
			Files: []file.File{
				&file.BaseFile{
					Path: test.Path,
				},
			},
=======
			ID:     galleryID,
			Path:   test.Path,
			TagIDs: models.NewRelatedIDs([]int{}),
>>>>>>> c5033c36
		}
		err := GalleryTags(testCtx, &gallery, mockGalleryReader, mockTagReader, nil)

		assert.Nil(err)
		mockTagReader.AssertExpectations(t)
		mockGalleryReader.AssertExpectations(t)
	}

	for _, test := range testTables {
		mockTagReader := &mocks.TagReaderWriter{}
		mockGalleryReader := &mocks.GalleryReaderWriter{}

		mockTagReader.On("Query", testCtx, mock.Anything, mock.Anything).Return(nil, 0, nil)
		mockTagReader.On("QueryForAutoTag", testCtx, mock.Anything).Return([]*models.Tag{&tag, &reversedTag}, nil).Once()
		mockTagReader.On("GetAliases", testCtx, mock.Anything).Return([]string{}, nil).Maybe()

		doTest(mockTagReader, mockGalleryReader, test)
	}

	const unmatchedName = "unmatched"
	tag.Name = unmatchedName

	for _, test := range testTables {
		mockTagReader := &mocks.TagReaderWriter{}
		mockGalleryReader := &mocks.GalleryReaderWriter{}

		mockTagReader.On("Query", testCtx, mock.Anything, mock.Anything).Return(nil, 0, nil)
		mockTagReader.On("QueryForAutoTag", testCtx, mock.Anything).Return([]*models.Tag{&tag, &reversedTag}, nil).Once()
		mockTagReader.On("GetAliases", testCtx, tagID).Return([]string{
			tagName,
		}, nil).Once()
		mockTagReader.On("GetAliases", testCtx, reversedTagID).Return([]string{}, nil).Once()

		doTest(mockTagReader, mockGalleryReader, test)
	}
}<|MERGE_RESOLUTION|>--- conflicted
+++ resolved
@@ -4,7 +4,6 @@
 	"context"
 	"testing"
 
-	"github.com/stashapp/stash/pkg/file"
 	"github.com/stashapp/stash/pkg/models"
 	"github.com/stashapp/stash/pkg/models/mocks"
 	"github.com/stretchr/testify/assert"
@@ -54,18 +53,9 @@
 		}
 
 		gallery := models.Gallery{
-<<<<<<< HEAD
-			ID: galleryID,
-			Files: []file.File{
-				&file.BaseFile{
-					Path: test.Path,
-				},
-			},
-=======
 			ID:           galleryID,
 			Path:         test.Path,
 			PerformerIDs: models.NewRelatedIDs([]int{}),
->>>>>>> c5033c36
 		}
 		err := GalleryPerformers(testCtx, &gallery, mockGalleryReader, mockPerformerReader, nil)
 
@@ -106,17 +96,8 @@
 		}
 
 		gallery := models.Gallery{
-<<<<<<< HEAD
-			ID: galleryID,
-			Files: []file.File{
-				&file.BaseFile{
-					Path: test.Path,
-				},
-			},
-=======
 			ID:   galleryID,
 			Path: test.Path,
->>>>>>> c5033c36
 		}
 		err := GalleryStudios(testCtx, &gallery, mockGalleryReader, mockStudioReader, nil)
 
@@ -188,18 +169,9 @@
 		}
 
 		gallery := models.Gallery{
-<<<<<<< HEAD
-			ID: galleryID,
-			Files: []file.File{
-				&file.BaseFile{
-					Path: test.Path,
-				},
-			},
-=======
 			ID:     galleryID,
 			Path:   test.Path,
 			TagIDs: models.NewRelatedIDs([]int{}),
->>>>>>> c5033c36
 		}
 		err := GalleryTags(testCtx, &gallery, mockGalleryReader, mockTagReader, nil)
 
