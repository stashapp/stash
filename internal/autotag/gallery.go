--- conflicted
+++ resolved
@@ -21,30 +21,17 @@
 
 func getGalleryFileTagger(s *models.Gallery, cache *match.Cache) tagger {
 	var path string
-<<<<<<< HEAD
 	if s.Path() != "" {
 		path = s.Path()
 	}
 
 	// only trim the extension if gallery is file-based
 	trimExt := s.PrimaryFile() != nil
-=======
-	if s.Path != "" {
-		path = s.Path
-	}
-
-	// only trim the extension if gallery is file-based
-	trimExt := s.PrimaryFileID != nil
->>>>>>> c5033c36
 
 	return tagger{
 		ID:      s.ID,
 		Type:    "gallery",
-<<<<<<< HEAD
 		Name:    s.GetTitle(),
-=======
-		Name:    s.DisplayName(),
->>>>>>> c5033c36
 		Path:    path,
 		trimExt: trimExt,
 		cache:   cache,
@@ -52,32 +39,11 @@
 }
 
 // GalleryPerformers tags the provided gallery with performers whose name matches the gallery's path.
-<<<<<<< HEAD
 func GalleryPerformers(ctx context.Context, s *models.Gallery, rw gallery.PartialUpdater, performerReader match.PerformerAutoTagQueryer, cache *match.Cache) error {
 	t := getGalleryFileTagger(s, cache)
 
 	return t.tagPerformers(ctx, performerReader, func(subjectID, otherID int) (bool, error) {
 		return gallery.AddPerformer(ctx, rw, s, otherID)
-=======
-func GalleryPerformers(ctx context.Context, s *models.Gallery, rw GalleryPerformerUpdater, performerReader match.PerformerAutoTagQueryer, cache *match.Cache) error {
-	t := getGalleryFileTagger(s, cache)
-
-	return t.tagPerformers(ctx, performerReader, func(subjectID, otherID int) (bool, error) {
-		if err := s.LoadPerformerIDs(ctx, rw); err != nil {
-			return false, err
-		}
-		existing := s.PerformerIDs.List()
-
-		if intslice.IntInclude(existing, otherID) {
-			return false, nil
-		}
-
-		if err := gallery.AddPerformer(ctx, rw, s, otherID); err != nil {
-			return false, err
-		}
-
-		return true, nil
->>>>>>> c5033c36
 	})
 }
 
@@ -98,31 +64,10 @@
 }
 
 // GalleryTags tags the provided gallery with tags whose name matches the gallery's path.
-<<<<<<< HEAD
 func GalleryTags(ctx context.Context, s *models.Gallery, rw gallery.PartialUpdater, tagReader match.TagAutoTagQueryer, cache *match.Cache) error {
 	t := getGalleryFileTagger(s, cache)
 
 	return t.tagTags(ctx, tagReader, func(subjectID, otherID int) (bool, error) {
 		return gallery.AddTag(ctx, rw, s, otherID)
-=======
-func GalleryTags(ctx context.Context, s *models.Gallery, rw GalleryTagUpdater, tagReader match.TagAutoTagQueryer, cache *match.Cache) error {
-	t := getGalleryFileTagger(s, cache)
-
-	return t.tagTags(ctx, tagReader, func(subjectID, otherID int) (bool, error) {
-		if err := s.LoadTagIDs(ctx, rw); err != nil {
-			return false, err
-		}
-		existing := s.TagIDs.List()
-
-		if intslice.IntInclude(existing, otherID) {
-			return false, nil
-		}
-
-		if err := gallery.AddTag(ctx, rw, s, otherID); err != nil {
-			return false, err
-		}
-
-		return true, nil
->>>>>>> c5033c36
 	})
 }