--- conflicted
+++ resolved
@@ -16,10 +16,7 @@
 
 type Repository struct {
 	SceneFinder     SceneFinder
-<<<<<<< HEAD
-=======
 	FileFinder      file.Finder
->>>>>>> c5033c36
 	StudioFinder    StudioFinder
 	TagFinder       TagFinder
 	PerformerFinder PerformerFinder
