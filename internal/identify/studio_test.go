--- conflicted
+++ resolved
@@ -4,7 +4,6 @@
 	"errors"
 	"reflect"
 	"testing"
-	"time"
 
 	"github.com/stashapp/stash/pkg/models"
 	"github.com/stashapp/stash/pkg/models/mocks"
@@ -20,27 +19,13 @@
 	invalidName := "invalidName"
 	createdID := 1
 
-<<<<<<< HEAD
-	repo := mocks.NewTxnRepository()
-	mockStudioReaderWriter := repo.Studio.(*mocks.StudioReaderWriter)
+	mockStudioReaderWriter := &mocks.StudioReaderWriter{}
 	mockStudioReaderWriter.On("Create", testCtx, mock.MatchedBy(func(p models.StudioDBInput) bool {
 		return p.StudioCreate.Name == validName
 	})).Return(&createdID, nil)
 	mockStudioReaderWriter.On("Create", testCtx, mock.MatchedBy(func(p models.StudioDBInput) bool {
 		return p.StudioCreate.Name == invalidName
 	})).Return(nil, errors.New("error creating studio"))
-=======
-	mockStudioReaderWriter := &mocks.StudioReaderWriter{}
-	mockStudioReaderWriter.On("Create", testCtx, mock.MatchedBy(func(p *models.Studio) bool {
-		return p.Name == validName
-	})).Run(func(args mock.Arguments) {
-		s := args.Get(1).(*models.Studio)
-		s.ID = createdID
-	}).Return(nil)
-	mockStudioReaderWriter.On("Create", testCtx, mock.MatchedBy(func(p *models.Studio) bool {
-		return p.Name == invalidName
-	})).Return(errors.New("error creating studio"))
->>>>>>> f65e8777
 
 	mockStudioReaderWriter.On("UpdatePartial", testCtx, models.StudioDBInput{
 		StudioUpdate: &models.StudioPartial{
@@ -151,7 +136,6 @@
 				URL:          &url,
 				RemoteSiteID: &remoteSiteID,
 			},
-<<<<<<< HEAD
 			&models.Studio{
 				Name: name,
 				URL:  url,
@@ -160,12 +144,6 @@
 						StashID: remoteSiteID,
 					},
 				}),
-=======
-			models.Studio{
-				Name:     name,
-				Checksum: md5,
-				URL:      url,
->>>>>>> f65e8777
 			},
 		},
 		{
@@ -174,7 +152,6 @@
 				Name:         name,
 				RemoteSiteID: &remoteSiteID,
 			},
-<<<<<<< HEAD
 			&models.Studio{
 				Name: name,
 				StashIDs: models.NewRelatedStashIDs([]models.StashID{
@@ -182,25 +159,12 @@
 						StashID: remoteSiteID,
 					},
 				}),
-=======
-			models.Studio{
-				Name:     name,
-				Checksum: md5,
->>>>>>> f65e8777
 			},
 		},
 	}
 	for _, tt := range tests {
 		t.Run(tt.name, func(t *testing.T) {
-<<<<<<< HEAD
 			got, _ := studioFromScrapedStudio(testCtx, tt.studio, "")
-=======
-			got := scrapedToStudioInput(tt.studio)
-
-			// clear created/updated dates
-			got.CreatedAt = time.Time{}
-			got.UpdatedAt = got.CreatedAt
->>>>>>> f65e8777
 
 			if !reflect.DeepEqual(got, tt.want) {
 				t.Errorf("%s, scrapedToStudioInput() = %v, want %v", tt.name, got, tt.want)
