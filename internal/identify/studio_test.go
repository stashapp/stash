--- conflicted
+++ resolved
@@ -30,21 +30,13 @@
 		return p.Name.String == invalidName
 	})).Return(nil, errors.New("error creating performer"))
 
-<<<<<<< HEAD
-	mockStudioReaderWriter.On("UpdateStashIDs", testCtx, createdID, []*models.StashID{
-=======
 	mockStudioReaderWriter.On("UpdateStashIDs", testCtx, createdID, []models.StashID{
->>>>>>> c5033c36
 		{
 			Endpoint: invalidEndpoint,
 			StashID:  remoteSiteID,
 		},
 	}).Return(errors.New("error updating stash ids"))
-<<<<<<< HEAD
-	mockStudioReaderWriter.On("UpdateStashIDs", testCtx, createdID, []*models.StashID{
-=======
 	mockStudioReaderWriter.On("UpdateStashIDs", testCtx, createdID, []models.StashID{
->>>>>>> c5033c36
 		{
 			Endpoint: validEndpoint,
 			StashID:  remoteSiteID,
