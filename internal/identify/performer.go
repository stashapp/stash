package identify

import (
	"context"
	"database/sql"
	"fmt"
	"strconv"
	"time"

	"github.com/stashapp/stash/pkg/hash/md5"
	"github.com/stashapp/stash/pkg/models"
)

type PerformerCreator interface {
	Create(ctx context.Context, newPerformer models.Performer) (*models.Performer, error)
<<<<<<< HEAD
	UpdateStashIDs(ctx context.Context, performerID int, stashIDs []*models.StashID) error
=======
	UpdateStashIDs(ctx context.Context, performerID int, stashIDs []models.StashID) error
>>>>>>> c5033c36
}

func getPerformerID(ctx context.Context, endpoint string, w PerformerCreator, p *models.ScrapedPerformer, createMissing bool) (*int, error) {
	if p.StoredID != nil {
		// existing performer, just add it
		performerID, err := strconv.Atoi(*p.StoredID)
		if err != nil {
			return nil, fmt.Errorf("error converting performer ID %s: %w", *p.StoredID, err)
		}

		return &performerID, nil
	} else if createMissing && p.Name != nil { // name is mandatory
		return createMissingPerformer(ctx, endpoint, w, p)
	}

	return nil, nil
}

func createMissingPerformer(ctx context.Context, endpoint string, w PerformerCreator, p *models.ScrapedPerformer) (*int, error) {
	created, err := w.Create(ctx, scrapedToPerformerInput(p))
	if err != nil {
		return nil, fmt.Errorf("error creating performer: %w", err)
	}

	if endpoint != "" && p.RemoteSiteID != nil {
<<<<<<< HEAD
		if err := w.UpdateStashIDs(ctx, created.ID, []*models.StashID{
=======
		if err := w.UpdateStashIDs(ctx, created.ID, []models.StashID{
>>>>>>> c5033c36
			{
				Endpoint: endpoint,
				StashID:  *p.RemoteSiteID,
			},
		}); err != nil {
			return nil, fmt.Errorf("error setting performer stash id: %w", err)
		}
	}

	return &created.ID, nil
}

func scrapedToPerformerInput(performer *models.ScrapedPerformer) models.Performer {
	currentTime := time.Now()
	ret := models.Performer{
		Name:      sql.NullString{String: *performer.Name, Valid: true},
		Checksum:  md5.FromString(*performer.Name),
		CreatedAt: models.SQLiteTimestamp{Timestamp: currentTime},
		UpdatedAt: models.SQLiteTimestamp{Timestamp: currentTime},
		Favorite:  sql.NullBool{Bool: false, Valid: true},
	}
	if performer.Birthdate != nil {
		ret.Birthdate = models.SQLiteDate{String: *performer.Birthdate, Valid: true}
	}
	if performer.DeathDate != nil {
		ret.DeathDate = models.SQLiteDate{String: *performer.DeathDate, Valid: true}
	}
	if performer.Gender != nil {
		ret.Gender = sql.NullString{String: *performer.Gender, Valid: true}
	}
	if performer.Ethnicity != nil {
		ret.Ethnicity = sql.NullString{String: *performer.Ethnicity, Valid: true}
	}
	if performer.Country != nil {
		ret.Country = sql.NullString{String: *performer.Country, Valid: true}
	}
	if performer.EyeColor != nil {
		ret.EyeColor = sql.NullString{String: *performer.EyeColor, Valid: true}
	}
	if performer.HairColor != nil {
		ret.HairColor = sql.NullString{String: *performer.HairColor, Valid: true}
	}
	if performer.Height != nil {
		ret.Height = sql.NullString{String: *performer.Height, Valid: true}
	}
	if performer.Measurements != nil {
		ret.Measurements = sql.NullString{String: *performer.Measurements, Valid: true}
	}
	if performer.FakeTits != nil {
		ret.FakeTits = sql.NullString{String: *performer.FakeTits, Valid: true}
	}
	if performer.CareerLength != nil {
		ret.CareerLength = sql.NullString{String: *performer.CareerLength, Valid: true}
	}
	if performer.Tattoos != nil {
		ret.Tattoos = sql.NullString{String: *performer.Tattoos, Valid: true}
	}
	if performer.Piercings != nil {
		ret.Piercings = sql.NullString{String: *performer.Piercings, Valid: true}
	}
	if performer.Aliases != nil {
		ret.Aliases = sql.NullString{String: *performer.Aliases, Valid: true}
	}
	if performer.Twitter != nil {
		ret.Twitter = sql.NullString{String: *performer.Twitter, Valid: true}
	}
	if performer.Instagram != nil {
		ret.Instagram = sql.NullString{String: *performer.Instagram, Valid: true}
	}

	return ret
}<|MERGE_RESOLUTION|>--- conflicted
+++ resolved
@@ -13,11 +13,7 @@
 
 type PerformerCreator interface {
 	Create(ctx context.Context, newPerformer models.Performer) (*models.Performer, error)
-<<<<<<< HEAD
-	UpdateStashIDs(ctx context.Context, performerID int, stashIDs []*models.StashID) error
-=======
 	UpdateStashIDs(ctx context.Context, performerID int, stashIDs []models.StashID) error
->>>>>>> c5033c36
 }
 
 func getPerformerID(ctx context.Context, endpoint string, w PerformerCreator, p *models.ScrapedPerformer, createMissing bool) (*int, error) {
@@ -43,11 +39,7 @@
 	}
 
 	if endpoint != "" && p.RemoteSiteID != nil {
-<<<<<<< HEAD
-		if err := w.UpdateStashIDs(ctx, created.ID, []*models.StashID{
-=======
 		if err := w.UpdateStashIDs(ctx, created.ID, []models.StashID{
->>>>>>> c5033c36
 			{
 				Endpoint: endpoint,
 				StashID:  *p.RemoteSiteID,
