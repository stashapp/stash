--- conflicted
+++ resolved
@@ -141,21 +141,13 @@
 		return p.Name.String == invalidName
 	})).Return(nil, errors.New("error creating performer"))
 
-<<<<<<< HEAD
-	mockPerformerReaderWriter.On("UpdateStashIDs", testCtx, performerID, []*models.StashID{
-=======
 	mockPerformerReaderWriter.On("UpdateStashIDs", testCtx, performerID, []models.StashID{
->>>>>>> c5033c36
 		{
 			Endpoint: invalidEndpoint,
 			StashID:  remoteSiteID,
 		},
 	}).Return(errors.New("error updating stash ids"))
-<<<<<<< HEAD
-	mockPerformerReaderWriter.On("UpdateStashIDs", testCtx, performerID, []*models.StashID{
-=======
 	mockPerformerReaderWriter.On("UpdateStashIDs", testCtx, performerID, []models.StashID{
->>>>>>> c5033c36
 		{
 			Endpoint: validEndpoint,
 			StashID:  remoteSiteID,
