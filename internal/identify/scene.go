--- conflicted
+++ resolved
@@ -33,24 +33,14 @@
 }
 
 type sceneRelationships struct {
-<<<<<<< HEAD
-	sceneReader        SceneReaderUpdater
-	studioReaderWriter models.StudioReaderWriter
-	performerCreator   PerformerCreator
-	tagCreator         TagCreator
-	scene              *models.Scene
-	result             *scrapeResult
-	fieldOptions       map[string]*FieldOptions
-=======
 	sceneReader              SceneReaderUpdater
-	studioCreator            StudioCreator
+	studioReaderWriter       models.StudioReaderWriter
 	performerCreator         PerformerCreator
 	tagCreatorFinder         TagCreatorFinder
 	scene                    *models.Scene
 	result                   *scrapeResult
 	fieldOptions             map[string]*FieldOptions
 	skipSingleNamePerformers bool
->>>>>>> 67d4f972
 }
 
 func (g sceneRelationships) studio(ctx context.Context) (*int, error) {
