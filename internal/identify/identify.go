package identify

import (
	"context"
	"errors"
	"fmt"
	"strconv"

	"github.com/stashapp/stash/pkg/logger"
	"github.com/stashapp/stash/pkg/models"
	"github.com/stashapp/stash/pkg/scene"
	"github.com/stashapp/stash/pkg/scraper"
	"github.com/stashapp/stash/pkg/sliceutil"
	"github.com/stashapp/stash/pkg/txn"
	"github.com/stashapp/stash/pkg/utils"
)

var (
	ErrSkipSingleNamePerformer = errors.New("a performer was skipped because they only had a single name and no disambiguation")
)

type MultipleMatchesFoundError struct {
	Source ScraperSource
}

func (e *MultipleMatchesFoundError) Error() string {
	return fmt.Sprintf("multiple matches found for %s", e.Source.Name)
}

type SceneScraper interface {
	ScrapeScenes(ctx context.Context, sceneID int) ([]*scraper.ScrapedScene, error)
}

type SceneUpdatePostHookExecutor interface {
	ExecuteSceneUpdatePostHooks(ctx context.Context, input models.SceneUpdateInput, inputFields []string)
}

type ScraperSource struct {
	Name       string
	Options    *MetadataOptions
	Scraper    SceneScraper
	RemoteSite string
}

type SceneIdentifier struct {
	SceneReaderUpdater SceneReaderUpdater
	StudioReaderWriter models.StudioReaderWriter
	PerformerCreator   PerformerCreator
	TagCreatorFinder   TagCreatorFinder

	DefaultOptions              *MetadataOptions
	Sources                     []ScraperSource
	SceneUpdatePostHookExecutor SceneUpdatePostHookExecutor
}

func (t *SceneIdentifier) Identify(ctx context.Context, txnManager txn.Manager, scene *models.Scene) error {
	result, err := t.scrapeScene(ctx, txnManager, scene)
	var multipleMatchErr *MultipleMatchesFoundError
	if err != nil {
		if !errors.As(err, &multipleMatchErr) {
			return err
		}
	}

	if result == nil {
		if multipleMatchErr != nil {
			logger.Debugf("Identify skipped because multiple results returned for %s", scene.Path)

			// find if the scene should be tagged for multiple results
			options := t.getOptions(multipleMatchErr.Source)
			if options.SkipMultipleMatchTag != nil && len(*options.SkipMultipleMatchTag) > 0 {
				// Tag it with the multiple results tag
				err := t.addTagToScene(ctx, txnManager, scene, *options.SkipMultipleMatchTag)
				if err != nil {
					return err
				}
				return nil
			}
		} else {
			logger.Debugf("Unable to identify %s", scene.Path)
		}
		return nil
	}

	// results were found, modify the scene
	if err := t.modifyScene(ctx, txnManager, scene, result); err != nil {
		return fmt.Errorf("error modifying scene: %v", err)
	}

	return nil
}

type scrapeResult struct {
	result *scraper.ScrapedScene
	source ScraperSource
}

func (t *SceneIdentifier) scrapeScene(ctx context.Context, txnManager txn.Manager, scene *models.Scene) (*scrapeResult, error) {
	// iterate through the input sources
	for _, source := range t.Sources {
		// scrape using the source
		results, err := source.Scraper.ScrapeScenes(ctx, scene.ID)
		if err != nil {
			logger.Errorf("error scraping from %v: %v", source.Scraper, err)
			continue
		}

		if len(results) > 0 {
			options := t.getOptions(source)
			if len(results) > 1 && utils.IsTrue(options.SkipMultipleMatches) {
				return nil, &MultipleMatchesFoundError{
					Source: source,
				}
			} else {
				// if results were found then return
				return &scrapeResult{
					result: results[0],
					source: source,
				}, nil
			}
		}
	}

	return nil, nil
}

// Returns a MetadataOptions object with any default options overwritten by source specific options
func (t *SceneIdentifier) getOptions(source ScraperSource) MetadataOptions {
	options := *t.DefaultOptions
	if source.Options == nil {
		return options
	}
	if source.Options.SetCoverImage != nil {
		options.SetCoverImage = source.Options.SetCoverImage
	}
	if source.Options.SetOrganized != nil {
		options.SetOrganized = source.Options.SetOrganized
	}
	if source.Options.IncludeMalePerformers != nil {
		options.IncludeMalePerformers = source.Options.IncludeMalePerformers
	}
	if source.Options.SkipMultipleMatches != nil {
		options.SkipMultipleMatches = source.Options.SkipMultipleMatches
	}
	if source.Options.SkipMultipleMatchTag != nil && len(*source.Options.SkipMultipleMatchTag) > 0 {
		options.SkipMultipleMatchTag = source.Options.SkipMultipleMatchTag
	}
	if source.Options.SkipSingleNamePerformers != nil {
		options.SkipSingleNamePerformers = source.Options.SkipSingleNamePerformers
	}
	if source.Options.SkipSingleNamePerformerTag != nil && len(*source.Options.SkipSingleNamePerformerTag) > 0 {
		options.SkipSingleNamePerformerTag = source.Options.SkipSingleNamePerformerTag
	}
	return options
}

func (t *SceneIdentifier) getSceneUpdater(ctx context.Context, s *models.Scene, result *scrapeResult) (*scene.UpdateSet, error) {
	ret := &scene.UpdateSet{
		ID: s.ID,
	}

	allOptions := []MetadataOptions{}
	if result.source.Options != nil {
		allOptions = append(allOptions, *result.source.Options)
	}
	if t.DefaultOptions != nil {
		allOptions = append(allOptions, *t.DefaultOptions)
	}

	fieldOptions := getFieldOptions(allOptions)
	options := t.getOptions(result.source)

	scraped := result.result

	rel := sceneRelationships{
<<<<<<< HEAD
		sceneReader:        t.SceneReaderUpdater,
		studioReaderWriter: t.StudioReaderWriter,
		performerCreator:   t.PerformerCreator,
		tagCreator:         t.TagCreator,
		scene:              s,
		result:             result,
		fieldOptions:       fieldOptions,
=======
		sceneReader:              t.SceneReaderUpdater,
		studioCreator:            t.StudioCreator,
		performerCreator:         t.PerformerCreator,
		tagCreatorFinder:         t.TagCreatorFinder,
		scene:                    s,
		result:                   result,
		fieldOptions:             fieldOptions,
		skipSingleNamePerformers: utils.IsTrue(options.SkipSingleNamePerformers),
>>>>>>> 67d4f972
	}

	setOrganized := utils.IsTrue(options.SetOrganized)
	ret.Partial = getScenePartial(s, scraped, fieldOptions, setOrganized)

	studioID, err := rel.studio(ctx)
	if err != nil {
		return nil, fmt.Errorf("error getting studio: %w", err)
	}

	if studioID != nil {
		ret.Partial.StudioID = models.NewOptionalInt(*studioID)
	}

	includeMalePerformers := true
	if options.IncludeMalePerformers != nil {
		includeMalePerformers = *options.IncludeMalePerformers
	}

	addSkipSingleNamePerformerTag := false
	performerIDs, err := rel.performers(ctx, !includeMalePerformers)
	if err != nil {
		if errors.Is(err, ErrSkipSingleNamePerformer) {
			addSkipSingleNamePerformerTag = true
		} else {
			return nil, err
		}
	}
	if performerIDs != nil {
		ret.Partial.PerformerIDs = &models.UpdateIDs{
			IDs:  performerIDs,
			Mode: models.RelationshipUpdateModeSet,
		}
	}

	tagIDs, err := rel.tags(ctx)
	if err != nil {
		return nil, err
	}
	if addSkipSingleNamePerformerTag && options.SkipSingleNamePerformerTag != nil {
		tagID, err := strconv.ParseInt(*options.SkipSingleNamePerformerTag, 10, 64)
		if err != nil {
			return nil, fmt.Errorf("error converting tag ID %s: %w", *options.SkipSingleNamePerformerTag, err)
		}

		tagIDs = sliceutil.AppendUnique(tagIDs, int(tagID))
	}
	if tagIDs != nil {
		ret.Partial.TagIDs = &models.UpdateIDs{
			IDs:  tagIDs,
			Mode: models.RelationshipUpdateModeSet,
		}
	}

	stashIDs, err := rel.stashIDs(ctx)
	if err != nil {
		return nil, err
	}
	if stashIDs != nil {
		ret.Partial.StashIDs = &models.UpdateStashIDs{
			StashIDs: stashIDs,
			Mode:     models.RelationshipUpdateModeSet,
		}
	}

	if utils.IsTrue(options.SetCoverImage) {
		ret.CoverImage, err = rel.cover(ctx)
		if err != nil {
			return nil, err
		}
	}

	return ret, nil
}

func (t *SceneIdentifier) modifyScene(ctx context.Context, txnManager txn.Manager, s *models.Scene, result *scrapeResult) error {
	var updater *scene.UpdateSet
	if err := txn.WithTxn(ctx, txnManager, func(ctx context.Context) error {
		// load scene relationships
		if err := s.LoadURLs(ctx, t.SceneReaderUpdater); err != nil {
			return err
		}
		if err := s.LoadPerformerIDs(ctx, t.SceneReaderUpdater); err != nil {
			return err
		}
		if err := s.LoadTagIDs(ctx, t.SceneReaderUpdater); err != nil {
			return err
		}
		if err := s.LoadStashIDs(ctx, t.SceneReaderUpdater); err != nil {
			return err
		}

		var err error
		updater, err = t.getSceneUpdater(ctx, s, result)
		if err != nil {
			return err
		}

		// don't update anything if nothing was set
		if updater.IsEmpty() {
			logger.Debugf("Nothing to set for %s", s.Path)
			return nil
		}

		if _, err := updater.Update(ctx, t.SceneReaderUpdater); err != nil {
			return fmt.Errorf("error updating scene: %w", err)
		}

		as := ""
		title := updater.Partial.Title
		if title.Ptr() != nil {
			as = fmt.Sprintf(" as %s", title.Value)
		}
		logger.Infof("Successfully identified %s%s using %s", s.Path, as, result.source.Name)

		return nil
	}); err != nil {
		return err
	}

	// fire post-update hooks
	if !updater.IsEmpty() {
		updateInput := updater.UpdateInput()
		fields := utils.NotNilFields(updateInput, "json")
		t.SceneUpdatePostHookExecutor.ExecuteSceneUpdatePostHooks(ctx, updateInput, fields)
	}

	return nil
}

func (t *SceneIdentifier) addTagToScene(ctx context.Context, txnManager txn.Manager, s *models.Scene, tagToAdd string) error {
	if err := txn.WithTxn(ctx, txnManager, func(ctx context.Context) error {
		tagID, err := strconv.Atoi(tagToAdd)
		if err != nil {
			return fmt.Errorf("error converting tag ID %s: %w", tagToAdd, err)
		}

		if err := s.LoadTagIDs(ctx, t.SceneReaderUpdater); err != nil {
			return err
		}
		existing := s.TagIDs.List()

		if sliceutil.Include(existing, tagID) {
			// skip if the scene was already tagged
			return nil
		}

		if err := scene.AddTag(ctx, t.SceneReaderUpdater, s, tagID); err != nil {
			return err
		}

		ret, err := t.TagCreatorFinder.Find(ctx, tagID)
		if err != nil {
			logger.Infof("Added tag id %s to skipped scene %s", tagToAdd, s.Path)
		} else {
			logger.Infof("Added tag %s to skipped scene %s", ret.Name, s.Path)
		}

		return nil
	}); err != nil {
		return err
	}
	return nil
}

func getFieldOptions(options []MetadataOptions) map[string]*FieldOptions {
	// prefer source-specific field strategies, then the defaults
	ret := make(map[string]*FieldOptions)
	for _, oo := range options {
		for _, f := range oo.FieldOptions {
			if _, found := ret[f.Field]; !found {
				ret[f.Field] = f
			}
		}
	}

	return ret
}

func getScenePartial(scene *models.Scene, scraped *scraper.ScrapedScene, fieldOptions map[string]*FieldOptions, setOrganized bool) models.ScenePartial {
	partial := models.ScenePartial{}

	if scraped.Title != nil && (scene.Title != *scraped.Title) {
		if shouldSetSingleValueField(fieldOptions["title"], scene.Title != "") {
			partial.Title = models.NewOptionalString(*scraped.Title)
		}
	}
	if scraped.Date != nil && (scene.Date == nil || scene.Date.String() != *scraped.Date) {
		if shouldSetSingleValueField(fieldOptions["date"], scene.Date != nil) {
			d := models.NewDate(*scraped.Date)
			partial.Date = models.NewOptionalDate(d)
		}
	}
	if scraped.Details != nil && (scene.Details != *scraped.Details) {
		if shouldSetSingleValueField(fieldOptions["details"], scene.Details != "") {
			partial.Details = models.NewOptionalString(*scraped.Details)
		}
	}
	if len(scraped.URLs) > 0 && shouldSetSingleValueField(fieldOptions["url"], false) {
		// if overwrite, then set over the top
		switch getFieldStrategy(fieldOptions["url"]) {
		case FieldStrategyOverwrite:
			// only overwrite if not equal
			if len(sliceutil.Exclude(scene.URLs.List(), scraped.URLs)) != 0 {
				partial.URLs = &models.UpdateStrings{
					Values: scraped.URLs,
					Mode:   models.RelationshipUpdateModeSet,
				}
			}
		case FieldStrategyMerge:
			// if merge, add if not already present
			urls := sliceutil.AppendUniques(scene.URLs.List(), scraped.URLs)

			if len(urls) != len(scene.URLs.List()) {
				partial.URLs = &models.UpdateStrings{
					Values: urls,
					Mode:   models.RelationshipUpdateModeSet,
				}
			}
		}
	}
	if scraped.Director != nil && (scene.Director != *scraped.Director) {
		if shouldSetSingleValueField(fieldOptions["director"], scene.Director != "") {
			partial.Director = models.NewOptionalString(*scraped.Director)
		}
	}
	if scraped.Code != nil && (scene.Code != *scraped.Code) {
		if shouldSetSingleValueField(fieldOptions["code"], scene.Code != "") {
			partial.Code = models.NewOptionalString(*scraped.Code)
		}
	}

	if setOrganized && !scene.Organized {
		partial.Organized = models.NewOptionalBool(true)
	}

	return partial
}

func getFieldStrategy(strategy *FieldOptions) FieldStrategy {
	// if unset then default to MERGE
	fs := FieldStrategyMerge

	if strategy != nil && strategy.Strategy.IsValid() {
		fs = strategy.Strategy
	}

	return fs
}

func shouldSetSingleValueField(strategy *FieldOptions, hasExistingValue bool) bool {
	// if unset then default to MERGE
	fs := getFieldStrategy(strategy)

	if fs == FieldStrategyIgnore {
		return false
	}

	return !hasExistingValue || fs == FieldStrategyOverwrite
}<|MERGE_RESOLUTION|>--- conflicted
+++ resolved
@@ -173,24 +173,14 @@
 	scraped := result.result
 
 	rel := sceneRelationships{
-<<<<<<< HEAD
-		sceneReader:        t.SceneReaderUpdater,
-		studioReaderWriter: t.StudioReaderWriter,
-		performerCreator:   t.PerformerCreator,
-		tagCreator:         t.TagCreator,
-		scene:              s,
-		result:             result,
-		fieldOptions:       fieldOptions,
-=======
 		sceneReader:              t.SceneReaderUpdater,
-		studioCreator:            t.StudioCreator,
+		studioReaderWriter:       t.StudioReaderWriter,
 		performerCreator:         t.PerformerCreator,
 		tagCreatorFinder:         t.TagCreatorFinder,
 		scene:                    s,
 		result:                   result,
 		fieldOptions:             fieldOptions,
 		skipSingleNamePerformers: utils.IsTrue(options.SkipSingleNamePerformers),
->>>>>>> 67d4f972
 	}
 
 	setOrganized := utils.IsTrue(options.SetOrganized)
