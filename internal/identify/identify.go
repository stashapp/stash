package identify

import (
	"context"
	"errors"
	"fmt"
	"strconv"

	"github.com/stashapp/stash/pkg/logger"
	"github.com/stashapp/stash/pkg/models"
	"github.com/stashapp/stash/pkg/scene"
	"github.com/stashapp/stash/pkg/scraper"
<<<<<<< HEAD
	"github.com/stashapp/stash/pkg/sliceutil"
=======
	"github.com/stashapp/stash/pkg/sliceutil/intslice"
>>>>>>> 3e810cf8
	"github.com/stashapp/stash/pkg/txn"
	"github.com/stashapp/stash/pkg/utils"
)

var (
	ErrSkipSingleNamePerformer = errors.New("a performer was skipped because they only had a single name and no disambiguation")
)

type MultipleMatchesFoundError struct {
	Source ScraperSource
}

func (e *MultipleMatchesFoundError) Error() string {
	return fmt.Sprintf("multiple matches found for %s", e.Source.Name)
}

type SceneScraper interface {
	ScrapeScenes(ctx context.Context, sceneID int) ([]*scraper.ScrapedScene, error)
}

type SceneUpdatePostHookExecutor interface {
	ExecuteSceneUpdatePostHooks(ctx context.Context, input models.SceneUpdateInput, inputFields []string)
}

type ScraperSource struct {
	Name       string
	Options    *MetadataOptions
	Scraper    SceneScraper
	RemoteSite string
}

type SceneIdentifier struct {
	SceneReaderUpdater SceneReaderUpdater
	StudioCreator      StudioCreator
	PerformerCreator   PerformerCreator
	TagCreatorFinder   TagCreatorFinder

	DefaultOptions              *MetadataOptions
	Sources                     []ScraperSource
	SceneUpdatePostHookExecutor SceneUpdatePostHookExecutor
}

func (t *SceneIdentifier) Identify(ctx context.Context, txnManager txn.Manager, scene *models.Scene) error {
	result, err := t.scrapeScene(ctx, txnManager, scene)
	var multipleMatchErr *MultipleMatchesFoundError
	if err != nil {
		if !errors.As(err, &multipleMatchErr) {
			return err
		}
	}

	if result == nil {
		if multipleMatchErr != nil {
			logger.Debugf("Identify skipped because multiple results returned for %s", scene.Path)

			// find if the scene should be tagged for multiple results
			options := t.getOptions(multipleMatchErr.Source)
			if options.SkipMultipleMatchTag != nil && len(*options.SkipMultipleMatchTag) > 0 {
				// Tag it with the multiple results tag
				err := t.addTagToScene(ctx, txnManager, scene, *options.SkipMultipleMatchTag)
				if err != nil {
					return err
				}
				return nil
			}
		} else {
			logger.Debugf("Unable to identify %s", scene.Path)
		}
		return nil
	}

	// results were found, modify the scene
	if err := t.modifyScene(ctx, txnManager, scene, result); err != nil {
		return fmt.Errorf("error modifying scene: %v", err)
	}

	return nil
}

type scrapeResult struct {
	result *scraper.ScrapedScene
	source ScraperSource
}

func (t *SceneIdentifier) scrapeScene(ctx context.Context, txnManager txn.Manager, scene *models.Scene) (*scrapeResult, error) {
	// iterate through the input sources
	for _, source := range t.Sources {
		// scrape using the source
		results, err := source.Scraper.ScrapeScenes(ctx, scene.ID)
		if err != nil {
			logger.Errorf("error scraping from %v: %v", source.Scraper, err)
			continue
		}

		if len(results) > 0 {
			options := t.getOptions(source)
			if len(results) > 1 && utils.IsTrue(options.SkipMultipleMatches) {
				return nil, &MultipleMatchesFoundError{
					Source: source,
				}
			} else {
				// if results were found then return
				return &scrapeResult{
					result: results[0],
					source: source,
				}, nil
			}
		}
	}

	return nil, nil
}

// Returns a MetadataOptions object with any default options overwritten by source specific options
func (t *SceneIdentifier) getOptions(source ScraperSource) MetadataOptions {
	options := *t.DefaultOptions
	if source.Options == nil {
		return options
	}
	if source.Options.SetCoverImage != nil {
		options.SetCoverImage = source.Options.SetCoverImage
	}
	if source.Options.SetOrganized != nil {
		options.SetOrganized = source.Options.SetOrganized
	}
	if source.Options.IncludeMalePerformers != nil {
		options.IncludeMalePerformers = source.Options.IncludeMalePerformers
	}
	if source.Options.SkipMultipleMatches != nil {
		options.SkipMultipleMatches = source.Options.SkipMultipleMatches
	}
	if source.Options.SkipMultipleMatchTag != nil && len(*source.Options.SkipMultipleMatchTag) > 0 {
		options.SkipMultipleMatchTag = source.Options.SkipMultipleMatchTag
	}
	if source.Options.SkipSingleNamePerformers != nil {
		options.SkipSingleNamePerformers = source.Options.SkipSingleNamePerformers
	}
	if source.Options.SkipSingleNamePerformerTag != nil && len(*source.Options.SkipSingleNamePerformerTag) > 0 {
		options.SkipSingleNamePerformerTag = source.Options.SkipSingleNamePerformerTag
	}
	return options
}

func (t *SceneIdentifier) getSceneUpdater(ctx context.Context, s *models.Scene, result *scrapeResult) (*scene.UpdateSet, error) {
	ret := &scene.UpdateSet{
		ID: s.ID,
	}

	allOptions := []MetadataOptions{}
	if result.source.Options != nil {
		allOptions = append(allOptions, *result.source.Options)
	}
	if t.DefaultOptions != nil {
		allOptions = append(allOptions, *t.DefaultOptions)
	}

	fieldOptions := getFieldOptions(allOptions)
	options := t.getOptions(result.source)

	scraped := result.result

	rel := sceneRelationships{
		sceneReader:              t.SceneReaderUpdater,
		studioCreator:            t.StudioCreator,
		performerCreator:         t.PerformerCreator,
		tagCreatorFinder:         t.TagCreatorFinder,
		scene:                    s,
		result:                   result,
		fieldOptions:             fieldOptions,
		skipSingleNamePerformers: utils.IsTrue(options.SkipSingleNamePerformers),
	}

	setOrganized := utils.IsTrue(options.SetOrganized)
	ret.Partial = getScenePartial(s, scraped, fieldOptions, setOrganized)

	studioID, err := rel.studio(ctx)
	if err != nil {
		return nil, fmt.Errorf("error getting studio: %w", err)
	}

	if studioID != nil {
		ret.Partial.StudioID = models.NewOptionalInt(*studioID)
	}

	includeMalePerformers := true
	if options.IncludeMalePerformers != nil {
		includeMalePerformers = *options.IncludeMalePerformers
	}

	addSkipSingleNamePerformerTag := false
	performerIDs, err := rel.performers(ctx, !includeMalePerformers)
	if err != nil {
		if errors.Is(err, ErrSkipSingleNamePerformer) {
			addSkipSingleNamePerformerTag = true
		} else {
			return nil, err
		}
	}
	if performerIDs != nil {
		ret.Partial.PerformerIDs = &models.UpdateIDs{
			IDs:  performerIDs,
			Mode: models.RelationshipUpdateModeSet,
		}
	}

	tagIDs, err := rel.tags(ctx)
	if err != nil {
		return nil, err
	}
	if addSkipSingleNamePerformerTag && options.SkipSingleNamePerformerTag != nil {
		tagID, err := strconv.ParseInt(*options.SkipSingleNamePerformerTag, 10, 64)
		if err != nil {
			return nil, fmt.Errorf("error converting tag ID %s: %w", *options.SkipSingleNamePerformerTag, err)
		}

		tagIDs = intslice.IntAppendUnique(tagIDs, int(tagID))
	}
	if tagIDs != nil {
		ret.Partial.TagIDs = &models.UpdateIDs{
			IDs:  tagIDs,
			Mode: models.RelationshipUpdateModeSet,
		}
	}

	stashIDs, err := rel.stashIDs(ctx)
	if err != nil {
		return nil, err
	}
	if stashIDs != nil {
		ret.Partial.StashIDs = &models.UpdateStashIDs{
			StashIDs: stashIDs,
			Mode:     models.RelationshipUpdateModeSet,
		}
	}

	if utils.IsTrue(options.SetCoverImage) {
		ret.CoverImage, err = rel.cover(ctx)
		if err != nil {
			return nil, err
		}
	}

	return ret, nil
}

func (t *SceneIdentifier) modifyScene(ctx context.Context, txnManager txn.Manager, s *models.Scene, result *scrapeResult) error {
	var updater *scene.UpdateSet
	if err := txn.WithTxn(ctx, txnManager, func(ctx context.Context) error {
		// load scene relationships
		if err := s.LoadURLs(ctx, t.SceneReaderUpdater); err != nil {
			return err
		}
		if err := s.LoadPerformerIDs(ctx, t.SceneReaderUpdater); err != nil {
			return err
		}
		if err := s.LoadTagIDs(ctx, t.SceneReaderUpdater); err != nil {
			return err
		}
		if err := s.LoadStashIDs(ctx, t.SceneReaderUpdater); err != nil {
			return err
		}

		var err error
		updater, err = t.getSceneUpdater(ctx, s, result)
		if err != nil {
			return err
		}

		// don't update anything if nothing was set
		if updater.IsEmpty() {
			logger.Debugf("Nothing to set for %s", s.Path)
			return nil
		}

		if _, err := updater.Update(ctx, t.SceneReaderUpdater); err != nil {
			return fmt.Errorf("error updating scene: %w", err)
		}

		as := ""
		title := updater.Partial.Title
		if title.Ptr() != nil {
			as = fmt.Sprintf(" as %s", title.Value)
		}
		logger.Infof("Successfully identified %s%s using %s", s.Path, as, result.source.Name)

		return nil
	}); err != nil {
		return err
	}

	// fire post-update hooks
	if !updater.IsEmpty() {
		updateInput := updater.UpdateInput()
		fields := utils.NotNilFields(updateInput, "json")
		t.SceneUpdatePostHookExecutor.ExecuteSceneUpdatePostHooks(ctx, updateInput, fields)
	}

	return nil
}

func (t *SceneIdentifier) addTagToScene(ctx context.Context, txnManager txn.Manager, s *models.Scene, tagToAdd string) error {
	if err := txn.WithTxn(ctx, txnManager, func(ctx context.Context) error {
		tagID, err := strconv.Atoi(tagToAdd)
		if err != nil {
			return fmt.Errorf("error converting tag ID %s: %w", tagToAdd, err)
		}

		if err := s.LoadTagIDs(ctx, t.SceneReaderUpdater); err != nil {
			return err
		}
		existing := s.TagIDs.List()

		if intslice.IntInclude(existing, tagID) {
			// skip if the scene was already tagged
			return nil
		}

		if err := scene.AddTag(ctx, t.SceneReaderUpdater, s, tagID); err != nil {
			return err
		}

		ret, err := t.TagCreatorFinder.Find(ctx, tagID)
		if err != nil {
			logger.Infof("Added tag id %s to skipped scene %s", tagToAdd, s.Path)
		} else {
			logger.Infof("Added tag %s to skipped scene %s", ret.Name, s.Path)
		}

		return nil
	}); err != nil {
		return err
	}
	return nil
}

func getFieldOptions(options []MetadataOptions) map[string]*FieldOptions {
	// prefer source-specific field strategies, then the defaults
	ret := make(map[string]*FieldOptions)
	for _, oo := range options {
		for _, f := range oo.FieldOptions {
			if _, found := ret[f.Field]; !found {
				ret[f.Field] = f
			}
		}
	}

	return ret
}

func getScenePartial(scene *models.Scene, scraped *scraper.ScrapedScene, fieldOptions map[string]*FieldOptions, setOrganized bool) models.ScenePartial {
	partial := models.ScenePartial{}

	if scraped.Title != nil && (scene.Title != *scraped.Title) {
		if shouldSetSingleValueField(fieldOptions["title"], scene.Title != "") {
			partial.Title = models.NewOptionalString(*scraped.Title)
		}
	}
	if scraped.Date != nil && (scene.Date == nil || scene.Date.String() != *scraped.Date) {
		if shouldSetSingleValueField(fieldOptions["date"], scene.Date != nil) {
			d := models.NewDate(*scraped.Date)
			partial.Date = models.NewOptionalDate(d)
		}
	}
	if scraped.Details != nil && (scene.Details != *scraped.Details) {
		if shouldSetSingleValueField(fieldOptions["details"], scene.Details != "") {
			partial.Details = models.NewOptionalString(*scraped.Details)
		}
	}
	if len(scraped.URLs) > 0 && shouldSetSingleValueField(fieldOptions["url"], false) {
		// if overwrite, then set over the top
		switch getFieldStrategy(fieldOptions["url"]) {
		case FieldStrategyOverwrite:
			// only overwrite if not equal
			if len(sliceutil.Exclude(scene.URLs.List(), scraped.URLs)) != 0 {
				partial.URLs = &models.UpdateStrings{
					Values: scraped.URLs,
					Mode:   models.RelationshipUpdateModeSet,
				}
			}
		case FieldStrategyMerge:
			// if merge, add if not already present
			urls := sliceutil.AppendUniques(scene.URLs.List(), scraped.URLs)

			if len(urls) != len(scene.URLs.List()) {
				partial.URLs = &models.UpdateStrings{
					Values: urls,
					Mode:   models.RelationshipUpdateModeSet,
				}
			}
		}
	}
	if scraped.Director != nil && (scene.Director != *scraped.Director) {
		if shouldSetSingleValueField(fieldOptions["director"], scene.Director != "") {
			partial.Director = models.NewOptionalString(*scraped.Director)
		}
	}
	if scraped.Code != nil && (scene.Code != *scraped.Code) {
		if shouldSetSingleValueField(fieldOptions["code"], scene.Code != "") {
			partial.Code = models.NewOptionalString(*scraped.Code)
		}
	}

	if setOrganized && !scene.Organized {
		partial.Organized = models.NewOptionalBool(true)
	}

	return partial
}

func getFieldStrategy(strategy *FieldOptions) FieldStrategy {
	// if unset then default to MERGE
	fs := FieldStrategyMerge

	if strategy != nil && strategy.Strategy.IsValid() {
		fs = strategy.Strategy
	}

	return fs
}

func shouldSetSingleValueField(strategy *FieldOptions, hasExistingValue bool) bool {
	// if unset then default to MERGE
	fs := getFieldStrategy(strategy)

	if fs == FieldStrategyIgnore {
		return false
	}

	return !hasExistingValue || fs == FieldStrategyOverwrite
}<|MERGE_RESOLUTION|>--- conflicted
+++ resolved
@@ -10,11 +10,7 @@
 	"github.com/stashapp/stash/pkg/models"
 	"github.com/stashapp/stash/pkg/scene"
 	"github.com/stashapp/stash/pkg/scraper"
-<<<<<<< HEAD
 	"github.com/stashapp/stash/pkg/sliceutil"
-=======
-	"github.com/stashapp/stash/pkg/sliceutil/intslice"
->>>>>>> 3e810cf8
 	"github.com/stashapp/stash/pkg/txn"
 	"github.com/stashapp/stash/pkg/utils"
 )
@@ -230,7 +226,7 @@
 			return nil, fmt.Errorf("error converting tag ID %s: %w", *options.SkipSingleNamePerformerTag, err)
 		}
 
-		tagIDs = intslice.IntAppendUnique(tagIDs, int(tagID))
+		tagIDs = sliceutil.AppendUnique(tagIDs, int(tagID))
 	}
 	if tagIDs != nil {
 		ret.Partial.TagIDs = &models.UpdateIDs{
@@ -327,7 +323,7 @@
 		}
 		existing := s.TagIDs.List()
 
-		if intslice.IntInclude(existing, tagID) {
+		if sliceutil.Include(existing, tagID) {
 			// skip if the scene was already tagged
 			return nil
 		}
