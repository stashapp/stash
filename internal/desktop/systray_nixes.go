--- conflicted
+++ resolved
@@ -1,9 +1,4 @@
-<<<<<<< HEAD
-//go:build linux || freebsd || !cgo
-=======
-//go:build !windows && !darwin
-// +build !windows,!darwin
->>>>>>> 24984da1
+//go:build !windows && !darwin && !cgo
 
 package desktop
 
