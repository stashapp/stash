--- conflicted
+++ resolved
@@ -1,8 +1,4 @@
-<<<<<<< HEAD
-//go:build linux || freebsd || !cgo
-=======
 //go:build (!windows && !darwin) || !cgo
->>>>>>> b99d16b7
 
 package desktop
 
