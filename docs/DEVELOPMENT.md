# Building from Source

## Pre-requisites

* [Go](https://golang.org/dl/)
* [GolangCI](https://golangci-lint.run/) - A meta-linter which runs several linters in parallel
  * To install, follow the [local installation instructions](https://golangci-lint.run/welcome/install/#local-installation)
* [nodejs](https://nodejs.org/en/download) - nodejs runtime
  * corepack/[pnpm](https://pnpm.io/installation) - nodejs package manager (included with nodejs)

## Environment

### Windows

1. Download and install [Go for Windows](https://golang.org/dl/)
2. Download and extract [MinGW64](https://sourceforge.net/projects/mingw-w64/files/) (scroll down and select x86_64-posix-seh, don't use the autoinstaller, it doesn't work)
3. Search for "Advanced System Settings" and open the System Properties dialog.
    1. Click the `Environment Variables` button
    2. Under System Variables find `Path`. Edit and add `C:\MinGW\bin` (replace with the correct path to where you extracted MingW64).

NOTE: The `make` command in Windows will be `mingw32-make` with MinGW. For example, `make pre-ui` will be `mingw32-make pre-ui`.

### macOS

1. If you don't have it already, install the [Homebrew package manager](https://brew.sh).
2. Install dependencies: `brew install go git gcc make node ffmpeg`

### Linux

#### Arch Linux

1. Install dependencies: `sudo pacman -S go git gcc make nodejs ffmpeg --needed`

#### Ubuntu

1. Install dependencies: `sudo apt-get install golang git gcc nodejs ffmpeg -y`

### OpenBSD

<<<<<<< HEAD
1. Install dependencies `doas pkg_add gmake go git node cmake`
2. Compile a custom ffmpeg from ports. The default ffmpeg in OpenBSD's packages is not compiled with WebP support, which is required by Stash.
   - If you've already installed ffmpeg, uninstall it: `doas pkg_delete ffmpeg`
   - If you haven't already, [fetch the ports tree and verify](https://www.openbsd.org/faq/ports/ports.html#PortsFetch).
   - Find the ffmpeg port in `/usr/ports/graphics/ffmpeg`, and patch the Makefile to include libwebp
     - Add `webp` to `WANTLIB`
     - Add `graphics/libwebp` to the list in `LIB_DEPENDS`
     - Add `-lwebp -lwebpdecoder -lwebpdemux -lwebpmux` to `LIBavcodec_EXTRALIBS`
     - Add `--enable-libweb` to the list in `CONFIGURE_ARGS`
     - If you've already built ffmpeg from ports before, you may need to also increment `REVISION`
     - Run `doas make install`
   - Follow the instructions below to build a release, but replace the final step `make build-release` with `gmake flags-release stash`, to [avoid the PIE buildmode](https://github.com/golang/go/issues/59866).
=======
1. Install dependencies `doas pkg_add gmake go git yarn node cmake ffmpeg`
2. Follow the instructions below to build a release, but replace the final step `make build-release` with `gmake flags-release stash`, to [avoid the PIE buildmode](https://github.com/golang/go/issues/59866).
>>>>>>> 96a7e087

NOTE: The `make` command in OpenBSD will be `gmake`. For example, `make pre-ui` will be `gmake pre-ui`.

## Commands

* `make pre-ui` - Installs the UI dependencies. This only needs to be run once after cloning the repository, or if the dependencies are updated.
* `make generate` - Generates Go and UI GraphQL files. Requires `make pre-ui` to have been run.
* `make generate-stash-box-client` - Generate Go files for the Stash-box client code.
* `make ui` - Builds the UI. Requires `make pre-ui` to have been run.
* `make stash` - Builds the `stash` binary (make sure to build the UI as well... see below)
* `make stash-macapp` - Builds the `Stash.app` macOS app (only works when on macOS, for cross-compilation see below)
* `make phasher` - Builds the `phasher` binary
* `make build` - Builds both the `stash` and `phasher` binaries, alias for `make stash phasher`
* `make build-release` - Builds release versions (debug information removed) of both the `stash` and `phasher` binaries, alias for `make flags-release flags-pie build`
* `make docker-build` - Locally builds and tags a complete 'stash/build' docker image
* `make docker-cuda-build` - Locally builds and tags a complete 'stash/cuda-build' docker image
* `make validate` - Runs all of the tests and checks required to submit a PR
* `make lint` - Runs `golangci-lint` on the backend
* `make it` - Runs all unit and integration tests
* `make fmt` - Formats the Go source code
* `make fmt-ui` - Formats the UI source code
* `make validate-ui` - Runs tests and checks for the UI only
* `make fmt-ui-quick` - (experimental) Formats only changed UI source code
* `make validate-ui-quick` - (experimental) Runs tests and checks of changed UI code
* `make server-start` - Runs a development stash server in the `.local` directory
* `make server-clean` - Removes the `.local` directory and all of its contents
* `make ui-start` - Runs the UI in development mode. Requires a running Stash server to connect to - the server URL can be changed from the default of `http://localhost:9999` using the environment variable `VITE_APP_PLATFORM_URL`, but keep in mind that authentication cannot be used since the session authorization cookie cannot be sent cross-origin. The UI runs on port `3000` or the next available port.

When building, you can optionally prepend `flags-*` targets to the target list in your `make` command to use different build flags:

* `flags-release` (e.g. `make flags-release stash`) - Remove debug information from the binary.
* `flags-pie` (e.g. `make flags-pie build`) - Build a PIE (Position Independent Executable) binary. This provides increased security, but it is unsupported on some systems (notably 32-bit ARM and OpenBSD).
* `flags-static` (e.g. `make flags-static phasher`) - Build a statically linked binary (the default is a dynamically linked binary).
* `flags-static-pie` (e.g. `make flags-static-pie stash`) - Build a statically linked PIE binary (using `flags-static` and `flags-pie` separately will not work).
* `flags-static-windows` (e.g. `make flags-static-windows build`) - Identical to `flags-static-pie`, but does not enable the `netgo` build tag, which is not needed for static builds on Windows.

## Local development quickstart

1. Run `make pre-ui` to install UI dependencies
2. Run `make generate` to create generated files
3. In one terminal, run `make server-start` to run the server code
4. In a separate terminal, run `make ui-start` to run the UI in development mode
5. Open the UI in a browser: `http://localhost:3000/`

Changes to the UI code can be seen by reloading the browser page.

Changes to the backend code require a server restart (`CTRL-C` in the server terminal, followed by `make server-start` again) to be seen.

On first launch:

1. On the "Stash Setup Wizard" screen, choose a directory with some files to test with
2. Press "Next" to use the default locations for the database and generated content
3. Press the "Confirm" and "Finish" buttons to get into the UI
4. On the side menu, navigate to "Tasks -> Library -> Scan" and press the "Scan" button
5. You're all set! Set any other configurations you'd like and test your code changes.

To start fresh with new configuration:

1. Stop the server (`CTRL-C` in the server terminal)
2. Run `make server-clean` to clear all config, database, and generated files (under `.local`)
3. Run `make server-start` to restart the server
4. Follow the "On first launch" steps above

## Building a release

Simply run `make` or `make release`, or equivalently:

1. Run `make pre-ui` to install UI dependencies
2. Run `make generate` to create generated files
3. Run `make ui` to build the frontend
4. Run `make build-release` to build a release executable for your current platform

## Cross-compiling

This project uses a modification of the [CI-GoReleaser](https://github.com/bep/dockerfiles/tree/master/ci-goreleaser) Docker container for cross-compilation, defined in `docker/compiler/Dockerfile`.

To cross-compile the app yourself:

1. Run `make pre-ui`, `make generate` and `make ui` outside the container, to generate files and build the UI.
2. Pull the latest compiler image from Docker Hub: `docker pull stashapp/compiler`
3. Run `docker run --rm --mount type=bind,source="$(pwd)",target=/stash -w /stash -it stashapp/compiler /bin/bash` to open a shell inside the container.
4. From inside the container, run `make build-cc-all` to build for all platforms, or run `make build-cc-{platform}` to build for a specific platform (have a look at the `Makefile` for the list of targets).
5. You will find the compiled binaries in `dist/`.

NOTE: Since the container is run as UID 0 (root), the resulting binaries (and the `dist/` folder itself, if it had to be created) will be owned by root.

## Profiling

Stash can be profiled using the `--cpuprofile <output profile filename>` command line flag.

The resulting file can then be used with pprof as follows:

`go tool pprof <path to binary> <path to profile filename>`

With `graphviz` installed and in the path, a call graph can be generated with:

`go tool pprof -svg <path to binary> <path to profile filename> > <output svg file>`<|MERGE_RESOLUTION|>--- conflicted
+++ resolved
@@ -37,23 +37,8 @@
 
 ### OpenBSD
 
-<<<<<<< HEAD
-1. Install dependencies `doas pkg_add gmake go git node cmake`
-2. Compile a custom ffmpeg from ports. The default ffmpeg in OpenBSD's packages is not compiled with WebP support, which is required by Stash.
-   - If you've already installed ffmpeg, uninstall it: `doas pkg_delete ffmpeg`
-   - If you haven't already, [fetch the ports tree and verify](https://www.openbsd.org/faq/ports/ports.html#PortsFetch).
-   - Find the ffmpeg port in `/usr/ports/graphics/ffmpeg`, and patch the Makefile to include libwebp
-     - Add `webp` to `WANTLIB`
-     - Add `graphics/libwebp` to the list in `LIB_DEPENDS`
-     - Add `-lwebp -lwebpdecoder -lwebpdemux -lwebpmux` to `LIBavcodec_EXTRALIBS`
-     - Add `--enable-libweb` to the list in `CONFIGURE_ARGS`
-     - If you've already built ffmpeg from ports before, you may need to also increment `REVISION`
-     - Run `doas make install`
-   - Follow the instructions below to build a release, but replace the final step `make build-release` with `gmake flags-release stash`, to [avoid the PIE buildmode](https://github.com/golang/go/issues/59866).
-=======
-1. Install dependencies `doas pkg_add gmake go git yarn node cmake ffmpeg`
+1. Install dependencies `doas pkg_add gmake go git node cmake ffmpeg`
 2. Follow the instructions below to build a release, but replace the final step `make build-release` with `gmake flags-release stash`, to [avoid the PIE buildmode](https://github.com/golang/go/issues/59866).
->>>>>>> 96a7e087
 
 NOTE: The `make` command in OpenBSD will be `gmake`. For example, `make pre-ui` will be `gmake pre-ui`.
 
