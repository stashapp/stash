--- conflicted
+++ resolved
@@ -38,16 +38,9 @@
 
 ## Commands
 
-<<<<<<< HEAD
-* `make pre-ui` - Installs the UI dependencies. Only needs to be run once before building the UI for the first time, or if the dependencies are updated
-* `make generate` - Generate Go and UI GraphQL files
-* `make generate-stash-box-client` - Generate Go files from a Stash-box
-* `make fmt-ui` - Formats the UI source code
-* `make ui` - Builds the frontend
-* `make build` - Builds the binary (make sure to build the UI as well... see below)
-=======
 * `make pre-ui` - Installs the UI dependencies. This only needs to be run once after cloning the repository, or if the dependencies are updated.
 * `make generate` - Generates Go and UI GraphQL files. Requires `make pre-ui` to have been run.
+* `make generate-stash-box-client` - Generate Go files for the Stash-box client code.
 * `make ui` - Builds the UI. Requires `make pre-ui` to have been run.
 * `make stash` - Builds the `stash` binary (make sure to build the UI as well... see below)
 * `make stash-release` - Builds a release version the `stash` binary, with debug information removed
@@ -55,7 +48,6 @@
 * `make phasher-release` - Builds a release version the `phasher` binary, with debug information removed
 * `make build` - Builds both the `stash` and `phasher` binaries
 * `make build-release` - Builds release versions of both the `stash` and `phasher` binaries
->>>>>>> 67d4f972
 * `make docker-build` - Locally builds and tags a complete 'stash/build' docker image
 * `make docker-cuda-build` - Locally builds and tags a complete 'stash/cuda-build' docker image
 * `make validate` - Runs all of the tests and checks required to submit a PR
